/**
 * (c) 2019 by Mega Limited, Wellsford, New Zealand
 *
 * This file is part of the MEGA SDK - Client Access Engine.
 *
 * Applications using the MEGA API must present a valid application key
 * and comply with the the rules set forth in the Terms of Service.
 *
 * The MEGA SDK is distributed in the hope that it will be useful,
 * but WITHOUT ANY WARRANTY; without even the implied warranty of
 * MERCHANTABILITY or FITNESS FOR A PARTICULAR PURPOSE.
 *
 * @copyright Simplified (2-clause) BSD License.
 *
 * You should have received a copy of the license along with this
 * program.
 */

#include <memory>

#include <gtest/gtest.h>

#include <mega/megaclient.h>
#include <mega/megaapp.h>
#include <mega/types.h>
#include <mega/heartbeats.h>
#include <mega/sync.h>
#include <mega/filesystem.h>

#include "constants.h"
#include "FsNode.h"
#include "DefaultedDbTable.h"
#include "DefaultedDirAccess.h"
#include "DefaultedFileAccess.h"
#include "DefaultedFileSystemAccess.h"
#include "utils.h"

#ifdef ENABLE_SYNC

namespace {

class MockApp : public mega::MegaApp
{
public:

    bool sync_syncable(mega::Sync*, const char*, mega::LocalPath& localpath) override
    {
        return mNotSyncablePaths.find(localpath) == mNotSyncablePaths.end();
    }

    bool sync_syncable(mega::Sync*, const char*, mega::LocalPath& localpath, mega::Node*) override
    {
        return mNotSyncablePaths.find(localpath) == mNotSyncablePaths.end();
    }

    void addNotSyncablePath(const mega::LocalPath& path)
    {
        mNotSyncablePaths.insert(path);
    }

private:
    std::set<mega::LocalPath> mNotSyncablePaths;
};

class MockFileAccess : public mt::DefaultedFileAccess
{
public:
    explicit MockFileAccess(std::map<mega::LocalPath, const mt::FsNode*>& fsNodes)
    : mFsNodes{fsNodes}
    {}

    ~MockFileAccess()
    {
        assert(sOpenFileCount <= 2); // Ensure there's not more than two files open at a time
        if (mOpen)
        {
            --sOpenFileCount;
        }
    }

    MEGA_DISABLE_COPY_MOVE(MockFileAccess)

    bool fopen(mega::LocalPath& path, bool, bool, mega::DirAccess* iteratingDir, bool) override
    {
        mPath = path;
        return sysopen();
    }

    bool sysstat(mega::m_time_t* curr_mtime, m_off_t* curr_size) override
    {
        *curr_mtime = mtime;
        *curr_size = size;
        return true;
    }

    bool sysopen(bool async = false) override
    {
        const auto fsNodePair = mFsNodes.find(mPath);
        if (fsNodePair != mFsNodes.end())
        {
            mCurrentFsNode = fsNodePair->second;
            if (!mCurrentFsNode->getOpenable())
            {
                return false;
            }
            fsid = mCurrentFsNode->getFsId();
            fsidvalid = fsid != mega::UNDEF;
            size = mCurrentFsNode->getSize();
            mtime = mCurrentFsNode->getMTime();
            type = mCurrentFsNode->getType();
            mOpen = true;
            ++sOpenFileCount;
            return true;
        }
        else
        {
            return false;
        }
    }

    bool sysread(mega::byte* buffer, unsigned size, m_off_t offset) override
    {
        assert(mOpen);
        assert(mCurrentFsNode);
        if (!mCurrentFsNode->getReadable())
        {
            return false;
        }
        const auto& content = mCurrentFsNode->getContent();
        assert(static_cast<unsigned>(offset) + size <= content.size());
        std::copy(content.begin() + static_cast<unsigned>(offset), content.begin() + static_cast<unsigned>(offset) + size, buffer);
        return true;
    }

    void sysclose() override
    {}

private:
    static int sOpenFileCount;
    mega::LocalPath mPath;
    bool mOpen = false;
    const mt::FsNode* mCurrentFsNode{};
    std::map<mega::LocalPath, const mt::FsNode*>& mFsNodes;
};

int MockFileAccess::sOpenFileCount{0};

class MockDirAccess : public mt::DefaultedDirAccess
{
public:
    explicit MockDirAccess(std::map<mega::LocalPath, const mt::FsNode*>& fsNodes)
    : mFsNodes{fsNodes}
    {}

    MEGA_DISABLE_COPY_MOVE(MockDirAccess)

    bool dopen(mega::LocalPath* path, mega::FileAccess* fa, bool) override
    {
        assert(fa->type == mega::FOLDERNODE);
        const auto fsNodePair = mFsNodes.find(*path);
        if (fsNodePair != mFsNodes.end())
        {
            mCurrentFsNode = fsNodePair->second;
            return mCurrentFsNode->getOpenable();
        }
        else
        {
            return false;
        }
    }

    bool dnext(mega::LocalPath& localpath, mega::LocalPath& localname, bool = true, mega::nodetype_t* = NULL) override
    {
        assert(mCurrentFsNode);
        assert(mCurrentFsNode->getPath() == localpath);
        const auto& children = mCurrentFsNode->getChildren();
        if (mCurrentChildIndex < children.size())
        {
            localname = children[mCurrentChildIndex]->getName();
            ++mCurrentChildIndex;
            return true;
        }
        else
        {
            mCurrentChildIndex = 0;
            mCurrentFsNode = nullptr;
            return false;
        }
    }

private:
    const mt::FsNode* mCurrentFsNode{};
    std::size_t mCurrentChildIndex{};
    std::map<mega::LocalPath, const mt::FsNode*>& mFsNodes;
};

class MockFileSystemAccess : public mt::DefaultedFileSystemAccess
{
public:
    explicit MockFileSystemAccess(std::map<mega::LocalPath, const mt::FsNode*>& fsNodes)
    : mFsNodes{fsNodes}
    {}

    std::unique_ptr<mega::FileAccess> newfileaccess(bool) override
    {
        return std::unique_ptr<mega::FileAccess>{new MockFileAccess{mFsNodes}};
    }

    mega::DirAccess* newdiraccess() override
    {
        return new MockDirAccess{mFsNodes};
    }

    void local2path(const std::string* local, std::string* path) const override
    {
        *path = *local;
    }

    void path2local(const std::string* local, std::string* path) const override
    {
        *path = *local;
    }

    bool getsname(const mega::LocalPath&, mega::LocalPath&) const override
    {
        return false;
    }

private:
    std::map<mega::LocalPath, const mt::FsNode*>& mFsNodes;
};

struct Fixture
{
    explicit Fixture(std::string localname)
    : mUnifiedSync{mt::makeSync(*mClient, std::move(localname))}
    , mSync{mUnifiedSync->mSync}
    {}

    MEGA_DISABLE_COPY_MOVE(Fixture)

    MockApp mApp;
    std::map<mega::LocalPath, const mt::FsNode*> mFsNodes;
    MockFileSystemAccess mFsAccess{mFsNodes};
    std::shared_ptr<mega::MegaClient> mClient = mt::makeClient(mApp, mFsAccess);
<<<<<<< HEAD
    mega::fsid_localnode_map& mLocalNodes = mClient->localnodeByFsid;
    std::unique_ptr<mega::Sync> mSync;
=======
    mega::handlelocalnode_map& mLocalNodes = mClient->fsidnode;
    std::unique_ptr<mega::UnifiedSync> mUnifiedSync;
    std::unique_ptr<mega::Sync>& mSync;
>>>>>>> e27ba13e

    bool iteratorsCorrect(mega::LocalNode& l) const
    {
        if (l.fsid_it == mLocalNodes.end())
        {
            return false;
        }
        auto localNodePair = mLocalNodes.find(l.fsid);
        if (l.fsid_it != localNodePair)
        {
            return false;
        }
        if (&l != localNodePair->second)
        {
            return false;
        }
        return true;
    }
};

}

namespace
{

void test_SyncConfig_serialization(const mega::SyncConfig& config)
{
    std::string data;
    const_cast<mega::SyncConfig&>(config).serialize(&data);
    auto newConfig = mega::SyncConfig::unserialize(data);
    ASSERT_TRUE(newConfig != nullptr);
    //ASSERT_EQ(config, *newConfig);
}

}

TEST(Sync, SyncConfig_defaultOptions)
{
    const mega::SyncConfig config{127, "foo", "foo", 42, "remote",123};
    ASSERT_TRUE(config.getEnabled());
    ASSERT_EQ("foo", config.getLocalPath());
    ASSERT_EQ(42, config.getRemoteNode());
    ASSERT_EQ(123, config.getLocalFingerprint());
    ASSERT_TRUE(config.getRegExps().empty());
    ASSERT_EQ(mega::SyncConfig::TYPE_TWOWAY, config.getType());
    ASSERT_TRUE(config.isUpSync());
    ASSERT_TRUE(config.isDownSync());
    ASSERT_TRUE(config.syncDeletions());
    ASSERT_FALSE(config.forceOverwrite());
    test_SyncConfig_serialization(config);
}

TEST(Sync, SyncConfig_defaultOptions_inactive)
{
    mega::SyncConfig config{127, "foo", "foo", 42, "remote",123};
    config.setEnabled(false);
    ASSERT_FALSE(config.getEnabled());
    ASSERT_EQ("foo", config.getLocalPath());
    ASSERT_EQ(42, config.getRemoteNode());
    ASSERT_EQ(123, config.getLocalFingerprint());
    ASSERT_TRUE(config.getRegExps().empty());
    ASSERT_EQ(mega::SyncConfig::TYPE_TWOWAY, config.getType());
    ASSERT_TRUE(config.isUpSync());
    ASSERT_TRUE(config.isDownSync());
    ASSERT_TRUE(config.syncDeletions());
    ASSERT_FALSE(config.forceOverwrite());
    test_SyncConfig_serialization(config);
}

TEST(Sync, SyncConfig_defaultOptions_butWithRegExps)
{
    const std::vector<std::string> regExps{"aa", "bbb"};
    const mega::SyncConfig config{127, "foo", "foo", 42, "remote",123, regExps};
    ASSERT_TRUE(config.getEnabled());
    ASSERT_EQ(127, config.getTag());
    ASSERT_EQ("foo", config.getLocalPath());
    ASSERT_EQ(42, config.getRemoteNode());
    ASSERT_EQ(123, config.getLocalFingerprint());
    ASSERT_EQ(regExps, config.getRegExps());
    ASSERT_EQ(mega::SyncConfig::TYPE_TWOWAY, config.getType());
    ASSERT_TRUE(config.isUpSync());
    ASSERT_TRUE(config.isDownSync());
    ASSERT_TRUE(config.syncDeletions());
    ASSERT_FALSE(config.forceOverwrite());
    test_SyncConfig_serialization(config);
}

TEST(Sync, SyncConfig_upSync_syncDelFalse_overwriteFalse)
{
    const std::vector<std::string> regExps{"aa", "bbb"};
    const mega::SyncConfig config{127, "foo", "foo", 42, "remote",123, regExps, true, mega::SyncConfig::TYPE_UP};
    ASSERT_TRUE(config.getEnabled());
    ASSERT_EQ(127, config.getTag());
    ASSERT_EQ("foo", config.getLocalPath());
    ASSERT_EQ(42, config.getRemoteNode());
    ASSERT_EQ(123, config.getLocalFingerprint());
    ASSERT_EQ(regExps, config.getRegExps());
    ASSERT_EQ(mega::SyncConfig::TYPE_UP, config.getType());
    ASSERT_TRUE(config.isUpSync());
    ASSERT_FALSE(config.isDownSync());
    ASSERT_FALSE(config.syncDeletions());
    ASSERT_FALSE(config.forceOverwrite());
    test_SyncConfig_serialization(config);
}

TEST(Sync, SyncConfig_upSync_syncDelTrue_overwriteTrue)
{
    const std::vector<std::string> regExps{"aa", "bbb"};
    const mega::SyncConfig config{127, "foo", "foo", 42, "remote",123, regExps, true, mega::SyncConfig::TYPE_UP, true, true};
    ASSERT_TRUE(config.getEnabled());
    ASSERT_EQ(127, config.getTag());
    ASSERT_EQ("foo", config.getLocalPath());
    ASSERT_EQ(42, config.getRemoteNode());
    ASSERT_EQ(123, config.getLocalFingerprint());
    ASSERT_EQ(regExps, config.getRegExps());
    ASSERT_EQ(mega::SyncConfig::TYPE_UP, config.getType());
    ASSERT_TRUE(config.isUpSync());
    ASSERT_FALSE(config.isDownSync());
    ASSERT_TRUE(config.syncDeletions());
    ASSERT_TRUE(config.forceOverwrite());
    test_SyncConfig_serialization(config);
}

TEST(Sync, SyncConfig_downSync_syncDelFalse_overwriteFalse)
{
    const std::vector<std::string> regExps{"aa", "bbb"};
    const mega::SyncConfig config{127, "foo", "foo", 42, "remote",123, regExps, true, mega::SyncConfig::TYPE_DOWN};
    ASSERT_TRUE(config.getEnabled());
    ASSERT_EQ(127, config.getTag());
    ASSERT_EQ("foo", config.getLocalPath());
    ASSERT_EQ(42, config.getRemoteNode());
    ASSERT_EQ(123, config.getLocalFingerprint());
    ASSERT_EQ(regExps, config.getRegExps());
    ASSERT_EQ(mega::SyncConfig::TYPE_DOWN, config.getType());
    ASSERT_FALSE(config.isUpSync());
    ASSERT_TRUE(config.isDownSync());
    ASSERT_FALSE(config.syncDeletions());
    ASSERT_FALSE(config.forceOverwrite());
    test_SyncConfig_serialization(config);
}

TEST(Sync, SyncConfig_downSync_syncDelTrue_overwriteTrue)
{
    const std::vector<std::string> regExps{"aa", "bbb"};
    const mega::SyncConfig config{127, "foo", "foo", 42, "remote",123, regExps, true, mega::SyncConfig::TYPE_DOWN, true, true};
    ASSERT_TRUE(config.getEnabled());
    ASSERT_EQ(127, config.getTag());
    ASSERT_EQ("foo", config.getLocalPath());
    ASSERT_EQ(42, config.getRemoteNode());
    ASSERT_EQ(123, config.getLocalFingerprint());
    ASSERT_EQ(regExps, config.getRegExps());
    ASSERT_EQ(mega::SyncConfig::TYPE_DOWN, config.getType());
    ASSERT_FALSE(config.isUpSync());
    ASSERT_TRUE(config.isDownSync());
    ASSERT_TRUE(config.syncDeletions());
    ASSERT_TRUE(config.forceOverwrite());
    test_SyncConfig_serialization(config);
}

namespace
{

void test_SyncConfigBag(mega::SyncConfigBag& bag)
{
    ASSERT_TRUE(bag.all().empty());
    const mega::SyncConfig config1{127, "foo", "foo", 41, "remote", 122, {}, true, mega::SyncConfig::TYPE_TWOWAY, false, true, mega::LOCAL_FINGERPRINT_MISMATCH};
    bag.insert(config1);
    const mega::SyncConfig config2{128, "bar", "bar", 42, "remote", 123, {}, false, mega::SyncConfig::TYPE_UP, true, false, mega::NO_SYNC_ERROR};
    bag.insert(config2);
    const std::vector<mega::SyncConfig> expConfigs1{config1, config2};
    //ASSERT_EQ(expConfigs1, bag.all());
    bag.removeByTag(config1.getTag());
    const std::vector<mega::SyncConfig> expConfigs2{config2};
    //ASSERT_EQ(expConfigs2, bag.all());
    const mega::SyncConfig config3{128, "bar2", "bar2", 43, "remote", 124};
    bag.insert(config3); // update
    const std::vector<mega::SyncConfig> expConfigs3{config3};
    //ASSERT_EQ(expConfigs3, bag.all());
    bag.insert(config1);
    bag.insert(config2);
    //ASSERT_EQ(expConfigs1, bag.all());
    bag.clear();
    ASSERT_TRUE(bag.all().empty());
}

class MockDbTable : public mt::DefaultedDbTable
{
public:
    using mt::DefaultedDbTable::DefaultedDbTable;
    void rewind() override
    {
        mIndex = 0;
    }
    bool next(uint32_t* id, std::string* data) override
    {
        if (mIndex >= mData->size())
        {
            return false;
        }
        *id = (*mData)[mIndex].first;
        *data = (*mData)[mIndex].second;
        ++mIndex;
        return true;
    }
    bool put(uint32_t id, char* data, unsigned size) override
    {
        del(id);
        mData->emplace_back(id, std::string{data, size});
        return true;
    }
    bool del(uint32_t id) override
    {
        mData->erase(std::remove_if(mData->begin(), mData->end(),
                                   [id](const std::pair<uint32_t, std::string>& p)
                                   {
                                       return p.first == id;
                                   }),
                     mData->end());
        return true;
    }
    void truncate() override
    {
        mData->clear();
    }

    bool inTransaction() const override
    {
        return true;
    }

    std::vector<std::pair<uint32_t, std::string>>* mData = nullptr;

private:
    size_t mIndex = 0;
};

class MockDbAccess : public mega::DbAccess
{
public:
    MockDbAccess(std::vector<std::pair<uint32_t, std::string>>& data)
        : mData{data}
    {}
    mega::DbTable* open(mega::PrnGen &rng, mega::FileSystemAccess&, const std::string&, const int flags) override
    {
        auto table = new MockDbTable{rng, (flags & mega::DB_OPEN_FLAG_TRANSACTED) > 0};
        table->mData = &mData;
        return table;
    }

    bool probe(mega::FileSystemAccess&, const mega::string&) const override
    {
        return true;
    }

private:
    std::vector<std::pair<uint32_t, std::string>>& mData;
};

}

TEST(Sync, SyncConfigBag)
{
    std::vector<std::pair<uint32_t, std::string>> mData;
    MockDbAccess dbaccess{mData};
    mt::DefaultedFileSystemAccess fsaccess;
    mega::PrnGen rng;
    mega::SyncConfigBag bag{dbaccess, fsaccess, rng, "some_id"};
    test_SyncConfigBag(bag);
}

TEST(Sync, SyncConfigBag_withPreviousState)
{
    std::vector<std::pair<uint32_t, std::string>> mData;
    MockDbAccess dbaccess{mData};
    mt::DefaultedFileSystemAccess fsaccess;
    mega::PrnGen rng;

    mega::SyncConfigBag bag1{dbaccess, fsaccess, rng, "some_id"};
    const mega::SyncConfig config1{127, "foo", "foo", 41, "remote", 122, {}, true, mega::SyncConfig::Type::TYPE_TWOWAY, false, true, mega::LOCAL_FINGERPRINT_MISMATCH};
    bag1.insert(config1);
    ASSERT_EQ(1u, mData.size());
    const mega::SyncConfig config2{128, "bar", "bar", 42, "remote", 123, {}, false, mega::SyncConfig::Type::TYPE_UP, true, false, mega::NO_SYNC_ERROR};
    bag1.insert(config2);
    ASSERT_EQ(2u, mData.size());
    const mega::SyncConfig config3{129, "bar2", "bar2", 43, "remote", 124, {}, false, mega::SyncConfig::Type::TYPE_UP, true, false, mega::NO_SYNC_ERROR};
    bag1.insert(config3);
    ASSERT_EQ(3u, mData.size());
    bag1.insert(config3); // update
    ASSERT_EQ(3u, mData.size());
    bag1.removeByTag(config3.getTag());
    ASSERT_EQ(2u, mData.size());

    const mega::SyncConfigBag bag2{dbaccess, fsaccess, rng, "some_id"};
    const std::vector<mega::SyncConfig> expConfigs{config1, config2};
    //ASSERT_EQ(expConfigs, bag2.all());
}
#endif<|MERGE_RESOLUTION|>--- conflicted
+++ resolved
@@ -243,14 +243,9 @@
     std::map<mega::LocalPath, const mt::FsNode*> mFsNodes;
     MockFileSystemAccess mFsAccess{mFsNodes};
     std::shared_ptr<mega::MegaClient> mClient = mt::makeClient(mApp, mFsAccess);
-<<<<<<< HEAD
     mega::fsid_localnode_map& mLocalNodes = mClient->localnodeByFsid;
-    std::unique_ptr<mega::Sync> mSync;
-=======
-    mega::handlelocalnode_map& mLocalNodes = mClient->fsidnode;
     std::unique_ptr<mega::UnifiedSync> mUnifiedSync;
     std::unique_ptr<mega::Sync>& mSync;
->>>>>>> e27ba13e
 
     bool iteratorsCorrect(mega::LocalNode& l) const
     {
