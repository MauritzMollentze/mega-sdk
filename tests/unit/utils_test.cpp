--- conflicted
+++ resolved
@@ -24,10 +24,6 @@
 #include <mega/base64.h>
 #include <mega/filesystem.h>
 #include <mega/utils.h>
-<<<<<<< HEAD
-#include <mega/filesystem.h>
-=======
->>>>>>> 96850bdc
 #include "megafs.h"
 
 TEST(utils, hashCombine_integer)
@@ -42,7 +38,6 @@
 #endif
 }
 
-<<<<<<< HEAD
 TEST(Filesystem, CanonicalizeRemoteName)
 {
     using namespace mega;
@@ -212,8 +207,6 @@
     ASSERT_EQ(name, "0%00");
 }
 
-=======
->>>>>>> 96850bdc
 TEST(CharacterSet, IterateUtf8)
 {
     using mega::unicodeCodepointIterator;
@@ -272,219 +265,6 @@
     }
 }
 
-<<<<<<< HEAD
-TEST(LocalPath, Comparator)
-{
-    using namespace mega;
-    using namespace std;
-
-    FSACCESS_CLASS fsAccess;
-    LocalPath lhs;
-
-    auto fromPath =
-      [&](const string& s)
-      {
-          return LocalPath::fromPath(s, fsAccess);
-      };
-
-    // Local <-> Local
-    {
-        LocalPath rhs;
-
-        // Case insensitive
-        {
-            // Make sure basic characters are uppercased.
-            lhs = fromPath("abc");
-            rhs = fromPath("ABC");
-
-            EXPECT_EQ(lhs.ciCompare(rhs), 0);
-            EXPECT_EQ(rhs.ciCompare(lhs), 0);
-
-            // Make sure comparison invariants are not violated.
-            lhs = fromPath("abc");
-            rhs = fromPath("ABCD");
-
-            EXPECT_LT(lhs.ciCompare(rhs), 0);
-            EXPECT_GT(rhs.ciCompare(lhs), 0);
-
-            // Make sure escapes are decoded.
-            lhs = fromPath("a%30b");
-            rhs = fromPath("A0B");
-
-            EXPECT_EQ(lhs.ciCompare(rhs), 0);
-            EXPECT_EQ(rhs.ciCompare(lhs), 0);
-
-            // Make sure decoded characters are uppercased.
-            lhs = fromPath("%61%62%63");
-            rhs = fromPath("ABC");
-
-            EXPECT_EQ(lhs.ciCompare(rhs), 0);
-            EXPECT_EQ(rhs.ciCompare(lhs), 0);
-
-            // Invalid escapes are left as-is.
-            lhs = fromPath("a%qb%");
-            rhs = fromPath("A%qB%");
-
-            EXPECT_EQ(lhs.ciCompare(rhs), 0);
-            EXPECT_EQ(rhs.ciCompare(lhs), 0);
-        }
-
-        // Case sensitive
-        {
-            // Basic comparison.
-            lhs = fromPath("abc");
-
-            EXPECT_EQ(lhs.compare(lhs), 0);
-
-            // Make sure characters are not uppercased.
-            rhs = fromPath("ABC");
-
-            EXPECT_NE(lhs.compare(rhs), 0);
-            EXPECT_NE(rhs.compare(lhs), 0);
-
-            // Make sure comparison invariants are not violated.
-            lhs = fromPath("abc");
-            rhs = fromPath("abcd");
-
-            EXPECT_LT(lhs.compare(rhs), 0);
-            EXPECT_GT(rhs.compare(lhs), 0);
-
-            // Make sure escapes are decoded.
-            lhs = fromPath("a%30b");
-            rhs = fromPath("a0b");
-
-            EXPECT_EQ(lhs.compare(rhs), 0);
-            EXPECT_EQ(rhs.compare(lhs), 0);
-
-            // Invalid escapes are left as-is.
-            lhs = fromPath("a%qb%");
-
-            EXPECT_EQ(lhs.compare(lhs), 0);
-        }
-
-        // Filesystem-specific
-        {
-            lhs = fromPath("a\7%30b%31c");
-            rhs = fromPath("A%070B1C");
-
-            // exFAT, FAT32, NTFS and UNKNOWN are case-insensitive.
-            EXPECT_EQ(lhs.fsCompare(rhs, FS_EXFAT), 0);
-            EXPECT_EQ(lhs.fsCompare(rhs, FS_FAT32), 0);
-            EXPECT_EQ(lhs.fsCompare(rhs, FS_NTFS), 0);
-            EXPECT_EQ(lhs.fsCompare(rhs, FS_UNKNOWN), 0);
-
-            // Everything else is case-sensitive.
-            EXPECT_NE(lhs.fsCompare(rhs, FS_EXT), 0);
-
-            rhs = fromPath("a%070b1c");
-            EXPECT_EQ(lhs.fsCompare(rhs, FS_EXT), 0);
-        }
-    }
-
-    // Local <-> Remote
-    {
-        string rhs;
-
-        // Case insensitive
-        {
-            // Simple comparison.
-            lhs = fromPath("abc");
-            rhs = "ABC";
-
-            EXPECT_EQ(lhs.ciCompare(rhs), 0);
-
-            // Invariants.
-            lhs = fromPath("abc");
-            rhs = "abcd";
-
-            EXPECT_LT(lhs.ciCompare(rhs), 0);
-
-            lhs = fromPath("abcd");
-            rhs = "abc";
-
-            EXPECT_GT(lhs.ciCompare(rhs), 0);
-
-            // All local escapes are decoded.
-            lhs = fromPath("a%30b%31c");
-            rhs = "A0b1C";
-
-            EXPECT_EQ(lhs.ciCompare(rhs), 0);
-
-            // Escapes are uppercased.
-            lhs = fromPath("%61%62%63");
-            rhs = "ABC";
-
-            EXPECT_EQ(lhs.ciCompare(rhs), 0);
-
-            // Only remote control escapes are decoded.
-            lhs = fromPath("a\7%2530");
-            rhs = "a%07%30";
-
-            EXPECT_EQ(lhs.ciCompare(rhs), 0);
-
-            // Invalid escapes are left as-is.
-            lhs = fromPath("a%qb%");
-            rhs = "A%QB%";
-
-            EXPECT_EQ(lhs.ciCompare(rhs), 0);
-        }
-
-        // Case sensitive
-        {
-            // Simple comparison.
-            lhs = fromPath("abc");
-            rhs = "abc";
-
-            EXPECT_EQ(lhs.compare(rhs), 0);
-
-            // Invariants.
-            rhs = "abcd";
-
-            EXPECT_LT(lhs.compare(rhs), 0);
-
-            lhs = fromPath("abcd");
-            rhs = "abc";
-
-            EXPECT_GT(lhs.compare(rhs), 0);
-
-            // All local escapes are decoded.
-            lhs = fromPath("a%30b%31c");
-            rhs = "a0b1c";
-
-            EXPECT_EQ(lhs.compare(rhs), 0);
-
-            // Only remote control escapes are decoded.
-            lhs = fromPath("a\7%2530");
-            rhs = "a%07%30";
-
-            EXPECT_EQ(lhs.compare(rhs), 0);
-
-            // Invalid escapes left as-is.
-            lhs = fromPath("a%qb%r");
-            rhs = "a%qb%r";
-
-            EXPECT_EQ(lhs.compare(rhs), 0);
-        }
-
-        // Filesystem-specific
-        {
-            lhs = fromPath("a\7%30b%31c");
-            rhs = "A%070B1C";
-
-            // exFAT, FAT32, NTFS and UNKNOWN are case-insensitive.
-            EXPECT_EQ(lhs.fsCompare(rhs, FS_EXFAT), 0);
-            EXPECT_EQ(lhs.fsCompare(rhs, FS_FAT32), 0);
-            EXPECT_EQ(lhs.fsCompare(rhs, FS_NTFS), 0);
-            EXPECT_EQ(lhs.fsCompare(rhs, FS_UNKNOWN), 0);
-
-            // Everything else is case-sensitive.
-            EXPECT_NE(lhs.fsCompare(rhs, FS_EXT), 0);
-
-            rhs = "a%070b1c";
-            EXPECT_EQ(lhs.fsCompare(rhs, FS_EXT), 0);
-        }
-    }
-=======
 using namespace mega;
 using namespace std;
 
@@ -781,5 +561,4 @@
     input = "a%a";
     URLCodec::unescape(&input, &output);
     EXPECT_EQ(output, "a%a");
->>>>>>> 96850bdc
-}
+}
