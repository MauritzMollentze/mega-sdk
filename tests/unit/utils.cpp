/**
 * (c) 2019 by Mega Limited, Wellsford, New Zealand
 *
 * This file is part of the MEGA SDK - Client Access Engine.
 *
 * Applications using the MEGA API must present a valid application key
 * and comply with the the rules set forth in the Terms of Service.
 *
 * The MEGA SDK is distributed in the hope that it will be useful,
 * but WITHOUT ANY WARRANTY; without even the implied warranty of
 * MERCHANTABILITY or FITNESS FOR A PARTICULAR PURPOSE.
 *
 * @copyright Simplified (2-clause) BSD License.
 *
 * You should have received a copy of the license along with this
 * program.
 */

#include "utils.h"

#include <random>

#include <mega/megaapp.h>
#include <mega/heartbeats.h>
#include <mega.h>

#include "constants.h"
#include "DefaultedFileSystemAccess.h"
#include "FsNode.h"

namespace mt {

namespace {

std::mt19937 gRandomGenerator{1};

::mega::FSACCESS_CLASS g_fsa;

} // anonymous

mega::handle nextFsId()
{
    static mega::handle fsId{0};
    return fsId++;
}

std::shared_ptr<mega::MegaClient> makeClient(mega::MegaApp& app, mega::FileSystemAccess& fsaccess)
{
    struct HttpIo : mega::HttpIO
    {
        void addevents(mega::Waiter*, int) override {}
        void post(struct mega::HttpReq*, const char* = NULL, unsigned = 0) override {}
        void cancel(mega::HttpReq*) override {}
        m_off_t postpos(void*) override { return {}; }
        bool doio(void) override { return {}; }
        void setuseragent(std::string*) override {}
    };

    auto httpio = new HttpIo;

    auto deleter = [httpio](mega::MegaClient* client)
    {
        delete client;
        delete httpio;
    };

    std::shared_ptr<mega::MegaClient> client{new mega::MegaClient{
            &app, nullptr, httpio, &fsaccess, nullptr, nullptr, "XXX", "unit_test", 0
        }, deleter};

    return client;
}

mega::Node& makeNode(mega::MegaClient& client, const mega::nodetype_t type, const mega::handle handle, mega::Node* const parent)
{
    assert(client.nodes.find(::mega::NodeHandle().set6byte(handle)) == client.nodes.end());
    mega::node_vector dp;
    const auto ph = parent ? parent->nodehandle : mega::UNDEF;
    auto n = new mega::Node{&client, &dp, handle, ph, type, -1, mega::UNDEF, nullptr, 0}; // owned by the client
    n->setkey(reinterpret_cast<const mega::byte*>(std::string((type == mega::FILENODE) ? mega::FILENODEKEYLENGTH : mega::FOLDERNODEKEYLENGTH, 'X').c_str()));
    return *n;
}

<<<<<<< HEAD
=======
#ifdef ENABLE_SYNC
std::unique_ptr<mega::UnifiedSync> makeSync(mega::MegaClient& client, const std::string& localname)
{
    mega::FSACCESS_CLASS fsaccess;
    std::string localdebris = gLocalDebris;
    auto& n = makeNode(client, mega::FOLDERNODE, std::hash<std::string>{}(localname) & 0xFFFFFFFFFFFF);
    auto localdebrisLP = ::mega::LocalPath::fromPath(localdebris, fsaccess);
    mega::SyncConfig config{::mega::LocalPath::fromPath(localname, *client.fsaccess), localname, ::mega::NodeHandle().set6byte(n.nodehandle), std::string(), 0, ::mega::LocalPath()};

    auto us = new mega::UnifiedSync(client, config);

    us->mSync.reset(new mega::Sync(*us, nullptr, &localdebrisLP, &n, false));
    us->mSync->state() = mega::SYNC_CANCELED;

    return std::unique_ptr<mega::UnifiedSync>(us);
}

std::unique_ptr<mega::LocalNode> makeLocalNode(mega::Sync& sync, mega::LocalNode& parent,
                                               mega::nodetype_t type, const std::string& name,
                                               const mega::FileFingerprint& ffp)
{
    std::string tmpname = name;
    mega::FSACCESS_CLASS fsaccess;
    auto l = std::unique_ptr<mega::LocalNode>{new mega::LocalNode};
    auto path = parent.getLocalPath();
    path.appendWithSeparator(::mega::LocalPath::fromPath(tmpname, fsaccess), true);
    l->init(&sync, type, &parent, path, sync.client->fsaccess->fsShortname(path));
    l->setfsid(nextFsId(), sync.client->fsidnode);
    static_cast<mega::FileFingerprint&>(*l) = ffp;
    return l;
}
#endif

>>>>>>> 509bffed
void collectAllFsNodes(std::map<mega::LocalPath, const mt::FsNode*>& nodes, const mt::FsNode& node)
{
    const auto path = node.getPath();
    assert(nodes.find(path) == nodes.end());
    nodes[path] = &node;
    if (node.getType() == mega::FOLDERNODE)
    {
        for (const auto child : node.getChildren())
        {
            collectAllFsNodes(nodes, *child);
        }
    }
}

std::uint16_t nextRandomInt()
{
    std::uniform_int_distribution<std::uint16_t> dist{0, std::numeric_limits<std::uint16_t>::max()};
    return dist(gRandomGenerator);
}

mega::byte nextRandomByte()
{
    std::uniform_int_distribution<unsigned short> dist{0, std::numeric_limits<mega::byte>::max()};
    return static_cast<mega::byte>(dist(gRandomGenerator));
}

} // mt<|MERGE_RESOLUTION|>--- conflicted
+++ resolved
@@ -81,42 +81,6 @@
     return *n;
 }
 
-<<<<<<< HEAD
-=======
-#ifdef ENABLE_SYNC
-std::unique_ptr<mega::UnifiedSync> makeSync(mega::MegaClient& client, const std::string& localname)
-{
-    mega::FSACCESS_CLASS fsaccess;
-    std::string localdebris = gLocalDebris;
-    auto& n = makeNode(client, mega::FOLDERNODE, std::hash<std::string>{}(localname) & 0xFFFFFFFFFFFF);
-    auto localdebrisLP = ::mega::LocalPath::fromPath(localdebris, fsaccess);
-    mega::SyncConfig config{::mega::LocalPath::fromPath(localname, *client.fsaccess), localname, ::mega::NodeHandle().set6byte(n.nodehandle), std::string(), 0, ::mega::LocalPath()};
-
-    auto us = new mega::UnifiedSync(client, config);
-
-    us->mSync.reset(new mega::Sync(*us, nullptr, &localdebrisLP, &n, false));
-    us->mSync->state() = mega::SYNC_CANCELED;
-
-    return std::unique_ptr<mega::UnifiedSync>(us);
-}
-
-std::unique_ptr<mega::LocalNode> makeLocalNode(mega::Sync& sync, mega::LocalNode& parent,
-                                               mega::nodetype_t type, const std::string& name,
-                                               const mega::FileFingerprint& ffp)
-{
-    std::string tmpname = name;
-    mega::FSACCESS_CLASS fsaccess;
-    auto l = std::unique_ptr<mega::LocalNode>{new mega::LocalNode};
-    auto path = parent.getLocalPath();
-    path.appendWithSeparator(::mega::LocalPath::fromPath(tmpname, fsaccess), true);
-    l->init(&sync, type, &parent, path, sync.client->fsaccess->fsShortname(path));
-    l->setfsid(nextFsId(), sync.client->fsidnode);
-    static_cast<mega::FileFingerprint&>(*l) = ffp;
-    return l;
-}
-#endif
-
->>>>>>> 509bffed
 void collectAllFsNodes(std::map<mega::LocalPath, const mt::FsNode*>& nodes, const mt::FsNode& node)
 {
     const auto path = node.getPath();
