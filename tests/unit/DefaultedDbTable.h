--- conflicted
+++ resolved
@@ -93,14 +93,10 @@
         return false;
         // throw NotImplemented(__func__);
     }
-<<<<<<< HEAD
-    bool getRecentNodes(unsigned maxcount, mega::m_time_t since, std::vector<std::pair<mega::NodeHandle, mega::NodeSerialized>>&) override
-=======
 
     bool getRecentNodes(unsigned maxcount,
                         mega::m_time_t since,
                         std::vector<std::pair<mega::NodeHandle, mega::NodeSerialized>>&) override
->>>>>>> da53a131
     {
         return false;
     }
