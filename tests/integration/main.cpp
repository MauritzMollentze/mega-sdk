--- conflicted
+++ resolved
@@ -106,12 +106,6 @@
             }
             else
             {
-<<<<<<< HEAD
-#ifndef WIN32
-                // for non-windows, by default log output goes to console
-                std::cout << os.str() << std::flush;
-#endif
-=======
 #ifdef _WIN32
                 if (!IsDebuggerPresent())
 #endif // _WIN32
@@ -120,7 +114,6 @@
                     std::cout << os.str() << std::flush;
                 }
 
->>>>>>> 1b79aa44
                 if (!gTestingInvalidArgs)
                 {
                     if (loglevel <= logError)
@@ -129,22 +122,12 @@
                     }
                 }
             }
-<<<<<<< HEAD
-#ifdef _WIN32
-            // in windows, send log output to the very convenient Visual Studio debug output window (makes it much easier to see the low-frequency high-level output in the console)
-            if (IsDebuggerPresent())
-            {
-                OutputDebugStringA(os.str().c_str());
-            }
-#endif
-=======
 
 #ifdef _WIN32
             // Always show the logging in the output window in VS, very useful to see what's going on as the tests run
             // (with the high level --CI output visible in the app's own console window)
             OutputDebugStringA(os.str().c_str());
 #endif // _WIN32
->>>>>>> 1b79aa44
         }
     }
 
