/**
 * @file tests/synctests.cpp
 * @brief Mega SDK test file
 *
 * (c) 2018 by Mega Limited, Wellsford, New Zealand
 *
 * This file is part of the MEGA SDK - Client Access Engine.
 *
 * Applications using the MEGA API must present a valid application key
 * and comply with the rules set forth in the Terms of Service.
 *
 * The MEGA SDK is distributed in the hope that it will be useful,
 * but WITHOUT ANY WARRANTY; without even the implied warranty of
 * MERCHANTABILITY or FITNESS FOR A PARTICULAR PURPOSE.
 *
 * @copyright Simplified (2-clause) BSD License.
 *
 * You should have received a copy of the license along with this
 * program.
 */

// Many of these tests are still being worked on.
// The file uses some C++17 mainly for the very convenient std::filesystem library, though the main SDK must still build with C++11 (and prior)


#include "test.h"
#include "stdfs.h"
#include <mega.h>
#include "gtest/gtest.h"
#include <stdio.h>
#include <map>
#include <future>
//#include <mega/tsthooks.h>
#include <fstream>
#include <atomic>
#include <random>

#include <megaapi_impl.h>

#define DEFAULTWAIT std::chrono::seconds(20)

using namespace ::mega;
using namespace ::std;


template<typename T>
using shared_promise = std::shared_ptr<promise<T>>;

using PromiseBoolSP   = shared_promise<bool>;
using PromiseHandleSP = shared_promise<handle>;
using PromiseStringSP = shared_promise<string>;

template<typename T>
shared_promise<T> makeSharedPromise()
{
    return shared_promise<T>(new promise<T>());
}

#ifdef ENABLE_SYNC

namespace {

bool suppressfiles = false;

typedef ::mega::byte byte;

#define NO_SIZE_FILTER 1

bool adjustLastModificationTime(const fs::path& path, int adjustment)
{
    using std::chrono::seconds;

    std::error_code ec;

    // Retrieve the file's current modification time.
    auto current = fs::last_write_time(path, ec);

    // Bail if we couldn't retrieve the time.
    if (ec) return false;

    // Update the modification time.
    fs::last_write_time(path, current + seconds(adjustment), ec);

    // Let the caller know whether we succeeded.
    return !ec;
}

// Creates a temporary directory in the current path
fs::path makeTmpDir(const int maxTries = 1000)
{
    const auto cwd = fs::current_path();
    std::random_device dev;
    std::mt19937 prng{dev()};
    std::uniform_int_distribution<uint64_t> rand{0};
    fs::path path;
    for (int i = 0;; ++i)
    {
        std::ostringstream os;
        os << std::hex << rand(prng);
        path = cwd / os.str();
        if (fs::create_directory(path))
        {
            break;
        }
        if (i == maxTries)
        {
            throw std::runtime_error{"Couldn't create tmp dir"};
        }
    }
    return path;
}

// Copies a file while maintaining the write time.
void copyFile(const fs::path& source, const fs::path& target)
{
    assert(fs::is_regular_file(source));
    const auto tmpDir = makeTmpDir();
    const auto tmpFile = tmpDir / "copied_file";
    fs::copy_file(source, tmpFile);
    fs::last_write_time(tmpFile, fs::last_write_time(source));
    fs::rename(tmpFile, target);
    fs::remove(tmpDir);
}

string leafname(const string& p)
{
    auto n = p.find_last_of("/");
    return n == string::npos ? p : p.substr(n+1);
}

string parentpath(const string& p)
{
    auto n = p.find_last_of("/");
    return n == string::npos ? "" : p.substr(0, n-1);
}

void WaitMillisec(unsigned n)
{
#ifdef _WIN32
    if (n > 1000)
    {
        for (int i = 0; i < 10; ++i)
        {
            // better for debugging, with breakpoints, pauses, etc
            Sleep(n/10);
        }
    }
    else
    {
        Sleep(n);
    }
#else
    usleep(n * 1000);
#endif
}

bool createFile(const fs::path &path, const void *data, const size_t data_length)
{
#if (__cplusplus >= 201700L)
    ofstream ostream(path, ios::binary);
#else
    ofstream ostream(path.u8string(), ios::binary);
#endif

    LOG_verbose << "Creating local data file at " << path.u8string() << ", length " << data_length;

    ostream.write(reinterpret_cast<const char *>(data), data_length);

    return ostream.good();
}

bool createDataFile(const fs::path &path, const std::string &data)
{
    return createFile(path, data.data(), data.size());
}

bool createDataFile(const fs::path& path, const std::string& data, std::chrono::seconds delta)
{
    if (!createDataFile(path, data)) return false;

    std::error_code result;
    auto current = fs::last_write_time(path, result);

    if (result) return false;

    fs::last_write_time(path, current + delta, result);

    return !result;
}

std::string randomData(const std::size_t length)
{
    std::vector<uint8_t> data(length);

    std::generate_n(data.begin(), data.size(), [](){ return (uint8_t)std::rand(); });

    return std::string((const char*)data.data(), data.size());
}

struct Model
{
    // records what we think the tree should look like after sync so we can confirm it

    struct ModelNode
    {
        enum nodetype { file, folder };
        nodetype type = folder;
        string mCloudName;
        string mFsName;
        string name;
        string content;
        vector<unique_ptr<ModelNode>> kids;
        ModelNode* parent = nullptr;
        bool changed = false;
        bool fsOnly = false;

        ModelNode() = default;

        ModelNode(const ModelNode& other)
          : type(other.type)
          , mCloudName()
          , mFsName()
          , name(other.name)
          , content(other.content)
          , kids()
          , parent()
          , changed(other.changed)
        {
            for (auto& child : other.kids)
            {
                addkid(child->clone());
            }
        }

        ModelNode& fsName(const string& name)
        {
            return mFsName = name, *this;
        }

        const string& fsName() const
        {
            return mFsName.empty() ? name : mFsName;
        }

        ModelNode& cloudName(const string& name)
        {
            return mCloudName = name, *this;
        }

        const string& cloudName() const
        {
            return mCloudName.empty() ? name : mCloudName;
        }

        void generate(const fs::path& path, bool force)
        {
            const fs::path ourPath = path / fsName();

            if (type == file)
            {
                if (changed || force)
                {
                    ASSERT_TRUE(createDataFile(ourPath, content));
                    changed = false;
                }
            }
            else
            {
                fs::create_directory(ourPath);

                for (auto& child : kids)
                {
                    child->generate(ourPath, force);
                }
            }
        }

        string path()
        {
            string s;
            for (auto p = this; p; p = p->parent)
                s = "/" + p->name + s;
            return s;
        }

        string fsPath()
        {
            string s;
            for (auto p = this; p; p = p->parent)
                s = "/" + p->fsName() + s;
            return s;
        }

        ModelNode* addkid()
        {
            return addkid(::mega::make_unique<ModelNode>());
        }

        ModelNode* addkid(unique_ptr<ModelNode>&& p)
        {
            p->parent = this;
            kids.emplace_back(move(p));

            return kids.back().get();
        }

        bool typematchesnodetype(nodetype_t nodetype) const
        {
            switch (type)
            {
            case file: return nodetype == FILENODE;
            case folder: return nodetype == FOLDERNODE;
            }
            return false;
        }

        void print(string prefix="")
        {
            out() << prefix << name;
            prefix.append(name).append("/");
            for (const auto &in: kids)
            {
                in->print(prefix);
            }
        }

        std::unique_ptr<ModelNode> clone()
        {
            return ::mega::make_unique<ModelNode>(*this);
        }
    };

    Model()
      : root(makeModelSubfolder("root"))
    {
    }

    Model(const Model& other)
      : root(other.root->clone())
    {
    }

    Model& operator=(const Model& rhs)
    {
        Model temp(rhs);

        swap(temp);

        return *this;
    }

    ModelNode* addfile(const string& path, const string& content)
    {
        auto* node = addnode(path, ModelNode::file);

        node->content = content;
        node->changed = true;

        return node;
    }

    ModelNode* addfile(const string& path)
    {
        return addfile(path, path);
    }

    ModelNode* addfolder(const string& path)
    {
        return addnode(path, ModelNode::folder);
    }

    ModelNode* addnode(const string& path, ModelNode::nodetype type)
    {
        ModelNode* child;
        ModelNode* node = root.get();
        string name;
        size_t current = 0;
        size_t end = path.size();

        while (current < end)
        {
            size_t delimiter = path.find('/', current);

            if (delimiter == path.npos)
            {
                break;
            }

            name = path.substr(current, delimiter - current);

            if (!(child = childnodebyname(node, name)))
            {
                child = node->addkid();

                child->name = name;
                child->type = ModelNode::folder;
            }

            assert(child->type == ModelNode::folder);

            current = delimiter + 1;
            node = child;
        }

        assert(current < end);

        name = path.substr(current);

        if (!(child = childnodebyname(node, name)))
        {
            child = node->addkid();

            child->name = name;
            child->type = type;
        }

        assert(child->type == type);

        return child;
    }

    ModelNode* copynode(const string& src, const string& dst)
    {
        const ModelNode* source = findnode(src);
        ModelNode* destination = addnode(dst, source->type);

        destination->content = source->content;
        destination->kids.clear();

        for (auto& child : source->kids)
        {
            destination->addkid(child->clone());
        }

        return destination;
    }

    unique_ptr<ModelNode> makeModelSubfolder(const string& utf8Name)
    {
        unique_ptr<ModelNode> n(new ModelNode);
        n->name = utf8Name;
        return n;
    }

    unique_ptr<ModelNode> makeModelSubfile(const string& utf8Name, string content = {})
    {
        unique_ptr<ModelNode> n(new ModelNode);
        n->name = utf8Name;
        n->type = ModelNode::file;
        n->content = content.empty() ? utf8Name : std::move(content);
        return n;
    }

    unique_ptr<ModelNode> buildModelSubdirs(const string& prefix, int n, int recurselevel, int filesperdir)
    {
        if (suppressfiles) filesperdir = 0;

        unique_ptr<ModelNode> nn = makeModelSubfolder(prefix);

        for (int i = 0; i < filesperdir; ++i)
        {
            nn->addkid(makeModelSubfile("file" + to_string(i) + "_" + prefix));
        }

        if (recurselevel > 0)
        {
            for (int i = 0; i < n; ++i)
            {
                unique_ptr<ModelNode> sn = buildModelSubdirs(prefix + "_" + to_string(i), n, recurselevel - 1, filesperdir);
                sn->parent = nn.get();
                nn->addkid(move(sn));
            }
        }
        return nn;
    }

    ModelNode* childnodebyname(ModelNode* n, const std::string& s)
    {
        for (auto& m : n->kids)
        {
            if (m->name == s)
            {
                return m.get();
            }
        }
        return nullptr;
    }

    ModelNode* findnode(string path, ModelNode* startnode = nullptr)
    {
        ModelNode* n = startnode ? startnode : root.get();
        while (n && !path.empty())
        {
            auto pos = path.find("/");
            n = childnodebyname(n, path.substr(0, pos));
            path.erase(0, pos == string::npos ? path.size() : pos + 1);
        }
        return n;
    }

    unique_ptr<ModelNode> removenode(const string& path)
    {
        ModelNode* n = findnode(path);
        if (n && n->parent)
        {
            unique_ptr<ModelNode> extracted;
            ModelNode* parent = n->parent;
            auto newend = std::remove_if(parent->kids.begin(), parent->kids.end(), [&extracted, n](unique_ptr<ModelNode>& v) { if (v.get() == n) return extracted = move(v), true; else return false; });
            parent->kids.erase(newend, parent->kids.end());
            return extracted;
        }
        return nullptr;
    }

    bool movenode(const string& sourcepath, const string& destpath)
    {
        ModelNode* source = findnode(sourcepath);
        ModelNode* dest = findnode(destpath);
        if (source && source && source->parent && dest)
        {
            auto replaced_node = removenode(destpath + "/" + source->name);

            unique_ptr<ModelNode> n;
            ModelNode* parent = source->parent;
            auto newend = std::remove_if(parent->kids.begin(), parent->kids.end(), [&n, source](unique_ptr<ModelNode>& v) { if (v.get() == source) return n = move(v), true; else return false; });
            parent->kids.erase(newend, parent->kids.end());
            if (n)
            {
                dest->addkid(move(n));
                return true;
            }
        }
        return false;
    }

    bool movetosynctrash(const string& path, const string& syncrootpath)
    {
        ModelNode* syncroot;
        if (!(syncroot = findnode(syncrootpath)))
        {
            return false;
        }

        ModelNode* trash;
        if (!(trash = childnodebyname(syncroot, DEBRISFOLDER)))
        {
            auto uniqueptr = makeModelSubfolder(DEBRISFOLDER);
            trash = uniqueptr.get();
            syncroot->addkid(move(uniqueptr));
        }

        char today[50];
        auto rawtime = time(NULL);
        strftime(today, sizeof today, "%F", localtime(&rawtime));

        ModelNode* dayfolder;
        if (!(dayfolder = findnode(today, trash)))
        {
            auto uniqueptr = makeModelSubfolder(today);
            dayfolder = uniqueptr.get();
            trash->addkid(move(uniqueptr));
        }

        if (auto uniqueptr = removenode(path))
        {
            dayfolder->addkid(move(uniqueptr));
            return true;
        }
        return false;
    }

    void ensureLocalDebrisTmpLock(const string& syncrootpath)
    {
        // if we've downloaded a file then it's put in debris/tmp initially, and there is a lock file
        if (ModelNode* syncroot = findnode(syncrootpath))
        {
            ModelNode* trash;
            if (!(trash = childnodebyname(syncroot, DEBRISFOLDER)))
            {
                auto uniqueptr = makeModelSubfolder(DEBRISFOLDER);
                trash = uniqueptr.get();
                trash->fsOnly = true;
                syncroot->addkid(move(uniqueptr));
            }

            ModelNode* tmpfolder;
            if (!(tmpfolder = findnode("tmp", trash)))
            {
                auto uniqueptr = makeModelSubfolder("tmp");
                tmpfolder = uniqueptr.get();
                trash->addkid(move(uniqueptr));
            }

            ModelNode* lockfile;
            if (!(lockfile = findnode("lock", tmpfolder)))
            {
                tmpfolder->addkid(makeModelSubfile("lock"));
            }
        }
    }

    bool removesynctrash(const string& syncrootpath, const string& subpath = "")
    {
        if (subpath.empty())
        {
            return removenode(syncrootpath + "/" + DEBRISFOLDER).get();
        }
        else
        {
            char today[50];
            auto rawtime = time(NULL);
            strftime(today, sizeof today, "%F", localtime(&rawtime));

            return removenode(syncrootpath + "/" + DEBRISFOLDER + "/" + today + "/" + subpath).get();
        }
    }

    void emulate_rename(std::string nodepath, std::string newname)
    {
        auto node = findnode(nodepath);
        ASSERT_TRUE(!!node);
        if (node) node->name = newname;
    }

    void emulate_move(std::string nodepath, std::string newparentpath)
    {
        auto removed = removenode(newparentpath + "/" + leafname(nodepath));

        ASSERT_TRUE(movenode(nodepath, newparentpath));
    }

    void emulate_copy(std::string nodepath, std::string newparentpath)
    {
        auto node = findnode(nodepath);
        auto newparent = findnode(newparentpath);
        ASSERT_TRUE(!!node);
        ASSERT_TRUE(!!newparent);
        newparent->addkid(node->clone());
    }

    void emulate_rename_copy(std::string nodepath, std::string newparentpath, std::string newname)
    {
        auto node = findnode(nodepath);
        auto newparent = findnode(newparentpath);
        ASSERT_TRUE(!!node);
        ASSERT_TRUE(!!newparent);
        auto newnode = node->clone();
        newnode->name = newname;
        newparent->addkid(std::move(newnode));
    }

    void emulate_delete(std::string nodepath)
    {
        auto removed = removenode(nodepath);
       // ASSERT_TRUE(!!removed);
    }

    void generate(const fs::path& path, bool force = false)
    {
        fs::create_directories(path);

        for (auto& child : root->kids)
        {
            child->generate(path, force);
        }
    }

    void swap(Model& other)
    {
        using std::swap;

        swap(root, other.root);
    }

    unique_ptr<ModelNode> root;
};


bool waitonresults(future<bool>* r1 = nullptr, future<bool>* r2 = nullptr, future<bool>* r3 = nullptr, future<bool>* r4 = nullptr)
{
    if (r1) r1->wait();
    if (r2) r2->wait();
    if (r3) r3->wait();
    if (r4) r4->wait();
    return (!r1 || r1->get()) && (!r2 || r2->get()) && (!r3 || r3->get()) && (!r4 || r4->get());
}

atomic<int> next_request_tag{ 1 << 30 };

class StateCacheValidator
{
public:
    StateCacheValidator() = default;

    // Compare a local node tree against the loaded state cache.
    bool compare(const LocalNode& root) const
    {
        // Tracks nodes to be compared.
        list<const LocalNode*> pending(1, &root);

        // Nodes that've been processed.
        std::set<uint32_t> processed;

        // Compare nodes against the state cache.
        while (!pending.empty())
        {
            // Get our hands on the node.
            auto& node = *pending.front();

            // Node's being processed.
            pending.pop_front();

            // Track which IDs we've processed.
            if (node.dbid)
                processed.emplace(node.dbid);

            // Does the node represent a file?
            if (node.type == FILENODE)
            {
                // Is it consistent with the cache?
                if (!matchFile(node))
                    return false;

                // No further work necessary.
                continue;
            }

            // Node represents a directory.
            //
            // Is it consistent with the cache?
            if (!matchDirectory(node))
                return false;

            // Queue children.
            for (auto& childIt : node.children)
            {
                // But only those that've been written to disk.
                if (childIt.second->dbid)
                    pending.emplace_back(childIt.second);
            }
        }

        // Have we matched all of the cache's content?
        if (processed.size() != mNodeMap.size())
            return false;

        return true;
    }

    // Load a state cache from disk.
    bool load(MegaClient& client, const string& name)
    {
        constexpr auto flags = DB_OPEN_FLAG_TRANSACTED;

        if (!client.dbaccess)
            return false;

        // Convenience.
        auto& dbAccess = *client.dbaccess;
        auto& fsAccess = *client.fsaccess;
        auto& rng = client.rng;

        // Try and open the state cache.
        DbTablePtr db(dbAccess.open(rng, fsAccess, name, flags)); 

        // Try and load the state cache.
        return db && read(*db, client.key);
    }

    // Translate the loaded state cache into a DOT diagram.
    string toDot() const
    {
        // No nodes? No graph.
        if (mNodeMap.empty())
            return "digraph {}\n";

        ostringstream ostream;

        // Emit DOT prologue.
        ostream << "digraph {\n";

        // Emit root node.
        ostream << "\t0 [ label=\"root\" ];\n";

        // Emit nodes.
        for (auto& i : mNodeMap)
        {
            auto& node = *i.second;

            // Node.
            ostream << "\t"
                    << node.dbid
                    << " [ label=\""
                    << node.localname.toPath()
                    << "\" ];\n";

            // Parent link.
            ostream << "\t"
                    << node.dbid
                    << " -> "
                    << node.parentID
                    << ";\n";
        }

        // Emit DOT epilogue.
        ostream << "}\n";

        return ostream.str();
    }

private:
    struct StateCacheNode
      : public LocalNodeCore
    {
        // Dummy implementation.
        bool serialize(string* destination) override
        {
            return write(*destination, parentID);
        }

        // Useful for debugging purposes.
        uint32_t parentID = 0u;
    }; // StateCacheNode

    // Convenience.
    using StateCacheNodePtr = unique_ptr<StateCacheNode>;

    // Check if a directory node is consistent with the cache.
    bool matchDirectory(const LocalNode& node) const
    {
        static const std::set<uint32_t> empty;

        assert(node.dbid || !node.parent);
        assert(node.parent || !node.dbid);

        // Are the node's attributes consistent with cache?
        if (node.parent && !matchGeneral(node))
            return false;

        // What children does this node have in the cache?
        auto* children = &empty;

        if (mNodeChildMap.count(node.dbid))
            children = &mNodeChildMap.at(node.dbid);

        // Is the node's parent-child linkage consistent with the cache?
        size_t nChildren = 0;

        for (auto& childIt : node.children)
        {
            auto& child = *childIt.second;

            // Skip children that haven't been written to disk.
            if (!child.dbid)
                continue;

            // Is the child present in the cache?
            if (!children->count(child.dbid))
                return false;

            ++nChildren;
        }

        // Is the node's child count consistent with the cache?
        if (children->size() != nChildren)
            return false;

        return true;
    }

    // Check if a file node is consistent with the cache.
    bool matchFile(const LocalNode& node) const
    {
        assert(node.dbid);
        assert(node.parent);

        // Are the node's attributes consistent with the cache?
        if (!matchGeneral(node))
            return false;

        // Convenience.
        auto& entry = *mNodeMap.at(node.dbid);

        // This attribute is only meaningful for files.
        auto& lfp = node.syncedFingerprint;
        auto& rfp = entry.syncedFingerprint;

        if (lfp.isvalid != rfp.isvalid)
            return false;

        if (lfp.isvalid && lfp != rfp)
            return false;

        return true;
    }

    // Check if a node is consistent with the cache.
    bool matchGeneral(const LocalNode& node) const
    {
        assert(node.dbid);
        assert(node.parent);

        // Is the node in the cache?
        if (!mNodeMap.count(node.dbid))
            return false;

        // Convenience.
        auto& entry = *mNodeMap.at(node.dbid);

        // Compare serialized attributes.
        if (node.type != entry.type)
            return false;

        if (node.parent->dbid != entry.parentID)
            return false;

        if (node.fsid_lastSynced != entry.fsid_lastSynced)
            return false;

        if (node.localname != entry.localname)
            return false;

        if (!node.slocalname != !entry.slocalname)
            return false;

        if (node.slocalname && *node.slocalname != *entry.slocalname)
            return false;

        if (node.syncedCloudNodeHandle != entry.syncedCloudNodeHandle)
            return false;

        return true;
    }

    // Read a state cache's contents into memory.
    bool read(DbTable& db, SymmCipher& key)
    {
        // Convenience.
        using ::mega::make_unique;
        using std::swap;

        // Parent-child relationships.
        map<uint32_t, set<uint32_t>> children;

        // Database ID of a serialized node.
        uint32_t id;

        // Serialized metadata representing a node.
        string metadata;

        // Deserialized nodes.
        map<uint32_t, StateCacheNodePtr> nodes;

        // Tracks pending parents.
        set<uint32_t> pending;

        // Make sure we're reading from the start.
        db.rewind();

        // Read and deserialize metadata from the state cache.
        while (db.next(&id, &metadata, &key))
        {
            auto node = make_unique<StateCacheNode>();

            // Try and deserialize the node.
            if (!node->read(metadata, node->parentID))
                return false;

            // Inject database ID.
            node->dbid = id;

            // Orphaned children are reunited with their parent.
            pending.erase(id);

            // Convenience.
            auto parentID = node->parentID;

            // Establish parent-child link.
            children[parentID].emplace(id);

            // Add node to the database.
            nodes.emplace(id, std::move(node));

            // Potential orphan?
            if (!parentID || !mNodeMap.count(parentID))
                continue;

            // Track potential orphans.
            pending.emplace(parentID);
        }

        // Have all children been linked?
        assert(pending.empty());

        // Swap loaded metadata into place.
        swap(children, mNodeChildMap);
        swap(nodes, mNodeMap);

        return true;
    }

    // Tracks the parent-child relationships of loaded nodes.
    map<uint32_t, set<uint32_t>> mNodeChildMap;

    // Node metadata loaded from the state cache.
    map<uint32_t, StateCacheNodePtr> mNodeMap;
}; // StateCacheValidator

struct StandardClient : public MegaApp
{
    WAIT_CLASS waiter;
#ifdef GFX_CLASS
    GFX_CLASS gfx;
#endif

    string client_dbaccess_path;
    std::unique_ptr<HttpIO> httpio;
    std::unique_ptr<FileSystemAccess> fsaccess;
    std::recursive_mutex clientMutex;
    MegaClient client;
    std::atomic<bool> clientthreadexit{false};
    bool fatalerror = false;
    string clientname;
    std::function<void()> nextfunctionMC;
    std::function<void()> nextfunctionSC;
    std::condition_variable functionDone;
    std::mutex functionDoneMutex;
    std::string salt;
    std::set<fs::path> localFSFilesThatMayDiffer;

    fs::path fsBasePath;

    handle basefolderhandle = UNDEF;

    enum resultprocenum { PRELOGIN, LOGIN, FETCHNODES, PUTNODES, UNLINK, CATCHUP,
                          COMPLETION };  // use COMPLETION when we use a completion function, rather than trying to match tags on callbacks

    struct ResultProc
    {
        StandardClient& client;
        ResultProc(StandardClient& c) : client(c) {}

        struct id_callback
        {
            int request_tag = 0;
            handle h = UNDEF;
            std::function<bool(error)> f;
            id_callback(std::function<bool(error)> cf, int tag, handle ch) : request_tag(tag), h(ch), f(cf) {}
        };

        recursive_mutex mtx;  // recursive because sometimes we need to set up new operations during a completion callback
        map<resultprocenum, deque<id_callback>> m;

        void prepresult(resultprocenum rpe, int tag, std::function<void()>&& requestfunc, std::function<bool(error)>&& f, handle h = UNDEF)
        {
            if (rpe != COMPLETION)
            {
                lock_guard<recursive_mutex> g(mtx);
                auto& entry = m[rpe];
                entry.emplace_back(move(f), tag, h);
            }

            std::lock_guard<std::recursive_mutex> lg(client.clientMutex);

            assert(tag > 0);
            int oldtag = client.client.reqtag;
            client.client.reqtag = tag;
            requestfunc();
            client.client.reqtag = oldtag;

            client.client.waiter->notify();
        }

        void processresult(resultprocenum rpe, error e, handle h = UNDEF)
        {
            int tag = client.client.restag;
            if (tag == 0 && rpe != CATCHUP)
            {
                //out() << "received notification of SDK initiated operation " << rpe << " tag " << tag; // too many of those to output
                return;
            }

            if (tag < (2 << 30))
            {
                out() << "ignoring callback from SDK internal sync operation " << rpe << " tag " << tag;
                return;
            }

            lock_guard<recursive_mutex> g(mtx);
            auto& entry = m[rpe];

            if (rpe == CATCHUP)
            {
                while (!entry.empty())
                {
                    entry.front().f(e);
                    entry.pop_front();
                }
                return;
            }

            if (entry.empty())
            {
                //out() << client.client.clientname
                //      << "received notification of operation type " << rpe << " completion but we don't have a record of it.  tag: " << tag;
                return;
            }

            if (tag != entry.front().request_tag)
            {
                out() << client.client.clientname
                      << "tag mismatch for operation completion of " << rpe << " tag " << tag << ", we expected " << entry.front().request_tag;
                return;
            }

            if (entry.front().f(e))
            {
                entry.pop_front();
            }
        }
    } resultproc;

    // thread as last member so everything else is initialised before we start it
    std::thread clientthread;

    string ensureDir(const fs::path& p)
    {
        fs::create_directories(p);

        string result = p.u8string();

        if (result.back() != fs::path::preferred_separator)
        {
            result += fs::path::preferred_separator;
        }

        return result;
    }

    StandardClient(const fs::path& basepath, const string& name)
        : client_dbaccess_path(ensureDir(basepath / name))
        , httpio(new HTTPIO_CLASS)
        , fsaccess(new FSACCESS_CLASS(makeFsAccess_<FSACCESS_CLASS>()))
        , client(this,
                 &waiter,
                 httpio.get(),
                 fsaccess.get(),
#ifdef DBACCESS_CLASS
                 new DBACCESS_CLASS(LocalPath::fromAbsolutePath(client_dbaccess_path)),
#else
                 NULL,
#endif
#ifdef GFX_CLASS
                 &gfx,
#else
                 NULL,
#endif
                 "N9tSBJDC",
                 USER_AGENT.c_str(),
                 THREADS_PER_MEGACLIENT)
        , clientname(name + " ")
        , fsBasePath(basepath / fs::u8path(name))
        , resultproc(*this)
        , clientthread([this]() { threadloop(); })
    {
        client.clientname = clientname + " ";
        client.syncs.mDetailedSyncLogging = true;
#ifdef GFX_CLASS
        gfx.startProcessingThread();
#endif
    }

    ~StandardClient()
    {
        // shut down any syncs on the same thread, or they stall the client destruction (CancelIo instead of CancelIoEx on the WinDirNotify)
        auto result =
          thread_do<bool>([](MegaClient& mc, PromiseBoolSP result)
                          {
                              mc.logout(false);
                              result->set_value(true);
                          });

        // Make sure logout completes before we escape.
        result.get();

        clientthreadexit = true;
        waiter.notify();
        clientthread.join();
    }

    void localLogout()
    {
        auto result =
          thread_do<bool>([](MegaClient& mc, PromiseBoolSP result)
                          {
                              mc.locallogout(false, true);
                              result->set_value(true);
                          });

        // Make sure logout completes before we escape.
        result.get();
    }

    static mutex om;
    bool logcb = false;
    chrono::steady_clock::time_point lastcb = std::chrono::steady_clock::now();

    string lp(LocalNode* ln) { return ln->getLocalPath().toName(*client.fsaccess); }

    void onCallback() { lastcb = chrono::steady_clock::now(); };

    std::function<void(const SyncConfig&, bool, bool)> onAutoResumeResult;

    void sync_auto_resume_result(const SyncConfig& config, bool attempted, bool hadAnError) override
    {
        onCallback();

        if (logcb)
        {
            lock_guard<mutex> guard(om);

            out() << clientname
                  << "sync_auto_resume_result(): id: "
                  << toHandle(config.mBackupId)
                  << ", attempted: "
                  << attempted
                  << ", hadAnError: "
                  << hadAnError;
        }

        if (onAutoResumeResult)
        {
            onAutoResumeResult(config, attempted, hadAnError);
        }
    }

    bool received_syncs_restored = false;
    void syncs_restored(SyncError syncError) override
    {
        lock_guard<mutex> g(om);

        out() << clientname
              << "sync restore complete: "
              << SyncConfig::syncErrorToStr(syncError);

        received_syncs_restored = true;
    }

    bool received_node_actionpackets = false;
    std::condition_variable nodes_updated_cv;

    void nodes_updated(Node** nodes, int numNodes) override
    {
        if (!nodes)
        {
            out() << clientname << "nodes_updated: total reset.  total node count now: " << numNodes;
            return;
        }
        if (logcb)
        {
            lock_guard<mutex> g(om);
            out() << clientname << "nodes_updated: received " << numNodes << " including " << nodes[0]->displaypath();
        }
        received_node_actionpackets = true;
        nodes_updated_cv.notify_all();
    }

    bool waitForNodesUpdated(unsigned numSeconds)
    {
        mutex nodes_updated_cv_mutex;
        std::unique_lock<mutex> g(nodes_updated_cv_mutex);
        nodes_updated_cv.wait_for(g, std::chrono::seconds(numSeconds),
                                  [&](){ return received_node_actionpackets; });
        return received_node_actionpackets;
    }

    void syncupdate_stateconfig(const SyncConfig& config) override { onCallback(); if (logcb) { lock_guard<mutex> g(om);  out() << clientname << "syncupdate_stateconfig() " << toHandle(config.mBackupId); } }
    void syncupdate_scanning(bool b) override { if (logcb) { onCallback(); lock_guard<mutex> g(om); out() << clientname << "syncupdate_scanning()" << b; } }

    std::atomic<bool> mStallDetected{false};

    void syncupdate_stalled(bool b) override
    {
        if (logcb)
        {
            onCallback();

            lock_guard<mutex> g(om);

            out() << clientname << "syncupdate_stalled()" << b;
        }

        mStallDetected.store(b);
    }

    void syncupdate_local_lockretry(bool b) override { if (logcb) { onCallback(); lock_guard<mutex> g(om); out() << clientname << "syncupdate_local_lockretry() " << b; }}
    //void syncupdate_treestate(LocalNode* ln) override { onCallback(); if (logcb) { lock_guard<mutex> g(om);   out() << clientname << " syncupdate_treestate() " << ln->ts << " " << ln->dts << " " << lp(ln); }}

    //bool sync_syncable(Sync* sync, const char* name, LocalPath& path, Node*) override
    //{
    //    return sync_syncable(sync, name, path);
    //}

    //bool sync_syncable(Sync*, const char*, LocalPath&) override
    //{
    //    onCallback();

    //    return true;
    //}

    std::atomic<unsigned> transfersAdded{0}, transfersRemoved{0}, transfersPrepared{0}, transfersFailed{0}, transfersUpdated{0}, transfersComplete{0};

    void transfer_added(Transfer*) override { onCallback(); ++transfersAdded; }
    void transfer_removed(Transfer*) override { onCallback(); ++transfersRemoved; }
    void transfer_prepare(Transfer*) override { onCallback(); ++transfersPrepared; }
    void transfer_failed(Transfer*,  const Error&, dstime = 0) override { onCallback(); ++transfersFailed; }
    void transfer_update(Transfer*) override { onCallback(); ++transfersUpdated; }
    void transfer_complete(Transfer*) override { onCallback(); ++transfersComplete; }

    void notify_retry(dstime t, retryreason_t r) override
    {
        onCallback();

        if (!logcb) return;

        lock_guard<mutex> guard(om);

        out() << clientname << " notify_retry: " << t << " " << r;
    }

    void request_error(error e) override
    {
        onCallback();

        if (!logcb) return;

        lock_guard<mutex> guard(om);

        out() << clientname << " request_error: " << e;
    }

    void request_response_progress(m_off_t a, m_off_t b) override
    {
        onCallback();

        if (!logcb) return;

        lock_guard<mutex> guard(om);

        out() << clientname << " request_response_progress: " << a << " " << b;
    }

    void threadloop()
        try
    {
        while (!clientthreadexit)
        {
            int r;

            {
                std::lock_guard<std::recursive_mutex> lg(clientMutex);
                r = client.preparewait();
            }

            if (!r)
            {
                r |= client.dowait();
            }

            std::lock_guard<std::recursive_mutex> lg(clientMutex);
            r |= client.checkevents();

            {
                std::lock_guard<mutex> g(functionDoneMutex);
                if (nextfunctionMC)
                {
                    nextfunctionMC();
                    nextfunctionMC = nullptr;
                    functionDone.notify_all();
                    r |= Waiter::NEEDEXEC;
                }
                if (nextfunctionSC)
                {
                    nextfunctionSC();
                    nextfunctionSC = nullptr;
                    functionDone.notify_all();
                    r |= Waiter::NEEDEXEC;
                }
            }
            if ((r & Waiter::NEEDEXEC))
            {
                client.exec();
            }
        }

        // shut down on the same thread, otherwise any ongoing async I/O fails to complete (on windows)
        client.locallogout(false, true);

        out() << clientname << " thread exiting naturally";
    }
    catch (std::exception& e)
    {
        out() << clientname << " thread exception, StandardClient " << clientname << " terminated: " << e.what();
    }
    catch (...)
    {
        out() << clientname << " thread exception, StandardClient " << clientname << " terminated";
    }

    static bool debugging;  // turn this on to prevent the main thread timing out when stepping in the MegaClient

    template <class PROMISE_VALUE>
    future<PROMISE_VALUE> thread_do(std::function<void(MegaClient&, shared_promise<PROMISE_VALUE>)> f)
    {
        unique_lock<mutex> guard(functionDoneMutex);
        std::shared_ptr<promise<PROMISE_VALUE>> promiseSP(new promise<PROMISE_VALUE>());
        nextfunctionMC = [this, promiseSP, f](){ f(this->client, promiseSP); };
        waiter.notify();
        while (!functionDone.wait_until(guard, chrono::steady_clock::now() + chrono::seconds(600), [this]() { return !nextfunctionMC; }))
        {
            if (!debugging)
            {
                promiseSP->set_value(PROMISE_VALUE());
                break;
            }
        }
        return promiseSP->get_future();
    }

    template <class PROMISE_VALUE>
    future<PROMISE_VALUE> thread_do(std::function<void(StandardClient&, shared_promise<PROMISE_VALUE>)> f)
    {
        unique_lock<mutex> guard(functionDoneMutex);
        std::shared_ptr<promise<PROMISE_VALUE>> promiseSP(new promise<PROMISE_VALUE>());
        nextfunctionMC = [this, promiseSP, f]() { f(*this, promiseSP); };
        waiter.notify();
        while (!functionDone.wait_until(guard, chrono::steady_clock::now() + chrono::seconds(600), [this]() { return !nextfunctionSC; }))
        {
            if (!debugging)
            {
                promiseSP->set_value(PROMISE_VALUE());
                break;
            }
        }
        return promiseSP->get_future();
    }

    void preloginFromEnv(const string& userenv, PromiseBoolSP pb)
    {
        string user = getenv(userenv.c_str());

        ASSERT_FALSE(user.empty());

        resultproc.prepresult(PRELOGIN, ++next_request_tag,
            [&](){ client.prelogin(user.c_str()); },
            [pb](error e) { pb->set_value(!e); return true; });

    }

    void loginFromEnv(const string& userenv, const string& pwdenv, PromiseBoolSP pb)
    {
        string user = getenv(userenv.c_str());
        string pwd = getenv(pwdenv.c_str());

        ASSERT_FALSE(user.empty());
        ASSERT_FALSE(pwd.empty());

        byte pwkey[SymmCipher::KEYLENGTH];

        resultproc.prepresult(LOGIN, ++next_request_tag,
            [&](){
                if (client.accountversion == 1)
                {
                    if (error e = client.pw_key(pwd.c_str(), pwkey))
                    {
                        ASSERT_TRUE(false) << "login error: " << e;
                    }
                    else
                    {
                        client.login(user.c_str(), pwkey);
                    }
                }
                else if (client.accountversion == 2 && !salt.empty())
                {
                    client.login2(user.c_str(), pwd.c_str(), &salt);
                }
                else
                {
                    ASSERT_TRUE(false) << "Login unexpected error";
                }
            },
            [pb](error e) { pb->set_value(!e); return true; });

    }

    void loginFromSession(const string& session, PromiseBoolSP pb)
    {
        resultproc.prepresult(LOGIN, ++next_request_tag,
            [&](){ client.login(session); },
            [pb](error e) { pb->set_value(!e);  return true; });
    }

    bool cloudCopyTreeAs(Node* from, Node* to, string name)
    {
        auto promise = makeSharedPromise<bool>();
        auto future = promise->get_future();

        cloudCopyTreeAs(from, to, std::move(name), std::move(promise));

        return future.get();
    }

    class BasicPutNodesCompletion
    {
    public:
        BasicPutNodesCompletion(std::function<void(const Error&)>&& callable)
            : mCallable(std::move(callable))
        {
        }

        void operator()(const Error& e, targettype_t, vector<NewNode>&, bool)
        {
            mCallable(e);
        }

    private:
        std::function<void(const Error&)> mCallable;
    }; // BasicPutNodesCompletion

    void cloudCopyTreeAs(Node* n1, Node* n2, std::string newname, PromiseBoolSP pb)
    {
        auto completion = BasicPutNodesCompletion([pb](const Error& e) {
            pb->set_value(!e);
        });

        resultproc.prepresult(COMPLETION, ++next_request_tag,
            [&](){
                TreeProcCopy tc;
                client.proctree(n1, &tc, false, true);
                tc.allocnodes();
                client.proctree(n1, &tc, false, true);
                tc.nn[0].parenthandle = UNDEF;

                SymmCipher key;
                AttrMap attrs;
                string attrstring;
                key.setkey((const ::mega::byte*)tc.nn[0].nodekey.data(), n1->type);
                attrs = n1->attrs;
                LocalPath::utf8_normalize(&newname);
                attrs.map['n'] = newname;
                attrs.getjson(&attrstring);
                client.makeattr(&key, tc.nn[0].attrstring, attrstring.c_str());
                client.putnodes(n2->nodeHandle(), move(tc.nn), nullptr, 0, std::move(completion));
            },
            nullptr);
    }

    void putnodes(NodeHandle parentHandle, std::vector<NewNode>&& nodes, PromiseBoolSP pb)
    {
        auto completion = BasicPutNodesCompletion([pb](const Error& e) {
            pb->set_value(!e);
        });

        resultproc.prepresult(COMPLETION,
                              ++next_request_tag,
                              [&]()
                              {
                                  client.putnodes(parentHandle, std::move(nodes), nullptr, 0, std::move(completion));
                              },
                              nullptr);
    }

    bool putnodes(NodeHandle parentHandle, std::vector<NewNode>&& nodes)
    {
        auto result =
          thread_do<bool>([&](StandardClient& client, PromiseBoolSP pb)
                    {
                        client.putnodes(parentHandle, std::move(nodes), pb);
                    });

        return result.get();
    }

    void putnodes(const string& parentPath, std::vector<NewNode>&& nodes, PromiseBoolSP result)
    {
        if (auto* parent = drillchildnodebyname(gettestbasenode(), parentPath))
        {
            putnodes(parent->nodeHandle(), std::move(nodes), std::move(result));
        }
        else
        {
            result->set_value(false);
        }
    }

    bool putnodes(const string &parentPath, std::vector<NewNode>&& nodes)
    {
        auto result = thread_do<bool>([&](StandardClient& client, PromiseBoolSP result) {
            client.putnodes(parentPath, std::move(nodes), std::move(result));
        });

        return result.get();
    }

    void uploadFolderTree_recurse(handle parent, handle& h, const fs::path& p, vector<NewNode>& newnodes)
    {
        NewNode n;
        client.putnodes_prepareOneFolder(&n, p.filename().u8string());
        handle thishandle = n.nodehandle = h++;
        n.parenthandle = parent;
        newnodes.emplace_back(std::move(n));

        for (fs::directory_iterator i(p); i != fs::directory_iterator(); ++i)
        {
            if (fs::is_directory(*i))
            {
                uploadFolderTree_recurse(thishandle, h, *i, newnodes);
            }
        }
    }

    void uploadFolderTree(fs::path p, Node* n2, PromiseBoolSP pb)
    {
        auto completion = BasicPutNodesCompletion([pb](const Error& e) {
            pb->set_value(!e);
        });

        resultproc.prepresult(COMPLETION, ++next_request_tag,
            [&](){
                vector<NewNode> newnodes;
                handle h = 1;
                uploadFolderTree_recurse(UNDEF, h, p, newnodes);
                client.putnodes(n2->nodeHandle(), move(newnodes), nullptr, 0, std::move(completion));
            },
            nullptr);
    }

    // Necessary to make sure we release the file once we're done with it.
    struct FileGet : public File {
        void completed(Transfer* t, putsource_t source) override
        {
            File::completed(t, source);
            result->set_value(true);
            delete this;
        }

        void terminated() override
        {
            result->set_value(false);
            delete this;
        }

        PromiseBoolSP result;
    }; // FileGet

    void downloadFile(const Node& node, const fs::path& destination, PromiseBoolSP result)
    {
        unique_ptr<FileGet> file(new FileGet());

        file->h = node.nodeHandle();
        file->hprivate = true;
        file->setLocalname(LocalPath::fromAbsolutePath(destination.u8string()));
        file->name = node.displayname();
        file->result = std::move(result);

        reinterpret_cast<FileFingerprint&>(*file) = node;

        DBTableTransactionCommitter committer(client.tctable);
        client.startxfer(GET, file.release(), committer);
    }

    bool downloadFile(const Node& node, const fs::path& destination)
    {
        auto result =
          thread_do<bool>([&](StandardClient& client, PromiseBoolSP result)
                          {
                              client.downloadFile(node, destination, result);
                          });

        return result.get();
    }

    struct FilePut : public File {
        void completed(Transfer* t, putsource_t source) override
        {
            File::completed(t, source);
            delete this;
        }

        void terminated() override
        {
            delete this;
        }
    }; // FilePut

    bool uploadFolderTree(fs::path p, Node* n2)
    {
        auto promise = makeSharedPromise<bool>();
        auto future = promise->get_future();

        uploadFolderTree(p, n2, std::move(promise));

        return future.get();
    }

    void uploadFile(const fs::path& path, const string& name, Node* parent, DBTableTransactionCommitter& committer)
    {
        unique_ptr<File> file(new FilePut());

        file->h = parent->nodeHandle();
        file->setLocalname(LocalPath::fromAbsolutePath(path.u8string()));
        file->name = name;

        client.startxfer(PUT, file.release(), committer);
    }

    void uploadFile(const fs::path& path, const string& name, Node* parent, PromiseBoolSP pb)
    {
        resultproc.prepresult(PUTNODES,
                              ++next_request_tag,
                              [&]()
                              {
                                  DBTableTransactionCommitter committer(client.tctable);
                                  uploadFile(path, name, parent, committer);
                              },
                              [pb](error e)
                              {
                                  pb->set_value(!e);
                                  return true;
                              });
    }

    bool uploadFile(const fs::path& path, const string& name, Node* parent)
    {
        auto result =
            thread_do<bool>([&](StandardClient& client, PromiseBoolSP pb)
                {
                    client.uploadFile(path, name, parent, pb);
                });

        return result.get();
    }

    bool uploadFile(const fs::path& path, const string& name, string parentPath)
    {
        auto result =
            thread_do<bool>([&](StandardClient& client, PromiseBoolSP pb)
                {
                    Node* parent = client.client.nodeByPath(parentPath.c_str(), nullptr);
                    if (!parent)
                    {
                        LOG_warn << "nodeByPath found no node for parentPath " << parentPath << ", cannot call uploadFile";
                        return pb->set_value(false);
                    }
                    client.uploadFile(path, name, parent, pb);
                });

        return result.get();
    }

    bool uploadFile(const fs::path& path, Node* parent)
    {
        return uploadFile(path, path.filename().u8string(), parent);
    }

    bool uploadFile(const fs::path& path, const string& parentPath)
    {
        return uploadFile(path, path.filename().u8string(), parentPath);
    }

    void uploadFilesInTree_recurse(Node* target, const fs::path& p, std::atomic<int>& inprogress, DBTableTransactionCommitter& committer)
    {
        if (fs::is_regular_file(p))
        {
            ++inprogress;
            uploadFile(p, p.filename().u8string(), target, committer);
        }
        else if (fs::is_directory(p))
        {
            if (auto newtarget = client.childnodebyname(target, p.filename().u8string().c_str()))
            {
                for (fs::directory_iterator i(p); i != fs::directory_iterator(); ++i)
                {
                    uploadFilesInTree_recurse(newtarget, *i, inprogress, committer);
                }
            }
        }
    }

    bool uploadFilesInTree(fs::path p, Node* n2)
    {
        auto promise = makeSharedPromise<bool>();
        auto future = promise->get_future();

        std::atomic_int dummy(0);
        uploadFilesInTree(p, n2, dummy, std::move(promise));

        return future.get();
    }

    void uploadFilesInTree(fs::path p, Node* n2, std::atomic<int>& inprogress, PromiseBoolSP pb)
    {
        resultproc.prepresult(PUTNODES, ++next_request_tag,
            [&](){
                DBTableTransactionCommitter committer(client.tctable);
                uploadFilesInTree_recurse(n2, p, inprogress, committer);
            },
            [pb, &inprogress](error e)
            {
                if (!--inprogress)
                    pb->set_value(true);
                return !inprogress;
            });
    }



    class TreeProcPrintTree : public TreeProc
    {
    public:
        void proc(MegaClient* client, Node* n) override
        {
            //out() << "fetchnodes tree: " << n->displaypath();;
        }
    };

    // mark node as removed and notify

    std::function<void (StandardClient& mc, PromiseBoolSP pb)> onFetchNodes;

    void fetchnodes(bool noCache, PromiseBoolSP pb)
    {
        resultproc.prepresult(FETCHNODES, ++next_request_tag,
            [&](){ client.fetchnodes(noCache); },
            [this, pb](error e)
            {
                if (e)
                {
                    pb->set_value(false);
                }
                else
                {
                    TreeProcPrintTree tppt;
                    client.proctree(client.nodebyhandle(client.rootnodes[0]), &tppt);

                    if (onFetchNodes)
                    {
                        onFetchNodes(*this, pb);
                    }
                    else
                    {
                        pb->set_value(true);
                    }
                }
                onFetchNodes = nullptr;
                return true;
            });
    }

    bool fetchnodes(bool noCache = false)
    {
        auto result =
          thread_do<bool>([=](StandardClient& client, PromiseBoolSP result)
                          {
                              client.fetchnodes(noCache, result);
                          });

        return result.get();
    }

    NewNode makeSubfolder(const string& utf8Name)
    {
        NewNode newnode;
        client.putnodes_prepareOneFolder(&newnode, utf8Name);
        return newnode;
    }

    void catchup(PromiseBoolSP pb)
    {
        resultproc.prepresult(CATCHUP, ++next_request_tag,
            [&](){
                client.catchup();
            },
            [pb](error e) {
                if (e)
                {
                    out() << "catchup reports: " << e;
                }
                pb->set_value(!e);
                return true;
            });
    }

    void deleteTestBaseFolder(bool mayneeddeleting, PromiseBoolSP pb)
    {
        if (Node* root = client.nodebyhandle(client.rootnodes[0]))
        {
            if (Node* basenode = client.childnodebyname(root, "mega_test_sync", false))
            {
                if (mayneeddeleting)
                {
                    auto completion = [this, pb](NodeHandle, Error e) {
                        if (e) out() << "delete of test base folder reply reports: " << e;
                        deleteTestBaseFolder(false, pb);
                    };

                    resultproc.prepresult(COMPLETION, ++next_request_tag,
                        [&](){ client.unlink(basenode, false, 0, std::move(completion)); },
                        nullptr);
                    return;
                }
                out() << "base folder found, but not expected, failing";
                pb->set_value(false);
                return;
            }
            else
            {
                //out() << "base folder not found, wasn't present or delete successful";
                pb->set_value(true);
                return;
            }
        }
        out() << "base folder not found, as root was not found!";
        pb->set_value(false);
    }

    void ensureTestBaseFolder(bool mayneedmaking, PromiseBoolSP pb)
    {
        if (Node* root = client.nodebyhandle(client.rootnodes[0]))
        {
            if (Node* basenode = client.childnodebyname(root, "mega_test_sync", false))
            {
                if (basenode->type == FOLDERNODE)
                {
                    basefolderhandle = basenode->nodehandle;
                    //out() << clientname << " Base folder: " << Base64Str<MegaClient::NODEHANDLE>(basefolderhandle);
                    //parentofinterest = Base64Str<MegaClient::NODEHANDLE>(basefolderhandle);
                    pb->set_value(true);
                    return;
                }
            }
            else if (mayneedmaking)
            {
                vector<NewNode> nn(1);
                nn[0] = makeSubfolder("mega_test_sync");

                auto completion = BasicPutNodesCompletion([this, pb](const Error&) {
                    ensureTestBaseFolder(false, pb);
                });

                resultproc.prepresult(COMPLETION, ++next_request_tag,
                    [&](){ client.putnodes(root->nodeHandle(), move(nn), nullptr, 0, std::move(completion)); },
                    nullptr);

                return;
            }
        }
        pb->set_value(false);
    }

    NewNode* buildSubdirs(list<NewNode>& nodes, const string& prefix, int n, int recurselevel)
    {
        nodes.emplace_back(makeSubfolder(prefix));
        auto& nn = nodes.back();
        nn.nodehandle = nodes.size();

        if (recurselevel > 0)
        {
            for (int i = 0; i < n; ++i)
            {
                buildSubdirs(nodes, prefix + "_" + to_string(i), n, recurselevel - 1)->parenthandle = nn.nodehandle;
            }
        }

        return &nn;
    }

    bool makeCloudSubdirs(const string& prefix, int depth, int fanout)
    {
        auto result =
          thread_do<bool>([=](StandardClient& client, PromiseBoolSP result)
                          {
                              client.makeCloudSubdirs(prefix, depth, fanout, result);
                          });

        return result.get();
    }

    void makeCloudSubdirs(const string& prefix, int depth, int fanout, PromiseBoolSP pb, const string& atpath = "")
    {
        assert(basefolderhandle != UNDEF);

        std::list<NewNode> nodes;
        NewNode* nn = buildSubdirs(nodes, prefix, fanout, depth);
        nn->parenthandle = UNDEF;
        nn->ovhandle = UNDEF;

        Node* atnode = client.nodebyhandle(basefolderhandle);
        if (atnode && !atpath.empty())
        {
            atnode = drillchildnodebyname(atnode, atpath);
        }
        if (!atnode)
        {
            out() << "path not found: " << atpath;
            pb->set_value(false);
        }
        else
        {
            auto nodearray = vector<NewNode>(nodes.size());
            size_t i = 0;
            for (auto n = nodes.begin(); n != nodes.end(); ++n, ++i)
            {
                nodearray[i] = std::move(*n);
            }

            auto completion = [pb, this](const Error& e, targettype_t, vector<NewNode>& nodes, bool) {
                lastPutnodesResultFirstHandle = nodes.empty() ? UNDEF : nodes[0].mAddedHandle;
                pb->set_value(!e);
            };

            resultproc.prepresult(COMPLETION, ++next_request_tag,
                [&]() {
                    client.putnodes(atnode->nodeHandle(), move(nodearray), nullptr, 0, std::move(completion));
                },
                nullptr);
        }
    }

    struct SyncInfo
    {
        NodeHandle h;
        fs::path localpath;
        string remotepath;
    };

    SyncConfig syncConfigByBackupID(handle backupID) const
    {
        SyncConfig c;
        bool found = client.syncs.syncConfigByBackupId(backupID, c);

        assert(found);

        return c;
    }

    bool syncSet(handle backupId, SyncInfo& info) const
    {
        SyncConfig c;
        if (client.syncs.syncConfigByBackupId(backupId, c))
        {
            info.h = c.getRemoteNode();
            info.localpath = c.getLocalPath().toPath();
            info.remotepath = c.mOriginalPathOfRemoteRootNode; // bit of a hack

            return true;
        }

        return false;
    }

    SyncInfo syncSet(handle backupId)
    {
        SyncInfo result;

        out() << "looking up BackupId " << toHandle(backupId);

        bool found = syncSet(backupId, result);
        assert(found);

        return result;
    }

    SyncInfo syncSet(handle backupId) const
    {
        return const_cast<StandardClient&>(*this).syncSet(backupId);
    }

    Node* getcloudrootnode()
    {
        return client.nodebyhandle(client.rootnodes[0]);
    }

    Node* gettestbasenode()
    {
        return client.childnodebyname(getcloudrootnode(), "mega_test_sync", false);
    }

    Node* getcloudrubbishnode()
    {
        return client.nodebyhandle(client.rootnodes[RUBBISHNODE - ROOTNODE]);
    }

    Node* getsyncdebrisnode()
    {
        return drillchildnodebyname(getcloudrubbishnode(), "SyncDebris");
    }

    Node* drillchildnodebyname(Node* n, const string& path)
    {
        for (size_t p = 0; n && p < path.size(); )
        {
            auto pos = path.find("/", p);
            if (pos == string::npos) pos = path.size();
            n = client.childnodebyname(n, path.substr(p, pos - p).c_str(), false);
            p = pos == string::npos ? path.size() : pos + 1;
        }
        return n;
    }

    vector<Node*> drillchildnodesbyname(Node* n, const string& path)
    {
        auto pos = path.find("/");
        if (pos == string::npos)
        {
            return client.childnodesbyname(n, path.c_str(), false);
        }
        else
        {
            vector<Node*> results, subnodes = client.childnodesbyname(n, path.c_str(), false);
            for (size_t i = subnodes.size(); i--; )
            {
                if (subnodes[i]->type != FILENODE)
                {
                    vector<Node*> v = drillchildnodesbyname(subnodes[i], path.substr(pos + 1));
                    results.insert(results.end(), v.begin(), v.end());
                }
            }
            return results;
        }
    }

    bool backupAdd_inthread(const string& drivePath,
                            string sourcePath,
                            const string& targetPath,
                            std::function<void(error, SyncError, handle)> completion,
                            const string& logname)
    {
        auto* rootNode = client.nodebyhandle(basefolderhandle);

        // Root isn't in the cloud.
        if (!rootNode)
        {
            return false;
        }

        auto* targetNode = drillchildnodebyname(rootNode, targetPath);

        // Target path doesn't exist.
        if (!targetNode)
        {
            return false;
        }

        // Generate drive ID if necessary.
        auto id = UNDEF;
        auto result = client.readDriveId(drivePath.c_str(), id);

        if (result == API_ENOENT)
        {
            id = client.generateDriveId();
            result = client.writeDriveId(drivePath.c_str(), id);
        }

        if (result != API_OK)
        {
            completion(result, NO_SYNC_ERROR, UNDEF);
            return false;
        }

        auto config =
          SyncConfig(LocalPath::fromAbsolutePath(sourcePath),
                     sourcePath,
                     targetNode->nodeHandle(),
                     targetNode->displaypath(),
                     0,
                     LocalPath::fromAbsolutePath(drivePath),
                     //string_vector(),
                     true,
                     SyncConfig::TYPE_BACKUP);

        EXPECT_TRUE(!config.mOriginalPathOfRemoteRootNode.empty() &&
            config.mOriginalPathOfRemoteRootNode.front() == '/')
            << "config.mOriginalPathOfRemoteRootNode: " << config.mOriginalPathOfRemoteRootNode.c_str();

        // Try and add the backup.
        return client.addsync(config, true, completion, logname) == API_OK;
    }

    handle backupAdd_mainthread(const string& drivePath,
                                const string& sourcePath,
                                const string& targetPath,
                                const string& logname)
    {
        const fs::path dp = fsBasePath / fs::u8path(drivePath);
        const fs::path sp = fsBasePath / fs::u8path(sourcePath);

        fs::create_directories(dp);
        fs::create_directories(sp);

        auto result =
          thread_do<handle>(
            [&](StandardClient& client, PromiseHandleSP result)
            {
                auto completion =
                  [=](error e, SyncError, handle backupId)
                  {
                    result->set_value(backupId);
                  };

                  client.backupAdd_inthread(dp.u8string(),
                                            sp.u8string(),
                                            targetPath,
                                            std::move(completion),
                                            logname);
            });

        return result.get();
    }

    bool setupSync_inthread(const string& subfoldername, const fs::path& localpath, const bool isBackup,
        std::function<void(error, SyncError, handle)> addSyncCompletion, const string& logname)
    {
        if (Node* n = client.nodebyhandle(basefolderhandle))
        {
            if (Node* m = drillchildnodebyname(n, subfoldername))
            {
                out() << clientname << "Setting up sync from " << m->displaypath() << " to " << localpath;
                auto syncConfig =
                    SyncConfig(LocalPath::fromAbsolutePath(localpath.u8string()),
                               localpath.u8string(),
                               NodeHandle().set6byte(m->nodehandle),
                               m->displaypath(),
                               0,
                               LocalPath(),
                               //string_vector(),
                               true,
                               isBackup ? SyncConfig::TYPE_BACKUP : SyncConfig::TYPE_TWOWAY);
                EXPECT_TRUE(!syncConfig.mOriginalPathOfRemoteRootNode.empty() &&
                            syncConfig.mOriginalPathOfRemoteRootNode.front() == '/')
                    << "syncConfig.mOriginalPathOfRemoteRootNode: " << syncConfig.mOriginalPathOfRemoteRootNode.c_str();

                error e = client.addsync(syncConfig, true, addSyncCompletion, logname);
                return !e;
            }
        }
        assert(false);
        return false;
    }

    void importSyncConfigs(string configs, PromiseBoolSP result)
    {
        auto completion = [result](error e) { result->set_value(!e); };
        client.importSyncConfigs(configs.c_str(), std::move(completion));
    }

    bool importSyncConfigs(string configs)
    {
        auto result =
          thread_do<bool>([=](StandardClient& client, PromiseBoolSP result)
                          {
                              client.importSyncConfigs(configs, result);
                          });

        return result.get();
    }

    string exportSyncConfigs()
    {
        auto result =
          thread_do<string>([](MegaClient& client, PromiseStringSP result)
                            {
                                auto configs = client.syncs.exportSyncConfigs();
                                result->set_value(configs);
                            });

        return result.get();
    }

    bool delSync_inthread(handle backupId, bool keepCache)
    {
        const auto handle = syncSet(backupId).h;
        bool removed = false;

        client.syncs.removeSelectedSyncs(
          [&](SyncConfig& c, Sync*)
          {
              const bool matched = c.getRemoteNode() == handle;

              removed |= matched;

              return matched;
          }, !keepCache, !keepCache, !keepCache); // in the tests we are going to resume the syncs on session resume

        return removed;
    }

    struct CloudNameLess
    {
        bool operator()(const string& lhs, const string& rhs) const
        {
            return compare(lhs, rhs) < 0;
        }

        static int compare(const string& lhs, const string& rhs)
        {
            return compareUtf(lhs, false, rhs, false, false);
        }

        static bool equal(const string& lhs, const string& rhs)
        {
            return compare(lhs, rhs) == 0;
        }
    }; // CloudNameLess

    bool recursiveConfirm(Model::ModelNode* mn, Node* n, int& descendants, const string& identifier, int depth, bool& firstreported, bool expectFail, bool skipIgnoreFile)
    {
        // top level names can differ so we don't check those
        if (!mn || !n) return false;

        if (depth)
        {
            if (!CloudNameLess().equal(mn->cloudName(), n->displayname()))
            {
                out() << "Node name mismatch: " << mn->path() << " " << n->displaypath();
                return false;
            }
        }

        if (!mn->typematchesnodetype(n->type))
        {
            out() << "Node type mismatch: " << mn->path() << ":" << mn->type << " " << n->displaypath() << ":" << n->type;
            return false;
        }

        if (n->type == FILENODE)
        {
            // not comparing any file versioning (for now)
            return true;
        }

        multimap<string, Model::ModelNode*, CloudNameLess> ms;
        multimap<string, Node*, CloudNameLess> ns;
        for (auto& m : mn->kids)
        {
            if (m->fsOnly)
                continue;

            if (skipIgnoreFile && m->cloudName() == IGNORE_FILE_NAME)
                continue;

            ms.emplace(m->cloudName(), m.get());
        }
        for (auto& n2 : n->children)
        {
            if (skipIgnoreFile && n2->displayname() == IGNORE_FILE_NAME)
                continue;

            ns.emplace(n2->displayname(), n2);
        }

        int matched = 0;
        vector<string> matchedlist;
        for (auto m_iter = ms.begin(); m_iter != ms.end(); )
        {
            if (!depth && m_iter->first == DEBRISFOLDER)
            {
                m_iter = ms.erase(m_iter); // todo: add checks of the remote debris folder later
                continue;
            }

            auto er = ns.equal_range(m_iter->first);
            auto next_m = m_iter;
            ++next_m;
            bool any_equal_matched = false;
            for (auto i = er.first; i != er.second; ++i)
            {
                int rdescendants = 0;
                if (recursiveConfirm(m_iter->second, i->second, rdescendants, identifier, depth+1, firstreported, expectFail, skipIgnoreFile))
                {
                    ++matched;
                    matchedlist.push_back(m_iter->first);
                    ns.erase(i);
                    ms.erase(m_iter);
                    descendants += rdescendants;
                    any_equal_matched = true;
                    break;
                }
            }
            if (!any_equal_matched)
            {
                break;
            }
            m_iter = next_m;
        }
        if (ns.empty() && ms.empty())
        {
            descendants += matched;
            return true;
        }
        else if (!firstreported && !expectFail)
        {
            ostringstream ostream;
            firstreported = true;
            ostream << clientname << " " << identifier << " after matching " << matched << " child nodes [";
            for (auto& ml : matchedlist) ostream << ml << " ";
            ostream << "](with " << descendants << " descendants) in " << mn->path() << ", ended up with unmatched model nodes:";
            for (auto& m : ms) ostream << " " << m.first;
            ostream << " and unmatched remote nodes:";
            for (auto& i : ns) ostream << " " << i.first;
            out() << ostream.str();
            EXPECT_TRUE(false) << ostream.str();
        };
        return false;
    }

    bool localNodesMustHaveNodes = true;

    auto equal_range_utf8EscapingCompare(multimap<string, LocalNode*, CloudNameLess>& ns, const string& cmpValue, bool unescapeValue, bool unescapeMap, bool caseInsensitive) -> std::pair<multimap<string, LocalNode*>::iterator, multimap<string, LocalNode*>::iterator>
    {
        // first iter not less than cmpValue
        auto iter1 = ns.begin();
        while (iter1 != ns.end() && compareUtf(iter1->first, unescapeMap, cmpValue, unescapeValue, caseInsensitive) < 0) ++iter1;

        // second iter greater then cmpValue
        auto iter2 = iter1;
        while (iter2 != ns.end() && compareUtf(iter1->first, unescapeMap, cmpValue, unescapeValue, caseInsensitive) <= 0) ++iter2;

        return {iter1, iter2};
    }

    bool recursiveConfirm(Model::ModelNode* mn, LocalNode* n, int& descendants, const string& identifier, int depth, bool& firstreported, bool expectFail, bool skipIgnoreFile)
    {
        // top level names can differ so we don't check those
        if (!mn || !n) return false;

        if (depth)
        {
            if (0 != compareUtf(mn->fsName(), true, n->localname, true, false))
            {
                out() << "LocalNode name mismatch: " << mn->fsPath() << " " << n->localname.toPath();
                return false;
            }
        }

        if (!mn->typematchesnodetype(n->type))
        {
            out() << "LocalNode type mismatch: " << mn->fsPath() << ":" << mn->type << " " << n->localname.toPath() << ":" << n->type;
            return false;
        }

        auto localpath = n->getLocalPath().toName(*client.fsaccess);
        string n_localname = n->localname.toName(*client.fsaccess);
        if (n_localname.size() && n->parent)  // the sync root node's localname contains an absolute path, not just the leaf name.  Also the filesystem sync root folder and cloud sync root folder don't have to have the same name.
        {
            //EXPECT_EQ(n->name, n_localname);
        }
        if (localNodesMustHaveNodes)
        {
            if (n->syncedCloudNodeHandle.isUndef())
            {
                EXPECT_TRUE(!n->syncedCloudNodeHandle.isUndef()) << "expected synced non-undef handle at localnode: " << n->localnodedisplaypath();
            }
            if (!client.nodeByHandle(n->syncedCloudNodeHandle))
            {
                EXPECT_TRUE(!!client.nodeByHandle(n->syncedCloudNodeHandle)) << "expected synced handle that looks up node at localnode: " << n->localnodedisplaypath();;
            }
        }
        Node* syncedNode = client.nodeByHandle(n->syncedCloudNodeHandle);
        if (depth && syncedNode)
        {
            EXPECT_TRUE(0 == compareUtf(syncedNode->displayname(), false, n->localname, true, false)) << "Localnode's associated Node vs model node name mismatch: '" << syncedNode->displayname() << "', '" << n->localname.toPath() << "'";
        }
        if (depth && mn->parent)
        {
            EXPECT_EQ(mn->parent->type, Model::ModelNode::folder);
            EXPECT_EQ(n->parent->type, FOLDERNODE);

            string parentpath = n->parent->getLocalPath().toName(*client.fsaccess);
            EXPECT_EQ(localpath.substr(0, parentpath.size()), parentpath);
        }
        Node* parentSyncedNode = n->parent ? client.nodeByHandle(n->parent->syncedCloudNodeHandle) : nullptr;
        if (syncedNode && n->parent && parentSyncedNode)
        {
            string p = syncedNode->displaypath();
            string pp = parentSyncedNode->displaypath();
            EXPECT_EQ(p.substr(0, pp.size()), pp);
            EXPECT_EQ(parentSyncedNode, syncedNode->parent);
        }

        multimap<string, Model::ModelNode*, CloudNameLess> ms;
        multimap<string, LocalNode*, CloudNameLess> ns;
        for (auto& m : mn->kids)
        {
            if (m->fsOnly)
                continue;

            if (skipIgnoreFile && m->fsName() == IGNORE_FILE_NAME)
                continue;

            ms.emplace(m->fsName(), m.get());
        }
        for (auto& n2 : n->children)
        {
            if (skipIgnoreFile && n2.second->isIgnoreFile())
                continue;

            ns.emplace(n2.second->localname.toPath(), n2.second); // todo: should LocalNodes marked as deleted actually have been removed by now?
        }

        int matched = 0;
        vector<string> matchedlist;
        for (auto m_iter = ms.begin(); m_iter != ms.end(); )
        {
            if (!depth && m_iter->first == DEBRISFOLDER)
            {
                m_iter = ms.erase(m_iter); // todo: are there LocalNodes representing the trash?
                continue;
            }

            auto er = equal_range_utf8EscapingCompare(ns, m_iter->first, true, true, isCaseInsensitive(n->sync->mFilesystemType));
            //auto er = ns.equal_range(m_iter->first);
            auto next_m = m_iter;
            ++next_m;
            bool any_equal_matched = false;
            for (auto i = er.first; i != er.second; ++i)
            {
                int rdescendants = 0;
                if (recursiveConfirm(m_iter->second, i->second, rdescendants, identifier, depth+1, firstreported, expectFail, skipIgnoreFile))
                {
                    ++matched;
                    matchedlist.push_back(m_iter->first);
                    ns.erase(i);
                    ms.erase(m_iter);
                    descendants += rdescendants;
                    any_equal_matched = true;
                    break;
                }
            }
            if (!any_equal_matched)
            {
                break;
            }
            m_iter = next_m;
        }
        if (ns.empty() && ms.empty())
        {
            return true;
        }
        else if (!firstreported && !expectFail)
        {
            ostringstream ostream;
            firstreported = true;
            ostream << clientname << " " << identifier << " after matching " << matched << " child nodes [";
            for (auto& ml : matchedlist) ostream << ml << " ";
            ostream << "](with " << descendants << " descendants) in " << mn->path() << ", ended up with unmatched model nodes:";
            for (auto& m : ms) ostream << " " << m.first;
            ostream << " and unmatched LocalNodes:";
            for (auto& i : ns) ostream << " " << i.first;
            out() << ostream.str();
            EXPECT_TRUE(false) << ostream.str();
        };
        return false;
    }


    bool recursiveConfirm(Model::ModelNode* mn, fs::path p, int& descendants, const string& identifier, int depth, bool ignoreDebris, bool& firstreported, bool expectFail, bool skipIgnoreFile)
    {
        struct Comparator
        {
            bool operator()(const string& lhs, const string& rhs) const
            {
                return compare(lhs, rhs) < 0;
            }

            int compare(const string& lhs, const string& rhs) const
            {
                return compareUtf(lhs, true, rhs, true, false);
            }
        }; // Comparator

        static Comparator comparator;

        if (!mn) return false;

        if (depth)
        {
            if (comparator.compare(p.filename().u8string(), mn->fsName()))
            {
                out() << "filesystem name mismatch: " << mn->path() << " " << p;
                return false;
            }
        }

        nodetype_t pathtype = fs::is_directory(p) ? FOLDERNODE : fs::is_regular_file(p) ? FILENODE : TYPE_UNKNOWN;
        if (!mn->typematchesnodetype(pathtype))
        {
            out() << "Path type mismatch: " << mn->path() << ":" << mn->type << " " << p.u8string() << ":" << pathtype;
            return false;
        }

        if (pathtype == FILENODE && p.filename().u8string() != "lock")
        {
            if (localFSFilesThatMayDiffer.find(p) == localFSFilesThatMayDiffer.end())
            {
                ifstream fs(p, ios::binary);
                std::vector<char> buffer;
                buffer.resize(mn->content.size() + 1024);
                fs.read(reinterpret_cast<char *>(buffer.data()), buffer.size());
                EXPECT_EQ(size_t(fs.gcount()), mn->content.size()) << " file is not expected size " << p;
                EXPECT_TRUE(!memcmp(buffer.data(), mn->content.data(), mn->content.size())) << " file data mismatch " << p;
            }
        }

        if (pathtype != FOLDERNODE)
        {
            return true;
        }

        multimap<string, Model::ModelNode*, Comparator> ms;
        multimap<string, fs::path, Comparator> ps;

        for (auto& m : mn->kids)
        {
            if (skipIgnoreFile && m->fsName() == IGNORE_FILE_NAME)
                continue;

            ms.emplace(m->fsName(), m.get());
        }

        for (fs::directory_iterator pi(p); pi != fs::directory_iterator(); ++pi)
        {
            auto name = pi->path().filename().u8string();

            if (skipIgnoreFile && name == IGNORE_FILE_NAME)
                continue;

            ps.emplace(std::move(name), pi->path());
        }

        if (ignoreDebris && depth == 0)
        {
            ms.erase(DEBRISFOLDER);
            ps.erase(DEBRISFOLDER);
        }
        else if (depth == 1 && mn->name == DEBRISFOLDER)
        {
            ms.erase("tmp");
            ps.erase("tmp");
        }

        int matched = 0;
        vector<string> matchedlist;
        for (auto m_iter = ms.begin(); m_iter != ms.end(); )
        {
            auto er = ps.equal_range(m_iter->first);
            auto next_m = m_iter;
            ++next_m;
            bool any_equal_matched = false;
            for (auto i = er.first; i != er.second; ++i)
            {
                int rdescendants = 0;
                if (recursiveConfirm(m_iter->second, i->second, rdescendants, identifier, depth+1, ignoreDebris, firstreported, expectFail, skipIgnoreFile))
                {
                    ++matched;
                    matchedlist.push_back(m_iter->first);
                    ps.erase(i);
                    ms.erase(m_iter);
                    descendants += rdescendants;
                    any_equal_matched = true;
                    break;
                }
            }
            if (!any_equal_matched)
            {
                break;
            }
            m_iter = next_m;
        }
        //if (ps.size() == 1 && !mn->parent && ps.begin()->first == DEBRISFOLDER)
        //{
        //    ps.clear();
        //}
        if (ps.empty() && ms.empty())
        {
            return true;
        }
        else if (!firstreported && !expectFail)
        {
            ostringstream ostream;
            firstreported = true;
            ostream << clientname << " " << identifier << " after matching " << matched << " child nodes [";
            for (auto& ml : matchedlist) ostream << ml << " ";
            ostream << "](with " << descendants << " descendants) in " << mn->path() << ", ended up with unmatched model nodes:";
            for (auto& m : ms) ostream << " " << m.first;
            ostream << " and unmatched filesystem paths:";
            for (auto& i : ps) ostream << " " << i.second.filename();
            ostream << " in " << p;
            out() << ostream.str();
            EXPECT_TRUE(false) << ostream.str();
        };
        return false;
    }

    Sync* syncByBackupId(handle backupId)
    {
        return client.syncs.runningSyncByBackupIdForTests(backupId);
    }

    bool setSyncPausedByBackupId(handle id, bool pause)
    {
        return client.syncs.setSyncPausedByBackupId(id, pause).get();
    }

    void enableSyncByBackupId(handle id, PromiseBoolSP result, const string& logname)
    {
        client.syncs.enableSyncByBackupId(id, false, false,
            [result](error e){ result->set_value(!e); }, logname);
    }

    bool enableSyncByBackupId(handle id, const string& logname)
    {
        auto result =
          thread_do<bool>([=](StandardClient& client, PromiseBoolSP result)
                          {
                              client.enableSyncByBackupId(id, result, logname);
                          });

        return result.get();
    }

    void backupIdForSyncPath(const fs::path& path, PromiseHandleSP result)
    {
        auto localPath = LocalPath::fromAbsolutePath(path.u8string());
        auto id = UNDEF;

        client.syncs.forEachUnifiedSync(
          [&](UnifiedSync& us)
          {
              if (us.mConfig.mLocalPath != localPath) return;
              if (id != UNDEF) return;

              id = us.mConfig.mBackupId;
          });

        result->set_value(id);
    }

    handle backupIdForSyncPath(fs::path path)
    {
        auto result =
          thread_do<handle>([=](StandardClient& client, PromiseHandleSP result)
                            {
                                client.backupIdForSyncPath(path, result);
                            });

        return result.get();
    }

    enum Confirm
    {
        CONFIRM_LOCALFS = 0x01,
        CONFIRM_LOCALNODE = 0x02,
        CONFIRM_LOCAL = CONFIRM_LOCALFS | CONFIRM_LOCALNODE,
        CONFIRM_REMOTE = 0x04,
        CONFIRM_ALL = CONFIRM_LOCAL | CONFIRM_REMOTE,
    };

    bool confirmModel_mainthread(handle id, Model::ModelNode* mRoot, Node* rRoot, bool expectFail, bool skipIgnoreFile)
    {
        auto result =
          thread_do<bool>(
            [=](StandardClient& client, PromiseBoolSP result)
            {
                result->set_value(client.confirmModel(id, mRoot, rRoot, expectFail, skipIgnoreFile));
            });

        return result.get();
    }

    bool confirmModel_mainthread(handle id, Model::ModelNode* mRoot, LocalNode* lRoot, bool expectFail, bool skipIgnoreFile)
    {
        auto result =
          thread_do<bool>(
            [=](StandardClient& client, PromiseBoolSP result)
            {
                result->set_value(client.confirmModel(id, mRoot, lRoot, expectFail, skipIgnoreFile));
            });

        return result.get();
    }

    bool confirmModel_mainthread(handle id, Model::ModelNode* mRoot, fs::path lRoot, bool ignoreDebris, bool expectFail, bool skipIgnoreFile)
    {
        auto result =
          thread_do<bool>(
            [=](StandardClient& client, PromiseBoolSP result)
            {
                result->set_value(client.confirmModel(id, mRoot, lRoot, ignoreDebris, expectFail, skipIgnoreFile));
            });

        return result.get();
    }

    bool confirmModel(handle id, Model::ModelNode* mRoot, Node* rRoot, bool expectFail, bool skipIgnoreFile)
    {
        string name = "Sync " + toHandle(id);
        int descendents = 0;
        bool reported = false;

        if (!recursiveConfirm(mRoot, rRoot, descendents, name, 0, reported, expectFail, skipIgnoreFile))
        {
            out() << clientname << " syncid " << toHandle(id) << " comparison against remote nodes failed";
            return false;
        }

        return true;
    }

    bool confirmModel(handle id, Model::ModelNode* mRoot, LocalNode* lRoot, bool expectFail, bool skipIgnoreFile)
    {
        string name = "Sync " + toHandle(id);
        int descendents = 0;
        bool reported = false;

        if (!recursiveConfirm(mRoot, lRoot, descendents, name, 0, reported, expectFail, skipIgnoreFile))
        {
            out() << clientname << " syncid " << toHandle(id) << " comparison against LocalNodes failed";
            return false;
        }

        return true;
    }

    bool confirmModel(handle id, Model::ModelNode* mRoot, fs::path lRoot, bool ignoreDebris, bool expectFail, bool skipIgnoreFile)
    {
        string name = "Sync " + toHandle(id);
        int descendents = 0;
        bool reported = false;

        if (!recursiveConfirm(mRoot, lRoot, descendents, name, 0, ignoreDebris, reported, expectFail, skipIgnoreFile))
        {
            out() << clientname << " syncid " << toHandle(id) << " comparison against local filesystem failed";
            return false;
        }

        return true;
    }

    bool confirmModel(handle backupId, Model::ModelNode* mnode, const int confirm, const bool ignoreDebris, bool expectFail, bool skipIgnoreFile)
    {
        SyncInfo si;

        if (!syncSet(backupId, si))
        {
            out() << clientname << " backupId " << toHandle(backupId) << " not found ";
            return false;
        }

        // compare model against nodes representing remote state
        if ((confirm & CONFIRM_REMOTE) && !confirmModel(backupId, mnode, client.nodeByHandle(si.h), expectFail, skipIgnoreFile))
        {
            return false;
        }

        // Get our hands on the sync.
        auto* sync = syncByBackupId(backupId);

        // compare model against LocalNodes
        if (sync)
        {
            if ((confirm & CONFIRM_LOCALNODE) && !confirmModel(backupId, mnode, sync->localroot.get(), expectFail, skipIgnoreFile))
            {
                return false;
            }
        }

        // compare model against local filesystem
        if ((confirm & CONFIRM_LOCALFS) && !confirmModel(backupId, mnode, si.localpath, ignoreDebris, expectFail, skipIgnoreFile))
        {
            return false;
        }

        // Does this sync have a state cache?
        if (!sync || sync->statecachename().empty())
            return true;

        StateCacheValidator validator;

        // Try and load the state cache.
        EXPECT_TRUE(validator.load(client, sync->statecachename()))
          << "Sync "
          << toHandle(backupId)
          << ": Unable to load state cache: "
          << sync->statecachename();

        // Does the state cache accurately reflect the LNT in memory?
        EXPECT_TRUE(validator.compare(*sync->localroot))
          << "Sync "
          << toHandle(backupId)
          << ": State cache mismatch.";

        return true;
    }

    void prelogin_result(int, string*, string* salt, error e) override
    {
        out() << clientname << " Prelogin: " << e;
        if (!e)
        {
            this->salt = *salt;
        }
        resultproc.processresult(PRELOGIN, e, UNDEF);
    }

    void login_result(error e) override
    {
        out() << clientname << " Login: " << e;
        resultproc.processresult(LOGIN, e, UNDEF);
    }

    void fetchnodes_result(const Error& e) override
    {
        out() << clientname << " Fetchnodes: " << e;
        resultproc.processresult(FETCHNODES, e, UNDEF);
    }

    bool setattr(Node* node, attr_map&& updates)
    {
        auto result =
          thread_do<bool>(
            [=](StandardClient& client, PromiseBoolSP result) mutable
            {
                client.setattr(node, std::move(updates), result);
            });

        return result.get();
    }

    void setattr(Node* node, attr_map&& updates, PromiseBoolSP result)
    {
        resultproc.prepresult(COMPLETION,
                              ++next_request_tag,
                              [=]()
                              {
                                  client.setattr(node, attr_map(updates),
                                      [result](NodeHandle, error e) { result->set_value(!e); });
                              }, nullptr);
    }

    bool rename(const string& path, const string& newName)
    {
        // Locate the node corresponding to the specified path.
        auto* node = drillchildnodebyname(gettestbasenode(), path);

        // Can't rename a node that doesn't exist.
        if (!node)
            return false;

        // Rename the node.
        return setattr(node, attr_map('n', newName));
    }

    void unlink_result(handle h, error e) override
    {
        resultproc.processresult(UNLINK, e, h);
    }

    handle lastPutnodesResultFirstHandle = UNDEF;

    void putnodes_result(const Error& e, targettype_t tt, vector<NewNode>& nn, bool targetOverride) override
    {
        resultproc.processresult(PUTNODES, e, client.restag);
    }

    void catchup_result() override
    {
        resultproc.processresult(CATCHUP, error(API_OK));
    }

    void disableSync(handle id, SyncError error, bool enabled, PromiseBoolSP result)
    {
        client.syncs.disableSelectedSyncs(
            [id](SyncConfig& config, Sync*)
            {
                return config.mBackupId == id;
            },
            false,
            error,
            enabled,
            [result](size_t nDisabled){
                result->set_value(!!nDisabled);
            });
    }

    bool disableSync(handle id, SyncError error, bool enabled)
    {
        auto result =
            thread_do<bool>([=](StandardClient& client, PromiseBoolSP result)
                            {
                                client.disableSync(id, error, enabled, result);
                            });

        return result.get();
    }

    template<typename ResultType, typename Callable>
    ResultType withWait(Callable&& callable)
    {
        using std::future_status;
        using std::shared_ptr;

        using PromiseType = promise<ResultType>;
        using PointerType = shared_ptr<PromiseType>;

        auto promise = PointerType(new PromiseType());
        auto future = promise->get_future();

        callable(std::move(promise));

        auto status = future.wait_for(DEFAULTWAIT);

        if (status == future_status::ready)
        {
            return future.get();
        }

        return ResultType();
    }

    void deleteremote(string path, bool fromroot, PromiseBoolSP pb)
    {
        if (fromroot && !path.empty() && path[0] == '/') path.erase(0, 1);
        if (Node* n = drillchildnodebyname(fromroot ? getcloudrootnode() : gettestbasenode(), path))
        {
            auto completion = [pb](NodeHandle, Error e) {
                pb->set_value(!e);
            };

            resultproc.prepresult(COMPLETION, ++next_request_tag,
                [&](){ client.unlink(n, false, 0, std::move(completion)); },
                nullptr);
        }
        else
        {
            pb->set_value(false);
        }
    }

    bool deleteremote(string path, bool fromroot = false)
    {
        return withWait<bool>([&](PromiseBoolSP result) {
            deleteremote(path, fromroot, std::move(result));
        });
    }

    bool deleteremote(Node* node)
    {
        return withWait<bool>([=](PromiseBoolSP result) {
            deleteremote(node, std::move(result));
        });
    }

    void deleteremote(Node* node, PromiseBoolSP result)
    {
        deleteremotenodes({node}, std::move(result));
    }

    bool deleteremotedebris()
    {
        return withWait<bool>([&](PromiseBoolSP result) {
            deleteremotedebris(result);
        });
    }

    void deleteremotedebris(PromiseBoolSP result)
    {
        if (auto* debris = getsyncdebrisnode())
        {
            deleteremotenodes({debris}, std::move(result));
        }
        else
        {
            result->set_value(true);
        }
    }

    bool deleteremotenode(Node* node)
    {
        return withWait<bool>([&](PromiseBoolSP result) {
            deleteremotenodes({node}, std::move(result));
        });
    }

    void deleteremotenodes(vector<Node*> ns, PromiseBoolSP pb)
    {
        if (ns.empty())
        {
            pb->set_value(true);
        }
        else
        {
            for (size_t i = ns.size(); i--; )
            {
                auto completion = [i, pb](NodeHandle, Error e) {
                    if (!i) pb->set_value(!e);
                };

                resultproc.prepresult(COMPLETION, ++next_request_tag,
                    [&](){ client.unlink(ns[i], false, 0, std::move(completion)); },
                    nullptr);
            }
        }
    }

    bool movenode(string path, string newParentPath, string newName = "")
    {
        auto promise = makeSharedPromise<bool>();
        auto future = promise->get_future();

        movenode(std::move(path),
                 std::move(newName),
                 std::move(newParentPath),
                 std::move(promise));

        auto status = future.wait_for(DEFAULTWAIT);

        return status == future_status::ready && future.get();
    }

    void movenode(string path, string newname, string newparentpath, PromiseBoolSP pb)
    {
        Node* n = drillchildnodebyname(gettestbasenode(), path);
        Node* p = drillchildnodebyname(gettestbasenode(), newparentpath);
        if (n && p)
        {
            resultproc.prepresult(COMPLETION, ++next_request_tag,
                [pb, n, newname, p, this]()
                {
                    const auto* name = newname.empty() ? nullptr : newname.c_str();

                    client.rename(n, p, SYNCDEL_NONE, NodeHandle(), name,
                        [pb](NodeHandle h, Error e) { pb->set_value(!e); });
                },
                nullptr);
            return;
        }
        out() << "node or new parent not found";
        pb->set_value(false);
    }

    void movenode(handle h1, handle h2, PromiseBoolSP pb)
    {
        Node* n = client.nodebyhandle(h1);
        Node* p = client.nodebyhandle(h2);
        if (n && p)
        {
            resultproc.prepresult(COMPLETION, ++next_request_tag,
                [pb, n, p, this]()
                {
                    client.rename(n, p, SYNCDEL_NONE, NodeHandle(), nullptr,
                        [pb](NodeHandle h, Error e) { pb->set_value(!e); });
                },
                nullptr);
            return;
        }
        out() << "node or new parent not found by handle";
        pb->set_value(false);
    }

    void movenodetotrash(string path, PromiseBoolSP pb)
    {
        Node* n = drillchildnodebyname(gettestbasenode(), path);
        Node* p = getcloudrubbishnode();
        if (n && p && n->parent)
        {
            resultproc.prepresult(COMPLETION, ++next_request_tag,
                [pb, n, p, this]()
                {
                    client.rename(n, p, SYNCDEL_NONE, NodeHandle(), nullptr,
                        [pb](NodeHandle h, Error e) { pb->set_value(!e); });
                },
                nullptr);
            return;
        }
        out() << "node or rubbish or node parent not found";
        pb->set_value(false);
    }

    void exportnode(Node* n, int del, m_time_t expiry, bool writable, promise<Error>& pb)
    {
        resultproc.prepresult(COMPLETION, ++next_request_tag,
            [&](){
                error e = client.exportnode(n, del, expiry, writable, client.reqtag, [&](Error e, handle, handle){ pb.set_value(e); });
                if (e)
                {
                    pb.set_value(e);
                }
            }, nullptr);  // no need to match callbacks with requests when we use completion functions
    }

    void getpubliclink(Node* n, int del, m_time_t expiry, bool writable, promise<Error>& pb)
    {
        resultproc.prepresult(COMPLETION, ++next_request_tag,
            [&](){ client.requestPublicLink(n, del, expiry, writable, client.reqtag, [&](Error e, handle, handle){ pb.set_value(e); }); },
            nullptr);
    }


    void waitonsyncs(chrono::seconds d = chrono::seconds(2))
    {
        auto start = chrono::steady_clock::now();
        for (;;)
        {
            bool any_add_del = false;;

            thread_do<bool>([&any_add_del, this](StandardClient& mc, PromiseBoolSP pb)
            {
                mc.client.syncs.forEachRunningSync(false,
                  [&](Sync* s)
                  {
                      if (s->active() &&
                          (s->localroot->scanRequired()
                              || s->localroot->mightHaveMoves()
                              || s->localroot->syncRequired()))
                      {
                          any_add_del = true;
                      }
                  });

                if (!client.transfers[GET].empty() || !client.transfers[PUT].empty())
                {
                    any_add_del = true;
                }
                pb->set_value(true);
            }).get();

            if (any_add_del || debugging)
            {
                start = chrono::steady_clock::now();
            }

            if (((chrono::steady_clock::now() - start) > d) && ((chrono::steady_clock::now() - lastcb) > d))
            {
               break;
            }
            WaitMillisec(500);
        }

    }

    bool conflictsDetected(list<NameConflict>& conflicts)
    {
        PromiseBoolSP pb(new promise<bool>());

        bool result = false;

        client.syncs.syncRun([&](){
            result = client.syncs.conflictsDetected(conflicts);
            pb->set_value(true);
        });

        pb->get_future().get();

        return result;
    }

    bool login_reset(bool noCache = false)
    {
        return login_reset("MEGA_EMAIL", "MEGA_PWD", noCache);
    }

    bool login_reset(const string& user, const string& pw, bool noCache = false)
    {
        future<bool> p1;
        p1 = thread_do<bool>([=](StandardClient& sc, PromiseBoolSP pb) { sc.preloginFromEnv(user, pb); });
        if (!waitonresults(&p1))
        {
            out() << "preloginFromEnv failed";
            return false;
        }
        p1 = thread_do<bool>([=](StandardClient& sc, PromiseBoolSP pb) { sc.loginFromEnv(user, pw, pb); });
        if (!waitonresults(&p1))
        {
            out() << "loginFromEnv failed";
            return false;
        }
        p1 = thread_do<bool>([=](StandardClient& sc, PromiseBoolSP pb) { sc.fetchnodes(noCache, pb); });
        if (!waitonresults(&p1)) {
            out() << "fetchnodes failed";
            return false;
        }
        p1 = thread_do<bool>([](StandardClient& sc, PromiseBoolSP pb) { sc.deleteTestBaseFolder(true, pb); });  // todo: do we need to wait for server response now
        if (!waitonresults(&p1)) {
            out() << "deleteTestBaseFolder failed";
            return false;
        }
        p1 = thread_do<bool>([](StandardClient& sc, PromiseBoolSP pb) { sc.ensureTestBaseFolder(true, pb); });
        if (!waitonresults(&p1)) {
            out() << "ensureTestBaseFolder failed";
            return false;
        }
        return true;
    }

    bool login_reset_makeremotenodes(const string& prefix, int depth = 0, int fanout = 0, bool noCache = false)
    {
        return login_reset_makeremotenodes("MEGA_EMAIL", "MEGA_PWD", prefix, depth, fanout, noCache);
    }

    bool login_reset_makeremotenodes(const string& user, const string& pw, const string& prefix, int depth, int fanout, bool noCache = false)
    {
        if (!login_reset(user, pw, noCache))
        {
            out() << "login_reset failed";
            return false;
        }
        future<bool> p1 = thread_do<bool>([=](StandardClient& sc, PromiseBoolSP pb) { sc.makeCloudSubdirs(prefix, depth, fanout, pb); });
        if (!waitonresults(&p1))
        {
            out() << "makeCloudSubdirs failed";
            return false;
        }
        return true;
    }

    void ensureSyncUserAttributes(PromiseBoolSP result)
    {
        auto completion = [result](Error e) { result->set_value(!e); };
        client.ensureSyncUserAttributes(std::move(completion));
    }

    bool ensureSyncUserAttributes()
    {
        auto result =
          thread_do<bool>([](StandardClient& client, PromiseBoolSP result)
                          {
                              client.ensureSyncUserAttributes(result);
                          });

        return result.get();
    }

    void copySyncConfig(SyncConfig config, PromiseHandleSP result)
    {
        auto completion =
          [result](handle id, error e)
          {
              result->set_value(e ? UNDEF : id);
          };

        client.copySyncConfig(config, std::move(completion));
    }

    handle copySyncConfig(const SyncConfig& config)
    {
        auto result =
          thread_do<handle>([=](StandardClient& client, PromiseHandleSP result)
                          {
                              client.copySyncConfig(config, result);
                          });

        return result.get();
    }

    bool login(const string& user, const string& pw)
    {
        future<bool> p;
        p = thread_do<bool>([=](StandardClient& sc, PromiseBoolSP pb) { sc.preloginFromEnv(user, pb); });
        if (!waitonresults(&p)) return false;
        p = thread_do<bool>([=](StandardClient& sc, PromiseBoolSP pb) { sc.loginFromEnv(user, pw, pb); });
        return waitonresults(&p);
    }

    bool login_fetchnodes(const string& user, const string& pw, bool makeBaseFolder = false, bool noCache = false)
    {
        future<bool> p2;
        p2 = thread_do<bool>([=](StandardClient& sc, PromiseBoolSP pb) { sc.preloginFromEnv(user, pb); });
        if (!waitonresults(&p2)) return false;
        p2 = thread_do<bool>([=](StandardClient& sc, PromiseBoolSP pb) { sc.loginFromEnv(user, pw, pb); });
        if (!waitonresults(&p2)) return false;
        p2 = thread_do<bool>([=](StandardClient& sc, PromiseBoolSP pb) { sc.fetchnodes(noCache, pb); });
        if (!waitonresults(&p2)) return false;
        p2 = thread_do<bool>([makeBaseFolder](StandardClient& sc, PromiseBoolSP pb) { sc.ensureTestBaseFolder(makeBaseFolder, pb); });
        if (!waitonresults(&p2)) return false;
        return true;
    }

    bool login_fetchnodes(const string& session)
    {
        future<bool> p2;
        p2 = thread_do<bool>([=](StandardClient& sc, PromiseBoolSP pb) { sc.loginFromSession(session, pb); });
        if (!waitonresults(&p2)) return false;
        p2 = thread_do<bool>([](StandardClient& sc, PromiseBoolSP pb) { sc.fetchnodes(false, pb); });
        if (!waitonresults(&p2)) return false;
        p2 = thread_do<bool>([](StandardClient& sc, PromiseBoolSP pb) { sc.ensureTestBaseFolder(false, pb); });
        if (!waitonresults(&p2)) return false;
        return true;
    }

    //bool setupSync_mainthread(const std::string& localsyncrootfolder, const std::string& remotesyncrootfolder, handle syncid)
    //{
    //    //SyncConfig config{(fsBasePath / fs::u8path(localsyncrootfolder)).u8string(), drillchildnodebyname(gettestbasenode(), remotesyncrootfolder)->nodehandle, 0};
    //    return setupSync_mainthread(localsyncrootfolder, remotesyncrootfolder, syncid);
    //}

    handle setupSync_mainthread(const std::string& localsyncrootfolder, const std::string& remotesyncrootfolder, const bool isBackup = false)
    {
        fs::path syncdir = fsBasePath / fs::u8path(localsyncrootfolder);
        fs::create_directory(syncdir);
        auto fb = thread_do<handle>([=](StandardClient& mc, PromiseHandleSP pb)
            {
                mc.setupSync_inthread(remotesyncrootfolder, syncdir, isBackup,
                    [pb](error e, SyncError, handle backupId)
                    {
                        pb->set_value(backupId);
                    }, localsyncrootfolder + " ");
            });
        return fb.get();
    }

    bool delSync_mainthread(handle backupId, bool keepCache = false)
    {
        future<bool> fb = thread_do<bool>([=](StandardClient& mc, PromiseBoolSP pb) { pb->set_value(mc.delSync_inthread(backupId, keepCache)); });
        return fb.get();
    }

    bool confirmModel_mainthread(Model::ModelNode* mnode, handle backupId, bool ignoreDebris = false, int confirm = CONFIRM_ALL, bool expectFail = false, bool skipIgnoreFile = true)
    {
        return thread_do<bool>([=](StandardClient& sc, PromiseBoolSP pb) {
            pb->set_value(sc.confirmModel(backupId, mnode, confirm, ignoreDebris, expectFail, skipIgnoreFile));
        }).get();
    }

    bool match(handle id, const Model::ModelNode* source)
    {
        if (!source) return false;

        auto result = thread_do<bool>([=](StandardClient& client, PromiseBoolSP result) {
            client.match(id, source, std::move(result));
        });

        return result.get();
    }

    void match(handle id, const Model::ModelNode* source, PromiseBoolSP result)
    {
        SyncInfo info;

        if (!syncSet(id, info))
        {
            result->set_value(false);
            return;
        }

        const auto* destination = client.nodeByHandle(info.h);
        result->set_value(destination && match(*destination, *source));
    }

    template<typename Predicate>
    bool waitFor(Predicate predicate, const std::chrono::seconds &timeout)
    {
        auto total = std::chrono::milliseconds(0);
        auto sleepIncrement = std::chrono::milliseconds(500);

        out() << "Waiting for predicate to match...";

        do
        {
            if (predicate(*this))
            {
                out() << "Predicate has matched!";

                return true;
            }

            std::this_thread::sleep_for(sleepIncrement);
            total += sleepIncrement;
        }
        while (total < timeout);

        out() << "Timed out waiting for predicate to match.";

        return false;
    }

    bool match(const Node& destination, const Model::ModelNode& source) const
    {
        list<pair<const Node*, decltype(&source)>> pending;

        pending.emplace_back(&destination, &source);

        for ( ; !pending.empty(); pending.pop_front())
        {
            const auto& dn = *pending.front().first;
            const auto& sn = *pending.front().second;

            // Nodes must have matching types.
            if (!sn.typematchesnodetype(dn.type)) return false;

            // Files require no further processing.
            if (dn.type == FILENODE) continue;

            map<string, decltype(&dn), CloudNameLess> dc;
            map<string, decltype(&sn), CloudNameLess> sc;

            // Index children for pairing.
            for (const auto* child : dn.children)
            {
                auto result = dc.emplace(child->displayname(), child);

                // For simplicity, duplicates consistute a match failure.
                if (!result.second) return false;
            }

            for (const auto& child : sn.kids)
            {
                auto result = sc.emplace(child->cloudName(), child.get());
                if (!result.second) return false;
            }

            // Pair children.
            for (const auto& s : sc)
            {
                // Skip the debris folder if it appears in the root.
                if (&sn == &source)
                {
                    if (CloudNameLess::equal(s.first, DEBRISFOLDER))
                    {
                        continue;
                    }
                }

                // Does this node have a pair in the destination?
                auto d = dc.find(s.first);

                // If not then there can be no match.
                if (d == dc.end()) return false;

                // Queue pair for more detailed matching.
                pending.emplace_back(d->second, s.second);

                // Consider the destination node paired.
                dc.erase(d);
            }

            // Can't have a match if we couldn't pair all destination nodes.
            if (!dc.empty()) return false;
        }

        return true;
    }

    bool backupOpenDrive(const fs::path& drivePath)
    {
        auto localDrivePath = LocalPath::fromAbsolutePath(drivePath.u8string());

        error e = API_OK;
        client.syncs.syncRun([&]() {
            e = client.syncs.backupOpenDrive(localDrivePath);
        });

        return e == API_OK;
    }

    void backupOpenDrive(const fs::path& drivePath, PromiseBoolSP result)
    {
        auto localDrivePath = LocalPath::fromAbsolutePath(drivePath.u8string());

        client.syncs.queueSync([=]() {
                error e = client.syncs.backupOpenDrive(localDrivePath);
                result->set_value(e == API_OK);
            });
    }

    void wouldBeEscapedOnDownload(fs::path root, string remoteName, PromiseBoolSP result)
    {
        auto fsAccess = client.fsaccess;
        auto localRoot = LocalPath::fromAbsolutePath(root.u8string());
        auto type = fsAccess->getlocalfstype(localRoot);
        auto localName = LocalPath::fromRelativeName(remoteName, *fsAccess, type);

        result->set_value(localName.toPath() != remoteName);
    }

    bool wouldBeEscapedOnDownload(fs::path root, string remoteName)
    {
        auto result =
          thread_do<bool>(
            [=](StandardClient& client, PromiseBoolSP result)
            {
                client.wouldBeEscapedOnDownload(root, remoteName, result);
            });

        return result.get();
    }
};

using SyncWaitPredicate = std::function<bool(StandardClient&)>;

// Useful predicates.
SyncWaitPredicate SyncDisabled(handle id)
{
    return [id](StandardClient& client) {
        return client.syncByBackupId(id) == nullptr;
    };
}

SyncWaitPredicate SyncMonitoring(handle id)
{
    return [id](StandardClient& client) {
        const auto* sync = client.syncByBackupId(id);
        return sync && sync->isBackupMonitoring();
    };
}

SyncWaitPredicate SyncStallState(bool state)
{
    return [state](StandardClient& client) {
        return client.mStallDetected == state;
    };
}

struct SyncWaitResult
{
    bool syncStalled = false;
    SyncStallInfo stall;
};

bool noSyncStalled(vector<SyncWaitResult>& v)
{
    for (auto& e : v)
    {
        if (e.syncStalled) return false;
    }
    return true;
}

vector<SyncWaitResult> waitonsyncs(std::function<bool(int64_t millisecNoActivity, int64_t millisecNoSyncing)> endCondition, StandardClient* c1 = nullptr, StandardClient* c2 = nullptr, StandardClient* c3 = nullptr, StandardClient* c4 = nullptr)
{


    auto totalTimeoutStart = chrono::steady_clock::now();
    auto startNoActivity = chrono::steady_clock::now();
    auto startNoSyncing = chrono::steady_clock::now();

    vector<StandardClient*> v{ c1, c2, c3, c4 };
    vector<SyncWaitResult> result{SyncWaitResult(), SyncWaitResult(), SyncWaitResult(), SyncWaitResult()};

    for (;;)
    {
        bool any_activity = false;
        bool any_still_syncing = false;
        bool any_running_at_all = false;

        for (size_t i = v.size(); i--; ) if (v[i])
        {
            v[i]->thread_do<bool>([&](StandardClient& mc, PromiseBoolSP pb)
                {
                    result[i].syncStalled = mc.client.syncs.syncStallDetected(result[i].stall);

                    if (!result[i].syncStalled)
                    {
                        mc.client.syncs.forEachRunningSync(false,
                          [&](Sync* s)
                          {
                              any_running_at_all = true;

                              if (s->active() &&
                                  (s->localroot->scanRequired()
                                      || s->localroot->mightHaveMoves()
                                      || s->localroot->syncRequired()))
                              {
                                  any_activity = true;
                              }

                          });

                        if (!(mc.client.transferlist.transfers[GET].empty() && mc.client.transferlist.transfers[PUT].empty()))
                        {
                            any_activity = true;
                        }
                        if (mc.client.syncs.syncBusyState)
                        {
                            any_still_syncing = true;
                        }
                        if (mc.client.reqs.cmdsInflight())
                        {
                            // helps with waiting for 500s to pass
                            any_activity = true;
                        }
                    }

                    pb->set_value(true);
                }).get();
        }

        if (!any_running_at_all)
        {
            LOG_debug << " waitonsyncs finished since no non-stalled clients have any running syncs";
            return result;
        }

        if (any_activity || StandardClient::debugging)
        {
            startNoActivity = chrono::steady_clock::now();
        }
        if (any_still_syncing || StandardClient::debugging)
        {
            startNoSyncing = chrono::steady_clock::now();
        }

        auto minNoActivityTime = std::chrono::milliseconds(6 * 60 * 1000);
        auto minNoSyncingTime = std::chrono::milliseconds(6 * 60 * 1000);
        for (auto vn : v) if (vn)
        {
            auto t1 = chrono::duration_cast<chrono::milliseconds>(chrono::steady_clock::now() - startNoActivity);
            auto t2 = chrono::duration_cast<chrono::milliseconds>(chrono::steady_clock::now() - vn->lastcb);
            if (t1 < minNoActivityTime) minNoActivityTime = t1;
            if (t2 < minNoActivityTime) minNoActivityTime = t2;

            auto t3 = chrono::duration_cast<chrono::milliseconds>(chrono::steady_clock::now() - startNoSyncing);
            if (t3 < minNoSyncingTime) minNoSyncingTime = t3;
        }
        if (endCondition(minNoActivityTime.count(), minNoSyncingTime.count()))
        {
            return result;
        }

        WaitMillisec(400);

        if ((chrono::steady_clock::now() - totalTimeoutStart) > std::chrono::minutes(5))
        {
            out() << "Waiting for syncing to stop timed out at 5 minutes";
            return result;
        }
    }
}

vector<SyncWaitResult> waitonsyncs(chrono::seconds d = std::chrono::seconds(4), StandardClient* c1 = nullptr, StandardClient* c2 = nullptr, StandardClient* c3 = nullptr, StandardClient* c4 = nullptr)
{
    auto endCondition = [d](int64_t millisecNoActivity, int64_t millisecNoSyncing) {
        return std::chrono::duration_cast<chrono::milliseconds>(d).count() < millisecNoActivity
            && std::chrono::duration_cast<chrono::milliseconds>(d).count() < millisecNoSyncing;
    };

    return waitonsyncs(endCondition, c1, c2, c3, c4);
}





mutex StandardClient::om;
bool StandardClient::debugging = false;



//std::atomic<int> fileSizeCount = 20;

bool createNameFile(const fs::path &p, const string &filename)
{
    return createFile(p / fs::u8path(filename), filename.data(), filename.size());
}

bool createDataFileWithTimestamp(const fs::path &path,
                             const std::string &data,
                             const fs::file_time_type &timestamp)
{
    const bool result = createDataFile(path, data);

    if (result)
    {
        fs::last_write_time(path, timestamp);
    }

    return result;
}

bool buildLocalFolders(fs::path targetfolder, const string& prefix, int n, int recurselevel, int filesperfolder)
{
    if (suppressfiles) filesperfolder = 0;

    fs::path p = targetfolder / fs::u8path(prefix);
    if (!fs::create_directory(p))
        return false;

    for (int i = 0; i < filesperfolder; ++i)
    {
        string filename = "file" + to_string(i) + "_" + prefix;
        createNameFile(p, filename);
        //int thisSize = (++fileSizeCount)/2;
        //for (int j = 0; j < thisSize; ++j) fs << ('0' + j % 10);
    }

    if (recurselevel > 0)
    {
        for (int i = 0; i < n; ++i)
        {
            if (!buildLocalFolders(p, prefix + "_" + to_string(i), n, recurselevel - 1, filesperfolder))
                return false;
        }
    }

    return true;
}

void renameLocalFolders(fs::path targetfolder, const string& newprefix)
{
    std::list<fs::path> toRename;
    for (fs::directory_iterator i(targetfolder); i != fs::directory_iterator(); ++i)
    {
        if (fs::is_directory(i->path()))
        {
            renameLocalFolders(i->path(), newprefix);
        }
        toRename.push_back(i->path());
    }

    for (auto p : toRename)
    {
        auto newpath = p.parent_path() / (newprefix + p.filename().u8string());
        fs::rename(p, newpath);
    }
}


#ifdef __linux__
bool createSpecialFiles(fs::path targetfolder, const string& prefix, int n = 1)
{
    fs::path p = targetfolder;
    for (int i = 0; i < n; ++i)
    {
        string filename = "file" + to_string(i) + "_" + prefix;
        fs::path fp = p / fs::u8path(filename);

        int fdtmp = openat(AT_FDCWD, p.c_str(), O_RDWR|O_CLOEXEC|O_TMPFILE, 0600);
        write(fdtmp, filename.data(), filename.size());

        stringstream fdproc;
        fdproc << "/proc/self/fd/";
        fdproc << fdtmp;

        int r = linkat(AT_FDCWD, fdproc.str().c_str() , AT_FDCWD, fp.c_str(), AT_SYMLINK_FOLLOW);
        if (r)
        {
            cerr << " errno =" << errno;
            return false;
        }
        close(fdtmp);
    }
    return true;
}
#endif

} // anonymous

class SyncFingerprintCollision
  : public ::testing::Test
{
public:
    SyncFingerprintCollision()
      : client0()
      , client1()
      , model0()
      , model1()
      , arbitraryFileLength(16384)
    {
        const fs::path root = makeNewTestRoot();

        client0 = ::mega::make_unique<StandardClient>(root, "c0");
        client1 = ::mega::make_unique<StandardClient>(root, "c1");

        client0->logcb = true;
        client1->logcb = true;
    }

    ~SyncFingerprintCollision()
    {
    }

    void SetUp() override
    {
        SimpleLogger::setLogLevel(logMax);

        ASSERT_TRUE(client0->login_reset_makeremotenodes("MEGA_EMAIL", "MEGA_PWD", "d", 1, 2));
        ASSERT_TRUE(client1->login_fetchnodes("MEGA_EMAIL", "MEGA_PWD"));
        ASSERT_EQ(client0->basefolderhandle, client1->basefolderhandle);

        model0.root->addkid(model0.buildModelSubdirs("d", 2, 1, 0));
        model1.root->addkid(model1.buildModelSubdirs("d", 2, 1, 0));

        startSyncs();
        waitOnSyncs();
        confirmModels();
    }

    void addModelFile(Model &model,
                      const std::string &directory,
                      const std::string &file,
                      const std::string &content)
    {
        auto *node = model.findnode(directory);
        ASSERT_NE(node, nullptr);

        node->addkid(model.makeModelSubfile(file, content));
    }

    void confirmModel(StandardClient &client, Model &model, handle backupId)
    {
        ASSERT_TRUE(client.confirmModel_mainthread(model.findnode("d"), backupId));
    }

    void confirmModels()
    {
        confirmModel(*client0, model0, backupId0);
        confirmModel(*client1, model1, backupId1);
    }

    const fs::path localRoot0() const
    {
        return client0->syncSet(backupId0).localpath;
    }

    const fs::path localRoot1() const
    {
        return client1->syncSet(backupId1).localpath;
    }

    void startSyncs()
    {
        backupId0 = client0->setupSync_mainthread("s0", "d");
        ASSERT_NE(backupId0, UNDEF);
        backupId1 = client1->setupSync_mainthread("s1", "d");
        ASSERT_NE(backupId1, UNDEF);
    }

    void waitOnSyncs()
    {
        waitonsyncs(chrono::seconds(4), client0.get(), client1.get());
    }

    handle backupId0 = UNDEF;
    handle backupId1 = UNDEF;

    std::unique_ptr<StandardClient> client0;
    std::unique_ptr<StandardClient> client1;
    Model model0;
    Model model1;
    const std::size_t arbitraryFileLength;
}; /* SyncFingerprintCollision */

// todo: re-enable
TEST_F(SyncFingerprintCollision, DISABLED_DifferentMacSameName)
{
    auto data0 = randomData(arbitraryFileLength);
    auto data1 = data0;
    const auto path0 = localRoot0() / "d_0" / "a";
    const auto path1 = localRoot0() / "d_1" / "a";

    // Alter MAC but leave fingerprint untouched.
    data1[0x41] = static_cast<uint8_t>(~data1[0x41]);

    ASSERT_TRUE(createDataFile(path0, data0));
    waitOnSyncs();

    auto result0 =
      client0->thread_do<bool>([&](StandardClient &sc, PromiseBoolSP p)
                         {
                             p->set_value(
                                 createDataFileWithTimestamp(
                                 path1,
                                 data1,
                                 fs::last_write_time(path0)));
                         });

    ASSERT_TRUE(waitonresults(&result0));
    waitOnSyncs();

    addModelFile(model0, "d/d_0", "a", data0);
    addModelFile(model0, "d/d_1", "a", data1);
    addModelFile(model1, "d/d_0", "a", data0);
    addModelFile(model1, "d/d_1", "a", data0);
    model1.ensureLocalDebrisTmpLock("d");

    confirmModels();
}

TEST_F(SyncFingerprintCollision, DifferentMacDifferentName)
{
    auto data0 = randomData(arbitraryFileLength);
    auto data1 = data0;
    const auto path0 = localRoot0() / "d_0" / "a";
    const auto path1 = localRoot0() / "d_0" / "b";

    data1[0x41] = static_cast<uint8_t>(~data1[0x41]);

    ASSERT_TRUE(createDataFile(path0, data0));
    waitOnSyncs();

    auto result0 =
      client0->thread_do<bool>([&](StandardClient &sc, PromiseBoolSP p)
                         {
                             p->set_value(
                                 createDataFileWithTimestamp(
                                 path1,
                                 data1,
                                 fs::last_write_time(path0)));
                         });

    ASSERT_TRUE(waitonresults(&result0));
    waitOnSyncs();

    addModelFile(model0, "d/d_0", "a", data0);
    addModelFile(model0, "d/d_0", "b", data1);
    addModelFile(model1, "d/d_0", "a", data0);
    addModelFile(model1, "d/d_0", "b", data1);
    model1.ensureLocalDebrisTmpLock("d");

    confirmModels();
}

TEST_F(SyncFingerprintCollision, SameMacDifferentName)
{
    auto data0 = randomData(arbitraryFileLength);
    const auto path0 = localRoot0() / "d_0" / "a";
    const auto path1 = localRoot0() / "d_0" / "b";

    ASSERT_TRUE(createDataFile(path0, data0));
    waitOnSyncs();

    auto result0 =
      client0->thread_do<bool>([&](StandardClient &sc, PromiseBoolSP p)
                         {
                            p->set_value(
                                 createDataFileWithTimestamp(
                                 path1,
                                 data0,
                                 fs::last_write_time(path0)));
                         });

    ASSERT_TRUE(waitonresults(&result0));
    waitOnSyncs();

    addModelFile(model0, "d/d_0", "a", data0);
    addModelFile(model0, "d/d_0", "b", data0);
    addModelFile(model1, "d/d_0", "a", data0);
    addModelFile(model1, "d/d_0", "b", data0);
    model1.ensureLocalDebrisTmpLock("d");

    confirmModels();
}

class SyncTest
    : public ::testing::Test
{
public:

    // Sets up the test fixture.
    void SetUp() override
    {
        LOG_info << "____TEST SetUp: " << ::testing::UnitTest::GetInstance()->current_test_info()->name();

        SimpleLogger::setLogLevel(logMax);
    }

    // Tears down the test fixture.
    void TearDown() override
    {
        LOG_info << "____TEST TearDown: " << ::testing::UnitTest::GetInstance()->current_test_info()->name();
    }

}; // SqliteDBTest

TEST_F(SyncTest, BasicSync_DelRemoteFolder)
{
    // delete a remote folder and confirm the client sending the request and another also synced both correctly update the disk
    fs::path localtestroot = makeNewTestRoot();
    StandardClient clientA1(localtestroot, "clientA1");   // user 1 client 1
    StandardClient clientA2(localtestroot, "clientA2");   // user 1 client 2


    ASSERT_TRUE(clientA1.login_reset_makeremotenodes("MEGA_EMAIL", "MEGA_PWD", "f", 3, 3));
    ASSERT_TRUE(clientA2.login_fetchnodes("MEGA_EMAIL", "MEGA_PWD"));
    ASSERT_EQ(clientA1.basefolderhandle, clientA2.basefolderhandle);

    handle backupId1 = clientA1.setupSync_mainthread("sync1", "f");
    ASSERT_NE(backupId1, UNDEF);
    handle backupId2 = clientA2.setupSync_mainthread("sync2", "f");
    ASSERT_NE(backupId2, UNDEF);
    waitonsyncs(std::chrono::seconds(4), &clientA1, &clientA2);
    clientA1.logcb = clientA2.logcb = true;

    Model model;
    model.root->addkid(model.buildModelSubdirs("f", 3, 3, 0));

    // check everything matches (model has expected state of remote and local)
    ASSERT_TRUE(clientA1.confirmModel_mainthread(model.findnode("f"), backupId1));
    ASSERT_TRUE(clientA2.confirmModel_mainthread(model.findnode("f"), backupId2));

    // delete something remotely and let sync catch up
    future<bool> fb = clientA1.thread_do<bool>([](StandardClient& sc, PromiseBoolSP pb) { sc.deleteremote("f/f_2/f_2_1", false, pb); });
    ASSERT_TRUE(waitonresults(&fb));
    waitonsyncs(std::chrono::seconds(4), &clientA1, &clientA2);

    // check everything matches in both syncs (model has expected state of remote and local)
    ASSERT_TRUE(model.movetosynctrash("f/f_2/f_2_1", "f"));
    ASSERT_TRUE(clientA1.confirmModel_mainthread(model.findnode("f"), backupId1));
    ASSERT_TRUE(clientA2.confirmModel_mainthread(model.findnode("f"), backupId2));
}

TEST_F(SyncTest, BasicSync_DelLocalFolder)
{
    // confirm change is synced to remote, and also seen and applied in a second client that syncs the same folder
    fs::path localtestroot = makeNewTestRoot();
    StandardClient clientA1(localtestroot, "clientA1");   // user 1 client 1
    StandardClient clientA2(localtestroot, "clientA2");   // user 1 client 2

    ASSERT_TRUE(clientA1.login_reset_makeremotenodes("MEGA_EMAIL", "MEGA_PWD", "f", 3, 3));
    ASSERT_TRUE(clientA2.login_fetchnodes("MEGA_EMAIL", "MEGA_PWD"));
    ASSERT_EQ(clientA1.basefolderhandle, clientA2.basefolderhandle);

    // set up sync for A1, it should build matching local folders
    handle backupId1 = clientA1.setupSync_mainthread("sync1", "f");
    ASSERT_NE(backupId1, UNDEF);
    handle backupId2 = clientA2.setupSync_mainthread("sync2", "f");
    ASSERT_NE(backupId2, UNDEF);
    waitonsyncs(std::chrono::seconds(4), &clientA1, &clientA2);
    clientA1.logcb = clientA2.logcb = true;

    // check everything matches (model has expected state of remote and local)
    Model model;
    model.root->addkid(model.buildModelSubdirs("f", 3, 3, 0));
    ASSERT_TRUE(clientA1.confirmModel_mainthread(model.findnode("f"), backupId1));
    ASSERT_TRUE(clientA2.confirmModel_mainthread(model.findnode("f"), backupId2));

    auto checkpath = clientA1.syncSet(backupId1).localpath.u8string();
    out() << "checking paths " << checkpath;
    for(auto& p: fs::recursive_directory_iterator(TestFS::GetTestFolder()))
    {
        out() << "checking path is present: " << p.path().u8string();
    }
    // delete something in the local filesystem and see if we catch up in A1 and A2 (deleter and observer syncs)
    error_code e;
    auto nRemoved = fs::remove_all(clientA1.syncSet(backupId1).localpath / "f_2" / "f_2_1", e);
    ASSERT_TRUE(!e) << "remove failed " << (clientA1.syncSet(backupId1).localpath / "f_2" / "f_2_1").u8string() << " error " << e;
    ASSERT_GT(static_cast<unsigned int>(nRemoved), 0u) << e;

    // let them catch up
    waitonsyncs(std::chrono::seconds(4), &clientA1, &clientA2);

    // check everything matches (model has expected state of remote and local)
    ASSERT_TRUE(model.movetosynctrash("f/f_2/f_2_1", "f"));
    ASSERT_TRUE(clientA2.confirmModel_mainthread(model.findnode("f"), backupId2));
    ASSERT_TRUE(model.removesynctrash("f"));
    ASSERT_TRUE(clientA1.confirmModel_mainthread(model.findnode("f"), backupId1));
}

TEST_F(SyncTest, BasicSync_MoveLocalFolderPlain)
{
    // confirm change is synced to remote, and also seen and applied in a second client that syncs the same folder
    fs::path localtestroot = makeNewTestRoot();
    StandardClient clientA1(localtestroot, "clientA1");   // user 1 client 1
    StandardClient clientA2(localtestroot, "clientA2");   // user 1 client 2

    ASSERT_TRUE(clientA1.login_reset_makeremotenodes("MEGA_EMAIL", "MEGA_PWD", "f", 3, 3));
    ASSERT_TRUE(clientA2.login_fetchnodes("MEGA_EMAIL", "MEGA_PWD"));
    ASSERT_EQ(clientA1.basefolderhandle, clientA2.basefolderhandle);

    Model model;
    model.root->addkid(model.buildModelSubdirs("f", 3, 3, 0));

    // set up sync for A1, it should build matching local folders
    handle backupId1 = clientA1.setupSync_mainthread("sync1", "f");
    ASSERT_NE(backupId1, UNDEF);
    handle backupId2 = clientA2.setupSync_mainthread("sync2", "f");
    ASSERT_NE(backupId2, UNDEF);
    waitonsyncs(std::chrono::seconds(8), &clientA1, &clientA2);
    clientA1.logcb = clientA2.logcb = true;

    // check everything matches (model has expected state of remote and local)
    ASSERT_TRUE(clientA1.confirmModel_mainthread(model.findnode("f"), backupId1));
    ASSERT_TRUE(clientA2.confirmModel_mainthread(model.findnode("f"), backupId2));

    out() << "----- making sync change to test, now -----";
    clientA1.received_node_actionpackets = false;
    clientA2.received_node_actionpackets = false;

    // move something in the local filesystem and see if we catch up in A1 and A2 (deleter and observer syncs)
    error_code rename_error;
    fs::rename(clientA1.syncSet(backupId1).localpath / "f_2" / "f_2_1", clientA1.syncSet(backupId1).localpath / "f_2_1", rename_error);
    ASSERT_TRUE(!rename_error) << rename_error;

    // client1 should send a rename command to the API
    // both client1 and client2 should receive the corresponding actionpacket
    ASSERT_TRUE(clientA1.waitForNodesUpdated(60)) << " no actionpacket received in clientA1 for rename";
    ASSERT_TRUE(clientA2.waitForNodesUpdated(60)) << " no actionpacket received in clientA2 for rename";

    out() << "----- wait for actionpackets ended -----";

    // sync activity should not take much longer after that.
    waitonsyncs(std::chrono::seconds(4), &clientA1, &clientA2);

    // check everything matches (model has expected state of remote and local)
    ASSERT_TRUE(model.movenode("f/f_2/f_2_1", "f"));
    ASSERT_TRUE(clientA1.confirmModel_mainthread(model.findnode("f"), backupId1));
    ASSERT_TRUE(clientA2.confirmModel_mainthread(model.findnode("f"), backupId2));
}

TEST_F(SyncTest, BasicSync_MoveLocalFolderBetweenSyncs)
{
    // confirm change is synced to remote, and also seen and applied in a second client that syncs the same folder
    fs::path localtestroot = makeNewTestRoot();
    StandardClient clientA1(localtestroot, "clientA1");   // user 1 client 1
    StandardClient clientA2(localtestroot, "clientA2");   // user 1 client 2
    StandardClient clientA3(localtestroot, "clientA3");   // user 1 client 3

    ASSERT_TRUE(clientA1.login_reset_makeremotenodes("MEGA_EMAIL", "MEGA_PWD", "f", 3, 3));
    ASSERT_TRUE(clientA2.login_fetchnodes("MEGA_EMAIL", "MEGA_PWD"));
    ASSERT_TRUE(clientA3.login_fetchnodes("MEGA_EMAIL", "MEGA_PWD"));
    ASSERT_EQ(clientA1.basefolderhandle, clientA2.basefolderhandle);

    // Avoid races between clients.
    {
        auto path = clientA1.fsBasePath / ".megaignore";

        // Create bare ignore file.
        ASSERT_TRUE(createDataFile(path, "#"));

        // Upload ignore file to each sync root.
        ASSERT_TRUE(clientA1.uploadFile(path, "/mega_test_sync/f"));
        ASSERT_TRUE(clientA1.uploadFile(path, "/mega_test_sync/f/f_0"));
        ASSERT_TRUE(clientA1.uploadFile(path, "/mega_test_sync/f/f_2"));
    }

    // set up sync for A1 and A2, it should build matching local folders
    handle backupId11 = clientA1.setupSync_mainthread("sync1", "f/f_0");
    ASSERT_NE(backupId11, UNDEF);
    handle backupId12 = clientA1.setupSync_mainthread("sync2", "f/f_2");
    ASSERT_NE(backupId12, UNDEF);
    handle backupId21 = clientA2.setupSync_mainthread("syncA2_1", "f/f_0");
    ASSERT_NE(backupId21, UNDEF);
    handle backupId22 = clientA2.setupSync_mainthread("syncA2_2", "f/f_2");
    ASSERT_NE(backupId22, UNDEF);
    handle backupId31 = clientA3.setupSync_mainthread("syncA3", "f");
    ASSERT_NE(backupId31, UNDEF);
    waitonsyncs(std::chrono::seconds(4), &clientA1, &clientA2, &clientA3);
    clientA1.logcb = clientA2.logcb = clientA3.logcb = true;

    // Create models.
    Model modelF;
    Model modelF0;
    Model modelF2;

    // f
    modelF.root->addkid(modelF.buildModelSubdirs("f", 3, 3, 0));
    modelF.ensureLocalDebrisTmpLock("f");

    // f_0
    modelF0.root->addkid(modelF.findnode("f/f_0")->clone());
    modelF0.ensureLocalDebrisTmpLock("f_0");

    // f_2
    modelF2.root->addkid(modelF.findnode("f/f_2")->clone());
    modelF2.ensureLocalDebrisTmpLock("f_2");

    // check everything matches (model has expected state of remote and local)
    ASSERT_TRUE(clientA1.confirmModel_mainthread(modelF0.findnode("f_0"), backupId11));
    ASSERT_TRUE(clientA1.confirmModel_mainthread(modelF2.findnode("f_2"), backupId12));
    ASSERT_TRUE(clientA2.confirmModel_mainthread(modelF0.findnode("f_0"), backupId21));
    ASSERT_TRUE(clientA2.confirmModel_mainthread(modelF2.findnode("f_2"), backupId22));
    ASSERT_TRUE(clientA3.confirmModel_mainthread(modelF.findnode("f"), backupId31));

    LOG_debug << "----- making sync change to test, now -----";
    clientA1.received_node_actionpackets = false;
    clientA2.received_node_actionpackets = false;
    clientA3.received_node_actionpackets = false;

    // move a folder form one local synced folder to another local synced folder and see if we sync correctly and catch up in A2 and A3 (mover and observer syncs)
    error_code rename_error;
    fs::path path1 = clientA1.syncSet(backupId11).localpath / "f_0_1";
    fs::path path2 = clientA1.syncSet(backupId12).localpath / "f_2_1" / "f_2_1_0" / "f_0_1";
    fs::rename(path1, path2, rename_error);
    ASSERT_TRUE(!rename_error) << rename_error;

    // client1 should send a rename command to the API
    // both client1 and client2 should receive the corresponding actionpacket
    ASSERT_TRUE(clientA1.waitForNodesUpdated(30)) << " no actionpacket received in clientA1 for rename";
    ASSERT_TRUE(clientA2.waitForNodesUpdated(30)) << " no actionpacket received in clientA2 for rename";
    ASSERT_TRUE(clientA3.waitForNodesUpdated(30)) << " no actionpacket received in clientA3 for rename";

    // let them catch up
    waitonsyncs(std::chrono::seconds(4), &clientA1, &clientA2, &clientA3);

    // Update models.
    modelF.movenode("f/f_0/f_0_1", "f/f_2/f_2_1/f_2_1_0");
    modelF2.findnode("f_2/f_2_1/f_2_1_0")->addkid(modelF0.removenode("f_0/f_0_1"));

    // check everything matches (model has expected state of remote and local)
    ASSERT_TRUE(clientA1.confirmModel_mainthread(modelF0.findnode("f_0"), backupId11));
    ASSERT_TRUE(clientA1.confirmModel_mainthread(modelF2.findnode("f_2"), backupId12));
    ASSERT_TRUE(clientA2.confirmModel_mainthread(modelF0.findnode("f_0"), backupId21));
    ASSERT_TRUE(clientA2.confirmModel_mainthread(modelF2.findnode("f_2"), backupId22));
    ASSERT_TRUE(clientA3.confirmModel_mainthread(modelF.findnode("f"), backupId31));
}

TEST_F(SyncTest, BasicSync_RenameLocalFile)
{
    static auto TIMEOUT = std::chrono::seconds(4);

    const fs::path root = makeNewTestRoot();

    // Primary client.
    StandardClient client0(root, "c0");
    // Observer.
    StandardClient client1(root, "c1");

    // Log callbacks.
    client0.logcb = true;
    client1.logcb = true;

    // Log clients in.
    ASSERT_TRUE(client0.login_reset_makeremotenodes("MEGA_EMAIL", "MEGA_PWD", "x", 0, 0));
    ASSERT_TRUE(client1.login_fetchnodes("MEGA_EMAIL", "MEGA_PWD"));
    ASSERT_EQ(client0.basefolderhandle, client1.basefolderhandle);

    // Set up syncs.
    handle backupId0 = client0.setupSync_mainthread("s0", "x");
    ASSERT_NE(backupId0, UNDEF);
    handle backupId1 = client1.setupSync_mainthread("s1", "x");
    ASSERT_NE(backupId1, UNDEF);

    // Wait for initial sync to complete.
    waitonsyncs(TIMEOUT, &client0, &client1);

    // Add x/f.
    ASSERT_TRUE(createNameFile(client0.syncSet(backupId0).localpath, "f"));

    // Wait for sync to complete.
    waitonsyncs(TIMEOUT, &client0, &client1);

    // Confirm model.
    Model model1, model2;
    model1.root->addkid(model1.makeModelSubfolder("x"));
    model1.findnode("x")->addkid(model1.makeModelSubfile("f"));
    model2.root->addkid(model2.makeModelSubfolder("x"));
    model2.findnode("x")->addkid(model2.makeModelSubfile("f"));
    model2.ensureLocalDebrisTmpLock("x"); // since it downloaded f (uploaded by sync 1)

    ASSERT_TRUE(client0.confirmModel_mainthread(model1.findnode("x"), backupId0));
    ASSERT_TRUE(client1.confirmModel_mainthread(model2.findnode("x"), backupId1, true));

    // Rename x/f to x/g.
    fs::rename(client0.syncSet(backupId0).localpath / "f",
               client0.syncSet(backupId0).localpath / "g");

    // Wait for sync to complete.
    waitonsyncs(TIMEOUT, &client0, &client1);

    // Update and confirm model.
    model1.findnode("x/f")->name = "g";
    model2.findnode("x/f")->name = "g";

    ASSERT_TRUE(client0.confirmModel_mainthread(model1.findnode("x"), backupId0));
    ASSERT_TRUE(client1.confirmModel_mainthread(model2.findnode("x"), backupId1, true));
}

TEST_F(SyncTest, BasicSync_AddLocalFolder)
{
    // confirm change is synced to remote, and also seen and applied in a second client that syncs the same folder
    fs::path localtestroot = makeNewTestRoot();
    StandardClient clientA1(localtestroot, "clientA1");   // user 1 client 1
    StandardClient clientA2(localtestroot, "clientA2");   // user 1 client 2

    ASSERT_TRUE(clientA1.login_reset_makeremotenodes("MEGA_EMAIL", "MEGA_PWD", "f", 3, 3));
    ASSERT_TRUE(clientA2.login_fetchnodes("MEGA_EMAIL", "MEGA_PWD"));
    ASSERT_EQ(clientA1.basefolderhandle, clientA2.basefolderhandle);

    Model model1, model2;
    model1.root->addkid(model1.buildModelSubdirs("f", 3, 3, 0));
    model2.root->addkid(model2.buildModelSubdirs("f", 3, 3, 0));

    // set up sync for A1, it should build matching local folders
    handle backupId1 = clientA1.setupSync_mainthread("sync1", "f");
    ASSERT_NE(backupId1, UNDEF);
    handle backupId2 = clientA2.setupSync_mainthread("sync2", "f");
    ASSERT_NE(backupId2, UNDEF);
    waitonsyncs(std::chrono::seconds(4), &clientA1, &clientA2);
    clientA1.logcb = clientA2.logcb = true;

    // check everything matches (model has expected state of remote and local)
    ASSERT_TRUE(clientA1.confirmModel_mainthread(model1.findnode("f"), backupId1));
    ASSERT_TRUE(clientA2.confirmModel_mainthread(model2.findnode("f"), backupId2));

    // make new folders (and files) in the local filesystem and see if we catch up in A1 and A2 (adder and observer syncs)
    ASSERT_TRUE(buildLocalFolders(clientA1.syncSet(backupId1).localpath / "f_2", "newkid", 2, 2, 2));

    // let them catch up
    waitonsyncs(std::chrono::seconds(4), &clientA1, &clientA2);  // two minutes should be long enough to get past API_ETEMPUNAVAIL == -18 for sync2 downloading the files uploaded by sync1

    // check everything matches (model has expected state of remote and local)
    model1.findnode("f/f_2")->addkid(model1.buildModelSubdirs("newkid", 2, 2, 2));
    model2.findnode("f/f_2")->addkid(model2.buildModelSubdirs("newkid", 2, 2, 2));
    model2.ensureLocalDebrisTmpLock("f"); // since we downloaded files

    ASSERT_TRUE(clientA1.confirmModel_mainthread(model1.findnode("f"), backupId1));
    ASSERT_TRUE(clientA2.confirmModel_mainthread(model2.findnode("f"), backupId2));
}


// todo: add this test once the sync can keep up with file system notifications - at the moment
// it's too slow because we wait for the cloud before processing the next layer of files+folders.
// So if we add enough changes to exercise the notification queue, we can't check the results because
// it's far too slow at the syncing stage.
TEST_F(SyncTest, BasicSync_MassNotifyFromLocalFolderTree)
{
    // confirm change is synced to remote, and also seen and applied in a second client that syncs the same folder
    fs::path localtestroot = makeNewTestRoot();
    StandardClient clientA1(localtestroot, "clientA1");   // user 1 client 1
    //StandardClient clientA2(localtestroot, "clientA2");   // user 1 client 2

    ASSERT_TRUE(clientA1.login_reset_makeremotenodes("MEGA_EMAIL", "MEGA_PWD", "f", 0, 0));
    //ASSERT_TRUE(clientA2.login_fetchnodes("MEGA_EMAIL", "MEGA_PWD"));
    //ASSERT_EQ(clientA1.basefolderhandle, clientA2.basefolderhandle);

    // set up sync for A1, it should build matching local folders
    handle backupId1 = clientA1.setupSync_mainthread("sync1", "f");
    ASSERT_NE(backupId1, UNDEF);
    //ASSERT_TRUE(clientA2.setupSync_mainthread("sync2", "f", 2));
    waitonsyncs(std::chrono::seconds(4), &clientA1/*, &clientA2*/);
    //clientA1.logcb = clientA2.logcb = true;

    // Create a directory tree in one sync, it should be synced to the cloud and back to the other
    // Create enough files and folders that we put a strain on the notification logic: 3k entries
    ASSERT_TRUE(buildLocalFolders(clientA1.syncSet(backupId1).localpath, "initial", 0, 0, 16000));

    //waitonsyncs(std::chrono::seconds(10), &clientA1 /*, &clientA2*/);
    std::this_thread::sleep_for(std::chrono::seconds(5));

    // wait until the notify queues subside, it shouldn't take too long.  Limit of 5 minutes
    auto startTime = std::chrono::steady_clock::now();
    while (std::chrono::steady_clock::now() - startTime < std::chrono::seconds(5 * 60))
    {
        size_t remaining = 0;
        auto result0 = clientA1.thread_do<bool>([&](StandardClient &sc, PromiseBoolSP p)
        {
            remaining += sc.client.syncs.syncscanstate ? 1 : 0;

            p->set_value(true);
        });
        result0.get();
        if (!remaining) break;
        std::this_thread::sleep_for(std::chrono::seconds(1));
    }

    Model model;
    model.root->addkid(model.buildModelSubdirs("initial", 0, 0, 16000));

    clientA1.waitFor([&](StandardClient&){ return clientA1.transfersAdded.load() > 0; }, std::chrono::seconds(60));  // give it a chance to create all the nodes.

    // check everything matches (just local since it'll still be uploading files)
    clientA1.localNodesMustHaveNodes = false;
    ASSERT_TRUE(clientA1.confirmModel_mainthread(model.root.get(), backupId1, false, StandardClient::CONFIRM_LOCAL));
    //ASSERT_TRUE(clientA2.confirmModel_mainthread(model.findnode("f"), 2));

    ASSERT_GT(clientA1.transfersAdded.load(), 0u);
    clientA1.transfersAdded = 0;

    // rename all those files and folders, put a strain on the notify system again.
    // Also, no downloads (or uploads) should occur as a result of this.
 //   renameLocalFolders(clientA1.syncSet(backupId1).localpath, "renamed_");

    // let them catch up
    //waitonsyncs(std::chrono::seconds(10), &clientA1 /*, &clientA2*/);

    // rename is too slow to check, even just in localnodes, for now.

    //ASSERT_EQ(clientA1.transfersAdded.load(), 0u);

    //Model model2;
    //model2.root->addkid(model.buildModelSubdirs("renamed_initial", 0, 0, 100));

    //// check everything matches (model has expected state of remote and local)
    //ASSERT_TRUE(clientA1.confirmModel_mainthread(model2.root.get(), 1));
    ////ASSERT_TRUE(clientA2.confirmModel_mainthread(model2.findnode("f"), 2));
}



/* this one is too slow for regular testing with the current algorithm
TEST_F(SyncTest, BasicSync_MAX_NEWNODES1)
{
    // create more nodes than we can upload in one putnodes.
    // this tree is 5x5 and the algorithm ends up creating nodes one at a time so it's pretty slow (and doesn't hit MAX_NEWNODES as a result)
    fs::path localtestroot = makeNewTestRoot();
    StandardClient clientA1(localtestroot, "clientA1");   // user 1 client 1
    StandardClient clientA2(localtestroot, "clientA2");   // user 1 client 2

    ASSERT_TRUE(clientA1.login_reset_makeremotenodes("MEGA_EMAIL", "MEGA_PWD", "f", 3, 3));
    ASSERT_TRUE(clientA2.login_fetchnodes("MEGA_EMAIL", "MEGA_PWD"));
    ASSERT_EQ(clientA1.basefolderhandle, clientA2.basefolderhandle);

    Model model;
    model.root->addkid(model.buildModelSubdirs("f", 3, 3, 0));

    // set up sync for A1, it should build matching local folders
    ASSERT_TRUE(clientA1.setupSync_mainthread("sync1", "f", 1));
    ASSERT_TRUE(clientA2.setupSync_mainthread("sync2", "f", 2));
    waitonsyncs(std::chrono::seconds(4), &clientA1, &clientA2);
    clientA1.logcb = clientA2.logcb = true;

    // check everything matches (model has expected state of remote and local)
    ASSERT_TRUE(clientA1.confirmModel_mainthread(model.findnode("f"), 1));
    ASSERT_TRUE(clientA2.confirmModel_mainthread(model.findnode("f"), 2));

    // make new folders in the local filesystem and see if we catch up in A1 and A2 (adder and observer syncs)
    assert(MegaClient::MAX_NEWNODES < 3125);
    ASSERT_TRUE(buildLocalFolders(clientA1.syncSet(backupId1).localpath, "g", 5, 5, 0));  // 5^5=3125 leaf folders, 625 pre-leaf etc

    // let them catch up
    waitonsyncs(std::chrono::seconds(30), &clientA1, &clientA2);

    // check everything matches (model has expected state of remote and local)
    model.findnode("f")->addkid(model.buildModelSubdirs("g", 5, 5, 0));
    ASSERT_TRUE(clientA1.confirmModel_mainthread(model.findnode("f"), 1));
    ASSERT_TRUE(clientA2.confirmModel_mainthread(model.findnode("f"), 2));
}
*/

/* this one is too slow for regular testing with the current algorithm
TEST_F(SyncTest, BasicSync_MAX_NEWNODES2)
{
    // create more nodes than we can upload in one putnodes.
    // this tree is 5x5 and the algorithm ends up creating nodes one at a time so it's pretty slow (and doesn't hit MAX_NEWNODES as a result)
    fs::path localtestroot = makeNewTestRoot();
    StandardClient clientA1(localtestroot, "clientA1");   // user 1 client 1
    StandardClient clientA2(localtestroot, "clientA2");   // user 1 client 2

    ASSERT_TRUE(clientA1.login_reset_makeremotenodes("MEGA_EMAIL", "MEGA_PWD", "f", 3, 3));
    ASSERT_TRUE(clientA2.login_fetchnodes("MEGA_EMAIL", "MEGA_PWD"));
    ASSERT_EQ(clientA1.basefolderhandle, clientA2.basefolderhandle);

    Model model;
    model.root->addkid(model.buildModelSubdirs("f", 3, 3, 0));

    // set up sync for A1, it should build matching local folders
    ASSERT_TRUE(clientA1.setupSync_mainthread("sync1", "f", 1));
    ASSERT_TRUE(clientA2.setupSync_mainthread("sync2", "f", 2));
    waitonsyncs(std::chrono::seconds(4), &clientA1, &clientA2);
    clientA1.logcb = clientA2.logcb = true;

    // check everything matches (model has expected state of remote and local)
    ASSERT_TRUE(clientA1.confirmModel_mainthread(model.findnode("f"), 1));
    ASSERT_TRUE(clientA2.confirmModel_mainthread(model.findnode("f"), 2));

    // make new folders in the local filesystem and see if we catch up in A1 and A2 (adder and observer syncs)
    assert(MegaClient::MAX_NEWNODES < 3000);
    ASSERT_TRUE(buildLocalFolders(clientA1.syncSet(backupId1).localpath, "g", 3000, 1, 0));

    // let them catch up
    waitonsyncs(std::chrono::seconds(30), &clientA1, &clientA2);

    // check everything matches (model has expected state of remote and local)
    model.findnode("f")->addkid(model.buildModelSubdirs("g", 3000, 1, 0));
    ASSERT_TRUE(clientA1.confirmModel_mainthread(model.findnode("f"), 1));
    ASSERT_TRUE(clientA2.confirmModel_mainthread(model.findnode("f"), 2));
}
*/

TEST_F(SyncTest, BasicSync_MoveExistingIntoNewLocalFolder)
{
    // historic case:  in the local filesystem, create a new folder then move an existing file/folder into it
    fs::path localtestroot = makeNewTestRoot();
    StandardClient clientA1(localtestroot, "clientA1");   // user 1 client 1
    StandardClient clientA2(localtestroot, "clientA2");   // user 1 client 2

    ASSERT_TRUE(clientA1.login_reset_makeremotenodes("MEGA_EMAIL", "MEGA_PWD", "f", 3, 3));
    ASSERT_TRUE(clientA2.login_fetchnodes("MEGA_EMAIL", "MEGA_PWD"));
    ASSERT_EQ(clientA1.basefolderhandle, clientA2.basefolderhandle);

    Model model;
    model.root->addkid(model.buildModelSubdirs("f", 3, 3, 0));

    // set up sync for A1, it should build matching local folders
    handle backupId1 = clientA1.setupSync_mainthread("sync1", "f");
    ASSERT_NE(backupId1, UNDEF);
    handle backupId2 = clientA2.setupSync_mainthread("sync2", "f");
    ASSERT_NE(backupId2, UNDEF);
    waitonsyncs(std::chrono::seconds(4), &clientA1, &clientA2);
    clientA1.logcb = clientA2.logcb = true;

    // check everything matches (model has expected state of remote and local)
    ASSERT_TRUE(clientA1.confirmModel_mainthread(model.findnode("f"), backupId1));
    ASSERT_TRUE(clientA2.confirmModel_mainthread(model.findnode("f"), backupId2));

    // make new folder in the local filesystem
    ASSERT_TRUE(buildLocalFolders(clientA1.syncSet(backupId1).localpath, "new", 1, 0, 0));
    // move an already synced folder into it
    error_code rename_error;
    fs::path path1 = clientA1.syncSet(backupId1).localpath / "f_2"; // / "f_2_0" / "f_2_0_0";
    fs::path path2 = clientA1.syncSet(backupId1).localpath / "new" / "f_2"; // "f_2_0_0";
    fs::rename(path1, path2, rename_error);
    ASSERT_TRUE(!rename_error) << rename_error;

    // let them catch up
    waitonsyncs(std::chrono::seconds(10), &clientA1, &clientA2);

    // check everything matches (model has expected state of remote and local)
    auto f = model.makeModelSubfolder("new");
    f->addkid(model.removenode("f/f_2")); // / f_2_0 / f_2_0_0"));
    model.findnode("f")->addkid(move(f));
    ASSERT_TRUE(clientA1.confirmModel_mainthread(model.findnode("f"), backupId1));
    ASSERT_TRUE(clientA2.confirmModel_mainthread(model.findnode("f"), backupId2));
}

TEST_F(SyncTest, BasicSync_MoveSeveralExistingIntoDeepNewLocalFolders)
{
    // historic case:  in the local filesystem, create a new folder then move an existing file/folder into it
    fs::path localtestroot = makeNewTestRoot();
    StandardClient clientA1(localtestroot, "clientA1");   // user 1 client 1
    StandardClient clientA2(localtestroot, "clientA2");   // user 1 client 2

    ASSERT_TRUE(clientA1.login_reset_makeremotenodes("MEGA_EMAIL", "MEGA_PWD", "f", 3, 3));
    ASSERT_TRUE(clientA2.login_fetchnodes("MEGA_EMAIL", "MEGA_PWD"));
    ASSERT_EQ(clientA1.basefolderhandle, clientA2.basefolderhandle);

    Model model;
    model.root->addkid(model.buildModelSubdirs("f", 3, 3, 0));

    // set up sync for A1, it should build matching local folders
    handle backupId1 = clientA1.setupSync_mainthread("sync1", "f");
    ASSERT_NE(backupId1, UNDEF);
    handle backupId2 = clientA2.setupSync_mainthread("sync2", "f");
    ASSERT_NE(backupId2, UNDEF);
    waitonsyncs(std::chrono::seconds(4), &clientA1, &clientA2);
    clientA1.logcb = clientA2.logcb = true;

    // check everything matches (model has expected state of remote and local)
    ASSERT_TRUE(clientA1.confirmModel_mainthread(model.findnode("f"), backupId1));
    ASSERT_TRUE(clientA2.confirmModel_mainthread(model.findnode("f"), backupId2));

    // make new folder tree in the local filesystem
    ASSERT_TRUE(buildLocalFolders(clientA1.syncSet(backupId1).localpath, "new", 3, 3, 3));

    // move already synced folders to serveral parts of it - one under another moved folder too
    error_code rename_error;
    fs::rename(clientA1.syncSet(backupId1).localpath / "f_0", clientA1.syncSet(backupId1).localpath / "new" / "new_0" / "new_0_1" / "new_0_1_2" / "f_0", rename_error);
    ASSERT_TRUE(!rename_error) << rename_error;
    fs::rename(clientA1.syncSet(backupId1).localpath / "f_1", clientA1.syncSet(backupId1).localpath / "new" / "new_1" / "new_1_2" / "f_1", rename_error);
    ASSERT_TRUE(!rename_error) << rename_error;
    fs::rename(clientA1.syncSet(backupId1).localpath / "f_2", clientA1.syncSet(backupId1).localpath / "new" / "new_1" / "new_1_2" / "f_1" / "f_1_2" / "f_2", rename_error);
    ASSERT_TRUE(!rename_error) << rename_error;

    // let them catch up
    waitonsyncs(std::chrono::seconds(7), &clientA1, &clientA2);

    // check everything matches (model has expected state of remote and local)
    model.findnode("f")->addkid(model.buildModelSubdirs("new", 3, 3, 3));
    model.findnode("f/new/new_0/new_0_1/new_0_1_2")->addkid(model.removenode("f/f_0"));
    model.findnode("f/new/new_1/new_1_2")->addkid(model.removenode("f/f_1"));
    model.findnode("f/new/new_1/new_1_2/f_1/f_1_2")->addkid(model.removenode("f/f_2"));
    ASSERT_TRUE(clientA1.confirmModel_mainthread(model.findnode("f"), backupId1));
    model.ensureLocalDebrisTmpLock("f"); // since we downloaded files
    ASSERT_TRUE(clientA2.confirmModel_mainthread(model.findnode("f"), backupId2));
}

/* not expected to work yet
TEST_F(SyncTest, BasicSync_SyncDuplicateNames)
{
    fs::path localtestroot = makeNewTestRoot();
    StandardClient clientA1(localtestroot, "clientA1");   // user 1 client 1
    StandardClient clientA2(localtestroot, "clientA2");   // user 1 client 2

    ASSERT_TRUE(clientA1.login_reset("MEGA_EMAIL", "MEGA_PWD"));
    ASSERT_TRUE(clientA2.login_fetchnodes("MEGA_EMAIL", "MEGA_PWD"));
    ASSERT_EQ(clientA1.basefolderhandle, clientA2.basefolderhandle);


    NewNode* nodearray = new NewNode[3];
    nodearray[0] = *clientA1.makeSubfolder("samename");
    nodearray[1] = *clientA1.makeSubfolder("samename");
    nodearray[2] = *clientA1.makeSubfolder("Samename");
    clientA1.resultproc.prepresult(StandardClient::PUTNODES, [this](error e) {
    });
    clientA1.client.putnodes(clientA1.basefolderhandle, nodearray, 3);

    // set up syncs, they should build matching local folders
    ASSERT_TRUE(clientA1.setupSync_mainthread("sync1", "", 1));
    ASSERT_TRUE(clientA2.setupSync_mainthread("sync2", "", 2));
    waitonsyncs(std::chrono::seconds(4), &clientA1, &clientA2);
    clientA1.logcb = clientA2.logcb = true;

    // check everything matches (model has expected state of remote and local)
    Model model;
    model.root->addkid(model.makeModelSubfolder("samename"));
    model.root->addkid(model.makeModelSubfolder("samename"));
    model.root->addkid(model.makeModelSubfolder("Samename"));
    ASSERT_TRUE(clientA1.confirmModel_mainthread(model.root.get(), 1));
    ASSERT_TRUE(clientA2.confirmModel_mainthread(model.root.get(), 2));
}*/

TEST_F(SyncTest, BasicSync_RemoveLocalNodeBeforeSessionResume)
{
    fs::path localtestroot = makeNewTestRoot();
    auto pclientA1 = ::mega::make_unique<StandardClient>(localtestroot, "clientA1");   // user 1 client 1
    StandardClient clientA2(localtestroot, "clientA2");   // user 1 client 2

    ASSERT_TRUE(pclientA1->login_reset_makeremotenodes("MEGA_EMAIL", "MEGA_PWD", "f", 3, 3));
    ASSERT_TRUE(clientA2.login_fetchnodes("MEGA_EMAIL", "MEGA_PWD"));
    ASSERT_EQ(pclientA1->basefolderhandle, clientA2.basefolderhandle);

    Model model;
    model.root->addkid(model.buildModelSubdirs("f", 3, 3, 0));

    pclientA1->received_node_actionpackets = false;
    clientA2.received_node_actionpackets = false;

    // set up sync for A1, it should build matching local folders
    handle backupId1 = pclientA1->setupSync_mainthread("sync1", "f");
    ASSERT_NE(backupId1, UNDEF);
    handle backupId2 = clientA2.setupSync_mainthread("sync2", "f");
    ASSERT_NE(backupId2, UNDEF);

    ASSERT_TRUE(pclientA1->waitForNodesUpdated(30)) << " no actionpacket received in clientA1";
    ASSERT_TRUE(clientA2.waitForNodesUpdated(30)) << " no actionpacket received in clientA2";

    waitonsyncs(std::chrono::seconds(4), pclientA1.get(), &clientA2);
    pclientA1->logcb = clientA2.logcb = true;

    // check everything matches (model has expected state of remote and local)
    ASSERT_TRUE(pclientA1->confirmModel_mainthread(model.findnode("f"), backupId1));
    ASSERT_TRUE(clientA2.confirmModel_mainthread(model.findnode("f"), backupId2));

    // save session
    string session;
    pclientA1->client.dumpsession(session);

    // logout (but keep caches)
    fs::path sync1path = pclientA1->syncSet(backupId1).localpath;
    pclientA1->localLogout();

    pclientA1->received_syncs_restored = false;

    // remove local folders
    error_code e;
    ASSERT_TRUE(fs::remove_all(sync1path / "f_2", e) != static_cast<std::uintmax_t>(-1)) << e;

    // resume session, see if nodes and localnodes get in sync
    pclientA1.reset(new StandardClient(localtestroot, "clientA1"));
    ASSERT_TRUE(pclientA1->login_fetchnodes(session));

    // wait for normal sync resumes to complete
    pclientA1->waitFor([&](StandardClient& sc){ return sc.received_syncs_restored; }, std::chrono::seconds(30));

    waitonsyncs(std::chrono::seconds(4), pclientA1.get(), &clientA2);

    // check everything matches (model has expected state of remote and local)
    ASSERT_TRUE(model.movetosynctrash("f/f_2", "f"));
    ASSERT_TRUE(clientA2.confirmModel_mainthread(model.findnode("f"), backupId2));
    ASSERT_TRUE(model.removesynctrash("f"));
    ASSERT_TRUE(pclientA1->confirmModel_mainthread(model.findnode("f"), backupId1));
}

/* not expected to work yet
TEST_F(SyncTest, BasicSync_RemoteFolderCreationRaceSamename)
{
    // confirm change is synced to remote, and also seen and applied in a second client that syncs the same folder
    // SN tagging needed for this one
    fs::path localtestroot = makeNewTestRoot();
    StandardClient clientA1(localtestroot, "clientA1");   // user 1 client 1
    StandardClient clientA2(localtestroot, "clientA2");   // user 1 client 2

    ASSERT_TRUE(clientA1.login_reset("MEGA_EMAIL", "MEGA_PWD"));
    ASSERT_TRUE(clientA2.login_fetchnodes("MEGA_EMAIL", "MEGA_PWD"));
    ASSERT_EQ(clientA1.basefolderhandle, clientA2.basefolderhandle);

    // set up sync for both, it should build matching local folders (empty initially)
    ASSERT_TRUE(clientA1.setupSync_mainthread("sync1", "", 1));
    ASSERT_TRUE(clientA2.setupSync_mainthread("sync2", "", 2));
    waitonsyncs(std::chrono::seconds(4), &clientA1, &clientA2);
    clientA1.logcb = clientA2.logcb = true;

    // now have both clients create the same remote folder structure simultaneously.  We should end up with just one copy of it on the server and in both syncs
    future<bool> p1 = clientA1.thread_do<bool>([=](StandardClient& sc, PromiseBoolSP pb) { sc.makeCloudSubdirs("f", 3, 3, pb); });
    future<bool> p2 = clientA2.thread_do<bool>([=](StandardClient& sc, PromiseBoolSP pb) { sc.makeCloudSubdirs("f", 3, 3, pb); });
    ASSERT_TRUE(waitonresults(&p1, &p2));

    // let them catch up
    waitonsyncs(std::chrono::seconds(4), &clientA1, &clientA2);

    // check everything matches (model has expected state of remote and local)
    Model model;
    model.root->addkid(model.buildModelSubdirs("f", 3, 3, 0));
    ASSERT_TRUE(clientA1.confirmModel_mainthread(model.root.get(), 1));
    ASSERT_TRUE(clientA2.confirmModel_mainthread(model.root.get(), 2));
}*/

/* not expected to work yet
TEST_F(SyncTest, BasicSync_LocalFolderCreationRaceSamename)
{
    // confirm change is synced to remote, and also seen and applied in a second client that syncs the same folder
    // SN tagging needed for this one
    fs::path localtestroot = makeNewTestRoot();
    StandardClient clientA1(localtestroot, "clientA1");   // user 1 client 1
    StandardClient clientA2(localtestroot, "clientA2");   // user 1 client 2

    ASSERT_TRUE(clientA1.login_reset("MEGA_EMAIL", "MEGA_PWD"));
    ASSERT_TRUE(clientA2.login_fetchnodes("MEGA_EMAIL", "MEGA_PWD"));
    ASSERT_EQ(clientA1.basefolderhandle, clientA2.basefolderhandle);

    // set up sync for both, it should build matching local folders (empty initially)
    ASSERT_TRUE(clientA1.setupSync_mainthread("sync1", "", 1));
    ASSERT_TRUE(clientA2.setupSync_mainthread("sync2", "", 2));
    waitonsyncs(std::chrono::seconds(4), &clientA1, &clientA2);
    clientA1.logcb = clientA2.logcb = true;

    // now have both clients create the same folder structure simultaneously.  We should end up with just one copy of it on the server and in both syncs
    future<bool> p1 = clientA1.thread_do<bool>([=](StandardClient& sc, PromiseBoolSP pb) { buildLocalFolders(sc.syncSet(backupId1).localpath, "f", 3, 3, 0); pb->set_value(true); });
    future<bool> p2 = clientA2.thread_do<bool>([=](StandardClient& sc, PromiseBoolSP pb) { buildLocalFolders(sc.syncSet(backupId2).localpath, "f", 3, 3, 0); pb->set_value(true); });
    ASSERT_TRUE(waitonresults(&p1, &p2));

    // let them catch up
    waitonsyncs(std::chrono::seconds(30), &clientA1, &clientA2);

    // check everything matches (model has expected state of remote and local)
    Model model;
    model.root->addkid(model.buildModelSubdirs("f", 3, 3, 0));
    ASSERT_TRUE(clientA1.confirmModel_mainthread(model.root.get(), 1));
    ASSERT_TRUE(clientA2.confirmModel_mainthread(model.root.get(), 2));
}*/


TEST_F(SyncTest, BasicSync_ResumeSyncFromSessionAfterNonclashingLocalAndRemoteChanges )
{
    fs::path localtestroot = makeNewTestRoot();
    unique_ptr<StandardClient> pclientA1(new StandardClient(localtestroot, "clientA1"));   // user 1 client 1
    StandardClient clientA2(localtestroot, "clientA2");   // user 1 client 2

    ASSERT_TRUE(pclientA1->login_reset_makeremotenodes("MEGA_EMAIL", "MEGA_PWD", "f", 3, 3));
    ASSERT_TRUE(clientA2.login_fetchnodes("MEGA_EMAIL", "MEGA_PWD"));
    ASSERT_EQ(pclientA1->basefolderhandle, clientA2.basefolderhandle);

    // set up sync for A1, it should build matching local folders
    handle backupId1 = pclientA1->setupSync_mainthread("sync1", "f");
    ASSERT_NE(backupId1, UNDEF);
    handle backupId2 = clientA2.setupSync_mainthread("sync2", "f");
    ASSERT_NE(backupId2, UNDEF);
    waitonsyncs(std::chrono::seconds(4), pclientA1.get(), &clientA2);
    pclientA1->logcb = clientA2.logcb = true;

    // check everything matches (model has expected state of remote and local)
    Model model1, model2;
    model1.root->addkid(model1.buildModelSubdirs("f", 3, 3, 0));
    model2.root->addkid(model2.buildModelSubdirs("f", 3, 3, 0));
    ASSERT_TRUE(pclientA1->confirmModel_mainthread(model1.findnode("f"), backupId1));
    ASSERT_TRUE(clientA2.confirmModel_mainthread(model2.findnode("f"), backupId2));

    out() << "********************* save session A1";
    string session;
    pclientA1->client.dumpsession(session);

    out() << "*********************  logout A1 (but keep caches on disk)";
    fs::path sync1path = pclientA1->syncSet(backupId1).localpath;
    pclientA1->localLogout();

    out() << "*********************  add remote folders via A2";
    future<bool> p1 = clientA2.thread_do<bool>([](StandardClient& sc, PromiseBoolSP pb) { sc.makeCloudSubdirs("newremote", 2, 2, pb, "f/f_1/f_1_0"); });
    model1.findnode("f/f_1/f_1_0")->addkid(model1.buildModelSubdirs("newremote", 2, 2, 0));
    model2.findnode("f/f_1/f_1_0")->addkid(model2.buildModelSubdirs("newremote", 2, 2, 0));
    ASSERT_TRUE(waitonresults(&p1));

    out() << "*********************  remove remote folders via A2";
    p1 = clientA2.thread_do<bool>([](StandardClient& sc, PromiseBoolSP pb) { sc.deleteremote("f/f_0", false, pb); });
    model1.movetosynctrash("f/f_0", "f");
    model2.movetosynctrash("f/f_0", "f");
    ASSERT_TRUE(waitonresults(&p1));

    out() << "*********************  add local folders in A1";
    ASSERT_TRUE(buildLocalFolders(sync1path / "f_1/f_1_2", "newlocal", 2, 2, 2));
    model1.findnode("f/f_1/f_1_2")->addkid(model1.buildModelSubdirs("newlocal", 2, 2, 2));
    model2.findnode("f/f_1/f_1_2")->addkid(model2.buildModelSubdirs("newlocal", 2, 2, 2));

    out() << "*********************  remove local folders in A1";
    error_code e;
    ASSERT_TRUE(fs::remove_all(sync1path / "f_2", e) != static_cast<std::uintmax_t>(-1)) << e;
    model1.removenode("f/f_2");
    model2.movetosynctrash("f/f_2", "f");

    out() << "*********************  get sync2 activity out of the way";
    waitonsyncs(std::chrono::seconds(4), &clientA2);

    out() << "*********************  resume A1 session (with sync), see if A2 nodes and localnodes get in sync again";
    pclientA1.reset(new StandardClient(localtestroot, "clientA1"));
    ASSERT_TRUE(pclientA1->login_fetchnodes(session));
    ASSERT_EQ(pclientA1->basefolderhandle, clientA2.basefolderhandle);

    // wait for normal sync resumes to complete
    pclientA1->waitFor([&](StandardClient& sc){ return sc.received_syncs_restored; }, std::chrono::seconds(30));

    waitonsyncs(std::chrono::seconds(4), pclientA1.get(), &clientA2);

    out() << "*********************  check everything matches (model has expected state of remote and local)";
    ASSERT_TRUE(pclientA1->confirmModel_mainthread(model1.findnode("f"), backupId1));
    model2.ensureLocalDebrisTmpLock("f"); // since we downloaded files
    ASSERT_TRUE(clientA2.confirmModel_mainthread(model2.findnode("f"), backupId2));
}

TEST_F(SyncTest, BasicSync_ResumeSyncFromSessionAfterClashingLocalAddRemoteDelete)
{
    fs::path localtestroot = makeNewTestRoot();
    unique_ptr<StandardClient> pclientA1(new StandardClient(localtestroot, "clientA1"));   // user 1 client 1
    StandardClient clientA2(localtestroot, "clientA2");   // user 1 client 2

    ASSERT_TRUE(pclientA1->login_reset_makeremotenodes("MEGA_EMAIL", "MEGA_PWD", "f", 3, 3));
    ASSERT_TRUE(clientA2.login_fetchnodes("MEGA_EMAIL", "MEGA_PWD"));
    ASSERT_EQ(pclientA1->basefolderhandle, clientA2.basefolderhandle);

    Model model;
    model.root->addkid(model.buildModelSubdirs("f", 3, 3, 0));

    // set up sync for A1, it should build matching local folders
    handle backupId1 = pclientA1->setupSync_mainthread("sync1", "f");
    ASSERT_NE(backupId1, UNDEF);
    handle backupId2 = clientA2.setupSync_mainthread("sync2", "f");
    ASSERT_NE(backupId2, UNDEF);
    waitonsyncs(std::chrono::seconds(4), pclientA1.get(), &clientA2);
    pclientA1->logcb = clientA2.logcb = true;

    // check everything matches (model has expected state of remote and local)
    ASSERT_TRUE(pclientA1->confirmModel_mainthread(model.findnode("f"), backupId1));
    ASSERT_TRUE(clientA2.confirmModel_mainthread(model.findnode("f"), backupId2));

    // save session A1
    string session;
    pclientA1->client.dumpsession(session);
    fs::path sync1path = pclientA1->syncSet(backupId1).localpath;

    // logout A1 (but keep caches on disk)
    pclientA1->localLogout();

    // remove remote folder via A2
    future<bool> p1 = clientA2.thread_do<bool>([](StandardClient& sc, PromiseBoolSP pb) { sc.deleteremote("f/f_1", false, pb); });
    ASSERT_TRUE(waitonresults(&p1));

    // add local folders in A1 on disk folder
    ASSERT_TRUE(buildLocalFolders(sync1path / "f_1/f_1_2", "newlocal", 2, 2, 2));

    // get sync2 activity out of the way
    waitonsyncs(std::chrono::seconds(4), &clientA2);

    // resume A1 session (with sync), see if A2 nodes and localnodes get in sync again
    pclientA1.reset(new StandardClient(localtestroot, "clientA1"));
    ASSERT_TRUE(pclientA1->login_fetchnodes(session));
    ASSERT_EQ(pclientA1->basefolderhandle, clientA2.basefolderhandle);

    // wait for normal sync resumes to complete
    pclientA1->waitFor([&](StandardClient& sc){ return sc.received_syncs_restored; }, std::chrono::seconds(30));

    vector<SyncWaitResult> waitResult = waitonsyncs(chrono::seconds(4), pclientA1.get(), &clientA2);

    // Sync rework update:  for now at least, delete wins in this case

    //ASSERT_EQ(waitResult[0].syncStalled, true);
    //ASSERT_EQ(1, waitResult[0].stalledNodePaths.size());
    //ASSERT_EQ(1, waitResult[0].stalledLocalPaths.size());

    Model modelLocal1;
    modelLocal1.root->addkid(model.buildModelSubdirs("f", 3, 3, 0));
    modelLocal1.findnode("f/f_1/f_1_2")->addkid(model.buildModelSubdirs("newlocal", 2, 2, 2));
    //pclientA1->localNodesMustHaveNodes = false;
    ASSERT_TRUE(modelLocal1.movetosynctrash("f/f_1", "f"));

    Model modelRemote1;
    modelRemote1.root->addkid(model.buildModelSubdirs("f", 3, 3, 0));
    ASSERT_TRUE(modelRemote1.movetosynctrash("f/f_1", "f"));

    ASSERT_TRUE(pclientA1->confirmModel_mainthread(modelLocal1.findnode("f"), backupId1, false, StandardClient::CONFIRM_LOCAL));
    ASSERT_TRUE(pclientA1->confirmModel_mainthread(modelRemote1.findnode("f"), backupId1, false, StandardClient::CONFIRM_REMOTE));
    //ASSERT_TRUE(modelRemote1.removesynctrash("f", "f_1/f_1_2/newlocal"));
    ASSERT_TRUE(clientA2.confirmModel_mainthread(modelRemote1.findnode("f"), backupId2));
}

TEST_F(SyncTest, BasicSync_ResumeSyncFromSessionAfterContractoryLocalAndRemoteMoves)
{
    fs::path localtestroot = makeNewTestRoot();
    unique_ptr<StandardClient> pclientA1(new StandardClient(localtestroot, "clientA1"));   // user 1 client 1
    StandardClient clientA2(localtestroot, "clientA2");   // user 1 client 2

    ASSERT_TRUE(pclientA1->login_reset_makeremotenodes("MEGA_EMAIL", "MEGA_PWD", "f", 3, 3));
    ASSERT_TRUE(clientA2.login_fetchnodes("MEGA_EMAIL", "MEGA_PWD"));
    ASSERT_EQ(pclientA1->basefolderhandle, clientA2.basefolderhandle);

    Model model;
    model.root->addkid(model.buildModelSubdirs("f", 3, 3, 0));

    // set up sync for A1, it should build matching local folders
    handle backupId1 = pclientA1->setupSync_mainthread("sync1", "f");
    ASSERT_NE(backupId1, UNDEF);
    handle backupId2 = clientA2.setupSync_mainthread("sync2", "f");
    ASSERT_NE(backupId2, UNDEF);
    waitonsyncs(std::chrono::seconds(4), pclientA1.get(), &clientA2);
    pclientA1->logcb = clientA2.logcb = true;

    auto client1LocalSyncRoot = pclientA1->syncSet(backupId1).localpath;

    // check everything matches (model has expected state of remote and local)
    ASSERT_TRUE(pclientA1->confirmModel_mainthread(model.findnode("f"), backupId1));
    ASSERT_TRUE(clientA2.confirmModel_mainthread(model.findnode("f"), backupId2, true));

    // save session A1
    string session;
    pclientA1->client.dumpsession(session);
    fs::path sync1path = pclientA1->syncSet(backupId1).localpath;

    // logout A1 (but keep caches on disk)
    pclientA1->localLogout();

    // move f_0 into f_1 remote
    ASSERT_TRUE(clientA2.movenode("f/f_0", "f/f_1"));

    // move f_1 into f_0 locally
    error_code rename_error;
    fs::rename(client1LocalSyncRoot / "f_1", client1LocalSyncRoot / "f_0" / "f_1", rename_error);
    ASSERT_TRUE(!rename_error) << rename_error;

    // get sync2 activity out of the way
    waitonsyncs(std::chrono::seconds(4), &clientA2);

    // resume A1 session (with sync), see if A2 nodes and localnodes get in sync again
    pclientA1.reset(new StandardClient(localtestroot, "clientA1"));
    ASSERT_TRUE(pclientA1->login_fetchnodes(session));
    ASSERT_EQ(pclientA1->basefolderhandle, clientA2.basefolderhandle);
    vector<SyncWaitResult> waitResult = waitonsyncs(chrono::seconds(4), pclientA1.get(), &clientA2);

    ASSERT_EQ(waitResult[0].syncStalled, true);
    ASSERT_EQ(2u, waitResult[0].stall.cloud.size());  // for now at least, reporting source and destination nodes for each move
    ASSERT_EQ(2u, waitResult[0].stall.local.size());
    ASSERT_EQ(waitResult[0].stall.cloud.begin()->first, "/mega_test_sync/f/f_0");
    ASSERT_EQ(waitResult[0].stall.cloud.rbegin()->first, "/mega_test_sync/f/f_1/f_0");
    ASSERT_EQ(waitResult[0].stall.local.begin()->first.toPath(), (client1LocalSyncRoot / "f_0" / "f_1").u8string() );
    ASSERT_EQ(waitResult[0].stall.local.rbegin()->first.toPath(), (client1LocalSyncRoot / "f_1").u8string() );
}


TEST_F(SyncTest, CmdChecks_RRAttributeAfterMoveNode)
{
    fs::path localtestroot = makeNewTestRoot();
    unique_ptr<StandardClient> pclientA1(new StandardClient(localtestroot, "clientA1"));   // user 1 client 1

    ASSERT_TRUE(pclientA1->login_reset_makeremotenodes("MEGA_EMAIL", "MEGA_PWD", "f", 3, 3));

    Node* f = pclientA1->drillchildnodebyname(pclientA1->gettestbasenode(), "f");
    handle original_f_handle = f->nodehandle;
    handle original_f_parent_handle = f->parent->nodehandle;

    // make sure there are no 'f' in the rubbish
    auto fv = pclientA1->drillchildnodesbyname(pclientA1->getcloudrubbishnode(), "f");
    future<bool> fb = pclientA1->thread_do<bool>([&fv](StandardClient& sc, PromiseBoolSP pb) { sc.deleteremotenodes(fv, pb); });
    ASSERT_TRUE(waitonresults(&fb));

    f = pclientA1->drillchildnodebyname(pclientA1->getcloudrubbishnode(), "f");
    ASSERT_TRUE(f == nullptr);


    // remove remote folder via A2
    future<bool> p1 = pclientA1->thread_do<bool>([](StandardClient& sc, PromiseBoolSP pb)
        {
            sc.movenodetotrash("f", pb);
        });
    ASSERT_TRUE(waitonresults(&p1));

    WaitMillisec(3000);  // allow for attribute delivery too

    f = pclientA1->drillchildnodebyname(pclientA1->getcloudrubbishnode(), "f");
    ASSERT_TRUE(f != nullptr);

    // check the restore-from-trash handle got set, and correctly
    nameid rrname = AttrMap::string2nameid("rr");
    ASSERT_EQ(f->nodehandle, original_f_handle);
    ASSERT_EQ(f->attrs.map[rrname], string(Base64Str<MegaClient::NODEHANDLE>(original_f_parent_handle)));
    ASSERT_EQ(f->attrs.map[rrname], string(Base64Str<MegaClient::NODEHANDLE>(pclientA1->gettestbasenode()->nodehandle)));

    // move it back

    p1 = pclientA1->thread_do<bool>([&](StandardClient& sc, PromiseBoolSP pb)
    {
        sc.movenode(f->nodehandle, pclientA1->basefolderhandle, pb);
    });
    ASSERT_TRUE(waitonresults(&p1));

    WaitMillisec(3000);  // allow for attribute delivery too

    // check it's back and the rr attribute is gone
    f = pclientA1->drillchildnodebyname(pclientA1->gettestbasenode(), "f");
    ASSERT_TRUE(f != nullptr);
    ASSERT_EQ(f->attrs.map[rrname], string());
}


#ifdef __linux__
TEST_F(SyncTest, BasicSync_SpecialCreateFile)
{
    // confirm change is synced to remote, and also seen and applied in a second client that syncs the same folder
    fs::path localtestroot = makeNewTestRoot();
    StandardClient clientA1(localtestroot, "clientA1");   // user 1 client 1
    StandardClient clientA2(localtestroot, "clientA2");   // user 1 client 2

    ASSERT_TRUE(clientA1.login_reset_makeremotenodes("MEGA_EMAIL", "MEGA_PWD", "f", 2, 2));
    ASSERT_TRUE(clientA2.login_fetchnodes("MEGA_EMAIL", "MEGA_PWD"));
    ASSERT_EQ(clientA1.basefolderhandle, clientA2.basefolderhandle);

    Model model;
    model.root->addkid(model.buildModelSubdirs("f", 2, 2, 0));

    // set up sync for A1, it should build matching local folders
    handle backupId1 = clientA1.setupSync_mainthread("sync1", "f");
    ASSERT_NE(backupId1, UNDEF);
    handle backupId2 = clientA2.setupSync_mainthread("sync2", "f");
    ASSERT_NE(backupId2, UNDEF);

    waitonsyncs(std::chrono::seconds(4), &clientA1, &clientA2);
    clientA1.logcb = clientA2.logcb = true;
    // check everything matches (model has expected state of remote and local)
    ASSERT_TRUE(clientA1.confirmModel_mainthread(model.findnode("f"), backupId1));
    ASSERT_TRUE(clientA2.confirmModel_mainthread(model.findnode("f"), backupId2));

    // make new folders (and files) in the local filesystem and see if we catch up in A1 and A2 (adder and observer syncs)
    ASSERT_TRUE(createSpecialFiles(clientA1.syncSet(backupId1).localpath / "f_0", "newkid", 2));

    for (int i = 0; i < 2; ++i)
    {
        string filename = "file" + to_string(i) + "_" + "newkid";
        model.findnode("f/f_0")->addkid(model.makeModelSubfile(filename));
    }

    // let them catch up
    waitonsyncs(DEFAULTWAIT, &clientA1, &clientA2);

    // check everything matches (model has expected state of remote and local)
    ASSERT_TRUE(clientA1.confirmModel_mainthread(model.findnode("f"), backupId1));
    model.ensureLocalDebrisTmpLock("f"); // since we downloaded files
    ASSERT_TRUE(clientA2.confirmModel_mainthread(model.findnode("f"), backupId2));
}
#endif

TEST_F(SyncTest, BasicSync_moveAndDeleteLocalFile)
{
    // confirm change is synced to remote, and also seen and applied in a second client that syncs the same folder
    fs::path localtestroot = makeNewTestRoot();
    StandardClient clientA1(localtestroot, "clientA1");   // user 1 client 1
    StandardClient clientA2(localtestroot, "clientA2");   // user 1 client 2

    ASSERT_TRUE(clientA1.login_reset_makeremotenodes("MEGA_EMAIL", "MEGA_PWD", "f", 1, 1));
    ASSERT_TRUE(clientA2.login_fetchnodes("MEGA_EMAIL", "MEGA_PWD"));
    ASSERT_EQ(clientA1.basefolderhandle, clientA2.basefolderhandle);

    Model model;
    model.root->addkid(model.buildModelSubdirs("f", 1, 1, 0));

    // set up sync for A1, it should build matching local folders
    handle backupId1 = clientA1.setupSync_mainthread("sync1", "f");
    ASSERT_NE(backupId1, UNDEF);
    handle backupId2 = clientA2.setupSync_mainthread("sync2", "f");
    ASSERT_NE(backupId2, UNDEF);

    waitonsyncs(std::chrono::seconds(4), &clientA1, &clientA2);
    clientA1.logcb = clientA2.logcb = true;
    // check everything matches (model has expected state of remote and local)
    ASSERT_TRUE(clientA1.confirmModel_mainthread(model.findnode("f"), backupId1));
    ASSERT_TRUE(clientA2.confirmModel_mainthread(model.findnode("f"), backupId2));


    // move something in the local filesystem and see if we catch up in A1 and A2 (deleter and observer syncs)
    error_code rename_error;
    fs::rename(clientA1.syncSet(backupId1).localpath / "f_0", clientA1.syncSet(backupId1).localpath / "renamed", rename_error);
    ASSERT_TRUE(!rename_error) << rename_error;
    fs::remove(clientA1.syncSet(backupId1).localpath / "renamed");

    // let them catch up
    waitonsyncs(DEFAULTWAIT, &clientA1, &clientA2);

    // check everything matches (model has expected state of remote and local)
    ASSERT_TRUE(model.movetosynctrash("f/f_0", "f"));
    ASSERT_TRUE(clientA2.confirmModel_mainthread(model.findnode("f"), backupId2));
    ASSERT_TRUE(model.removesynctrash("f"));
    ASSERT_TRUE(clientA1.confirmModel_mainthread(model.findnode("f"), backupId1));
}

namespace {

string makefa(const string& name, int fakecrc, int mtime)
{
    AttrMap attrs;
    attrs.map['n'] = name;

    FileFingerprint ff;
    ff.crc[0] = ff.crc[1] = ff.crc[2] = ff.crc[3] = fakecrc;
    ff.mtime = mtime;
    ff.serializefingerprint(&attrs.map['c']);

    string attrjson;
    attrs.getjson(&attrjson);
    return attrjson;
}

Node* makenode(MegaClient& mc, handle parent, ::mega::nodetype_t type, m_off_t size, handle owner, const string& attrs, ::mega::byte* key)
{
    static handle handlegenerator = 10;
    std::vector<Node*> dp;
    auto newnode = new Node(&mc, &dp, ++handlegenerator, parent, type, size, owner, nullptr, 1);

    newnode->setkey(key);
    newnode->attrstring.reset(new string);

    SymmCipher sc;
    sc.setkey(key, type);
    mc.makeattr(&sc, newnode->attrstring, attrs.c_str());

    int attrlen = int(newnode->attrstring->size());
    string base64attrstring;
    base64attrstring.resize(static_cast<size_t>(attrlen * 4 / 3 + 4));
    base64attrstring.resize(static_cast<size_t>(Base64::btoa((::mega::byte *)newnode->attrstring->data(), int(newnode->attrstring->size()), (char *)base64attrstring.data())));

    *newnode->attrstring = base64attrstring;

    return newnode;
}

} // anonymous

TEST_F(SyncTest, NodeSorting_forPhotosAndVideos)
{
    fs::path localtestroot = makeNewTestRoot();
    StandardClient standardclient(localtestroot, "sortOrderTests");
    auto& client = standardclient.client;

    handle owner = 99999;

    ::mega::byte key[] = { 0x01, 0x02, 0x03, 0x04, 0x01, 0x02, 0x03, 0x04, 0x01, 0x02, 0x03, 0x04, 0x01, 0x02, 0x03, 0x04, 0x01, 0x02, 0x03, 0x04, 0x01, 0x02, 0x03, 0x04, 0x01, 0x02, 0x03, 0x04, 0x01, 0x02, 0x03, 0x04 };

    // first 3 are root nodes:
    auto cloudroot = makenode(client, UNDEF, ROOTNODE, -1, owner, makefa("root", 1, 1), key);
    makenode(client, UNDEF, INCOMINGNODE, -1, owner, makefa("inbox", 1, 1), key);
    makenode(client, UNDEF, RUBBISHNODE, -1, owner, makefa("bin", 1, 1), key);

    // now some files to sort
    auto photo1 = makenode(client, cloudroot->nodehandle, FILENODE, 9999, owner, makefa("abc.jpg", 1, 1570673890), key);
    auto photo2 = makenode(client, cloudroot->nodehandle, FILENODE, 9999, owner, makefa("cba.png", 1, 1570673891), key);
    auto video1 = makenode(client, cloudroot->nodehandle, FILENODE, 9999, owner, makefa("xyz.mov", 1, 1570673892), key);
    auto video2 = makenode(client, cloudroot->nodehandle, FILENODE, 9999, owner, makefa("zyx.mp4", 1, 1570673893), key);
    auto otherfile = makenode(client, cloudroot->nodehandle, FILENODE, 9999, owner, makefa("ASDF.fsda", 1, 1570673894), key);
    auto otherfolder = makenode(client, cloudroot->nodehandle, FOLDERNODE, -1, owner, makefa("myfolder", 1, 1570673895), key);

    node_vector v{ photo1, photo2, video1, video2, otherfolder, otherfile };
    for (auto n : v) n->setkey(key);

    MegaApiImpl::sortByComparatorFunction(v, MegaApi::ORDER_PHOTO_ASC, client);
    node_vector v2{ photo1, photo2, video1, video2, otherfolder, otherfile };
    ASSERT_EQ(v, v2);

    MegaApiImpl::sortByComparatorFunction(v, MegaApi::ORDER_PHOTO_DESC, client);
    node_vector v3{ photo2, photo1, video2, video1, otherfolder, otherfile };
    ASSERT_EQ(v, v3);

    MegaApiImpl::sortByComparatorFunction(v, MegaApi::ORDER_VIDEO_ASC, client);
    node_vector v4{ video1, video2, photo1, photo2, otherfolder, otherfile };
    ASSERT_EQ(v, v4);

    MegaApiImpl::sortByComparatorFunction(v, MegaApi::ORDER_VIDEO_DESC, client);
    node_vector v5{ video2, video1, photo2, photo1, otherfolder, otherfile };
    ASSERT_EQ(v, v5);
}


TEST_F(SyncTest, PutnodesForMultipleFolders)
{
    fs::path localtestroot = makeNewTestRoot();
    StandardClient standardclient(localtestroot, "PutnodesForMultipleFolders");
    ASSERT_TRUE(standardclient.login_fetchnodes("MEGA_EMAIL", "MEGA_PWD", true));

    vector<NewNode> newnodes(4);

    standardclient.client.putnodes_prepareOneFolder(&newnodes[0], "folder1");
    standardclient.client.putnodes_prepareOneFolder(&newnodes[1], "folder2");
    standardclient.client.putnodes_prepareOneFolder(&newnodes[2], "folder2.1");
    standardclient.client.putnodes_prepareOneFolder(&newnodes[3], "folder2.2");

    newnodes[1].nodehandle = newnodes[2].parenthandle = newnodes[3].parenthandle = 2;

    auto targethandle = NodeHandle().set6byte(standardclient.client.rootnodes[0]);

    std::atomic<bool> putnodesDone{false};
    standardclient.resultproc.prepresult(StandardClient::PUTNODES,  ++next_request_tag,
        [&](){ standardclient.client.putnodes(targethandle, move(newnodes), nullptr, standardclient.client.reqtag); },
        [&putnodesDone](error e) { putnodesDone = true; return true; });

    while (!putnodesDone)
    {
        WaitMillisec(100);
    }

    Node* cloudRoot = standardclient.client.nodeByHandle(targethandle);

    ASSERT_TRUE(nullptr != standardclient.drillchildnodebyname(cloudRoot, "folder1"));
    ASSERT_TRUE(nullptr != standardclient.drillchildnodebyname(cloudRoot, "folder2"));
    ASSERT_TRUE(nullptr != standardclient.drillchildnodebyname(cloudRoot, "folder2/folder2.1"));
    ASSERT_TRUE(nullptr != standardclient.drillchildnodebyname(cloudRoot, "folder2/folder2.2"));
}

// this test fails frequently on develop due to race conditions with commands vs actionpackets on develop, re-enable after merging sync rework (which has SIC removed)
TEST_F(SyncTest, DISABLED_ExerciseCommands)
{
    fs::path localtestroot = makeNewTestRoot();
    StandardClient standardclient(localtestroot, "ExerciseCommands");
    ASSERT_TRUE(standardclient.login_fetchnodes("MEGA_EMAIL", "MEGA_PWD", true));

    // Using this set setup to execute commands direct in the SDK Core
    // so that we can test things that the MegaApi interface would
    // disallow or shortcut.

    // make sure it's a brand new folder
    future<bool> p1 = standardclient.thread_do<bool>([=](StandardClient& sc, PromiseBoolSP pb) { sc.makeCloudSubdirs("testlinkfolder_brandnew3", 1, 1, pb); });
    ASSERT_TRUE(waitonresults(&p1));

    assert(standardclient.lastPutnodesResultFirstHandle != UNDEF);
    Node* n2 = standardclient.client.nodebyhandle(standardclient.lastPutnodesResultFirstHandle);

    out() << "Testing make public link for node: " << n2->displaypath();

    // try to get a link on an existing unshared folder
    promise<Error> pe1, pe1a, pe2, pe3, pe4;
    standardclient.getpubliclink(n2, 0, 0, false, pe1);
    ASSERT_EQ(API_EACCESS, pe1.get_future().get());

    // create on existing node
    standardclient.exportnode(n2, 0, 0, false, pe1a);
    ASSERT_EQ(API_OK, pe1a.get_future().get());

    // get link on existing shared folder node, with link already  (different command response)
    standardclient.getpubliclink(n2, 0, 0, false, pe2);
    ASSERT_EQ(API_OK, pe2.get_future().get());

    // delete existing link on node
    standardclient.getpubliclink(n2, 1, 0, false, pe3);
    ASSERT_EQ(API_OK, pe3.get_future().get());

    // create on non existent node
    n2->nodehandle = UNDEF;
    standardclient.getpubliclink(n2, 0, 0, false, pe4);
    ASSERT_EQ(API_EACCESS, pe4.get_future().get());
}

#ifndef _WIN32_SUPPORTS_SYMLINKS_IT_JUST_NEEDS_TURNING_ON
TEST_F(SyncTest, BasicSync_CreateAndDeleteLink)
{
    // confirm change is synced to remote, and also seen and applied in a second client that syncs the same folder
    fs::path localtestroot = makeNewTestRoot();
    StandardClient clientA1(localtestroot, "clientA1");   // user 1 client 1
    StandardClient clientA2(localtestroot, "clientA2");   // user 1 client 2

    ASSERT_TRUE(clientA1.login_reset_makeremotenodes("MEGA_EMAIL", "MEGA_PWD", "f", 1, 1));
    ASSERT_TRUE(clientA2.login_fetchnodes("MEGA_EMAIL", "MEGA_PWD"));
    ASSERT_EQ(clientA1.basefolderhandle, clientA2.basefolderhandle);

    Model model;
    model.root->addkid(model.buildModelSubdirs("f", 1, 1, 0));

    // set up sync for A1, it should build matching local folders
    handle backupId1 = clientA1.setupSync_mainthread("sync1", "f");
    ASSERT_NE(backupId1, UNDEF);
    handle backupId2 = clientA2.setupSync_mainthread("sync2", "f");
    ASSERT_NE(backupId2, UNDEF);

    waitonsyncs(std::chrono::seconds(4), &clientA1, &clientA2);
    clientA1.logcb = clientA2.logcb = true;
    // check everything matches (model has expected state of remote and local)
    ASSERT_TRUE(clientA1.confirmModel_mainthread(model.findnode("f"), backupId1));
    ASSERT_TRUE(clientA2.confirmModel_mainthread(model.findnode("f"), backupId2));


    // move something in the local filesystem and see if we catch up in A1 and A2 (deleter and observer syncs)
    error_code linkage_error;
    fs::create_symlink(clientA1.syncSet(backupId1).localpath / "f_0", clientA1.syncSet(backupId1).localpath / "linked", linkage_error);
    ASSERT_TRUE(!linkage_error) << linkage_error;

    // let them catch up
    waitonsyncs(DEFAULTWAIT, &clientA1, &clientA2);

    //check client 2 is unaffected
    ASSERT_TRUE(clientA2.confirmModel_mainthread(model.findnode("f"), backupId2));


    fs::remove(clientA1.syncSet(backupId1).localpath / "linked");
    // let them catch up
    waitonsyncs(DEFAULTWAIT, &clientA1, &clientA2);

    //check client 2 is unaffected
    ASSERT_TRUE(clientA2.confirmModel_mainthread(model.findnode("f"), backupId2));
}

TEST_F(SyncTest, BasicSync_CreateRenameAndDeleteLink)
{
    // confirm change is synced to remote, and also seen and applied in a second client that syncs the same folder
    fs::path localtestroot = makeNewTestRoot();
    StandardClient clientA1(localtestroot, "clientA1");   // user 1 client 1
    StandardClient clientA2(localtestroot, "clientA2");   // user 1 client 2

    ASSERT_TRUE(clientA1.login_reset_makeremotenodes("MEGA_EMAIL", "MEGA_PWD", "f", 1, 1));
    ASSERT_TRUE(clientA2.login_fetchnodes("MEGA_EMAIL", "MEGA_PWD"));
    ASSERT_EQ(clientA1.basefolderhandle, clientA2.basefolderhandle);

    Model model;
    model.root->addkid(model.buildModelSubdirs("f", 1, 1, 0));

    // set up sync for A1, it should build matching local folders
    handle backupId1 = clientA1.setupSync_mainthread("sync1", "f");
    ASSERT_NE(backupId1, UNDEF);
    handle backupId2 = clientA2.setupSync_mainthread("sync2", "f");
    ASSERT_NE(backupId2, UNDEF);

    waitonsyncs(std::chrono::seconds(4), &clientA1, &clientA2);
    clientA1.logcb = clientA2.logcb = true;
    // check everything matches (model has expected state of remote and local)
    ASSERT_TRUE(clientA1.confirmModel_mainthread(model.findnode("f"), backupId1));
    ASSERT_TRUE(clientA2.confirmModel_mainthread(model.findnode("f"), backupId2));


    // move something in the local filesystem and see if we catch up in A1 and A2 (deleter and observer syncs)
    error_code linkage_error;
    fs::create_symlink(clientA1.syncSet(backupId1).localpath / "f_0", clientA1.syncSet(backupId1).localpath / "linked", linkage_error);
    ASSERT_TRUE(!linkage_error) << linkage_error;

    // let them catch up
    waitonsyncs(DEFAULTWAIT, &clientA1, &clientA2);

    //check client 2 is unaffected
    ASSERT_TRUE(clientA2.confirmModel_mainthread(model.findnode("f"), backupId2));

    fs::rename(clientA1.syncSet(backupId1).localpath / "linked", clientA1.syncSet(backupId1).localpath / "linkrenamed", linkage_error);

    // let them catch up
    waitonsyncs(DEFAULTWAIT, &clientA1, &clientA2);

    //check client 2 is unaffected
    ASSERT_TRUE(clientA2.confirmModel_mainthread(model.findnode("f"), backupId2));

    fs::remove(clientA1.syncSet(backupId1).localpath / "linkrenamed");

    // let them catch up
    waitonsyncs(DEFAULTWAIT, &clientA1, &clientA2);

    //check client 2 is unaffected
    ASSERT_TRUE(clientA2.confirmModel_mainthread(model.findnode("f"), backupId2));
}

#ifndef WIN32

// what is supposed to happen for this one?  It seems that the `linked` symlink is no longer ignored on windows?  client2 is affected!

TEST_F(SyncTest, BasicSync_CreateAndReplaceLinkLocally)
{
    // confirm change is synced to remote, and also seen and applied in a second client that syncs the same folder
    fs::path localtestroot = makeNewTestRoot();
    StandardClient clientA1(localtestroot, "clientA1");   // user 1 client 1
    StandardClient clientA2(localtestroot, "clientA2");   // user 1 client 2

    ASSERT_TRUE(clientA1.login_reset_makeremotenodes("MEGA_EMAIL", "MEGA_PWD", "f", 1, 1));
    ASSERT_TRUE(clientA2.login_fetchnodes("MEGA_EMAIL", "MEGA_PWD"));
    ASSERT_EQ(clientA1.basefolderhandle, clientA2.basefolderhandle);

    Model model;
    model.root->addkid(model.buildModelSubdirs("f", 1, 1, 0));

    // set up sync for A1, it should build matching local folders
    handle backupId1 = clientA1.setupSync_mainthread("sync1", "f");
    ASSERT_NE(backupId1, UNDEF);
    handle backupId2 = clientA2.setupSync_mainthread("sync2", "f");
    ASSERT_NE(backupId2, UNDEF);

    waitonsyncs(std::chrono::seconds(4), &clientA1, &clientA2);
    clientA1.logcb = clientA2.logcb = true;
    // check everything matches (model has expected state of remote and local)
    ASSERT_TRUE(clientA1.confirmModel_mainthread(model.findnode("f"), backupId1));
    ASSERT_TRUE(clientA2.confirmModel_mainthread(model.findnode("f"), backupId2));


    // move something in the local filesystem and see if we catch up in A1 and A2 (deleter and observer syncs)
    error_code linkage_error;
    fs::create_symlink(clientA1.syncSet(backupId1).localpath / "f_0", clientA1.syncSet(backupId1).localpath / "linked", linkage_error);
    ASSERT_TRUE(!linkage_error) << linkage_error;

    // let them catch up
    waitonsyncs(DEFAULTWAIT, &clientA1, &clientA2);

    //check client 2 is unaffected
    ASSERT_TRUE(clientA2.confirmModel_mainthread(model.findnode("f"), backupId2));
    fs::rename(clientA1.syncSet(backupId1).localpath / "f_0", clientA1.syncSet(backupId1).localpath / "linked", linkage_error);

    // let them catch up
    waitonsyncs(DEFAULTWAIT, &clientA1, &clientA2);

    //check client 2 is unaffected
    ASSERT_TRUE(clientA2.confirmModel_mainthread(model.findnode("f"), backupId2));

    fs::remove(clientA1.syncSet(backupId1).localpath / "linked");
    ASSERT_TRUE(createNameFile(clientA1.syncSet(backupId1).localpath, "linked"));

    // let them catch up
    waitonsyncs(DEFAULTWAIT, &clientA1, &clientA2);

    model.findnode("f")->addkid(model.makeModelSubfile("linked"));
    model.ensureLocalDebrisTmpLock("f"); // since we downloaded files

    //check client 2 is as expected
    ASSERT_TRUE(clientA2.confirmModel_mainthread(model.findnode("f"), backupId2));
}


TEST_F(SyncTest, BasicSync_CreateAndReplaceLinkUponSyncDown)
{
    // confirm change is synced to remote, and also seen and applied in a second client that syncs the same folder
    fs::path localtestroot = makeNewTestRoot();
    StandardClient clientA1(localtestroot, "clientA1");   // user 1 client 1
    StandardClient clientA2(localtestroot, "clientA2");   // user 1 client 2

    ASSERT_TRUE(clientA1.login_reset_makeremotenodes("MEGA_EMAIL", "MEGA_PWD", "f", 1, 1));
    ASSERT_TRUE(clientA2.login_fetchnodes("MEGA_EMAIL", "MEGA_PWD"));
    ASSERT_EQ(clientA1.basefolderhandle, clientA2.basefolderhandle);

    Model model;
    model.root->addkid(model.buildModelSubdirs("f", 1, 1, 0));

    // set up sync for A1, it should build matching local folders
    handle backupId1 = clientA1.setupSync_mainthread("sync1", "f");
    ASSERT_NE(backupId1, UNDEF);
    handle backupId2 = clientA2.setupSync_mainthread("sync2", "f");
    ASSERT_NE(backupId2, UNDEF);

    waitonsyncs(std::chrono::seconds(4), &clientA1, &clientA2);
    clientA1.logcb = clientA2.logcb = true;
    // check everything matches (model has expected state of remote and local)
    ASSERT_TRUE(clientA1.confirmModel_mainthread(model.findnode("f"), backupId1));
    ASSERT_TRUE(clientA2.confirmModel_mainthread(model.findnode("f"), backupId2));

    // move something in the local filesystem and see if we catch up in A1 and A2 (deleter and observer syncs)
    error_code linkage_error;
    fs::create_symlink(clientA1.syncSet(backupId1).localpath / "f_0", clientA1.syncSet(backupId1).localpath / "linked", linkage_error);
    ASSERT_TRUE(!linkage_error) << linkage_error;

    // let them catch up
    waitonsyncs(DEFAULTWAIT, &clientA1, &clientA2);

    //check client 2 is unaffected
    ASSERT_TRUE(clientA2.confirmModel_mainthread(model.findnode("f"), backupId2));

    ASSERT_TRUE(createNameFile(clientA2.syncSet(backupId2).localpath, "linked"));

    // let them catch up
    waitonsyncs(DEFAULTWAIT, &clientA1, &clientA2);

    model.findnode("f")->addkid(model.makeModelSubfolder("linked")); //notice: the deleted here is folder because what's actually deleted is a symlink that points to a folder
                                                                     //ideally we could add full support for symlinks in this tests suite

    model.movetosynctrash("f/linked","f");
    model.findnode("f")->addkid(model.makeModelSubfile("linked"));
    model.ensureLocalDebrisTmpLock("f"); // since we downloaded files

    //check client 2 is as expected
    ASSERT_TRUE(clientA1.confirmModel_mainthread(model.findnode("f"), backupId1));
}
#endif

#endif

TEST_F(SyncTest, BasicSync_NewVersionsCreatedWhenFilesModified)
{
    // Convenience.
    using FileFingerprintPtr = unique_ptr<FileFingerprint>;

    const auto TESTROOT = makeNewTestRoot();
    const auto TIMEOUT  = std::chrono::seconds(4);

    StandardClient c(TESTROOT, "c");

    // Log callbacks.
    c.logcb = true;

    // Helper for generating fingerprints.
    auto fingerprint =
      [&c](const fs::path& fsPath) -> FileFingerprintPtr
      {
          // Convenience.
          auto& fsAccess = *c.client.fsaccess;

          // Needed so we can access the filesystem.
          auto fileAccess = fsAccess.newfileaccess(false);

          // Translate input path into something useful.
          auto path = LocalPath::fromAbsolutePath(fsPath.u8string());

          // Try and open file for reading.
          if (fileAccess->fopen(path, true, false))
          {
              auto fingerprint = ::mega::make_unique<FileFingerprint>();

              // Generate fingerprint.
              if (fingerprint->genfingerprint(fileAccess.get()))
              {
                  return fingerprint;
              }
          }

          return nullptr;
      };

    // Fingerprints for each revision.
    vector<FileFingerprintPtr> fingerprints;

    // Log client in.
    ASSERT_TRUE(c.login_reset_makeremotenodes("MEGA_EMAIL", "MEGA_PWD", "x", 0, 0));

    // Add and start sync.
    const auto id = c.setupSync_mainthread("s", "x");
    ASSERT_NE(id, UNDEF);

    const auto SYNCROOT = c.syncSet(id).localpath;

    // Create and populate model.
    Model model;

    model.addfile("f", "a");
    model.generate(SYNCROOT);

    // Keep track of fingerprint.
    fingerprints.emplace_back(fingerprint(SYNCROOT / "f"));
    ASSERT_TRUE(fingerprints.back());

    // Wait for initial sync to complete.
    waitonsyncs(TIMEOUT, &c);

    // Check that the file made it to the cloud.
    ASSERT_TRUE(c.confirmModel_mainthread(model.root.get(), id));

    // Create a new revision of f.
    model.addfile("f", "b");
    model.generate(SYNCROOT);

    // Update fingerprint.
    fingerprints.emplace_back(fingerprint(SYNCROOT / "f"));
    ASSERT_TRUE(fingerprints.back());

    // Wait for change to propagate.
    waitonsyncs(TIMEOUT, &c);

    // Validate model.
    ASSERT_TRUE(c.confirmModel_mainthread(model.root.get(), id));

    // Create yet anothet revision of f.
    model.addfile("f", "c");
    model.generate(SYNCROOT);

    // Update fingerprint.
    fingerprints.emplace_back(fingerprint(SYNCROOT / "f"));
    ASSERT_TRUE(fingerprints.back());

    // Wait for change to propagate.
    waitonsyncs(TIMEOUT, &c);

    // Validate model.
    ASSERT_TRUE(c.confirmModel_mainthread(model.root.get(), id));

    // Get our hands on f's node.
    auto *f = c.drillchildnodebyname(c.gettestbasenode(), "x/f");
    ASSERT_TRUE(f);

    // Validate the version chain.
    auto i = fingerprints.crbegin();
    auto matched = true;

    while (f && i != fingerprints.crend())
    {
        matched &= *f == **i++;

        f = f->children.empty() ? nullptr : f->children.front();
    }

    matched &= !f && i == fingerprints.crend();
    ASSERT_TRUE(matched);
}

TEST_F(SyncTest, BasicSync_ClientToSDKConfigMigration)
{
    const auto TESTROOT = makeNewTestRoot();
    const auto TIMEOUT  = std::chrono::seconds(4);

    SyncConfig config0;
    SyncConfig config1;
    Model model;

    // Create some syncs for us to migrate.
    {
        StandardClient c0(TESTROOT, "c0");

        // Log callbacks.
        c0.logcb = true;

        // Log in client.
        ASSERT_TRUE(c0.login_reset_makeremotenodes("MEGA_EMAIL", "MEGA_PWD", "s", 1, 2));

        // Add syncs.
        auto id0 = c0.setupSync_mainthread("s0", "s/s_0");
        ASSERT_NE(id0, UNDEF);

        auto id1 = c0.setupSync_mainthread("s1", "s/s_1");
        ASSERT_NE(id1, UNDEF);

        // Populate filesystem.
        auto root0 = c0.syncSet(id0).localpath;
        auto root1 = c0.syncSet(id1).localpath;

        model.addfile("d/f");
        model.addfile("f");
        model.generate(root0);
        model.generate(root1, true);

        // Wait for sync to complete.
        waitonsyncs(TIMEOUT, &c0);

        // Make sure everything arrived safely.
        ASSERT_TRUE(c0.confirmModel_mainthread(model.root.get(), id0));
        ASSERT_TRUE(c0.confirmModel_mainthread(model.root.get(), id1));

        // Get our hands on the configs.
        config0 = c0.syncConfigByBackupID(id0);
        config1 = c0.syncConfigByBackupID(id1);
    }

    // Migrate the configs.
    StandardClient c1(TESTROOT, "c1");

    // Log callbacks.
    c1.logcb = true;

    // Log in the client.
    ASSERT_TRUE(c1.login("MEGA_EMAIL", "MEGA_PWD"));

    // Make sure sync user attributes are present.
    ASSERT_TRUE(c1.ensureSyncUserAttributes());

    // Update configs so they're useful for this client.
    {
        FSACCESS_CLASS fsAccess;
        auto root0 = TESTROOT / "c1" / "s0";
        auto root1 = TESTROOT / "c1" / "s1";

        // Issue new backup IDs.
        config0.mBackupId = UNDEF;
        config1.mBackupId = UNDEF;

        // Update path for c1.
        config0.mLocalPath = LocalPath::fromAbsolutePath(root0.u8string());
        config1.mLocalPath = LocalPath::fromAbsolutePath(root1.u8string());

        // Make sure local sync roots exist.
        fs::create_directories(root0);
        fs::create_directories(root1);
    }

    // Migrate the configs.
    auto id0 = c1.copySyncConfig(config0);
    ASSERT_NE(id0, UNDEF);
    auto id1 = c1.copySyncConfig(config1);
    ASSERT_NE(id1, UNDEF);

    // So we can wait until the syncs are resumed.
    promise<void> notify;

    // Hook onAutoResumeResult callback.
    c1.onAutoResumeResult = ([id0, id1, &notify]() {
        auto waiting = std::make_shared<set<handle>>();

        // Track the syncs we're waiting for.
        waiting->emplace(id0);
        waiting->emplace(id1);

        // Return effective callback.
        return [&notify, waiting](const SyncConfig& config, bool, bool) {
            // This sync's been resumed.
            waiting->erase(config.mBackupId);

            // Are we still waiting for any syncs to resume?
            if (!waiting->empty()) return;

            // Let the waiter know the syncs are up.
            notify.set_value();
        };
    })();

    // Fetch nodes (and resume syncs.)
    ASSERT_TRUE(c1.fetchnodes());

    // Wait for the syncs to be resumed.
    notify.get_future().get();

    // Wait for sync to complete.
    waitonsyncs(TIMEOUT, &c1);

    // Check that all files from the cloud were downloaded.
    model.ensureLocalDebrisTmpLock("");
    ASSERT_TRUE(c1.confirmModel_mainthread(model.root.get(), id0));
    ASSERT_TRUE(c1.confirmModel_mainthread(model.root.get(), id1));
}


TEST_F(SyncTest, DetectsAndReportsNameClashes)
{
    const auto TESTFOLDER = makeNewTestRoot();
    const auto TIMEOUT = chrono::seconds(4);

    StandardClient client(TESTFOLDER, "c");

    // Log in client.
    ASSERT_TRUE(client.login_reset_makeremotenodes("MEGA_EMAIL", "MEGA_PWD", "x", 0, 0));

    // Needed so that we can create files with the same name.
    client.client.versions_disabled = true;

    // Populate local filesystem.
    const auto root = TESTFOLDER / "c" / "s";

    fs::create_directories(root / "d" / "e");

    createNameFile(root / "d", "f0");
    createNameFile(root / "d", "f%30");
    createNameFile(root / "d" / "e", "g0");
    createNameFile(root / "d" / "e", "g%30");

    // Start the sync.
    handle backupId1 = client.setupSync_mainthread("s", "x");
    ASSERT_NE(backupId1, UNDEF);

    // Give the client time to synchronize.
    waitonsyncs(TIMEOUT, &client);

    // Helpers.
    auto localConflictDetected = [](const NameConflict& nc, const LocalPath& name)
    {
        auto i = nc.clashingLocalNames.begin();
        auto j = nc.clashingLocalNames.end();

        return std::find(i, j, name) != j;
    };

    // Were any conflicts detected?
    // Can we obtain a list of the conflicts?
    list<NameConflict> conflicts;
    ASSERT_TRUE(client.conflictsDetected(conflicts));
    ASSERT_EQ(conflicts.size(), 2u);
    ASSERT_EQ(conflicts.back().localPath, LocalPath::fromRelativePath("d").prependNewWithSeparator(client.syncByBackupId(backupId1)->localroot->localname));
    ASSERT_EQ(conflicts.back().clashingLocalNames.size(), 2u);
    ASSERT_TRUE(localConflictDetected(conflicts.back(), LocalPath::fromRelativePath("f%30")));
    ASSERT_TRUE(localConflictDetected(conflicts.back(), LocalPath::fromRelativePath("f0")));
    ASSERT_EQ(conflicts.back().clashingCloudNames.size(), 0u);

    // Resolve the f0 / f%30 conflict.
    ASSERT_TRUE(fs::remove(root / "d" / "f%30"));

    // Give the sync some time to think.
    waitonsyncs(TIMEOUT, &client);

    // We should still detect conflicts.
    // Has the list of conflicts changed?
    conflicts.clear();
    ASSERT_TRUE(client.conflictsDetected(conflicts));
    ASSERT_GE(conflicts.size(), 1u);
    ASSERT_EQ(conflicts.front().localPath, LocalPath::fromRelativePath("e")
        .prependNewWithSeparator(LocalPath::fromRelativePath("d"))
        .prependNewWithSeparator(client.syncByBackupId(backupId1)->localroot->localname));
    ASSERT_EQ(conflicts.front().clashingLocalNames.size(), 2u);
    ASSERT_TRUE(localConflictDetected(conflicts.front(), LocalPath::fromRelativePath("g%30")));
    ASSERT_TRUE(localConflictDetected(conflicts.front(), LocalPath::fromRelativePath("g0")));
    ASSERT_EQ(conflicts.front().clashingCloudNames.size(), 0u);

    // Resolve the g / g%30 conflict.
    ASSERT_TRUE(fs::remove(root / "d" / "e" / "g%30"));

    // Give the sync some time to think.
    waitonsyncs(TIMEOUT, &client);

    // No conflicts should be reported.
    // Is the list of conflicts empty?
    conflicts.clear();
    ASSERT_FALSE(client.conflictsDetected(conflicts));
    ASSERT_EQ(conflicts.size(), 0u);

    // Create a remote name clash.
    auto* node = client.drillchildnodebyname(client.gettestbasenode(), "x/d");
    ASSERT_TRUE(!!node);
    ASSERT_TRUE(client.uploadFile(root / "d" / "f0", "h", node));
    ASSERT_TRUE(client.uploadFile(root / "d" / "f0", "h", node));

    // Let the client attempt to synchronize.
    waitonsyncs(TIMEOUT, &client);

    // Have we detected any conflicts?
    conflicts.clear();
    ASSERT_TRUE(client.conflictsDetected(conflicts));

    // Does our list of conflicts include remotes?
    ASSERT_GE(conflicts.size(), 1u);
    ASSERT_EQ(conflicts.front().cloudPath, string("/mega_test_sync/x/d"));
    ASSERT_EQ(conflicts.front().clashingCloudNames.size(), 2u);
    ASSERT_EQ(conflicts.front().clashingCloudNames[0], string("h"));
    ASSERT_EQ(conflicts.front().clashingCloudNames[1], string("h"));
    ASSERT_EQ(conflicts.front().clashingLocalNames.size(), 0u);

    // Resolve the remote conflict.
    ASSERT_TRUE(client.deleteremote("x/d/h"));

    // Wait for the client to process our changes.
    waitonsyncs(TIMEOUT, &client);

    conflicts.clear();
    client.conflictsDetected(conflicts);
    ASSERT_EQ(0, conflicts.size());

    // Conflicts should be resolved.
    conflicts.clear();
    ASSERT_FALSE(client.conflictsDetected(conflicts));
}


// TODO: re-enable after sync rework is merged
TEST_F(SyncTest, DoesntDownloadFilesWithClashingNames)
{
    const auto TESTFOLDER = makeNewTestRoot();
    const auto TIMEOUT = chrono::seconds(4);

    // Populate cloud.
    {
        StandardClient cu(TESTFOLDER, "cu");

        // Log callbacks.
        cu.logcb = true;

        // Log client in.
        ASSERT_TRUE(cu.login_reset_makeremotenodes("MEGA_EMAIL", "MEGA_PWD", "x", 0, 0));

        // Needed so that we can create files with the same name.
        cu.client.versions_disabled = true;

        // Create local test hierarchy.
        const auto root = TESTFOLDER / "cu" / "x";

        // d will be duplicated and generate a clash.
        fs::create_directories(root / "d");

        // dd will be singular, no clash.
        fs::create_directories(root / "dd");

        // f will be duplicated and generate a clash.
        ASSERT_TRUE(createNameFile(root, "f"));

        // ff will be singular, no clash.
        ASSERT_TRUE(createNameFile(root, "ff"));

        auto* node = cu.drillchildnodebyname(cu.gettestbasenode(), "x");
        ASSERT_TRUE(!!node);

        // Upload d twice, generate clash.
        ASSERT_TRUE(cu.uploadFolderTree(root / "d", node));
        ASSERT_TRUE(cu.uploadFolderTree(root / "d", node));

        // Upload dd once.
        ASSERT_TRUE(cu.uploadFolderTree(root / "dd", node));

        // Upload f twice, generate clash.
        ASSERT_TRUE(cu.uploadFile(root / "f", node));
        ASSERT_TRUE(cu.uploadFile(root / "f", node));

        // Upload ff once.
        ASSERT_TRUE(cu.uploadFile(root / "ff", node));
    }

    StandardClient cd(TESTFOLDER, "cd");

    // Log callbacks.
    cd.logcb = true;

    // Log in client.
    ASSERT_TRUE(cd.login_fetchnodes("MEGA_EMAIL", "MEGA_PWD"));

    // Add and start sync.
    handle backupId1 = cd.setupSync_mainthread("sd", "x");
    ASSERT_NE(backupId1, UNDEF);

    // Wait for initial sync to complete.
    waitonsyncs(TIMEOUT, &cd);

    // Populate and confirm model.
    Model model;

    // d and f are missing due to name collisions in the cloud.
    model.root->addkid(model.makeModelSubfolder("x"));
    model.findnode("x")->addkid(model.makeModelSubfolder("dd"));
    model.findnode("x")->addkid(model.makeModelSubfile("ff"));

    // Needed because we've downloaded files.
    model.ensureLocalDebrisTmpLock("x");

    // Confirm the model.
    ASSERT_TRUE(cd.confirmModel_mainthread(
                  model.findnode("x"),
                  backupId1,
                  false,
                  StandardClient::CONFIRM_LOCAL));

    // Resolve the name collisions.
    ASSERT_TRUE(cd.deleteremote("x/d"));
    ASSERT_TRUE(cd.deleteremote("x/f"));

    // Wait for the sync to update.
    waitonsyncs(TIMEOUT, &cd);

    // Confirm that d and f have now been downloaded.
    model.findnode("x")->addkid(model.makeModelSubfolder("d"));
    model.findnode("x")->addkid(model.makeModelSubfile("f"));

    // Local FS, Local Tree and Remote Tree should now be consistent.
    ASSERT_TRUE(cd.confirmModel_mainthread(model.findnode("x"), backupId1));
}

// TODO: re-enable after sync rework is merged
TEST_F(SyncTest, DoesntUploadFilesWithClashingNames)
{
    const auto TESTFOLDER = makeNewTestRoot();
    const auto TIMEOUT = chrono::seconds(4);

    // Download client.
    StandardClient cd(TESTFOLDER, "cd");
    // Upload client.
    StandardClient cu(TESTFOLDER, "cu");

    // Log callbacks.
    cd.logcb = true;
    cu.logcb = true;

    // Log in the clients.
    ASSERT_TRUE(cu.login_reset_makeremotenodes("MEGA_EMAIL", "MEGA_PWD", "x", 0, 0));
    ASSERT_TRUE(cd.login_fetchnodes("MEGA_EMAIL", "MEGA_PWD"));
    ASSERT_EQ(cd.basefolderhandle, cu.basefolderhandle);

    // Populate the local filesystem.
    const auto root = TESTFOLDER / "cu" / "su";

    // Make sure clashing directories are skipped.
    fs::create_directories(root / "d0");
    fs::create_directories(root / "d%30");

    // Make sure other directories are uploaded.
    fs::create_directories(root / "d1");

    // Make sure clashing files are skipped.
    createNameFile(root, "f0");
    createNameFile(root, "f%30");

    // Make sure other files are uploaded.
    createNameFile(root, "f1");
    createNameFile(root / "d1", "f0");

    // Start the syncs.
    handle backupId1 = cd.setupSync_mainthread("sd", "x");
    handle backupId2 = cu.setupSync_mainthread("su", "x");
    ASSERT_NE(backupId1, UNDEF);
    ASSERT_NE(backupId2, UNDEF);

    // Wait for the initial sync to complete.
    waitonsyncs(TIMEOUT, &cu, &cd);

    // Populate and confirm model.
    Model model;

    model.root->addkid(model.makeModelSubfolder("root"));
    model.findnode("root")->addkid(model.makeModelSubfolder("d1"));
    model.findnode("root")->addkid(model.makeModelSubfile("f1"));
    model.findnode("root/d1")->addkid(model.makeModelSubfile("f0"));

    model.ensureLocalDebrisTmpLock("root");

    ASSERT_TRUE(cd.confirmModel_mainthread(model.findnode("root"), backupId1));

    // Remove the clashing nodes.
    fs::remove_all(root / "d0");
    fs::remove_all(root / "f0");

    // Wait for the sync to complete.
    waitonsyncs(TIMEOUT, &cd, &cu);

    // Confirm that d0 and f0 have been downloaded.
    model.findnode("root")->addkid(model.makeModelSubfolder("d0"));
    model.findnode("root")->addkid(model.makeModelSubfile("f0", "f%30"));

    ASSERT_TRUE(cu.confirmModel_mainthread(model.findnode("root"), backupId2, true));
}

TEST_F(SyncTest, RemotesWithControlCharactersSynchronizeCorrectly)
{
    const auto TESTROOT = makeNewTestRoot();
    const auto TIMEOUT = chrono::seconds(4);

    // Populate cloud.
    {
        // Upload client.
        StandardClient cu(TESTROOT, "cu");

        // Log callbacks.
        cu.logcb = true;

        // Log in client and clear remote contents.
        ASSERT_TRUE(cu.login_reset_makeremotenodes("MEGA_EMAIL", "MEGA_PWD", "x", 0, 0));

        auto* node = cu.drillchildnodebyname(cu.gettestbasenode(), "x");
        ASSERT_TRUE(!!node);

        // Create some directories containing control characters.
        vector<NewNode> nodes(2);

        // Only some platforms will escape BEL.
        cu.client.putnodes_prepareOneFolder(&nodes[0], "d\7");
        cu.client.putnodes_prepareOneFolder(&nodes[1], "d");

        ASSERT_TRUE(cu.putnodes(node->nodeHandle(), std::move(nodes)));

        // Do the same but with some files.
        auto root = TESTROOT / "cu" / "x";
        fs::create_directories(root);

        // Placeholder name.
        ASSERT_TRUE(createNameFile(root, "f"));

        // Upload files.
        ASSERT_TRUE(cu.uploadFile(root / "f", "f\7", node));
        ASSERT_TRUE(cu.uploadFile(root / "f", node));
    }

    // Download client.
    StandardClient cd(TESTROOT, "cd");

    // Log callbacks.
    cd.logcb = true;

    // Log in client.
    ASSERT_TRUE(cd.login_fetchnodes("MEGA_EMAIL", "MEGA_PWD"));

    // Add and start sync.
    handle backupId1 = cd.setupSync_mainthread("sd", "x");
    ASSERT_NE(backupId1, UNDEF);

    // Wait for initial sync to complete.
    waitonsyncs(TIMEOUT, &cd);

    // Populate and confirm model.
    Model model;

    model.addfolder("x/d\7")->mFsName = "d%07";
    model.addfolder("x/d");
    model.addfile("x/f\7", "f")->mFsName = "f%07";
    model.addfile("x/f", "f");

    // Needed because we've downloaded files.
    model.ensureLocalDebrisTmpLock("x");

    ASSERT_TRUE(cd.confirmModel_mainthread(model.findnode("x"), backupId1));

    // Remotely remove d\7.
    ASSERT_TRUE(cd.deleteremote("x/d\7"));
    ASSERT_TRUE(model.movetosynctrash("x/d\7", "x"));

    // Locally remove f\7.
    auto syncRoot = TESTROOT / "cd" / "sd";
#ifdef _WIN32
    ASSERT_TRUE(fs::remove(syncRoot / "f%07"));
#else /* _WIN32 */
    ASSERT_TRUE(fs::remove(syncRoot / "f\7"));
#endif /* ! _WIN32 */
    ASSERT_TRUE(!!model.removenode("x/f\7"));

    // Wait for synchronization to complete.
    waitonsyncs(TIMEOUT, &cd);

    // Confirm models.
    ASSERT_TRUE(cd.confirmModel_mainthread(model.findnode("x"), backupId1));

    // Locally create some files with control escapes in their names.
    ASSERT_TRUE(fs::create_directories(syncRoot / "dd%07"));
    ASSERT_TRUE(createDataFile(syncRoot / "ff%07", "ff"));
    ASSERT_TRUE(fs::create_directories(syncRoot / "dd%41"));
    ASSERT_TRUE(createDataFile(syncRoot / "ff%41", "ff"));

    // Wait for synchronization to complete.
    waitonsyncs(TIMEOUT, &cd);

    // Update and confirm models.
    // We decided that control escapes would not be de-escaped if we are creating the cloud file/folder
    model.addfolder("x/dd%07")->fsName("dd%07");
    model.addfile("x/ff%07", "ff")->fsName("ff%07");
    model.addfolder("x/ddA")->fsName("dd%41");
    model.addfile("x/ffA", "ff")->fsName("ff%41");

    ASSERT_TRUE(cd.confirmModel_mainthread(model.findnode("x"), backupId1));
}

// this test contains tests for % being escaped from cloud->local which we are undoing for now on this branch
TEST_F(SyncTest, DISABLED_RemotesWithEscapesSynchronizeCorrectly)
{
    const auto TESTROOT = makeNewTestRoot();
    const auto TIMEOUT = chrono::seconds(4);

    // Populate cloud.
    {
        // Upload client.
        StandardClient cu(TESTROOT, "cu");

        // Log callbacks.
        cu.logcb = true;

        // Log in client and clear remote contents.
        ASSERT_TRUE(cu.login_reset_makeremotenodes("MEGA_EMAIL", "MEGA_PWD", "x", 0, 0));

        // Build test hierarchy.
        const auto root = TESTROOT / "cu" / "x";

        // Escapes will not be decoded as we're uploading directly.
        fs::create_directories(root / "d0");
        fs::create_directories(root / "d%30");

        ASSERT_TRUE(createNameFile(root, "f0"));
        ASSERT_TRUE(createNameFile(root, "f%30"));

        auto* node = cu.drillchildnodebyname(cu.gettestbasenode(), "x");
        ASSERT_TRUE(!!node);

        // Upload directories.
        ASSERT_TRUE(cu.uploadFolderTree(root / "d0", node));
        ASSERT_TRUE(cu.uploadFolderTree(root / "d%30", node));

        // Upload files.
        ASSERT_TRUE(cu.uploadFile(root / "f0", node));
        ASSERT_TRUE(cu.uploadFile(root / "f%30", node));
    }

    // Download client.
    StandardClient cd(TESTROOT, "cd");

    // Log callbacks.
    cd.logcb = true;

    // Log in client.
    ASSERT_TRUE(cd.login_fetchnodes("MEGA_EMAIL", "MEGA_PWD"));

    // Add and start sync.
    handle backupId1 = cd.setupSync_mainthread("sd", "x");

    // Wait for initial sync to complete.
    waitonsyncs(TIMEOUT, &cd);

    // Populate and confirm local fs.
    Model model;

    model.addfolder("x/d0");
    model.addfolder("x/d%30")->fsName("d%2530");
    model.addfile("x/f0", "f0");
    model.addfile("x/f%30", "f%30")->fsName("f%2530");

    // Needed as we've downloaded files.
    model.ensureLocalDebrisTmpLock("x");

    ASSERT_TRUE(cd.confirmModel_mainthread(model.findnode("x"), backupId1));

    // Locally remove an escaped node.
    const auto syncRoot = cd.syncSet(backupId1).localpath;

    fs::remove_all(syncRoot / "d%2530");
    ASSERT_TRUE(!!model.removenode("x/d%30"));

    // Remotely remove an escaped file.
    ASSERT_TRUE(cd.deleteremote("x/f%30"));
    ASSERT_TRUE(model.movetosynctrash("x/f%30", "x"));

    // Wait for sync up to complete.
    waitonsyncs(TIMEOUT, &cd);

    // Confirm models.
    ASSERT_TRUE(cd.confirmModel_mainthread(model.findnode("x"), backupId1));

    // Locally create some files with escapes in their names.
    {
        // Bogus escapes.
        ASSERT_TRUE(fs::create_directories(syncRoot / "dd%"));
        model.addfolder("x/dd%");

        ASSERT_TRUE(createNameFile(syncRoot, "ff%"));
        model.addfile("x/ff%", "ff%");

        // Sane character escapes.
        ASSERT_TRUE(fs::create_directories(syncRoot / "dd%31"));
        model.addfolder("x/dd1")->fsName("dd%31");

        ASSERT_TRUE(createNameFile(syncRoot, "ff%31"));
        model.addfile("x/ff1", "ff%31")->fsName("ff%31");

    }

    // Wait for synchronization to complete.
    waitonsyncs(TIMEOUT, &cd);

    // Confirm model.
    ASSERT_TRUE(cd.confirmModel_mainthread(model.findnode("x"), backupId1));

    // Let's try with escaped control sequences.
    ASSERT_TRUE(fs::create_directories(syncRoot / "dd%250a"));
    model.addfolder("x/dd%0a")->fsName("dd%250a");

    ASSERT_TRUE(createNameFile(syncRoot, "ff%250a"));
    model.addfile("x/ff%0a", "ff%250a")->fsName("ff%250a");

    // Wait for sync and confirm model.
    waitonsyncs(TIMEOUT, &cd);
    ASSERT_TRUE(cd.confirmModel_mainthread(model.findnode("x"), backupId1));

    // Remotely delete the nodes with control sequences.
    ASSERT_TRUE(cd.deleteremote("x/dd%0a"));
    model.movetosynctrash("x/dd%0a", "x");

    ASSERT_TRUE(cd.deleteremote("x/ff%0a"));
    model.movetosynctrash("x/ff%0a", "x");

    // Wait for sync and confirm model.
    waitonsyncs(TIMEOUT, &cd);
    ASSERT_TRUE(cd.confirmModel_mainthread(model.findnode("x"), backupId1));
}

#ifdef _WIN32
#define SEP "\\"
#else // _WIN32
#define SEP "/"
#endif // ! _WIN32

class AnomalyReporter
  : public FilenameAnomalyReporter
{
public:
    struct Anomaly
    {
        string localPath;
        string remotePath;
        int type;
    }; // Anomaly

    AnomalyReporter(const string& localRoot, const string& remoteRoot)
      : mAnomalies()
      , mLocalRoot(localRoot)
      , mRemoteRoot(remoteRoot)
    {
        assert(!mLocalRoot.empty());
        assert(!mRemoteRoot.empty());

        // Add trailing separators if necessary.
        if (string(1, mLocalRoot.back()) != SEP)
        {
            mLocalRoot.append(SEP);
        }

        if (mRemoteRoot.back() != '/')
        {
            mRemoteRoot.push_back('/');
        }
    }

    void anomalyDetected(FilenameAnomalyType type,
                         const LocalPath& localPath,
                         const string& remotePath) override
    {
        assert(startsWith(localPath.toPath(), mLocalRoot));
        assert(startsWith(remotePath, mRemoteRoot));

        mAnomalies.emplace_back();

        auto& anomaly = mAnomalies.back();
        anomaly.localPath = localPath.toPath().substr(mLocalRoot.size());
        anomaly.remotePath = remotePath.substr(mRemoteRoot.size());
        anomaly.type = type;
    }

    vector<Anomaly> mAnomalies;

private:
    bool startsWith(const string& lhs, const string& rhs) const
    {
        return lhs.compare(0, rhs.size(), rhs) == 0;
    }

    string mLocalRoot;
    string mRemoteRoot;
}; // AnomalyReporter

TEST_F(SyncTest, AnomalousManualDownload)
{
    auto TESTROOT = makeNewTestRoot();
    auto TIMEOUT  = chrono::seconds(4);

    // Upload two files for us to download.
    {
        StandardClient cu(TESTROOT, "cu");

        // Log callbacks.
        cu.logcb = true;

        // Log client in.
        ASSERT_TRUE(cu.login_reset_makeremotenodes("MEGA_EMAIL", "MEGA_PWD", "s", 0, 0));

        // Create a sync so we can upload some files.
        auto id = cu.setupSync_mainthread("s", "s");
        ASSERT_NE(id, UNDEF);

        // Get our hands on the sync root.
        auto root = cu.syncSet(id).localpath;

        // Create the test files.
        Model model;

        model.addfile("f");
        model.addfile("g:0")->fsName("g%3a0");
        model.generate(root);

        // Wait for the upload to complete.
        waitonsyncs(TIMEOUT, &cu);

        // Make sure the files were uploaded.
        ASSERT_TRUE(cu.confirmModel_mainthread(model.root.get(), id));
    }

    StandardClient cd(TESTROOT, "cd");

    // Log callbacks.
    cd.logcb = true;

    // Log client in.
    ASSERT_TRUE(cd.login_fetchnodes("MEGA_EMAIL", "MEGA_PWD"));

    // Determine root paths.
    auto root = TESTROOT / "cd";

    // Set anomalous filename reporter.
    AnomalyReporter* reporter =
      new AnomalyReporter(root.u8string(),
                          cd.gettestbasenode()->displaypath());

    cd.client.mFilenameAnomalyReporter.reset(reporter);

    // cu's sync root.
    auto* s = cd.drillchildnodebyname(cd.gettestbasenode(), "s");
    ASSERT_TRUE(s);

    // Simple validation helper.
    auto read_string = [](const fs::path& path) {
        // How much buffer space do we need?
        auto length = fs::file_size(path);
        assert(length > 0);

        // Read in the file's contents.
        ifstream istream(path.u8string(), ios::binary);
        string buffer(length, 0);

        istream.read(&buffer[0], length);

        // Make sure the read was successful.
        assert(istream.good());

        return buffer;
    };

    // Download a regular file.
    {
        // Regular file, s/f.
        auto* f = cd.drillchildnodebyname(s, "f");
        ASSERT_TRUE(f);

        // Download.
        auto destination = root / "f";
        ASSERT_TRUE(cd.downloadFile(*f, destination));

        // Make sure the file was downloaded.
        ASSERT_TRUE(fs::is_regular_file(destination));
        ASSERT_EQ(read_string(destination), "f");

        // No anomalies should be reported.
        ASSERT_TRUE(reporter->mAnomalies.empty());
    }

    // Download an anomalous file.
    {
        // Anomalous file, s/g:0.
        auto* g0 = cd.drillchildnodebyname(s, "g:0");
        ASSERT_TRUE(g0);

        // Download.
        auto destination = root / "g%3a0";
        ASSERT_TRUE(cd.downloadFile(*g0, destination));

        // Make sure the file was downloaded.
        ASSERT_TRUE(fs::is_regular_file(destination));
        ASSERT_EQ(read_string(destination), "g:0");

        // A single anomaly should be reported.
        ASSERT_EQ(reporter->mAnomalies.size(), 1u);

        auto& anomaly = reporter->mAnomalies.front();

        ASSERT_EQ(anomaly.localPath, "g%3a0");
        ASSERT_EQ(anomaly.remotePath, "s/g:0");
        ASSERT_EQ(anomaly.type, FILENAME_ANOMALY_NAME_MISMATCH);
    }
}

TEST_F(SyncTest, AnomalousManualUpload)
{
    auto TESTROOT = makeNewTestRoot();
    auto TIMEOUT  = chrono::seconds(4);

    // Upload client.
    StandardClient cu(TESTROOT, "cu");

    // Verification client.
    StandardClient cv(TESTROOT, "cv");

    // Log callbacks.
    cu.logcb = true;
    cv.logcb = true;

    // Log in clients.
    ASSERT_TRUE(cu.login_reset_makeremotenodes("MEGA_EMAIL", "MEGA_PWD", "s", 0, 0));
    ASSERT_TRUE(cv.login_fetchnodes("MEGA_EMAIL", "MEGA_PWD"));

    // Determine local root.
    auto root = TESTROOT / "cu";

    // Set up anomalous name reporter.
    AnomalyReporter* reporter =
      new AnomalyReporter(root.u8string(),
                          cu.gettestbasenode()->displaypath());

    cu.client.mFilenameAnomalyReporter.reset(reporter);

    // Create a sync so we can verify uploads.
    auto id = cv.setupSync_mainthread("s", "s");
    ASSERT_NE(id, UNDEF);

    Model model;

    // Upload a regular file.
    {
        // Add file to model.
        model.addfile("f0");
        model.generate(root);

        // Upload file.
        auto* s = cu.client.nodeByHandle(cv.syncSet(id).h);
        ASSERT_TRUE(s);
        ASSERT_TRUE(cu.uploadFile(root / "f0", s));

        // Necessary as cv has downloaded a file.
        model.ensureLocalDebrisTmpLock("");

        // Make sure the file uploaded successfully.
        waitonsyncs(TIMEOUT, &cv);

        ASSERT_TRUE(cv.confirmModel_mainthread(model.root.get(), id));

        // No anomalies should be reported.
        ASSERT_TRUE(reporter->mAnomalies.empty());
    }

    // Upload an anomalous file.
    {
        // Add an anomalous file.
        model.addfile("f:0")->fsName("f%3a0");
        model.generate(root);

        // Upload file.
        auto* s = cu.client.nodeByHandle(cv.syncSet(id).h);
        ASSERT_TRUE(s);
        ASSERT_TRUE(cu.uploadFile(root / "f%3a0", "f:0", s));

        // Make sure the file uploaded ok.
        waitonsyncs(TIMEOUT, &cv);

        ASSERT_TRUE(cv.confirmModel_mainthread(model.root.get(), id));

        // A single anomaly should've been reported.
        ASSERT_EQ(reporter->mAnomalies.size(), 1u);

        auto& anomaly = reporter->mAnomalies.front();

        ASSERT_EQ(anomaly.localPath, "f%3a0");
        ASSERT_EQ(anomaly.remotePath, "s/f:0");
        ASSERT_EQ(anomaly.type, FILENAME_ANOMALY_NAME_MISMATCH);
    }
}

TEST_F(SyncTest, AnomalousSyncDownload)
{
    auto TESTROOT = makeNewTestRoot();
    auto TIMEOUT  = chrono::seconds(4);

    // For verification.
    Model model;

    // Upload test files.
    {
        // Upload client.
        StandardClient cu(TESTROOT, "cu");

        // Log callbacks.
        cu.logcb = true;

        // Log in client.
        ASSERT_TRUE(cu.login_reset_makeremotenodes("MEGA_EMAIL", "MEGA_PWD", "s", 0, 0));

        // Add and start sync.
        auto id = cu.setupSync_mainthread("s", "s");
        ASSERT_NE(id, UNDEF);

        // Add test files for upload.
        auto root = cu.syncSet(id).localpath;

        model.addfile("f");
        model.addfile("f:0")->fsName("f%3a0");
        model.addfolder("d");
        model.addfolder("d:0")->fsName("d%3a0");
        model.generate(root);

        // Wait for sync to complete.
        waitonsyncs(TIMEOUT, &cu);

        // Did the files upload okay?
        ASSERT_TRUE(cu.confirmModel_mainthread(model.root.get(), id));
    }

    // Download test files.
    StandardClient cd(TESTROOT, "cd");

    // Log client in.
    ASSERT_TRUE(cd.login_fetchnodes("MEGA_EMAIL", "MEGA_PWD"));

    // Set anomalous filename reporter.
    AnomalyReporter* reporter;
    {
        auto* root = cd.gettestbasenode();
        ASSERT_TRUE(root);

        auto* s = cd.drillchildnodebyname(root, "s");
        ASSERT_TRUE(s);

        auto local = (TESTROOT / "cd" / "s").u8string();
        auto remote = s->displaypath();

        reporter = new AnomalyReporter(local, remote);
        cd.client.mFilenameAnomalyReporter.reset(reporter);
    }

    // Add and start sync.
    auto id = cd.setupSync_mainthread("s", "s");
    ASSERT_NE(id, UNDEF);

    // Get our hands on the sync root.
    auto root = cd.syncSet(id).localpath;

    // Wait for sync to complete.
    waitonsyncs(TIMEOUT, &cd);

    // Necessary as cd has downloaded files.
    model.ensureLocalDebrisTmpLock("");

    // Were all the files downloaded okay?
    ASSERT_TRUE(cd.confirmModel_mainthread(model.root.get(), id));

<<<<<<< HEAD
    // Are we on a filesystem where : would be escaped?
    if (cd.wouldBeEscapedOnDownload(root, ":"))
    {
        // Yep so two anomalies should be reported.
        ASSERT_EQ(reporter->mAnomalies.size(), 2);
=======
    // Two anomalies should be reported.
    ASSERT_EQ(reporter->mAnomalies.size(), 2u);
>>>>>>> 3a07bef8

        auto anomaly = reporter->mAnomalies.begin();

        // d:0
        ASSERT_EQ(anomaly->localPath, "d%3a0");
        ASSERT_EQ(anomaly->remotePath, "d:0");
        ASSERT_EQ(anomaly->type, FILENAME_ANOMALY_NAME_MISMATCH);

        ++anomaly;

        // f:0
        ASSERT_EQ(anomaly->localPath, "f%3a0");
        ASSERT_EQ(anomaly->remotePath, "f:0");
        ASSERT_EQ(anomaly->type, FILENAME_ANOMALY_NAME_MISMATCH);
    }
    else
    {
        // Nope so there should be no anomalies.
        ASSERT_TRUE(reporter->mAnomalies.empty());
    }
}

TEST_F(SyncTest, AnomalousSyncLocalRename)
{
    auto TESTROOT = makeNewTestRoot();
    auto TIMEOUT = chrono::seconds(4);

    // Sync client.
    StandardClient cx(TESTROOT, "cx");

    // Log in client.
    ASSERT_TRUE(cx.login_reset_makeremotenodes("MEGA_EMAIL", "MEGA_PWD", "s", 0, 0));

    // Add and start sync.
    auto id = cx.setupSync_mainthread("s", "s");
    ASSERT_NE(id, UNDEF);

    auto root = cx.syncSet(id).localpath;

    // Set anomalous filename reporter.
    AnomalyReporter* reporter =
      new AnomalyReporter(root.u8string(), "/mega_test_sync/s");

    cx.client.mFilenameAnomalyReporter.reset(reporter);

    // Populate filesystem.
    Model model;

    model.addfile("d/f");
    model.addfile("f");
    model.generate(root);

    // Wait for synchronization to complete.
    waitonsyncs(TIMEOUT, &cx);

    // Make sure everything uploaded okay.
    ASSERT_TRUE(cx.confirmModel_mainthread(model.root.get(), id));

    // Rename d/f -> d/g.
    model.findnode("d/f")->name = "g";
    fs::rename(root / "d" / "f", root / "d" / "g");

    // Wait for synchronization to complete.
    waitonsyncs(TIMEOUT, &cx);

    // Confirm move.
    ASSERT_TRUE(cx.confirmModel_mainthread(model.root.get(), id));

    // There should be no anomalies.
    ASSERT_TRUE(reporter->mAnomalies.empty());

    // Rename d/g -> d/g:0.
    model.findnode("d/g")->fsName("g%3a0").name = "g:0";
    fs::rename(root / "d" / "g", root / "d" / "g%3a0");

    // Wait for synchronization to complete.
    waitonsyncs(TIMEOUT, &cx);

    // Confirm move.
    ASSERT_TRUE(cx.confirmModel_mainthread(model.root.get(), id));

    // There should be a single anomaly.
    ASSERT_EQ(reporter->mAnomalies.size(), 1u);
    {
        auto& anomaly = reporter->mAnomalies.back();

        ASSERT_EQ(anomaly.localPath, "d" SEP "g%3a0");
        ASSERT_EQ(anomaly.remotePath, "d/g:0");
        ASSERT_EQ(anomaly.type, FILENAME_ANOMALY_NAME_MISMATCH);
    }
    reporter->mAnomalies.clear();

    // Move f -> d/g:0.    (which overwrites the file that is already there)
    model.findnode("d/g:0")->content = "f";
    model.removenode("f");
    fs::rename(root / "f", root / "d" / "g%3a0");

    // Wait for sync to complete.
    waitonsyncs(TIMEOUT, &cx);

    // Confirm move.
    ASSERT_TRUE(cx.confirmModel_mainthread(model.root.get(), id));

    // No anomalies should be reported.
    ASSERT_TRUE(reporter->mAnomalies.empty());
}

TEST_F(SyncTest, AnomalousSyncRemoteRename)
{
    auto TESTROOT = makeNewTestRoot();
    auto TIMEOUT = chrono::seconds(4);

    // Sync client.
    StandardClient cx(TESTROOT, "cx");

    // Rename client.
    StandardClient cr(TESTROOT, "cr");

    // Log in clients.
    ASSERT_TRUE(cx.login_reset_makeremotenodes("MEGA_EMAIL", "MEGA_PWD", "s", 0, 0));
    ASSERT_TRUE(cr.login_fetchnodes("MEGA_EMAIL", "MEGA_PWD"));

    // Add and start sync.
    auto id = cx.setupSync_mainthread("s", "s");
    ASSERT_NE(id, UNDEF);

    auto root = cx.syncSet(id).localpath;

    // Set up anomalous filename reporter.
    auto* reporter = new AnomalyReporter(root.u8string(), "/mega_test_sync/s");
    cx.client.mFilenameAnomalyReporter.reset(reporter);

    // Populate filesystem.
    Model model;

    model.addfile("d/f");
    model.addfile("f");
    model.generate(root);

    // Wait for sync to complete.
    waitonsyncs(TIMEOUT, &cx);

    // Verify upload.
    ASSERT_TRUE(cx.confirmModel_mainthread(model.root.get(), id));

    // Rename d/f -> d/g.
    auto* s = cr.client.nodeByHandle(cx.syncSet(id).h);
    ASSERT_TRUE(s);

    auto* d = cr.drillchildnodebyname(s, "d");
    ASSERT_TRUE(d);

    {
        auto* f = cr.drillchildnodebyname(d, "f");
        ASSERT_TRUE(f);

        ASSERT_TRUE(cr.setattr(f, attr_map('n', "g")));
    }

    // Wait for sync to complete.
    waitonsyncs(TIMEOUT, &cx);

    // Update model.
    model.findnode("d/f")->name = "g";

    // Verify rename.
    ASSERT_TRUE(cx.confirmModel_mainthread(model.root.get(), id));

    // There should be no anomalies.
    ASSERT_TRUE(reporter->mAnomalies.empty());

    // Rename d/g -> d/g:0.
    {
        auto* g = cr.drillchildnodebyname(d, "g");
        ASSERT_TRUE(g);

        ASSERT_TRUE(cr.setattr(g, attr_map('n', "g:0")));
    }

    // Wait for sync to complete.
    waitonsyncs(TIMEOUT, &cx);

    // Update model.
    model.findnode("d/g")->fsName("g%3a0").name = "g:0";

    // Verify rename.
    ASSERT_TRUE(cx.confirmModel_mainthread(model.root.get(), id));

<<<<<<< HEAD
    // Are we on a filesystem where : would be escaped?
    if (cx.wouldBeEscapedOnDownload(root, ":"))
=======
    // There should be a single anomaly.
    ASSERT_EQ(reporter->mAnomalies.size(), 1u);
>>>>>>> 3a07bef8
    {
        // Yep so there should be a single anomaly.
        ASSERT_EQ(reporter->mAnomalies.size(), 1);

        auto& anomaly = reporter->mAnomalies.back();

        ASSERT_EQ(anomaly.localPath, "d" SEP "g%3a0");
        ASSERT_EQ(anomaly.remotePath, "d/g:0");
        ASSERT_EQ(anomaly.type, FILENAME_ANOMALY_NAME_MISMATCH);

        reporter->mAnomalies.clear();
    }
    else
    {
        // Nope so there should be no anomalies.
        ASSERT_TRUE(reporter->mAnomalies.empty());
    }
}

TEST_F(SyncTest, AnomalousSyncUpload)
{
    auto TESTROOT = makeNewTestRoot();
    auto TIMEOUT = chrono::seconds(4);

    // Upload client.
    StandardClient cu(TESTROOT, "cu");

    // Log client in.
    ASSERT_TRUE(cu.login_reset_makeremotenodes("MEGA_EMAIL", "MEGA_PWD", "s", 0, 0));

    // Add and start sync.
    auto id = cu.setupSync_mainthread("s", "s");
    ASSERT_NE(id, UNDEF);

    auto root = cu.syncSet(id).localpath;

    // Set up anomalous filename reporter.
    AnomalyReporter* reporter =
      new AnomalyReporter(root.u8string(), "/mega_test_sync/s");

    cu.client.mFilenameAnomalyReporter.reset(reporter);

    // Populate filesystem.
    Model model;

    model.addfile("f");
    model.addfile("f:0")->fsName("f%3a0");
    model.addfolder("d");
    model.addfolder("d:0")->fsName("d%3a0");
    model.generate(root);

    // Wait for synchronization to complete.
    waitonsyncs(TIMEOUT, &cu);

    // Ensure everything uploaded okay.
    ASSERT_TRUE(cu.confirmModel_mainthread(model.root.get(), id));

    // Two anomalies should've been reported.
    ASSERT_EQ(reporter->mAnomalies.size(), 2u);

    auto anomaly = reporter->mAnomalies.begin();

    // d:0
    ASSERT_EQ(anomaly->localPath, "d%3a0");
    ASSERT_EQ(anomaly->remotePath, "d:0");
    ASSERT_EQ(anomaly->type, FILENAME_ANOMALY_NAME_MISMATCH);

    ++anomaly;

    // f:0
    ASSERT_EQ(anomaly->localPath, "f%3a0");
    ASSERT_EQ(anomaly->remotePath, "f:0");
    ASSERT_EQ(anomaly->type, FILENAME_ANOMALY_NAME_MISMATCH);
}

#undef SEP

TEST_F(SyncTest, BasicSyncExportImport)
{
    auto TESTROOT = makeNewTestRoot();
    auto TIMEOUT  = chrono::seconds(4);

    // Sync client.
    unique_ptr<StandardClient> cx(new StandardClient(TESTROOT, "cx"));

    // Log callbacks.
    cx->logcb = true;

    // Log in client.
    ASSERT_TRUE(cx->login_reset_makeremotenodes("MEGA_EMAIL", "MEGA_PWD", "s", 1, 3));

    // Create and start syncs.
    auto id0 = cx->setupSync_mainthread("s0", "s/s_0");
    ASSERT_NE(id0, UNDEF);

    auto id1 = cx->setupSync_mainthread("s1", "s/s_1");
    ASSERT_NE(id1, UNDEF);

    auto id2 = cx->setupSync_mainthread("s2", "s/s_2");
    ASSERT_NE(id2, UNDEF);

    // Get our hands on the sync's local root.
    auto root0 = cx->syncSet(id0).localpath;
    auto root1 = cx->syncSet(id1).localpath;
    auto root2 = cx->syncSet(id2).localpath;

    // Give the syncs something to synchronize.
    Model model0;
    Model model1;
    Model model2;

    model0.addfile("d0/f0");
    model0.addfile("f0");
    model0.generate(root0);

    model1.addfile("d0/f0");
    model1.addfile("d0/f1");
    model1.addfile("d1/f0");
    model1.addfile("d1/f1");
    model1.generate(root1);

    model2.addfile("f0");
    model2.addfile("f1");
    model2.generate(root2);

    // Wait for synchronization to complete.
    waitonsyncs(TIMEOUT, cx.get());

    // Make sure everything was uploaded okay.
    ASSERT_TRUE(cx->confirmModel_mainthread(model0.root.get(), id0));
    ASSERT_TRUE(cx->confirmModel_mainthread(model1.root.get(), id1));
    ASSERT_TRUE(cx->confirmModel_mainthread(model2.root.get(), id2));

    // Export the syncs.
    auto configs = cx->exportSyncConfigs();
    ASSERT_FALSE(configs.empty());

    // Log out client, don't keep caches.
    cx.reset();

    // Recreate client.
    cx.reset(new StandardClient(TESTROOT, "cx"));

    // Log client back in.
    ASSERT_TRUE(cx->login_fetchnodes("MEGA_EMAIL", "MEGA_PWD"));

    // Import the syncs.
    ASSERT_TRUE(cx->importSyncConfigs(std::move(configs)));

    // Determine the imported sync's backup IDs.
    id0 = cx->backupIdForSyncPath(root0);
    ASSERT_NE(id0, UNDEF);

    id1 = cx->backupIdForSyncPath(root1);
    ASSERT_NE(id1, UNDEF);

    id2 = cx->backupIdForSyncPath(root2);
    ASSERT_NE(id2, UNDEF);

    // Make sure nothing's changed since we exported the syncs.
    ASSERT_TRUE(cx->confirmModel_mainthread(model0.root.get(), id0));
    ASSERT_TRUE(cx->confirmModel_mainthread(model1.root.get(), id1));
    ASSERT_TRUE(cx->confirmModel_mainthread(model2.root.get(), id2));

    // Make some changes.
    model0.addfile("d0/f1");
    model0.generate(root0);

    model1.addfile("f0");
    model1.generate(root1);

    model2.addfile("d0/d0f0");
    model2.generate(root2);

    // Imported syncs should be disabled.
    // So, we're waiting for the syncs to do precisely nothing.
    waitonsyncs(TIMEOUT, cx.get());

    // Confirm should fail.
    ASSERT_FALSE(cx->confirmModel_mainthread(model0.root.get(), id0, false, StandardClient::Confirm::CONFIRM_ALL, true));
    ASSERT_FALSE(cx->confirmModel_mainthread(model1.root.get(), id1, false, StandardClient::Confirm::CONFIRM_ALL, true));
    ASSERT_FALSE(cx->confirmModel_mainthread(model2.root.get(), id2, false, StandardClient::Confirm::CONFIRM_ALL, true));

    // Enable the imported syncs.
    ASSERT_TRUE(cx->enableSyncByBackupId(id0, "sync0 "));
    ASSERT_TRUE(cx->enableSyncByBackupId(id1, "sync1 "));
    ASSERT_TRUE(cx->enableSyncByBackupId(id2, "sync2 "));

    // Wait for sync to complete.
    waitonsyncs(TIMEOUT, cx.get());

    // Changes should now be in the cloud.
    ASSERT_TRUE(cx->confirmModel_mainthread(model0.root.get(), id0));
    ASSERT_TRUE(cx->confirmModel_mainthread(model1.root.get(), id1));
    ASSERT_TRUE(cx->confirmModel_mainthread(model2.root.get(), id2));
}

TEST_F(SyncTest, RenameReplaceFileBetweenSyncs)
{
    const auto TESTROOT = makeNewTestRoot();
    const auto TIMEOUT  = chrono::seconds(4);

    StandardClient c0(TESTROOT, "c0");

    // Log callbacks.
    c0.logcb = true;

    // Log in client.
    ASSERT_TRUE(c0.login_reset_makeremotenodes("MEGA_EMAIL", "MEGA_PWD", "s0", 0, 0));
    ASSERT_TRUE(c0.makeCloudSubdirs("s1", 0, 0));

    // Set up syncs.
    const auto id0 = c0.setupSync_mainthread("s0", "s0");
    ASSERT_NE(id0, UNDEF);

    const auto id1 = c0.setupSync_mainthread("s1", "s1");
    ASSERT_NE(id1, UNDEF);

    // Convenience.
    const auto SYNCROOT0 = TESTROOT / "c0" / "s0";
    const auto SYNCROOT1 = TESTROOT / "c0" / "s1";

    // Set up models.
    Model model0;
    Model model1;

    model0.addfile("f0", "x");
    model0.generate(SYNCROOT0);

    // Wait for synchronization to complete.
    waitonsyncs(TIMEOUT, &c0);

    // Confirm models.
    ASSERT_TRUE(c0.confirmModel_mainthread(model0.root.get(), id0));
    ASSERT_TRUE(c0.confirmModel_mainthread(model1.root.get(), id1));

    // Move s0/f0 to s1/f0.
    model1 = model0;

    fs::rename(SYNCROOT0 / "f0", SYNCROOT1 / "f0");

    // Replace s0/f0.
    model0.removenode("f0");
    model0.addfile("f0", "y");

    ASSERT_TRUE(createDataFile(SYNCROOT0 / "f0", "y"));

    // Wait for synchronization to complete.
    waitonsyncs(TIMEOUT, &c0);

    // Confirm models.
    ASSERT_TRUE(c0.confirmModel_mainthread(model0.root.get(), id0));
    ASSERT_TRUE(c0.confirmModel_mainthread(model1.root.get(), id1));

    // Disable s0.
    ASSERT_TRUE(c0.disableSync(id0, NO_SYNC_ERROR, false));

    // Make sure s0 is disabled.
    ASSERT_TRUE(createDataFile(SYNCROOT0 / "f1", "z"));

    // Wait for synchronization to complete.
    waitonsyncs(TIMEOUT, &c0);

    // Confirm models.
    ASSERT_TRUE(c0.confirmModel_mainthread(
                  model0.root.get(),
                  id0,
                  false,
                  StandardClient::CONFIRM_REMOTE));

    // Move s1/f0 to s0/f2.
    model1.removenode("f0");

    fs::rename(SYNCROOT1 / "f0", SYNCROOT0 / "f2");

    // Replace s1/f0.
    model1.addfile("f0", "q");

    ASSERT_TRUE(createDataFile(SYNCROOT1 / "f0", "q"));

    // Wait for synchronization to complete.
    waitonsyncs(TIMEOUT, &c0);

    // Confirm models.
    ASSERT_TRUE(c0.confirmModel_mainthread(
                  model0.root.get(),
                  id0,
                  false,
                  StandardClient::CONFIRM_REMOTE));

    ASSERT_TRUE(c0.confirmModel_mainthread(model1.root.get(), id1));
}

TEST_F(SyncTest, RenameReplaceFileWithinSync)
{
    const auto TESTROOT = makeNewTestRoot();
    const auto TIMEOUT  = chrono::seconds(4);

    StandardClient c0(TESTROOT, "c0");

    // Log callbacks.
    c0.logcb = true;

    // Log in client and clear remote contents.
    ASSERT_TRUE(c0.login_reset_makeremotenodes("MEGA_EMAIL", "MEGA_PWD", "s0", 0, 0));

    // Set up sync.
    const auto id = c0.setupSync_mainthread("s0", "s0");
    ASSERT_NE(id, UNDEF);

    // Populate local FS.
    const auto SYNCROOT = TESTROOT / "c0" / "s0";

    Model model;

    model.addfile("f1");
    model.generate(SYNCROOT);

    // Wait for synchronization to complete.
    waitonsyncs(TIMEOUT, &c0);

    // Confirm model.
    ASSERT_TRUE(c0.confirmModel_mainthread(model.root.get(), id));

    // Rename /f1 to /f2.
    // This tests the case where the target is processed after the source.
    model.addfile("f2", "f1");
    model.removenode("f1");

    fs::rename(SYNCROOT / "f1", SYNCROOT / "f2");

    // Replace /d1.
    model.addfile("f1", "x");

    ASSERT_TRUE(createDataFile(SYNCROOT / "f1", "x"));

    // Wait for synchronization to complete.
    waitonsyncs(TIMEOUT, &c0);

    // Confirm model.
    ASSERT_TRUE(c0.confirmModel_mainthread(model.root.get(), id));

    // Rename /f2 to /f0.
    // This tests the case where the target is processed before the source.
    model.addfile("f0", "f1");
    model.removenode("f2");

    fs::rename(SYNCROOT / "f2", SYNCROOT / "f0");

    // Replace /d2.
    model.addfile("f2", "y");

    ASSERT_TRUE(createDataFile(SYNCROOT / "f2", "y"));

    // Wait for synchronization to complete.
    waitonsyncs(TIMEOUT, &c0);

    // Confirm model.
    ASSERT_TRUE(c0.confirmModel_mainthread(model.root.get(), id));
}

// TODO: re-enable after sync rework is merged
TEST_F(SyncTest, RenameReplaceFolderBetweenSyncs)
{
    const auto TESTROOT = makeNewTestRoot();
    const auto TIMEOUT  = chrono::seconds(4);

    StandardClient c0(TESTROOT, "c0");

    // Log callbacks.
    c0.logcb = true;

    // Log in client.
    ASSERT_TRUE(c0.login_reset_makeremotenodes("MEGA_EMAIL", "MEGA_PWD", "s0", 0, 0));
    ASSERT_TRUE(c0.makeCloudSubdirs("s1", 0, 0));

    // Set up syncs.
    const auto id0 = c0.setupSync_mainthread("s0", "s0");
    ASSERT_NE(id0, UNDEF);

    const auto id1 = c0.setupSync_mainthread("s1", "s1");
    ASSERT_NE(id1, UNDEF);

    // Convenience.
    const auto SYNCROOT0 = TESTROOT / "c0" / "s0";
    const auto SYNCROOT1 = TESTROOT / "c0" / "s1";

    // Set up models.
    Model model0;
    Model model1;

    model0.addfile("d0/f0");
    model0.generate(SYNCROOT0);

    // Wait for synchronization to complete.
    waitonsyncs(TIMEOUT, &c0);

    // Confirm models.
    ASSERT_TRUE(c0.confirmModel_mainthread(model0.root.get(), id0));
    ASSERT_TRUE(c0.confirmModel_mainthread(model1.root.get(), id1));

    // Move s0/d0 to s1/d0. (and replace)
    model1 = model0;

    fs::rename(SYNCROOT0 / "d0", SYNCROOT1 / "d0");

    // Replace s0/d0.
    model0.removenode("d0/f0");

    fs::create_directories(SYNCROOT0 / "d0");

    // Wait for synchronization to complete.
    waitonsyncs(TIMEOUT, &c0);

    // Confirm models.
    ASSERT_TRUE(c0.confirmModel_mainthread(model0.root.get(), id0));
    ASSERT_TRUE(c0.confirmModel_mainthread(model1.root.get(), id1));

    // Disable s0.
    ASSERT_TRUE(c0.disableSync(id0, NO_SYNC_ERROR, false));

    // Make sure s0 is disabled.
    fs::create_directories(SYNCROOT0 / "d1");

    // Wait for synchronization to complete.
    waitonsyncs(TIMEOUT, &c0);

    // Confirm models.
    ASSERT_TRUE(c0.confirmModel_mainthread(
                  model0.root.get(),
                  id0,
                  false,
                  StandardClient::CONFIRM_REMOTE));

    // Move s1/d0 to s0/d2.
    model1.removenode("d0/f0");

    fs::rename(SYNCROOT1 / "d0", SYNCROOT0 / "d2");

    // Replace s1/d0.
    fs::create_directories(SYNCROOT1 / "d0");

    // Wait for synchronization to complete.
    waitonsyncs(TIMEOUT, &c0);

    // Confirm models.
    ASSERT_TRUE(c0.confirmModel_mainthread(
                  model0.root.get(),
                  id0,
                  false,
                  StandardClient::CONFIRM_REMOTE));

    ASSERT_TRUE(c0.confirmModel_mainthread(model1.root.get(), id1));
}

TEST_F(SyncTest, RenameReplaceFolderWithinSync)
{
    const auto TESTROOT = makeNewTestRoot();
    const auto TIMEOUT  = chrono::seconds(4);

    StandardClient c0(TESTROOT, "c0");

    // Log callbacks.
    c0.logcb = true;

    // Log in client and clear remote contents.
    ASSERT_TRUE(c0.login_reset_makeremotenodes("MEGA_EMAIL", "MEGA_PWD", "s0", 0, 0));

    // Set up sync.
    const auto id = c0.setupSync_mainthread("s0", "s0");
    ASSERT_NE(id, UNDEF);

    // Populate local FS.
    const auto SYNCROOT = TESTROOT / "c0" / "s0";

    Model model;

    model.addfile("d1/f0");
    model.generate(SYNCROOT);

    // Wait for synchronization to complete.
    waitonsyncs(TIMEOUT, &c0);

    // Confirm model.
    ASSERT_TRUE(c0.confirmModel_mainthread(model.root.get(), id));

    // Rename /d1 to /d2.
    // This tests the case where the target is processed after the source.
    model.addfolder("d2");
    model.movenode("d1/f0", "d2");

    fs::rename(SYNCROOT / "d1", SYNCROOT / "d2");

    // Replace /d1.
    fs::create_directories(SYNCROOT / "d1");

    // Wait for synchronization to complete.
    waitonsyncs(TIMEOUT, &c0);

    // Confirm model.
    ASSERT_TRUE(c0.confirmModel_mainthread(model.root.get(), id));

    // Rename /d2 to /d0.
    // This tests the case where the target is processed before the source.
    model.addfolder("d0");
    model.movenode("d2/f0", "d0");

    fs::rename(SYNCROOT / "d2", SYNCROOT / "d0");

    // Replace /d2.
    fs::create_directories(SYNCROOT / "d2");

    // Wait for synchronization to complete.
    waitonsyncs(TIMEOUT, &c0);

    // Confirm model.
    ASSERT_TRUE(c0.confirmModel_mainthread(model.root.get(), id));
}

TEST_F(SyncTest, SyncIncompatibleMoveStallsAndResolutions)
{
    const auto TESTROOT = makeNewTestRoot();
    const auto TIMEOUT  = chrono::seconds(4);

    StandardClient c(TESTROOT, "c");

    // Log callbacks.
    c.logcb = true;

    // Log client in.
    ASSERT_TRUE(c.login_reset_makeremotenodes("MEGA_EMAIL", "MEGA_PWD", "x", 1, 3));

    // Add and start syncs.
    auto id0 = c.setupSync_mainthread("s0", "x/x_0");
    ASSERT_NE(id0, UNDEF);
    auto SYNC0 = c.syncSet(id0);

    auto id1 = c.setupSync_mainthread("s1", "x/x_1");
    ASSERT_NE(id1, UNDEF);
    auto SYNC1 = c.syncSet(id1);

    auto id2 = c.setupSync_mainthread("s2", "x/x_2");
    ASSERT_NE(id2, UNDEF);
    auto SYNC2 = c.syncSet(id2);

    // Create and populate models.
    Model model0;
    model0.root->addkid(model0.buildModelSubdirs("d", 8, 2, 0));
    model0.generate(SYNC0.localpath, true);

    Model model1;
    model1.root->addkid(model1.buildModelSubdirs("d", 1, 1, 2));
    model1.generate(SYNC1.localpath, true);

    Model model2;
    model2.root->addkid(model2.buildModelSubdirs("d", 1, 1, 2));
    model2.generate(SYNC2.localpath, true);

    auto waitResult = waitonsyncs(TIMEOUT, &c);
    ASSERT_TRUE(noSyncStalled(waitResult));

    c.setSyncPausedByBackupId(id0, true);
    c.setSyncPausedByBackupId(id1, true);
    c.setSyncPausedByBackupId(id2, true);

    std::ofstream remoteFile("remoteFile");
    remoteFile << "remoteFile";
    remoteFile.close();

    // case 0: make some crossed-over moves
    fs::rename(SYNC0.localpath / "d" / "d_0",
               SYNC0.localpath / "d" / "d_1" / "d_0");
    c.movenode("x/x_0/d/d_1", "x/x_0/d/d_0");


    // case 1: update the local and remote file differently while paused (to resolve remotely)
    std::ofstream fstream1(SYNC1.localpath / "d" / "file0_d", ios_base::app);
    fstream1 << " plus local change";
    fstream1.close();
    ASSERT_TRUE(c.uploadFile("remoteFile", "file0_d", SYNC1.remotepath + "/d"));

    // case 2: update the local and remote file differently while paused (to resolve locally)
    std::ofstream fstream2(SYNC2.localpath / "d" / "file0_d", ios_base::app);
    fstream2 << " plus local change";
    fstream2.close();
    ASSERT_TRUE(c.uploadFile("remoteFile", "file0_d", SYNC2.remotepath + "/d"));

    c.setSyncPausedByBackupId(id0, false);
    c.setSyncPausedByBackupId(id1, false);
    c.setSyncPausedByBackupId(id2, false);

    // Be absolutely sure we've stalled. (stall is across all syncs - todo: figure out if each one contains a stall)
    ASSERT_TRUE(c.waitFor(SyncStallState(true), chrono::seconds(20)));

    // resolve case 0: Make it possible for the sync to resolve the stall.
    fs::rename(
        SYNC0.localpath / "d" / "d_1" / "d_0",
        SYNC0.localpath / "d" / "d_0");
    model0.movenode("d/d_1", "d/d_0");

    // resolve case 1: remove remote, local should replace it
    c.deleteremote(SYNC1.remotepath + "/d/file0_d", true);
    model1.findnode("d/file0_d")->content = "file0_d plus local change";

    // resolve case 2: remove local, remote should replace it
    fs::remove(SYNC2.localpath / "d" / "file0_d");
    model2.findnode("d/file0_d")->content = "remoteFile";
    model2.ensureLocalDebrisTmpLock(""); // due to download temp location

    LOG_debug << "Wait for the sync to exit the stall state.";
    ASSERT_TRUE(c.waitFor(SyncStallState(false), TIMEOUT));

    LOG_debug << "Make sure the sync's completed its processing.";
    waitResult = waitonsyncs(TIMEOUT, &c);
    ASSERT_TRUE(noSyncStalled(waitResult));

    LOG_debug << "now the sync should have unstalled and resolved the stalled cases";

    // Confirm state
    ASSERT_TRUE(c.confirmModel_mainthread(model0.root.get(), id0));
    ASSERT_TRUE(c.confirmModel_mainthread(model1.root.get(), id1));
    ASSERT_TRUE(c.confirmModel_mainthread(model2.root.get(), id2));
}


TEST_F(SyncTest, DownloadedDirectoriesHaveFilesystemWatch)
{
    const auto TESTROOT = makeNewTestRoot();
    const auto TIMEOUT  = chrono::seconds(4);

    StandardClient c(TESTROOT, "c");

    // Log callbacks.
    c.logcb = true;

    // Log in client.
    ASSERT_TRUE(c.login_reset_makeremotenodes("MEGA_EMAIL", "MEGA_PWD", "s", 0, 0));

    // Create /d in the cloud.
    {
        vector<NewNode> nodes(1);

        // Initialize new node.
        c.client.putnodes_prepareOneFolder(&nodes[0], "d");

        // Get our hands on the sync root.
        auto* root = c.drillchildnodebyname(c.gettestbasenode(), "s");
        ASSERT_TRUE(root);

        // Create new node in the cloud.
        ASSERT_TRUE(c.putnodes(root->nodeHandle(), std::move(nodes)));
    }

    // Add and start sync.
    const auto id = c.setupSync_mainthread("s", "s");
    ASSERT_NE(id, UNDEF);

    const auto SYNCROOT = c.syncSet(id).localpath;

    // Wait for synchronization to complete.
    waitonsyncs(TIMEOUT, &c);

    // Confirm /d has made it to disk.
    Model model;

    model.addfolder("d");

    ASSERT_TRUE(c.confirmModel_mainthread(model.root.get(), id));

    // Trigger a filesystem notification.
    model.addfile("d/f", "x");

    ASSERT_TRUE(createDataFile(SYNCROOT / "d" / "f", "x"));

    // Wait for synchronization to complete.
    waitonsyncs(TIMEOUT, &c);

    // Confirm /d/f made it to the cloud.
    ASSERT_TRUE(c.confirmModel_mainthread(model.root.get(), id));
}

TEST_F(SyncTest, FilesystemWatchesPresentAfterResume)
{
    const auto TESTROOT = makeNewTestRoot();
    const auto TIMEOUT  = chrono::seconds(4);

    auto c = ::mega::make_unique<StandardClient>(TESTROOT, "c");

    // Log callbacks.
    c->logcb = true;

    // Log in client.
    ASSERT_TRUE(c->login_reset_makeremotenodes("MEGA_EMAIL", "MEGA_PWD", "s", 0, 0));

    // Add and start sync.
    const auto id = c->setupSync_mainthread("s", "s");
    ASSERT_NE(id, UNDEF);

    const auto SYNCROOT = c->syncSet(id).localpath;

    // Build model and populate filesystem.
    Model model;

    model.addfolder("d0/d0d0");
    model.generate(SYNCROOT);

    // Wait for initial sync to complete.
    waitonsyncs(TIMEOUT, c.get());

    // Make sure directories made it to the cloud.
    ASSERT_TRUE(c->confirmModel_mainthread(model.root.get(), id));

    // Logout / Resume.
    {
        string session;

        // Save session.
        c->client.dumpsession(session);

        // Logout (taking care to preserve the caches.)
        c->localLogout();

        // Recreate client.
        c.reset(new StandardClient(TESTROOT, "c"));

        // Hook onAutoResumeResult callback.
        promise<void> notify;

        c->onAutoResumeResult = [&](const SyncConfig&, bool, bool) {
            notify.set_value();
        };

        // Resume session.
        ASSERT_TRUE(c->login_fetchnodes(session));

        // Wait for the sync to be resumed.
        notify.get_future().get();

        // Wait for sync to complete.
        waitonsyncs(TIMEOUT, c.get());

        // Make sure everything's as we left it.
        ASSERT_TRUE(c->confirmModel_mainthread(model.root.get(), id));
    }

    // Trigger some filesystem notifications.
    {
        model.addfile("f", "f");
        ASSERT_TRUE(createDataFile(SYNCROOT / "f", "f"));

        model.addfile("d0/d0f", "d0f");
        ASSERT_TRUE(createDataFile(SYNCROOT / "d0" / "d0f", "d0f"));

        model.addfile("d0/d0d0/d0d0f", "d0d0f");
        ASSERT_TRUE(createDataFile(SYNCROOT / "d0" / "d0d0" / "d0d0f", "d0d0f"));
    }

    // Wait for synchronization to complete.
    waitonsyncs(TIMEOUT, c.get());

    // Did the new files make it to the cloud?
    ASSERT_TRUE(c->confirmModel_mainthread(model.root.get(), id));
}

TEST_F(SyncTest, MoveTargetHasFilesystemWatch)
{
    const auto TESTROOT = makeNewTestRoot();
    const auto TIMEOUT  = chrono::seconds(4);

    StandardClient c(TESTROOT, "c");

    // Log callbacks.
    c.logcb = true;

    // Log in client.
    ASSERT_TRUE(c.login_reset_makeremotenodes("MEGA_EMAIL", "MEGA_PWD", "s", 0, 0));

    // Set up sync.
    const auto id = c.setupSync_mainthread("s", "s");
    ASSERT_NE(id, UNDEF);

    const auto SYNCROOT = c.syncSet(id).localpath;

    // Build model and populate filesystem.
    Model model;

    model.addfolder("d0/dq");
    model.addfolder("d1");
    model.addfolder("d2/dx");
    model.generate(SYNCROOT);

    // Wait for initial sync to complete.
    waitonsyncs(TIMEOUT, &c);

    // Confirm directories have hit the cloud.
    ASSERT_TRUE(c.confirmModel_mainthread(model.root.get(), id));

    // Local move.
    {
        // d0/dq -> d1/dq (ascending.)
        model.movenode("d0/dq", "d1");

        fs::rename(SYNCROOT / "d0" / "dq",
                   SYNCROOT / "d1" / "dq");

        // d2/dx -> d1/dx (descending.)
        model.movenode("d2/dx", "d1");

        fs::rename(SYNCROOT / "d2" / "dx",
                   SYNCROOT / "d1" / "dx");
    }

    // Wait for sync to complete.
    waitonsyncs(TIMEOUT, &c);

    // Make sure movement has propagated to the cloud.
    ASSERT_TRUE(c.confirmModel_mainthread(model.root.get(), id));

    // Trigger some filesystem notifications.
    model.addfile("d1/dq/fq", "q");
    model.addfile("d1/dx/fx", "x");

    ASSERT_TRUE(createDataFile(SYNCROOT / "d1" / "dq" / "fq", "q"));
    ASSERT_TRUE(createDataFile(SYNCROOT / "d1" / "dx" / "fx", "x"));

    // Wait for sync to complete.
    waitonsyncs(TIMEOUT, &c);

    // Have the files made it up to the cloud?
    ASSERT_TRUE(c.confirmModel_mainthread(model.root.get(), id));

    // Remotely move.
    {
        StandardClient cr(TESTROOT, "cr");

        // Log in client.
        ASSERT_TRUE(cr.login_fetchnodes("MEGA_EMAIL", "MEGA_PWD"));

        // d1/dq -> d2/dq (ascending.)
        model.movenode("d1/dq", "d2");

        ASSERT_TRUE(cr.movenode("s/d1/dq", "s/d2"));

        // d1/dx -> d0/dx (descending.)
        model.movenode("d1/dx", "d0");

        ASSERT_TRUE(cr.movenode("s/d1/dx", "s/d0"));
    }

    // Wait for sync to complete.
    waitonsyncs(TIMEOUT, &c);

    // Make sure movements occured on disk.
    ASSERT_TRUE(c.confirmModel_mainthread(model.root.get(), id));

    // Trigger some filesystem notifications.
    model.removenode("d2/dq/fq");
    model.removenode("d0/dx/fx");

    fs::remove(SYNCROOT / "d2" / "dq" / "fq");
    fs::remove(SYNCROOT / "d0" / "dx" / "fx");

    // Wait for sync to complete.
    waitonsyncs(TIMEOUT, &c);

    // Make sure removes propagated to the cloud.
    ASSERT_TRUE(c.confirmModel_mainthread(model.root.get(), id));
}

// TODO: re-enable after sync rework is merged
TEST_F(SyncTest, DeleteReplaceReplacementHasFilesystemWatch)
{
    const auto TESTROOT = makeNewTestRoot();
    const auto TIMEOUT  = chrono::seconds(4);

    StandardClient c(TESTROOT, "c");

    // Log callbacks.
    c.logcb = true;

    // Log in client.
    ASSERT_TRUE(c.login_reset_makeremotenodes("MEGA_EMAIL", "MEGA_PWD", "s", 0, 0));

    // Add and start sync.
    const auto id = c.setupSync_mainthread("s", "s");
    ASSERT_NE(id, UNDEF);

    const auto ROOT = c.syncSet(id).localpath;

    // Populate filesystem.
    Model model;

    model.addfolder("dx/f");
    model.generate(ROOT);

    // Wait for sync to complete.
    waitonsyncs(TIMEOUT, &c);

    // Make sure the directory's been uploaded to the cloud.
    ASSERT_TRUE(c.confirmModel_mainthread(model.root.get(), id));

    // Remove/replace the directory.
    fs::remove_all(ROOT / "dx");
    fs::create_directory(ROOT / "dx");

    // Wait for all notifications to be processed.
    waitonsyncs(TIMEOUT, &c);

    // Make sure the new directory is in the cloud.
    model.removenode("dx/f");

    ASSERT_TRUE(c.confirmModel_mainthread(model.root.get(), id));

    // Add a file in the new directory so we trigger a notification.
    out() << "creating file dx/g";
    model.addfile("dx/g", "g");

    ASSERT_TRUE(createDataFile(ROOT / "dx" / "g", "g"));

    // Wait for notifications to be processed.
    waitonsyncs(TIMEOUT, &c);

    // Check if g has been uploaded.
    // If it hasn't, we probably didn't receive a notification from the filesystem.
    ASSERT_TRUE(c.confirmModel_mainthread(model.root.get(), id));
}

TEST_F(SyncTest, RenameReplaceSourceAndTargetHaveFilesystemWatch)
{
    const auto TESTROOT = makeNewTestRoot();
    const auto TIMEOUT = chrono::seconds(8);

    StandardClient c(TESTROOT, "c");

    // Log callbacks.
    c.logcb = true;

    // Log in client.
    ASSERT_TRUE(c.login_reset_makeremotenodes("MEGA_EMAIL", "MEGA_PWD", "s", 0, 0));

    // Add and start sync.
    const auto id = c.setupSync_mainthread("s", "s");
    ASSERT_NE(id, UNDEF);

    const auto SYNCROOT = c.syncSet(id).localpath;

    // Build model and populate filesystem.
    Model model;

    model.addfolder("dq");
    model.addfolder("dz");
    model.generate(SYNCROOT);

    // Wait for initial sync to complete.
    waitonsyncs(TIMEOUT, &c);

    // Make sure directories have made it to the cloud.
    ASSERT_TRUE(c.confirmModel_mainthread(model.root.get(), id));

    // Rename /dq -> /dr (ascending), replace /dq.
    model.addfolder("dr");

    fs::rename(SYNCROOT / "dq", SYNCROOT / "dr");
    fs::create_directories(SYNCROOT / "dq");

    // Rename /dz -> /dy (descending), replace /dz.
    model.addfolder("dy");

    fs::rename(SYNCROOT / "dz", SYNCROOT / "dy");
    fs::create_directories(SYNCROOT / "dz");

    // Wait for sync to complete.
    waitonsyncs(TIMEOUT, &c);

    // Make sure moves made it to the cloud.
    ASSERT_TRUE(c.confirmModel_mainthread(model.root.get(), id));

    // Make sure rename targets still receive notifications.
    model.addfile("dr/fr", "r");
    model.addfile("dy/fy", "y");

    ASSERT_TRUE(createDataFile(SYNCROOT / "dr" / "fr", "r"));
    ASSERT_TRUE(createDataFile(SYNCROOT / "dy" / "fy", "y"));

    // Wait for sync to complete.
    waitonsyncs(TIMEOUT, &c);

    // Did the files make it to the cloud?
    ASSERT_TRUE(c.confirmModel_mainthread(model.root.get(), id));

    // Make sure (now replaced) rename sources still receive notifications.
    model.addfile("dq/fq", "q");
    model.addfile("dz/fz", "z");

    LOG_debug << " --- Creating files fq and fz now ----";

    ASSERT_TRUE(createDataFile(SYNCROOT / "dq" / "fq", "q"));
    ASSERT_TRUE(createDataFile(SYNCROOT / "dz" / "fz", "z"));

    // Wait for sync to complete.
    waitonsyncs(TIMEOUT, &c);

    // Did the files make it to the cloud?
    ASSERT_TRUE(c.confirmModel_mainthread(model.root.get(), id));
}

TEST_F(SyncTest, RenameTargetHasFilesystemWatch)
{
    const auto TESTROOT = makeNewTestRoot();
    const auto TIMEOUT = chrono::seconds(4);

    StandardClient c(TESTROOT, "c");

    // Log callbacks.
    c.logcb = true;

    // Log in client.
    ASSERT_TRUE(c.login_reset_makeremotenodes("MEGA_EMAIL", "MEGA_PWD", "s", 0, 0));

    // Add and start sync.
    const auto id = c.setupSync_mainthread("s", "s");
    ASSERT_NE(id, UNDEF);

    const auto SYNCROOT = c.syncSet(id).localpath;

    // Build model and populate filesystem.
    Model model;

    model.addfolder("dq");
    model.addfolder("dz");
    model.generate(SYNCROOT);

    // Wait for synchronization to complete.
    waitonsyncs(TIMEOUT, &c);

    // Confirm model.
    ASSERT_TRUE(c.confirmModel_mainthread(model.root.get(), id));

    // Locally rename.
    {
        // - dq -> dr (ascending)
        model.removenode("dq");
        model.addfolder("dr");

        fs::rename(SYNCROOT / "dq", SYNCROOT / "dr");

        // - dz -> dy (descending)
        model.removenode("dz");
        model.addfolder("dy");

        fs::rename(SYNCROOT / "dz", SYNCROOT / "dy");
    }

    // Wait for synchronization to complete.
    waitonsyncs(TIMEOUT, &c);

    // Make sure rename has hit the cloud.
    ASSERT_TRUE(c.confirmModel_mainthread(model.root.get(), id));

    // Make sure rename targets receive notifications.
    model.addfile("dr/f", "x");
    model.addfile("dy/f", "y");

    ASSERT_TRUE(createDataFile(SYNCROOT / "dr" / "f", "x"));
    ASSERT_TRUE(createDataFile(SYNCROOT / "dy" / "f", "y"));

    // Wait for synchronization to complete.
    waitonsyncs(TIMEOUT, &c);

    // Check file has made it to the cloud.
    ASSERT_TRUE(c.confirmModel_mainthread(model.root.get(), id));

    // Remotely rename.
    {
        StandardClient cr(TESTROOT, "cc");

        // Log in client.
        ASSERT_TRUE(cr.login_fetchnodes("MEGA_EMAIL", "MEGA_PWD"));

        auto* root = cr.gettestbasenode();
        ASSERT_TRUE(root);

        // dr -> ds (ascending.)
        model.removenode("dr");
        model.addfile("ds/f", "x");

        auto* dr = cr.drillchildnodebyname(root, "s/dr");
        ASSERT_TRUE(dr);

        ASSERT_TRUE(cr.setattr(dr, attr_map('n', "ds")));

        // dy -> dx (descending.)
        model.removenode("dy");
        model.addfile("dx/f", "y");

        auto* dy = cr.drillchildnodebyname(root, "s/dy");
        ASSERT_TRUE(dy);

        ASSERT_TRUE(cr.setattr(dy, attr_map('n', "dx")));
    }

    WaitMillisec(4000); // it can take a while for APs to arrive (or to be sent)

    // Wait for synchronization to complete.
    waitonsyncs(TIMEOUT, &c);

    // Confirm move has occured locally.
    ASSERT_TRUE(c.confirmModel_mainthread(model.root.get(), id));

    c.received_node_actionpackets = false;

    // Check that /ds and /dx receive notifications.
    model.removenode("ds/f");
    model.removenode("dx/f");
    fs::remove(SYNCROOT / "ds" / "f");
    fs::remove(SYNCROOT / "dx" / "f");

    ASSERT_TRUE(c.waitForNodesUpdated(30)) << " no actionpacket received in c";

    // Wait for synchronization to complete.
    waitonsyncs(TIMEOUT, &c);

    // Confirm remove has hit the cloud.
    ASSERT_TRUE(c.confirmModel_mainthread(model.root.get(), id));
}

TEST_F(SyncTest, ReplaceParentWithEmptyChild)
{
    const auto TESTROOT = makeNewTestRoot();
    const auto TIMEOUT = chrono::seconds(4);

    handle id;
    Model model;
    string session;

    // Populate initial filesystem.
    {
        StandardClient c(TESTROOT, "c");

        // Log callbacks.
        c.logcb = true;

        // Log in client.
        ASSERT_TRUE(c.login_reset_makeremotenodes("MEGA_EMAIL", "MEGA_PWD", "s", 0, 0));

        // Add and start sync.
        id = c.setupSync_mainthread("s", "s");
        ASSERT_NE(id, UNDEF);

        // Build model and populate filesystem.
        model.addfolder("0/1/2/3");
        model.addfolder("4/5/6/7");
        model.generate(c.syncSet(id).localpath);

        // Wait for the sync to complete.
        waitonsyncs(TIMEOUT, &c);

        // Make sure the tree made it to the cloud.
        ASSERT_TRUE(c.confirmModel_mainthread(model.root.get(), id));

        // Save the session.
        c.client.dumpsession(session);

        // Locally log out the client.
        c.localLogout();
    }

    StandardClient c(TESTROOT, "c");

    // Log callbacks.
    c.logcb = true;

    // Locally replace 0 with 0/1/2/3.
    {
        model.removenode("0");
        model.addfolder("0");

        fs::rename(c.fsBasePath / "s" / "0" / "1" / "2" / "3",
                   c.fsBasePath / "s" / "3");

        fs::remove_all(c.fsBasePath / "s" / "0");

        fs::rename(c.fsBasePath / "s" / "3",
                   c.fsBasePath / "s" / "0");
    }

    // Remotely replace 4 with 4/5/6/7.
    {
        model.movetosynctrash("4", "");
        model.addfolder("4");

        // New client so we can alter the cloud without resuming syncs.
        StandardClient cr(TESTROOT, "cr");

        // Log callbacks.
        cr.logcb = true;

        // Log in client.
        ASSERT_TRUE(cr.login_fetchnodes("MEGA_EMAIL", "MEGA_PWD"));

        // Replace 4 with 4/5/6/7.
        ASSERT_TRUE(cr.movenode("s/4/5/6/7", "s"));
        ASSERT_TRUE(cr.deleteremote("s/4"));
        ASSERT_TRUE(cr.rename("s/7", "4"));
    }

    // Hook resume callbacks.
    promise<void> notify;

    c.onAutoResumeResult = [&notify](const SyncConfig&, bool, bool) {
        notify.set_value();
    };

    // Resume client.
    ASSERT_TRUE(c.login_fetchnodes(session));

    // Wait for sync to resume.
    notify.get_future().get();

    // Wait for the sync to complete.
    waitonsyncs(TIMEOUT, &c);

    // Is the cloud as we expect?
    ASSERT_TRUE(c.confirmModel_mainthread(model.root.get(), id));
}

TEST_F(SyncTest, RootHasFilesystemWatch)
{
    const auto TESTROOT = makeNewTestRoot();
    const auto TIMEOUT  = chrono::seconds(4);

    StandardClient c(TESTROOT, "c");

    // Log callbacks.
    c.logcb = true;

    // Log in client and clear remote contents.
    ASSERT_TRUE(c.login_reset_makeremotenodes("MEGA_EMAIL", "MEGA_PWD", "s", 0, 0));

    // Set up sync
    const auto id = c.setupSync_mainthread("s", "s");
    ASSERT_NE(id, UNDEF);

    // Wait for sync to complete.
    waitonsyncs(TIMEOUT, &c);

    // Trigger some filesystem notifications.
    Model model;

    model.addfolder("d0");
    model.addfile("f0");
    model.generate(c.syncSet(id).localpath);

    // Wait for sync to complete.
    waitonsyncs(TIMEOUT, &c);

    // Confirm models.
    ASSERT_TRUE(c.confirmModel_mainthread(model.root.get(), id));
}

struct TwoWaySyncSymmetryCase
{
    enum SyncType { type_twoWay, type_backupSync, type_numTypes };

    enum Action { action_rename, action_moveWithinSync, action_moveOutOfSync, action_moveIntoSync, action_delete, action_numactions };

    enum MatchState { match_exact,      // the sync destination has the exact same file/folder at the same relative path
                      match_older,      // the sync destination has an older file/folder at the same relative path
                      match_newer,      // the sync destination has a newer file/folder at the same relative path
                      match_absent };   // the sync destination has no node at the same relative path

    SyncType syncType = type_twoWay;
    Action action = action_rename;
    bool selfChange = false; // changed by our own client or another
    bool up = false;  // or down - sync direction
    bool file = false;  // or folder.  Which one this test changes
    bool isExternal = false;
    bool pauseDuringAction = false;
    Model localModel;
    Model remoteModel;
    handle backupId = UNDEF;

    bool printTreesBeforeAndAfter = false;

    struct State
    {
        StandardClient& steadyClient;
        StandardClient& resumeClient;
        StandardClient& nonsyncClient;
        fs::path localBaseFolderSteady;
        fs::path localBaseFolderResume;
        std::string remoteBaseFolder = "twoway";   // leave out initial / so we can drill down from root node
        std::string first_test_name;
        fs::path first_test_initiallocalfolders;

        State(StandardClient& ssc, StandardClient& rsc, StandardClient& sc2) : steadyClient(ssc), resumeClient(rsc), nonsyncClient(sc2) {}
    };

    State& state;
    TwoWaySyncSymmetryCase(State& wholestate) : state(wholestate) {}

    std::string typeName()
    {
        switch (syncType)
        {
        case type_twoWay:
            return "twoWay_";
        case type_backupSync:
            return isExternal ? "external_backup_"
                              : "internal_backup_";
        default:
            assert(false);
            return "";
        }
    }

    std::string actionName()
    {
        switch (action)
        {
        case action_rename: return "rename";
        case action_moveWithinSync: return "move";
        case action_moveOutOfSync: return "moveOut";
        case action_moveIntoSync: return "moveIn";
        case action_delete: return "delete";
        default: assert(false); return "";
        }
    }

    std::string matchName(MatchState m)
    {
        switch (m)
        {
            case match_exact: return "exact";
            case match_older: return "older";
            case match_newer: return "newer";
            case match_absent: return "absent";
        }
        return "bad enum";
    }

    std::string name()
    {
        return  typeName() + actionName() +
                (up?"_up" : "_down") +
                (selfChange?"_self":"_other") +
                (file?"_file":"_folder") +
                (pauseDuringAction?"_resumed":"_steady");
    }

    fs::path localTestBasePathSteady;
    fs::path localTestBasePathResume;
    std::string remoteTestBasePath;

    Model& sourceModel() { return up ? localModel : remoteModel; }
    Model& destinationModel() { return up ? remoteModel : localModel; }

    StandardClient& client1() { return pauseDuringAction ? state.resumeClient : state.steadyClient; }
    StandardClient& changeClient() { return selfChange ? client1() : state.nonsyncClient; }

    fs::path localTestBasePath() { return pauseDuringAction ? localTestBasePathResume : localTestBasePathSteady; }

    bool CopyLocalTree(const fs::path& destination, const fs::path& source) try
    {
        using PathPair = std::pair<fs::path, fs::path>;

        // Assume we've already copied if the destination exists.
        if (fs::exists(destination)) return true;

        std::list<PathPair> pending;

        pending.emplace_back(destination, source);

        for (; !pending.empty(); pending.pop_front())
        {
            const auto& dst = pending.front().first;
            const auto& src = pending.front().second;

            // Assume target directory doesn't exist.
            fs::create_directories(dst);

            // Iterate over source directory's children.
            auto i = fs::directory_iterator(src);
            auto j = fs::directory_iterator();

            for ( ; i != j; ++i)
            {
                auto from = i->path();
                auto to = dst / from.filename();

                // If it's a file, copy it and preserve its modification time.
                if (fs::is_regular_file(from))
                {
                    // Copy the file.
                    fs::copy_file(from, to);

                    // Preserve modification time.
                    fs::last_write_time(to, fs::last_write_time(from));

                    // Process next child.
                    continue;
                }

                // If it's not a file, it must be a directory.
                assert(fs::is_directory(from));

                // So, create it!
                fs::create_directories(to);

                // And copy its content.
                pending.emplace_back(to, from);
            }
        }

        return true;
    }
    catch (...)
    {
        return false;
    }

    void makeMtimeFile(std::string name, int mtime_delta, Model& m1, Model& m2)
    {
        createNameFile(state.first_test_initiallocalfolders, name);
        auto initial_mtime = fs::last_write_time(state.first_test_initiallocalfolders / name);
        fs::last_write_time(localTestBasePath() / name, initial_mtime + std::chrono::seconds(mtime_delta));
        fs::rename(state.first_test_initiallocalfolders / name, state.first_test_initiallocalfolders / "f" / name); // move it after setting the time to be 100% sure the sync sees it with the adjusted mtime only
        m1.findnode("f")->addkid(m1.makeModelSubfile(name));
        m2.findnode("f")->addkid(m2.makeModelSubfile(name));
    }

    PromiseBoolSP cloudCopySetupPromise = makeSharedPromise<bool>();

    // prepares a local folder for testing, which will be two-way synced before the test
    void SetupForSync()
    {
        // Prepare Cloud
        {
            remoteTestBasePath = state.remoteBaseFolder + "/" + name();

            auto& client = changeClient();

            auto* root = client.gettestbasenode();
            ASSERT_NE(root, nullptr);

            root = client.drillchildnodebyname(root, state.remoteBaseFolder);
            ASSERT_NE(root, nullptr);

            auto* from = client.drillchildnodebyname(root, "initial");
            ASSERT_NE(from, nullptr);

            ASSERT_TRUE(client.cloudCopyTreeAs(from, root, name()));
        }

        // Prepare Local Filesystem
        {
            localTestBasePathSteady = state.localBaseFolderSteady / name();
            localTestBasePathResume = state.localBaseFolderResume / name();

            auto from = state.nonsyncClient.fsBasePath / "twoway" / "initial";
            ASSERT_TRUE(CopyLocalTree(localTestBasePathResume, from));
            ASSERT_TRUE(CopyLocalTree(localTestBasePathSteady, from));

            ASSERT_TRUE(CopyLocalTree(state.localBaseFolderResume / "initial", from));
            ASSERT_TRUE(CopyLocalTree(state.localBaseFolderSteady / "initial", from));
        }

        // Prepare models.
        {
            localModel.root->addkid(localModel.buildModelSubdirs("f", 2, 2, 2));
            localModel.root->addkid(localModel.buildModelSubdirs("outside", 2, 1, 1));
            localModel.addfile("f/.megaignore", "#");
            localModel.addfile("f/file_older_1", "file_older_1");
            localModel.addfile("f/file_older_2", "file_older_2");
            localModel.addfile("f/file_newer_1", "file_newer_1");
            localModel.addfile("f/file_newer_2", "file_newer_2");
            remoteModel = localModel;
        }
    }

    bool isBackup() const
    {
        return syncType == type_backupSync;
    }

    bool isExternalBackup() const
    {
        return isExternal && isBackup();
    }

    bool isInternalBackup() const
    {
        return !isExternal && isBackup();
    }

    bool shouldRecreateOnResume() const
    {
        if (pauseDuringAction)
        {
            return isExternalBackup();
        }

        return false;
    }

    bool shouldDisableSync() const
    {
        if (up)
        {
            return false;
        }

        if (pauseDuringAction)
        {
            return isInternalBackup();
        }

        return isBackup();
    }

    bool shouldUpdateDestination() const
    {
        return up || !isBackup();
    }

    bool shouldUpdateModel() const
    {
        return up
               || !pauseDuringAction
               || !isExternalBackup();
    }

    fs::path localSyncRootPath()
    {
        return localTestBasePath() / "f";
    }

    string remoteSyncRootPath()
    {
        return remoteTestBasePath + "/f";
    }

    Node* remoteSyncRoot()
    {
        Node* root = client1().client.nodebyhandle(client1().basefolderhandle);
        if (root)
        {
            return client1().drillchildnodebyname(root, remoteSyncRootPath());
        }

        return nullptr;
    }

    handle BackupAdd(const string& drivePath, const string& sourcePath, const string& targetPath, const string& logname)
    {
        return client1().backupAdd_mainthread(drivePath, sourcePath, targetPath, logname);
    }

    handle SetupSync(const string& sourcePath, const string& targetPath)
    {
        return client1().setupSync_mainthread(sourcePath, targetPath, isBackup());
    }

    void SetupTwoWaySync()
    {
        ASSERT_NE(remoteSyncRoot(), nullptr);

        string basePath   = client1().fsBasePath.u8string();
        string drivePath  = localTestBasePath().u8string();
        string sourcePath = localSyncRootPath().u8string();
        string targetPath = remoteSyncRootPath();

        drivePath.erase(0, basePath.size() + 1);
        sourcePath.erase(0, basePath.size() + 1);

        if (isExternalBackup())
        {
            backupId = BackupAdd(drivePath, sourcePath, targetPath, "");
        }
        else
        {
            backupId = SetupSync(sourcePath, targetPath);
        }

        ASSERT_NE(backupId, UNDEF);

        if (Sync* sync = client1().syncByBackupId(backupId))
        {
            sync->syncname += "/" + name() + " ";
        }
    }

    void PauseTwoWaySync()
    {
        if (shouldRecreateOnResume())
        {
            client1().delSync_mainthread(backupId);
        }
    }

    void ResumeTwoWaySync()
    {
        if (shouldRecreateOnResume())
        {
            SetupTwoWaySync();
        }
    }

    void remote_rename(std::string nodepath, std::string newname, bool updatemodel, bool reportaction, bool deleteTargetFirst)
    {
        std::lock_guard<std::recursive_mutex> g(changeClient().clientMutex);

        if (deleteTargetFirst) remote_delete(parentpath(nodepath) + "/" + newname, updatemodel, reportaction, true); // in case the target already exists

        if (updatemodel) remoteModel.emulate_rename(nodepath, newname);

        Node* testRoot = changeClient().client.nodebyhandle(client1().basefolderhandle);
        Node* n = changeClient().drillchildnodebyname(testRoot, remoteTestBasePath + "/" + nodepath);
        ASSERT_TRUE(!!n);

        if (reportaction) out() << name() << " action: remote rename " << n->displaypath() << " to " << newname;

        attr_map updates('n', newname);
        auto e = changeClient().client.setattr(n, move(updates), nullptr);

        ASSERT_EQ(API_OK, error(e));
    }

    void remote_move(std::string nodepath, std::string newparentpath, bool updatemodel, bool reportaction, bool deleteTargetFirst)
    {
        std::lock_guard<std::recursive_mutex> g(changeClient().clientMutex);

        if (deleteTargetFirst) remote_delete(newparentpath + "/" + leafname(nodepath), updatemodel, reportaction, true); // in case the target already exists

        if (updatemodel) remoteModel.emulate_move(nodepath, newparentpath);

        Node* testRoot = changeClient().client.nodebyhandle(changeClient().basefolderhandle);
        Node* n1 = changeClient().drillchildnodebyname(testRoot, remoteTestBasePath + "/" + nodepath);
        Node* n2 = changeClient().drillchildnodebyname(testRoot, remoteTestBasePath + "/" + newparentpath);
        ASSERT_TRUE(!!n1);
        ASSERT_TRUE(!!n2);

        if (reportaction) out() << name() << " action: remote move " << n1->displaypath() << " to " << n2->displaypath();

        auto e = changeClient().client.rename(n1, n2, SYNCDEL_NONE, NodeHandle(), nullptr, nullptr);
        ASSERT_EQ(API_OK, e);
    }

    void remote_copy(std::string nodepath, std::string newparentpath, bool updatemodel, bool reportaction)
    {
        std::lock_guard<std::recursive_mutex> g(changeClient().clientMutex);

        if (updatemodel) remoteModel.emulate_copy(nodepath, newparentpath);

        Node* testRoot = changeClient().client.nodebyhandle(changeClient().basefolderhandle);
        Node* n1 = changeClient().drillchildnodebyname(testRoot, remoteTestBasePath + "/" + nodepath);
        Node* n2 = changeClient().drillchildnodebyname(testRoot, remoteTestBasePath + "/" + newparentpath);
        ASSERT_TRUE(!!n1);
        ASSERT_TRUE(!!n2);

        if (reportaction) out() << name() << " action: remote copy " << n1->displaypath() << " to " << n2->displaypath();

        TreeProcCopy tc;
        changeClient().client.proctree(n1, &tc, false, true);
        tc.allocnodes();
        changeClient().client.proctree(n1, &tc, false, true);
        tc.nn[0].parenthandle = UNDEF;

        SymmCipher key;
        AttrMap attrs;
        string attrstring;
        key.setkey((const ::mega::byte*)tc.nn[0].nodekey.data(), n1->type);
        attrs = n1->attrs;
        attrs.getjson(&attrstring);
        client1().client.makeattr(&key, tc.nn[0].attrstring, attrstring.c_str());
        changeClient().client.putnodes(n2->nodeHandle(), move(tc.nn), nullptr, ++next_request_tag);
    }

    void remote_renamed_copy(std::string nodepath, std::string newparentpath, string newname, bool updatemodel, bool reportaction)
    {
        std::lock_guard<std::recursive_mutex> g(changeClient().clientMutex);

        if (updatemodel)
        {
            remoteModel.emulate_rename_copy(nodepath, newparentpath, newname);
        }

        Node* testRoot = changeClient().client.nodebyhandle(changeClient().basefolderhandle);
        Node* n1 = changeClient().drillchildnodebyname(testRoot, remoteTestBasePath + "/" + nodepath);
        Node* n2 = changeClient().drillchildnodebyname(testRoot, remoteTestBasePath + "/" + newparentpath);
        ASSERT_TRUE(!!n1);
        ASSERT_TRUE(!!n2);

        if (reportaction) out() << name() << " action: remote rename + copy " << n1->displaypath() << " to " << n2->displaypath() << " as " << newname;

        TreeProcCopy tc;
        changeClient().client.proctree(n1, &tc, false, true);
        tc.allocnodes();
        changeClient().client.proctree(n1, &tc, false, true);
        tc.nn[0].parenthandle = UNDEF;

        SymmCipher key;
        AttrMap attrs;
        string attrstring;
        key.setkey((const ::mega::byte*)tc.nn[0].nodekey.data(), n1->type);
        attrs = n1->attrs;
        LocalPath::utf8_normalize(&newname);
        attrs.map['n'] = newname;
        attrs.getjson(&attrstring);
        client1().client.makeattr(&key, tc.nn[0].attrstring, attrstring.c_str());
        changeClient().client.putnodes(n2->nodeHandle(), move(tc.nn), nullptr, ++next_request_tag);
    }

    void remote_renamed_move(std::string nodepath, std::string newparentpath, string newname, bool updatemodel, bool reportaction)
    {
        std::lock_guard<std::recursive_mutex> g(changeClient().clientMutex);

        if (updatemodel)
        {
            remoteModel.emulate_rename_copy(nodepath, newparentpath, newname);
        }

        Node* testRoot = changeClient().client.nodebyhandle(changeClient().basefolderhandle);
        Node* n1 = changeClient().drillchildnodebyname(testRoot, remoteTestBasePath + "/" + nodepath);
        Node* n2 = changeClient().drillchildnodebyname(testRoot, remoteTestBasePath + "/" + newparentpath);
        ASSERT_TRUE(!!n1);
        ASSERT_TRUE(!!n2);

        if (reportaction) out() << name() << " action: remote rename + move " << n1->displaypath() << " to " << n2->displaypath() << " as " << newname;

        error e = changeClient().client.rename(n1, n2, SYNCDEL_NONE, NodeHandle(), newname.c_str(), nullptr);
        EXPECT_EQ(e, API_OK);
    }

    void remote_delete(std::string nodepath, bool updatemodel, bool reportaction, bool mightNotExist)
    {
        std::lock_guard<std::recursive_mutex> g(changeClient().clientMutex);

        Node* testRoot = changeClient().client.nodebyhandle(changeClient().basefolderhandle);
        Node* n = changeClient().drillchildnodebyname(testRoot, remoteTestBasePath + "/" + nodepath);
        if (mightNotExist && !n) return;  // eg when checking to remove an item that is a move target but there isn't one

        ASSERT_TRUE(!!n);

        if (reportaction) out() << name() << " action: remote delete " << n->displaypath();

        if (updatemodel) remoteModel.emulate_delete(nodepath);

        auto e = changeClient().client.unlink(n, false, ++next_request_tag);
        ASSERT_TRUE(!e);
    }

    fs::path fixSeparators(std::string p)
    {
        for (auto& c : p)
            if (c == '/')
                c = fs::path::preferred_separator;
        return fs::u8path(p);
    }

    void local_rename(std::string path, std::string newname, bool updatemodel, bool reportaction, bool deleteTargetFirst)
    {
        if (deleteTargetFirst) local_delete(parentpath(path) + "/" + newname, updatemodel, reportaction, true); // in case the target already exists

        if (updatemodel) localModel.emulate_rename(path, newname);

        fs::path p1(localTestBasePath());
        p1 /= fixSeparators(path);
        fs::path p2 = p1.parent_path() / newname;

        if (reportaction) out() << name() << " action: local rename " << p1 << " to " << p2;

        std::error_code ec;
        for (int i = 0; i < 5; ++i)
        {
            fs::rename(p1, p2, ec);
            if (!ec) break;
            WaitMillisec(100);
        }
        ASSERT_TRUE(!ec) << "local_rename " << p1 << " to " << p2 << " failed: " << ec.message();
    }

    void local_move(std::string from, std::string to, bool updatemodel, bool reportaction, bool deleteTargetFirst)
    {
        if (deleteTargetFirst) local_delete(to + "/" + leafname(from), updatemodel, reportaction, true);

        if (updatemodel) localModel.emulate_move(from, to);

        fs::path p1(localTestBasePath());
        fs::path p2(localTestBasePath());
        p1 /= fixSeparators(from);
        p2 /= fixSeparators(to);
        p2 /= p1.filename();  // non-existing file in existing directory case

        if (reportaction) out() << name() << " action: local move " << p1 << " to " << p2;

        std::error_code ec;
        fs::rename(p1, p2, ec);
        if (ec)
        {
            fs::remove_all(p2, ec);
            fs::rename(p1, p2, ec);
        }
        ASSERT_TRUE(!ec) << "local_move " << p1 << " to " << p2 << " failed: " << ec.message();
    }

    void local_copy(std::string from, std::string to, bool updatemodel, bool reportaction)
    {
        if (updatemodel) localModel.emulate_copy(from, to);

        fs::path p1(localTestBasePath());
        fs::path p2(localTestBasePath());
        p1 /= fixSeparators(from);
        p2 /= fixSeparators(to);

        if (reportaction) out() << name() << " action: local copy " << p1 << " to " << p2;

        std::error_code ec;
        fs::copy(p1, p2, ec);
        ASSERT_TRUE(!ec) << "local_copy " << p1 << " to " << p2 << " failed: " << ec.message();
    }

    void local_delete(std::string path, bool updatemodel, bool reportaction, bool mightNotExist)
    {
        fs::path p(localTestBasePath());
        p /= fixSeparators(path);

        if (mightNotExist && !fs::exists(p)) return;

        if (reportaction) out() << name() << " action: local_delete " << p;

        std::error_code ec;
        fs::remove_all(p, ec);
        ASSERT_TRUE(!ec) << "local_delete " << p << " failed: " << ec.message();
        if (updatemodel) localModel.emulate_delete(path);
    }

    void source_rename(std::string nodepath, std::string newname, bool updatemodel, bool reportaction, bool deleteTargetFirst)
    {
        if (up) local_rename(nodepath, newname, updatemodel, reportaction, deleteTargetFirst);
        else remote_rename(nodepath, newname, updatemodel, reportaction, deleteTargetFirst);
    }

    void source_move(std::string nodepath, std::string newparentpath, bool updatemodel, bool reportaction, bool deleteTargetFirst)
    {
        if (up) local_move(nodepath, newparentpath, updatemodel, reportaction, deleteTargetFirst);
        else remote_move(nodepath, newparentpath, updatemodel, reportaction, deleteTargetFirst);
    }

    void source_copy(std::string nodepath, std::string newparentpath, bool updatemodel, bool reportaction)
    {
        if (up) local_copy(nodepath, newparentpath, updatemodel, reportaction);
        else remote_copy(nodepath, newparentpath, updatemodel, reportaction);
    }

    void source_delete(std::string nodepath, bool updatemodel, bool reportaction = false)
    {
        if (up) local_delete(nodepath, updatemodel, reportaction, false);
        else remote_delete(nodepath, updatemodel, reportaction, false);
    }

    void fileMayDiffer(std::string filepath)
    {
        fs::path p(localTestBasePath());
        p /= fixSeparators(filepath);

        client1().localFSFilesThatMayDiffer.insert(p);
        out() << "File may differ: " << p;
    }

    // Two-way sync has been started and is stable.  Now perform the test action

    enum ModifyStage { Prepare, MainAction };

    void PrintLocalTree(fs::path p)
    {
        out() << p;
        if (fs::is_directory(p))
        {
            for (auto i = fs::directory_iterator(p); i != fs::directory_iterator(); ++i)
            {
                PrintLocalTree(*i);
            }
        }
    }

    void PrintLocalTree(const LocalNode& node)
    {
        out() << node.getLocalPath().toPath();

        if (node.type == FILENODE) return;

        for (const auto& childIt : node.children)
        {
            PrintLocalTree(*childIt.second);
        }
    }

    void PrintRemoteTree(Node* n, string prefix = "")
    {
        prefix += string("/") + n->displayname();
        out() << prefix;
        if (n->type == FILENODE) return;
        for (auto& c : n->children)
        {
            PrintRemoteTree(c, prefix);
        }
    }

    void PrintModelTree(Model::ModelNode* n, string prefix = "")
    {
        prefix += string("/") + n->name;
        out() << prefix;
        if (n->type == Model::ModelNode::file) return;
        for (auto& c : n->kids)
        {
            PrintModelTree(c.get(), prefix);
        }
    }

    void Modify(ModifyStage stage)
    {
        bool prep = stage == Prepare;
        bool act = stage == MainAction;

        if (prep) out() << "Preparing action ";
        if (act) out() << "Executing action ";

        if (prep && printTreesBeforeAndAfter)
        {
            out() << " ---- local filesystem initial state ----";
            PrintLocalTree(fs::path(localTestBasePath()));

            if (auto* sync = client1().syncByBackupId(backupId))
            {
                out() << " ---- local node tree initial state ----";
                PrintLocalTree(*sync->localroot);
            }

            out() << " ---- remote node tree initial state ----";
            Node* testRoot = client1().client.nodebyhandle(changeClient().basefolderhandle);
            if (Node* n = client1().drillchildnodebyname(testRoot, remoteTestBasePath))
            {
                PrintRemoteTree(n);
            }
        }

        switch (action)
        {
        case action_rename:
            if (prep)
            {
            }
            else if (act)
            {
                if (file)
                {
                    source_rename("f/f_0/file0_f_0", "file0_f_0_renamed", shouldUpdateModel(), true, true);
                    if (shouldUpdateDestination())
                    {
                        destinationModel().emulate_rename("f/f_0/file0_f_0", "file0_f_0_renamed");
                    }
                }
                else
                {
                    source_rename("f/f_0", "f_0_renamed", shouldUpdateModel(), true, false);
                    if (shouldUpdateDestination())
                    {
                        destinationModel().emulate_rename("f/f_0", "f_0_renamed");
                    }
                }
            }
            break;

        case action_moveWithinSync:
            if (prep)
            {
            }
            else if (act)
            {
                if (file)
                {
                    source_move("f/f_1/file0_f_1", "f/f_0", shouldUpdateModel(), true, false);
                    if (shouldUpdateDestination())
                    {
                        destinationModel().emulate_move("f/f_1/file0_f_1", "f/f_0");
                    }
                }
                else
                {
                    source_move("f/f_1", "f/f_0", shouldUpdateModel(), true, false);
                    if (shouldUpdateDestination())
                    {
                        destinationModel().emulate_move("f/f_1", "f/f_0");
                    }
                }
            }
            break;

        case action_moveOutOfSync:
            if (prep)
            {
            }
            else if (act)
            {
                if (file)
                {
                    source_move("f/f_0/file0_f_0", "outside", shouldUpdateModel(), false, false);
                    if (shouldUpdateDestination())
                    {
                        destinationModel().emulate_delete("f/f_0/file0_f_0");
                    }
                }
                else
                {
                    source_move("f/f_0", "outside", shouldUpdateModel(), false, false);
                    if (shouldUpdateDestination())
                    {
                        destinationModel().emulate_delete("f/f_0");
                    }
                }
            }
            break;

        case action_moveIntoSync:
            if (prep)
            {
            }
            else if (act)
            {
                if (file)
                {
                    source_move("outside/file0_outside", "f/f_0", shouldUpdateModel(), false, false);
                    if (shouldUpdateDestination())
                    {
                        destinationModel().emulate_copy("outside/file0_outside", "f/f_0");
                    }
                }
                else
                {
                    source_move("outside", "f/f_0", shouldUpdateModel(), false, false);
                    if (shouldUpdateDestination())
                    {
                        destinationModel().emulate_delete("f/f_0/outside");
                        destinationModel().emulate_copy("outside", "f/f_0");
                    }
                }
            }
            break;

        case action_delete:
            if (prep)
            {
            }
            else if (act)
            {
                if (file)
                {
                    source_delete("f/f_0/file0_f_0", shouldUpdateModel(), true);
                    if (shouldUpdateDestination())
                    {
                        destinationModel().emulate_delete("f/f_0/file0_f_0");
                    }
                }
                else
                {
                    source_delete("f/f_0", shouldUpdateModel(), true);
                    if (shouldUpdateDestination())
                    {
                        destinationModel().emulate_delete("f/f_0");
                    }
                }
            }
            break;

        default: ASSERT_TRUE(false);
        }
    }

    void CheckSetup(State&, bool initial)
    {
        if (!initial && printTreesBeforeAndAfter)
        {
            out() << " ---- local filesystem before change ----";
            PrintLocalTree(fs::path(localTestBasePath()));

            if (auto* sync = client1().syncByBackupId(backupId))
            {
                out() << " ---- local node tree before change ----";
                PrintLocalTree(*sync->localroot);
            }

            out() << " ---- remote node tree before change ----";
            Node* testRoot = client1().client.nodebyhandle(changeClient().basefolderhandle);
            if (Node* n = client1().drillchildnodebyname(testRoot, remoteTestBasePath))
            {
                PrintRemoteTree(n);
            }
        }

        if (!initial) out() << "Checking setup state (should be no changes in twoway sync source): "<< name();

        // confirm source is unchanged after setup  (Two-way is not sending changes to the wrong side)
        bool localfs = client1().confirmModel(backupId, localModel.findnode("f"), StandardClient::CONFIRM_LOCALFS, true, false, false); // todo: later enable debris checks
        bool localnode = client1().confirmModel(backupId, localModel.findnode("f"), StandardClient::CONFIRM_LOCALNODE, true, false, false); // todo: later enable debris checks
        bool remote = client1().confirmModel(backupId, remoteModel.findnode("f"), StandardClient::CONFIRM_REMOTE, true, false, false); // todo: later enable debris checks
        EXPECT_EQ(localfs, localnode);
        EXPECT_EQ(localnode, remote);
        EXPECT_TRUE(localfs && localnode && remote) << " failed in " << name();
    }


    // Two-way sync is stable again after the change.  Check the results.
    bool finalResult = false;
    void CheckResult(State&)
    {
        Sync* sync = client1().syncByBackupId(backupId);

        if (printTreesBeforeAndAfter)
        {
            out() << " ---- local filesystem after sync of change ----";
            PrintLocalTree(fs::path(localTestBasePath()));

            if (sync)
            {
                out() << " ---- local node tree after sync of change ----";
                PrintLocalTree(*sync->localroot);
            }

            out() << " ---- remote node tree after sync of change ----";
            Node* testRoot = client1().client.nodebyhandle(changeClient().basefolderhandle);
            if (Node* n = client1().drillchildnodebyname(testRoot, remoteTestBasePath))
            {
                PrintRemoteTree(n);
            }
            out() << " ---- expected sync destination (model) ----";
            PrintModelTree(destinationModel().findnode("f"));
        }

        out() << "Checking twoway sync "<< name();

        if (shouldDisableSync())
        {
            bool lfs = client1().confirmModel(backupId, localModel.findnode("f"), localSyncRootPath(), true, false, false);
            bool rnt = client1().confirmModel(backupId, remoteModel.findnode("f"), remoteSyncRoot(), false, false);

            EXPECT_EQ(sync, nullptr) << "Sync isn't disabled: " << name();
            EXPECT_TRUE(lfs) << "Couldn't confirm LFS: " << name();
            EXPECT_TRUE(rnt) << "Couldn't confirm RNT: " << name();

            finalResult = sync == nullptr;
            finalResult &= lfs;
            finalResult &= rnt;
        }
        else
        {
            EXPECT_NE(sync, (Sync*)nullptr);
            EXPECT_TRUE(sync && sync->state() == SYNC_ACTIVE);

            bool localfs = client1().confirmModel(backupId, localModel.findnode("f"), StandardClient::CONFIRM_LOCALFS, true, false, false); // todo: later enable debris checks
            bool localnode = client1().confirmModel(backupId, localModel.findnode("f"), StandardClient::CONFIRM_LOCALNODE, true, false, false); // todo: later enable debris checks
            bool remote = client1().confirmModel(backupId, remoteModel.findnode("f"), StandardClient::CONFIRM_REMOTE, true, false, false); // todo: later enable debris checks
            EXPECT_EQ(localfs, localnode);
            EXPECT_EQ(localnode, remote);
            EXPECT_TRUE(localfs && localnode && remote) << " failed in " << name();

            finalResult = localfs && localnode && remote && sync && sync->state() == SYNC_ACTIVE;
        }

    }
};

void CatchupClients(StandardClient* c1, StandardClient* c2 = nullptr, StandardClient* c3 = nullptr)
{
    out() << "Catching up";
    auto pb1 = makeSharedPromise<bool>();
    auto pb2 = makeSharedPromise<bool>();
    auto pb3 = makeSharedPromise<bool>();
    if (c1) c1->catchup(pb1);
    if (c2) c2->catchup(pb2);
    if (c3) c3->catchup(pb3);
    ASSERT_TRUE((!c1 || pb1->get_future().get()) &&
                (!c2 || pb2->get_future().get()) &&
                (!c3 || pb3->get_future().get()));
    out() << "Caught up";
}

void PrepareForSync(StandardClient& client)
{
    auto local = client.fsBasePath / "twoway" / "initial";

    fs::create_directories(local);

    ASSERT_TRUE(buildLocalFolders(local, "f", 2, 2, 2));
    ASSERT_TRUE(buildLocalFolders(local, "outside", 2, 1, 1));

    constexpr auto delta = std::chrono::seconds(3600);

    // Initial ignore file.
    auto ignoreFilePath = local / "f" / ".megaignore";

    ASSERT_TRUE(createDataFile(ignoreFilePath, "#"));

    ASSERT_TRUE(createDataFile(local / "f" / ".megaignore", "#"));
    ASSERT_TRUE(createDataFile(local / "f" / "file_older_1", "file_older_1", -delta));
    ASSERT_TRUE(createDataFile(local / "f" / "file_older_2", "file_older_2", -delta));
    ASSERT_TRUE(createDataFile(local / "f" / "file_newer_1", "file_newer_1", delta));
    ASSERT_TRUE(createDataFile(local / "f" / "file_newer_2", "file_newer_2", delta));

    auto* remote = client.drillchildnodebyname(client.gettestbasenode(), "twoway");
    ASSERT_NE(remote, nullptr);

    // Upload initial ignore file.
    ASSERT_TRUE(client.uploadFile(ignoreFilePath, remote));

    // Upload initial sync contents.
    ASSERT_TRUE(client.uploadFolderTree(local, remote));
    ASSERT_TRUE(client.uploadFilesInTree(local, remote));
}

bool WaitForRemoteMatch(map<string, TwoWaySyncSymmetryCase>& testcases,
                        chrono::seconds timeout)
{
    auto total = std::chrono::milliseconds(0);
    constexpr auto sleepIncrement = std::chrono::milliseconds(500);

    do
    {
        auto i = testcases.begin();
        auto j = testcases.end();

        for ( ; i != j; ++i)
        {
            auto& testcase = i->second;

            if (testcase.pauseDuringAction) continue;

            auto& client = testcase.client1();
            auto& id = testcase.backupId;
            auto& model = testcase.remoteModel;

            if (!client.match(id, model.findnode("f")))
            {
                out() << "Cloud/model misatch: " << testcase.name();
                break;
            }
        }

        if (i == j)
        {
            out() << "Cloud/model matched.";
            return true;
        }

        out() << "Waiting for cloud/model match...";

        std::this_thread::sleep_for(sleepIncrement);
        total += sleepIncrement;
    }
    while (total < timeout);

    out() << "Timed out waiting for cloud/model match.";

    return false;
}

TEST_F(SyncTest, TwoWay_Highlevel_Symmetries)
{
    // confirm change is synced to remote, and also seen and applied in a second client that syncs the same folder
    fs::path localtestroot = makeNewTestRoot();

    StandardClient clientA2(localtestroot, "clientA2");

    ASSERT_TRUE(clientA2.login_reset_makeremotenodes("MEGA_EMAIL", "MEGA_PWD", "twoway", 0, 0, true));

    PrepareForSync(clientA2);

    StandardClient clientA1Steady(localtestroot, "clientA1S");
    StandardClient clientA1Resume(localtestroot, "clientA1R");
    ASSERT_TRUE(clientA1Steady.login_fetchnodes("MEGA_EMAIL", "MEGA_PWD", false, true));
    ASSERT_TRUE(clientA1Resume.login_fetchnodes("MEGA_EMAIL", "MEGA_PWD", false, true));
    fs::create_directory(clientA1Steady.fsBasePath / fs::u8path("twoway"));
    fs::create_directory(clientA1Resume.fsBasePath / fs::u8path("twoway"));
    fs::create_directory(clientA2.fsBasePath / fs::u8path("twoway"));

    TwoWaySyncSymmetryCase::State allstate(clientA1Steady, clientA1Resume, clientA2);
    allstate.localBaseFolderSteady = clientA1Steady.fsBasePath / fs::u8path("twoway");
    allstate.localBaseFolderResume = clientA1Resume.fsBasePath / fs::u8path("twoway");

    std::map<std::string, TwoWaySyncSymmetryCase> cases;

    static set<string> tests = {
        // investigating why this one fails sometimes in jenkins MR jobs
        //"internal_backup_delete_down_self_file_steady"
    }; // tests

    for (int syncType = TwoWaySyncSymmetryCase::type_numTypes; syncType--; )
    {
        //if (syncType != TwoWaySyncSymmetryCase::type_backupSync) continue;

        for (int selfChange = 0; selfChange < 2; ++selfChange)
        {
            //if (!selfChange) continue;

            for (int up = 0; up < 2; ++up)
            {
                //if (!up) continue;

                for (int action = 0; action < (int)TwoWaySyncSymmetryCase::action_numactions; ++action)
                {
                //if (action != TwoWaySyncSymmetryCase::action_moveIntoSync) continue;
                //if (action != TwoWaySyncSymmetryCase::action_rename) continue;
                //if (action != TwoWaySyncSymmetryCase::action_delete) continue;

                for (int file = 0; file < 2; ++file)
                    {
                        //if (!file) continue;

                        for (int isExternal = 0; isExternal < 2; ++isExternal)
                        {
                            if (isExternal && syncType != TwoWaySyncSymmetryCase::type_backupSync)
                            {
                                continue;
                            }

                            for (int pauseDuringAction = 0; pauseDuringAction < 2; ++pauseDuringAction)
                            {
                                //if (pauseDuringAction) continue;

                                // we can't make changes if the client is not running
                                if (pauseDuringAction && selfChange) continue;

                                TwoWaySyncSymmetryCase testcase(allstate);
                                testcase.syncType = TwoWaySyncSymmetryCase::SyncType(syncType);
                                testcase.selfChange = selfChange != 0;
                                testcase.up = up;
                                testcase.action = TwoWaySyncSymmetryCase::Action(action);
                                testcase.file = file;
                                testcase.isExternal = isExternal;
                                testcase.pauseDuringAction = pauseDuringAction;
                                testcase.printTreesBeforeAndAfter = !tests.empty();

                                if (tests.empty() || tests.count(testcase.name()) > 0)
                                {
                                    auto name = testcase.name();
                                    cases.emplace(name, move(testcase));
                                }
                            }
                        }
                    }
                }
            }
        }
    }

    out() << "Creating initial local files/folders for " << cases.size() << " sync test cases";
    for (auto& testcase : cases)
    {
        testcase.second.SetupForSync();
    }

    // set up sync for A1, it should build matching cloud files/folders as the test cases add local files/folders
    handle backupId1 = clientA1Steady.setupSync_mainthread("twoway", "twoway");
    ASSERT_NE(backupId1, UNDEF);
    handle backupId2 = clientA1Resume.setupSync_mainthread("twoway", "twoway");
    ASSERT_NE(backupId2, UNDEF);
    ASSERT_EQ(allstate.localBaseFolderSteady, clientA1Steady.syncSet(backupId1).localpath);
    ASSERT_EQ(allstate.localBaseFolderResume, clientA1Resume.syncSet(backupId2).localpath);

    out() << "Full-sync all test folders to the cloud for setup";
    waitonsyncs(std::chrono::seconds(10), &clientA1Steady, &clientA1Resume);
    CatchupClients(&clientA1Steady, &clientA1Resume, &clientA2);
    waitonsyncs(std::chrono::seconds(20), &clientA1Steady, &clientA1Resume);

    out() << "Stopping full-sync";
    ASSERT_TRUE(clientA1Steady.delSync_mainthread(backupId1));
    ASSERT_TRUE(clientA1Resume.delSync_mainthread(backupId2));

    out() << "Setting up each sub-test's Two-way sync of 'f'";
    for (auto& testcase : cases)
    {
        testcase.second.SetupTwoWaySync();
    }

    out() << "Letting all " << cases.size() << " Two-way syncs run";
    waitonsyncs(std::chrono::seconds(10), &clientA1Steady, &clientA1Resume);

    CatchupClients(&clientA1Steady, &clientA1Resume, &clientA2);
    waitonsyncs(std::chrono::seconds(10), &clientA1Steady, &clientA1Resume);

    out() << "Checking intial state";
    for (auto& testcase : cases)
    {
        testcase.second.CheckSetup(allstate, true);
    }

    // make changes in destination to set up test
    for (auto& testcase : cases)
    {
        testcase.second.Modify(TwoWaySyncSymmetryCase::Prepare);
    }

    CatchupClients(&clientA1Steady, &clientA1Resume, &clientA2);

    out() << "Letting all " << cases.size() << " Two-way syncs run";
    waitonsyncs(std::chrono::seconds(15), &clientA1Steady, &clientA1Resume, &clientA2);

    out() << "Checking Two-way source is unchanged";
    for (auto& testcase : cases)
    {
        testcase.second.CheckSetup(allstate, false);
    }

    auto backupsAreMonitoring = [&cases]() {
        for (auto& i : cases)
        {
            // Convenience.
            auto& testcase = i.second;

            // Only check backup syncs.
            if (!testcase.isBackup()) continue;

            // Only check active syncs.
            if (!testcase.client1().syncByBackupId(testcase.backupId)) continue;

            // Get the sync's config so we can determine if it's monitoring.
            auto config = testcase.client1().syncConfigByBackupID(testcase.backupId);

            // Is the sync monitoring as it should be?
            if (config.getBackupState() != SYNC_BACKUP_MONITOR) return false;
        }

        // Everyone's monitoring as they should be.
        return true;
    };

    out() << "Checking Backups are Monitoring";
    ASSERT_TRUE(backupsAreMonitoring());

    int paused = 0;
    for (auto& testcase : cases)
    {
        if (testcase.second.pauseDuringAction)
        {
            testcase.second.PauseTwoWaySync();
            ++paused;
        }
    }

    // save session and local log out A1R to set up for resume
    string session;
    clientA1Resume.client.dumpsession(session);
    clientA1Resume.localLogout();

    auto remainingResumeSyncs = clientA1Resume.client.syncs.allConfigs();
    ASSERT_EQ(0u, remainingResumeSyncs.size());

    if (paused)
    {
        out() << "Paused " << paused << " Two-way syncs";
        WaitMillisec(1000);
    }

    clientA1Steady.logcb = clientA1Resume.logcb = clientA2.logcb = true;

    out() << "Performing action ";
    for (auto& testcase : cases)
    {
        testcase.second.Modify(TwoWaySyncSymmetryCase::MainAction);
    }
    waitonsyncs(std::chrono::seconds(15), &clientA1Steady, &clientA2);   // leave out clientA1Resume as it's 'paused' (locallogout'd) for now
    CatchupClients(&clientA1Steady, &clientA2);
    waitonsyncs(std::chrono::seconds(15), &clientA1Steady, &clientA2);   // leave out clientA1Resume as it's 'paused' (locallogout'd) for now

    // resume A1R session (with sync), see if A2 nodes and localnodes get in sync again
    clientA1Resume.received_syncs_restored = false;
    ASSERT_TRUE(clientA1Resume.login_fetchnodes(session));
    ASSERT_EQ(clientA1Resume.basefolderhandle, clientA2.basefolderhandle);

    // wait for normal sync resumes to complete
    clientA1Resume.waitFor([&](StandardClient& sc){ return sc.received_syncs_restored; }, std::chrono::seconds(30));

    // now resume remainder - some are external syncs
    int resumed = 0;
    for (auto& testcase : cases)
    {
        if (testcase.second.pauseDuringAction)
        {
            testcase.second.ResumeTwoWaySync();
            ++resumed;
        }
    }
    if (resumed)
    {
        out() << "Resumed " << resumed << " Two-way syncs";
        WaitMillisec(3000);
    }

    out() << "Waiting for remote changes to make it to clients...";
    EXPECT_TRUE(WaitForRemoteMatch(cases, chrono::seconds(64)));  // 64 because the jenkins machines can be slow

    out() << "Letting all " << cases.size() << " Two-way syncs run";

    waitonsyncs(std::chrono::seconds(15), &clientA1Steady, &clientA1Resume, &clientA2);

    CatchupClients(&clientA1Steady, &clientA1Resume, &clientA2);
    waitonsyncs(std::chrono::seconds(15), &clientA1Steady, &clientA1Resume, &clientA2);

    out() << "Checking Backups are Monitoring";
    ASSERT_TRUE(backupsAreMonitoring());

    out() << "Checking local and remote state in each sub-test";

    for (auto& testcase : cases)
    {
        testcase.second.CheckResult(allstate);
    }
    int succeeded = 0, failed = 0;
    for (auto& testcase : cases)
    {
        if (testcase.second.finalResult) ++succeeded;
        else
        {
            out() << "failed: " << testcase.second.name();
            ++failed;
        }
    }
    out() << "Succeeded: " << succeeded << " Failed: " << failed;

    // Clear tree-state cache.
    {
        StandardClient cC(localtestroot, "cC");
        ASSERT_TRUE(cC.login_fetchnodes("MEGA_EMAIL", "MEGA_PWD", false, true));
    }
}

TEST_F(SyncTest, MoveExistingIntoNewDirectoryWhilePaused)
{
    auto TESTROOT = makeNewTestRoot();
    auto TIMEOUT  = chrono::seconds(4);

    Model model;
    fs::path root;
    string session;
    handle id;

    // Initial setup.
    {
        StandardClient c(TESTROOT, "c");

        // Log in client.
        ASSERT_TRUE(c.login_reset_makeremotenodes("MEGA_EMAIL", "MEGA_PWD", "s", 0, 0));

        // Add and start sync.
        id = c.setupSync_mainthread("s", "s");
        ASSERT_NE(id, UNDEF);

        // Squirrel away for later use.
        root = c.syncSet(id).localpath.u8string();

        // Populate filesystem.
        model.addfolder("a");
        model.addfolder("c");
        model.generate(root);

        // Wait for initial sync to complete.
        waitonsyncs(TIMEOUT, &c);

        // Make sure everything arrived safely.
        ASSERT_TRUE(c.confirmModel_mainthread(model.root.get(), id));

        // Save the session so we can resume later.
        c.client.dumpsession(session);

        // Log out client, taking care to keep caches.
        c.localLogout();
    }

    StandardClient c(TESTROOT, "c");

    // Add a new hierarchy to be scanned.
    model.addfolder("b");
    model.generate(root);

    // Move c under b.
    fs::rename(root / "c", root / "b" / "c");

    // Update the model.
    model.movenode("c", "b");

    // Hook onAutoResumeResult callback.
    promise<void> notify;

    c.onAutoResumeResult = [&notify](const SyncConfig&, bool, bool) {
        notify.set_value();
    };

    // Log in client resuming prior session.
    ASSERT_TRUE(c.login_fetchnodes(session));

    // Wait for the sync to be resumed.
    notify.get_future().get();

    // Wait for the sync to catch up.
    waitonsyncs(TIMEOUT, &c);

    // Were the changes propagated?
    ASSERT_TRUE(c.confirmModel_mainthread(model.root.get(), id));
}

TEST_F(SyncTest, ForeignChangesInTheCloudDisablesMonitoringBackup)
{
    const auto TESTROOT = makeNewTestRoot();
    const auto TIMEOUT  = chrono::seconds(4);

    StandardClient c(TESTROOT, "c");

    // Log callbacks.
    c.logcb = true;

    // Log in client.
    ASSERT_TRUE(c.login_reset_makeremotenodes("MEGA_EMAIL", "MEGA_PWD", "s", 0, 0));

    // Add and start sync.
    const auto id = c.setupSync_mainthread("s", "s", true);
    ASSERT_NE(id, UNDEF);

    // Wait for initial sync to complete.
    waitonsyncs(TIMEOUT, &c);

    // Make sure we're in monitoring mode.
    ASSERT_TRUE(c.waitFor(SyncMonitoring(id), TIMEOUT));

    // Make a (foreign) change to the cloud.
    {
        StandardClient cu(TESTROOT, "cu");

        // Log callbacks.
        cu.logcb = true;

        // Log in client.
        ASSERT_TRUE(cu.login_fetchnodes("MEGA_EMAIL", "MEGA_PWD"));

        // Create a directory.
        vector<NewNode> node(1);

        cu.client.putnodes_prepareOneFolder(&node[0], "d");

        ASSERT_TRUE(cu.putnodes(c.syncSet(id).h, std::move(node)));
    }

    // Give our sync some time to process remote changes.
    waitonsyncs(TIMEOUT, &c);

    // Wait for the sync to be disabled.
    ASSERT_TRUE(c.waitFor(SyncDisabled(id), TIMEOUT));

    // Has the sync failed?
    {
        SyncConfig config = c.syncConfigByBackupID(id);

        ASSERT_EQ(config.mBackupState, SYNC_BACKUP_MONITOR);
        ASSERT_EQ(config.mEnabled, false);
        ASSERT_EQ(config.mError, BACKUP_MODIFIED);
    }
}

class BackupClient
  : public StandardClient
{
public:
    BackupClient(const fs::path& basePath, const string& name)
      : StandardClient(basePath, name)
      , mOnFileAdded()
    {
    }

    void file_added(File* file) override
    {
        StandardClient::file_added(file);

        if (mOnFileAdded) mOnFileAdded(*file);
    }

    using FileAddedCallback = std::function<void(File&)>;

    FileAddedCallback mOnFileAdded;
}; // Client

TEST_F(SyncTest, MonitoringExternalBackupRestoresInMirroringMode)
{
    const auto TESTROOT = makeNewTestRoot();
    const auto TIMEOUT  = chrono::seconds(4);

    // Model.
    Model m;

    // Sync Root Handle.
    NodeHandle rootHandle;

    // Session ID.
    string sessionID;

    // Sync Backup ID.
    handle id;

    {
        StandardClient cb(TESTROOT, "cb");

        // Log callbacks.
        cb.logcb = true;

        // Log in client.
        ASSERT_TRUE(cb.login_reset_makeremotenodes("MEGA_EMAIL", "MEGA_PWD", "s", 0, 0));

        // Create some files to synchronize.
        m.addfile("d/f");
        m.addfile("f");
        m.generate(cb.fsBasePath / "s");

        // Add and start sync.
        {
            // Generate drive ID.
            auto driveID = cb.client.generateDriveId();

            // Write drive ID.
            auto drivePath = cb.fsBasePath.u8string();
            auto result = cb.client.writeDriveId(drivePath.c_str(), driveID);
            ASSERT_EQ(result, API_OK);

            // Add sync.
            id = cb.backupAdd_mainthread("", "s", "s", "");
            ASSERT_NE(id, UNDEF);
        }

        // Wait for sync to complete.
        waitonsyncs(TIMEOUT, &cb);

        // Make sure everything made it to the cloud.
        ASSERT_TRUE(cb.confirmModel_mainthread(m.root.get(), id));

        // Wait for sync to transition to monitoring mode.
        ASSERT_TRUE(cb.waitFor(SyncMonitoring(id), TIMEOUT));

        // Get our hands on the sync's root handle.
        rootHandle = cb.syncSet(id).h;

        // Record this client's session.
        cb.client.dumpsession(sessionID);

        // Log out the client.
        cb.localLogout();
    }

    StandardClient cb(TESTROOT, "cb");

    cb.logcb = true;

    // Log in client.
    ASSERT_TRUE(cb.login_fetchnodes(sessionID));

    // Make a change in the cloud.
    {
        vector<NewNode> node(1);

        cb.client.putnodes_prepareOneFolder(&node[0], "g");

        ASSERT_TRUE(cb.putnodes(rootHandle, std::move(node)));
    }

    // Restore the backup sync.
    ASSERT_TRUE(cb.backupOpenDrive(cb.fsBasePath));

    // Re-enable the sync.
    ASSERT_TRUE(cb.enableSyncByBackupId(id, "cb"));

    // Wait for the mirror to complete.
    waitonsyncs(TIMEOUT, &cb);

    // Cloud should mirror the local disk. (ie, g should be gone in the cloud)
    ASSERT_TRUE(cb.confirmModel_mainthread(m.root.get(), id));
}

TEST_F(SyncTest, MonitoringExternalBackupResumesInMirroringMode)
{
    const auto TESTROOT = makeNewTestRoot();
    const auto TIMEOUT  = chrono::seconds(4);

    StandardClient cb(TESTROOT, "cb");

    // Log callbacks.
    cb.logcb = true;

    // Log in client.
    ASSERT_TRUE(cb.login_reset_makeremotenodes("MEGA_EMAIL", "MEGA_PWD", "s", 0, 0));

    // Create some files to be synchronized.
    Model m;

    m.addfile("d/f");
    m.addfile("f");
    m.generate(cb.fsBasePath / "s");

    // Add and start sync.
    auto id = UNDEF;

    {
        // Generate drive ID.
        auto driveID = cb.client.generateDriveId();

        // Write drive ID.
        auto drivePath = cb.fsBasePath.u8string();
        auto result = cb.client.writeDriveId(drivePath.c_str(), driveID);
        ASSERT_EQ(result, API_OK);

        // Add sync.
        id = cb.backupAdd_mainthread("", "s", "s", "");
        ASSERT_NE(id, UNDEF);
    }

    // Wait for the mirror to complete.
    waitonsyncs(TIMEOUT, &cb);

    // Make sure everything arrived safe and sound.
    ASSERT_TRUE(cb.confirmModel_mainthread(m.root.get(), id));

    // Wait for transition to monitoring mode.
    ASSERT_TRUE(cb.waitFor(SyncMonitoring(id), TIMEOUT));

    // Disable the sync.
    ASSERT_TRUE(cb.disableSync(id, NO_SYNC_ERROR, true));

    // Make sure the sync's config is as we expect.
    {
        auto config = cb.syncConfigByBackupID(id);

        // Backup should remain in monitoring mode.
        ASSERT_EQ(config.mBackupState, SYNC_BACKUP_MONITOR);

        // Disabled external backups are always considered "user-disabled."
        // That is, the user must consciously decide to resume these syncs.
        ASSERT_EQ(config.mEnabled, false);
    }

    // Make a change in the cloud.
    {
        vector<NewNode> node(1);

        cb.client.putnodes_prepareOneFolder(&node[0], "g");

        auto rootHandle = cb.syncSet(id).h;
        ASSERT_TRUE(cb.putnodes(rootHandle, std::move(node)));
    }

    // Re-enable the sync.
    ASSERT_TRUE(cb.enableSyncByBackupId(id, ""));

    // Wait for the mirror to complete.
    waitonsyncs(TIMEOUT, &cb);

    // Cloud should mirror the disk.
    ASSERT_TRUE(cb.confirmModel_mainthread(m.root.get(), id));
}

TEST_F(SyncTest, MirroringInternalBackupResumesInMirroringMode)
{
    const auto TESTROOT = makeNewTestRoot();
    const auto TIMEOUT  = chrono::seconds(4);

    // Session ID.
    string sessionID;

    // Sync Backup ID.
    handle id;

    // Sync Root Handle.
    NodeHandle rootHandle;

    // "Foreign" client.
    StandardClient cf(TESTROOT, "cf");

    // Model.
    Model m;

    // Log callbacks.
    cf.logcb = true;

    // Log client in.
    ASSERT_TRUE(cf.login_reset_makeremotenodes("MEGA_EMAIL", "MEGA_PWD", "s", 0, 0));

    // Check manual resume.
    {
        BackupClient cb(TESTROOT, "cb");

        // Log callbacks.
        cb.logcb = true;

        // Log client in.
        ASSERT_TRUE(cb.login_fetchnodes("MEGA_EMAIL", "MEGA_PWD"));

        // Set upload throttle.
        //
        // This is so that we can disable the sync before it transitions
        // to the monitoring state.
        cb.client.setmaxuploadspeed(1);

        // Give the sync something to backup.
        m.addfile("d/f", randomData(16384));
        m.addfile("f", randomData(16384));
        m.generate(cb.fsBasePath / "s");

        // Disable the sync when it starts uploading a file.
        cb.mOnFileAdded = [&cb, &id](File& file) {

            // the upload has been set super slow so there's loads of time.

            // get the single sync
            SyncConfig config;
            ASSERT_TRUE(cb.client.syncs.syncConfigByBackupId(id, config));

            // Make sure the sync's in mirroring mode.
            ASSERT_EQ(config.mBackupId, id);
            ASSERT_EQ(config.mSyncType, SyncConfig::TYPE_BACKUP);
            ASSERT_EQ(config.mBackupState, SYNC_BACKUP_MIRROR);

            // Disable the sync.
            cb.client.syncs.disableSyncs(NO_SYNC_ERROR, true);

            // Callback's done its job.
            cb.mOnFileAdded = nullptr;
        };

        // Add and start sync.
        id = cb.setupSync_mainthread("s", "s", true);
        ASSERT_NE(id, UNDEF);

        // Let the sync mirror.
        waitonsyncs(TIMEOUT, &cb);

        // Make sure the sync's been disabled.
        ASSERT_FALSE(cb.syncByBackupId(id));

        // Make sure it's still in mirror mode.
        {
            auto config = cb.syncConfigByBackupID(id);

            ASSERT_EQ(config.mBackupState, SYNC_BACKUP_MIRROR);
            ASSERT_EQ(config.mEnabled, true);
            ASSERT_EQ(config.mError, NO_SYNC_ERROR);
        }

        // Get our hands on sync root's cloud handle.
        rootHandle = cb.syncSet(id).h;
        ASSERT_TRUE(!rootHandle.isUndef());

        // Make some changes to the cloud.
        vector<NewNode> node(1);

        cf.client.putnodes_prepareOneFolder(&node[0], "g");

        ASSERT_TRUE(cf.putnodes(rootHandle, std::move(node)));

        // Log out the client when we try and upload a file.
        std::promise<void> waiter;

        cb.mOnFileAdded = [&cb, &waiter, &id](File& file) {

            // get the single sync
            SyncConfig config;
            ASSERT_TRUE(cb.client.syncs.syncConfigByBackupId(id, config));

            // Make sure we're mirroring.
            ASSERT_EQ(config.mBackupId, id);
            ASSERT_EQ(config.mSyncType, SyncConfig::TYPE_BACKUP);
            ASSERT_EQ(config.mBackupState, SYNC_BACKUP_MIRROR);

            // Notify the waiter.
            waiter.set_value();

            // Callback's done its job.
            cb.mOnFileAdded = nullptr;
        };

        // Resume the backup.
        ASSERT_TRUE(cb.enableSyncByBackupId(id, ""));

        // Wait for the sync to try and upload a file.
        waiter.get_future().get();

        // Save the session ID.
        cb.client.dumpsession(sessionID);

        // Log out the client.
        cb.localLogout();
    }

    // Create a couple new nodes.
    {
        vector<NewNode> nodes(2);

        cf.client.putnodes_prepareOneFolder(&nodes[0], "h0");
        cf.client.putnodes_prepareOneFolder(&nodes[1], "h1");

        ASSERT_TRUE(cf.putnodes(rootHandle, std::move(nodes)));
    }

    // Check automatic resume.
    StandardClient cb(TESTROOT, "cb");

    // Log callbacks.
    cb.logcb = true;

    // Log in client, resuming prior session.
    ASSERT_TRUE(cb.login_fetchnodes(sessionID));

    WaitMillisec(3000);

    // Check config has been resumed.
    ASSERT_TRUE(cb.syncByBackupId(id));

    // Just let the sync mirror, Marge!
    waitonsyncs(TIMEOUT, &cb);

    // The cloud should match the local disk precisely.
    ASSERT_TRUE(cb.confirmModel_mainthread(m.root.get(), id));
}

TEST_F(SyncTest, MonitoringInternalBackupResumesInMonitoringMode)
{
    const auto TESTROOT = makeNewTestRoot();
    const auto TIMEOUT = chrono::seconds(8);

    // Sync Backup ID.
    handle id;

    // Sync Root Handle.
    NodeHandle rootHandle;

    // Session ID.
    string sessionID;

    // "Foreign" client.
    StandardClient cf(TESTROOT, "cf");

    // Model.
    Model m;

    // Log callbacks.
    cf.logcb = true;

    // Log foreign client in.
    ASSERT_TRUE(cf.login_reset_makeremotenodes("MEGA_EMAIL", "MEGA_PWD", "s", 0, 0));

    // Manual resume.
    {
        StandardClient cb(TESTROOT, "cb");

        // Log callbacks.
        cb.logcb = true;

        // Log in client.
        ASSERT_TRUE(cb.login_fetchnodes("MEGA_EMAIL", "MEGA_PWD"));

        // Give the sync something to mirror.
        m.addfile("d/f");
        m.addfile("f");
        m.generate(cb.fsBasePath / "s");

        // Add and start backup.
        id = cb.setupSync_mainthread("s", "s", true);
        ASSERT_NE(id, UNDEF);

        // Wait for the backup to complete.
        waitonsyncs(TIMEOUT, &cb);

        // Wait for transition to monitoring mode.
        ASSERT_TRUE(cb.waitFor(SyncMonitoring(id), TIMEOUT));

        // Disable the sync.
        ASSERT_TRUE(cb.disableSync(id, NO_SYNC_ERROR, true));

        // Make sure the sync was monitoring.
        {
            auto config = cb.syncConfigByBackupID(id);

            ASSERT_EQ(config.mBackupState, SYNC_BACKUP_MONITOR);
            ASSERT_EQ(config.mEnabled, true);
            ASSERT_EQ(config.mError, NO_SYNC_ERROR);
        }

        // Get our hands on the sync's root handle.
        rootHandle = cb.syncSet(id).h;

        // Make a remote change.
        //
        // This is so the backup will fail upon resume.
        {
            vector<NewNode> node(1);

            cf.client.putnodes_prepareOneFolder(&node[0], "g");

            ASSERT_TRUE(cf.putnodes(rootHandle, std::move(node)));
        }

        // Enable the backup.
        ASSERT_TRUE(cb.enableSyncByBackupId(id, ""));

        // Give the sync some time to think.
        waitonsyncs(TIMEOUT, &cb);

        // Wait for the sync to be disabled.
        ASSERT_TRUE(cb.waitFor(SyncDisabled(id), TIMEOUT));

        // Make sure it's been disabled for the right reasons.
        {
            auto config = cb.syncConfigByBackupID(id);

            ASSERT_EQ(config.mBackupState, SYNC_BACKUP_MONITOR);
            ASSERT_EQ(config.mEnabled, false);
            ASSERT_EQ(config.mError, BACKUP_MODIFIED);
        }

        // Manually enable the sync.
        // It should come up in mirror mode.
        ASSERT_TRUE(cb.enableSyncByBackupId(id, ""));

        // Let it bring the cloud in line.
        waitonsyncs(TIMEOUT, &cb);

        // Cloud should match the local disk precisely.
        ASSERT_TRUE(cb.confirmModel_mainthread(m.root.get(), id));

        // Save the session ID.
        cb.client.dumpsession(sessionID);

        // Log out the client.
        cb.localLogout();
    }

    // Make a remote change.
    {
        vector<NewNode> node(1);

        cf.client.putnodes_prepareOneFolder(&node[0], "h");

        ASSERT_TRUE(cf.putnodes(rootHandle, std::move(node)));
    }

    // Automatic resume.
    StandardClient cb(TESTROOT, "cb");

    // Log callbacks.
    cb.logcb = true;

    // Hook onAutoResumeResult callback.
    promise<void> notify;

    cb.onAutoResumeResult = [&notify](const SyncConfig&, bool, bool) {
        notify.set_value();
    };

    // Log in the client.
    ASSERT_TRUE(cb.login_fetchnodes(sessionID));

    // Wait for the sync to be resumed.
    notify.get_future().get();

    // Give the sync some time to think.
    waitonsyncs(TIMEOUT, &cb);

    // Wait for the sync to be disabled.
    ASSERT_TRUE(cb.waitFor(SyncDisabled(id), TIMEOUT));

    // Make sure it's been disabled for the right reasons.
    {
        auto config = cb.syncConfigByBackupID(id);

        ASSERT_EQ(config.mBackupState, SYNC_BACKUP_MONITOR);
        ASSERT_EQ(config.mEnabled, false);
        ASSERT_EQ(config.mError, BACKUP_MODIFIED);
    }

    // Re-enable the sync.
    ASSERT_TRUE(cb.enableSyncByBackupId(id, ""));

    // Wait for the sync to complete mirroring.
    waitonsyncs(TIMEOUT, &cb);

    // Cloud should mirror the disk.
    ASSERT_TRUE(cb.confirmModel_mainthread(m.root.get(), id));
}

TEST_F(SyncTest, RemoteReplaceDirectory)
{
    auto TESTROOT = makeNewTestRoot();
    auto TIMEOUT  = chrono::seconds(4);

    // Sync client.
    StandardClient c(TESTROOT, "c");

    // Log callbacks.
    c.logcb = true;

    // Log in client.
    ASSERT_TRUE(c.login_reset_makeremotenodes("MEGA_EMAIL", "MEGA_PWD", "s", 0, 0));

    // Add and start sync.
    auto id = c.setupSync_mainthread("s", "s");
    ASSERT_NE(id, UNDEF);

    // Populate local filesystem.
    Model m;

    m.addfile("x/d/f");
    m.addfile("x/d/g");
    m.addfile("d/f");
    m.addfile("d/g");
    //m.addfile("d/h");
    m.generate(c.syncSet(id).localpath);

    // Wait for initial sync to complete.
    waitonsyncs(TIMEOUT, &c);

    // Make sure everything made it to the cloud.
    ASSERT_TRUE(c.confirmModel_mainthread(m.root.get(), id));

    // Replace d/f with f.
    {
        StandardClient cr(TESTROOT, "cr");

        // Log callbacks.
        cr.logcb = true;

        // Log client in.
        ASSERT_TRUE(cr.login_fetchnodes("MEGA_EMAIL", "MEGA_PWD"));

        // Get our hands on x/d's node.
        auto* node = cr.drillchildnodebyname(cr.gettestbasenode(), "s/x/d");
        ASSERT_NE(node, nullptr);

        {
            // Make sure this change is atomic wrt c.
            std::lock_guard<std::recursive_mutex> guard(c.clientMutex);

            // Move d to x/d.
            ASSERT_TRUE(cr.movenode("s/d", "s/x"));

            // Remove the original x/d.
            ASSERT_TRUE(cr.deleteremote(node));
        }

        // Update model.
        m.movetosynctrash("x/d", "");
        m.movenode("d", "x");
    }

    // Wait for sync to complete.
    waitonsyncs(TIMEOUT, &c);

    // Did the sync complete successfully?
    ASSERT_TRUE(c.confirmModel_mainthread(m.root.get(), id));
}

TEST_F(SyncTest, RemoteReplaceFile)
{
    auto TESTROOT = makeNewTestRoot();
    auto TIMEOUT  = chrono::seconds(4);

    // Sync client.
    StandardClient c(TESTROOT, "c");

    // Log callbacks.
    c.logcb = true;

    // Log in client.
    ASSERT_TRUE(c.login_reset_makeremotenodes("MEGA_EMAIL", "MEGA_PWD", "s", 0, 0));

    // Add and start sync.
    auto id = c.setupSync_mainthread("s", "s");
    ASSERT_NE(id, UNDEF);

    // Populate local filesystem.
    Model m;

    m.addfile("d/f");
    m.addfile("f");
    m.generate(c.syncSet(id).localpath);

    // Wait for initial sync to complete.
    waitonsyncs(TIMEOUT, &c);

    // Make sure everything made it to the cloud.
    ASSERT_TRUE(c.confirmModel_mainthread(m.root.get(), id));

    c.received_node_actionpackets = false;

    // Replace d/f with f.
    {
        StandardClient cr(TESTROOT, "cr");

        // Log callbacks.
        cr.logcb = true;

        // Log client in.
        ASSERT_TRUE(cr.login_fetchnodes("MEGA_EMAIL", "MEGA_PWD"));

        // Get our hands on d/f's node.
        auto* node = cr.drillchildnodebyname(cr.gettestbasenode(), "s/d/f");
        ASSERT_NE(node, nullptr);

        {
            // Make sure cr's change is atomic with respect to c.
            std::lock_guard<std::recursive_mutex> guard(c.clientMutex);

            // Move /f to /d/f.
            ASSERT_TRUE(cr.movenode("s/f", "s/d"));

            // Remove the original /d/f.
            ASSERT_TRUE(cr.deleteremote(node));
        }

        // Update model.
        m.movetosynctrash("d/f", "");
        m.movenode("f", "d");
    }

    ASSERT_TRUE(c.waitForNodesUpdated(30)) << " no actionpacket received in c";

    // Wait for sync to complete.
    waitonsyncs(TIMEOUT, &c);

    // Did the sync complete successfully?
    ASSERT_TRUE(c.confirmModel_mainthread(m.root.get(), id));
}

class FilterFixture
  : public ::testing::Test
{
public:
    struct Client
      : public StandardClient
    {
        Client(const fs::path& basePath, const string& name)
          : StandardClient(basePath, name)
          , mOnFileAdded()
          , mOnFileComplete()
          , mOnFilterError()
          , mOnStall()
        {
            localNodesMustHaveNodes = false;
        };

        void file_added(File* file) override
        {
            StandardClient::file_added(file);

            if (mOnFileAdded)
            {
                mOnFileAdded(*file);
            }
        }

        void file_complete(File* file) override
        {
            StandardClient::file_complete(file);

            if (mOnFileComplete)
            {
                mOnFileComplete(*file);
            }
        }

        Node* nodebyhandle(handle h)
        {
            return client.nodebyhandle(h);
        }

        void syncupdate_filter_error(const SyncConfig& config) override
        {
            StandardClient::syncupdate_filter_error(config);

            if (mOnFilterError)
            {
                mOnFilterError(config);
            }
        }

        void syncupdate_stalled(bool stalled) override
        {
            StandardClient::syncupdate_stalled(stalled);

            if (mOnStall)
                mOnStall(stalled);
        }

        function<void(File&)> mOnFileAdded;
        function<void(File&)> mOnFileComplete;
        function<void(const SyncConfig&)> mOnFilterError;
        function<void(bool)>  mOnStall;
    };

    struct LocalFSModel
      : public Model
    {
        LocalFSModel() = default;

        LocalFSModel(const Model& other)
          : Model(other)
        {
        }

        LocalFSModel &operator=(const Model& other)
        {
            Model::operator=(other);
            return *this;
        }
    }; /* LocalFSModel */

    struct LocalNodeModel
      : public Model
    {
        LocalNodeModel() = default;

        LocalNodeModel(const Model& other)
          : Model(other)
        {
        }

        LocalNodeModel& operator=(const Model& other)
        {
            Model::operator=(other);
            return *this;
        }
    }; /* LocalNodeModel */

    struct RemoteNodeModel
      : public Model
    {
        RemoteNodeModel() = default;

        RemoteNodeModel(const Model& other)
          : Model(other)
        {
        }

        RemoteNodeModel& operator=(const Model& other)
        {
            Model::operator=(other);
            return *this;
        }
    }; /* RemoteNodeModel */

    FilterFixture()
      : cd()
      , cdu()
      , cu()
    {
        const fs::path root = makeNewTestRoot();

        cd  = ::mega::make_unique<Client>(root, "cd");
        cdu = ::mega::make_unique<Client>(root, "cdu");
        cu  = ::mega::make_unique<Client>(root, "cu");

        cd->logcb = true;
        cdu->logcb = true;
        cu->logcb = true;
    }

    bool confirm(Client& client,
                 const handle id,
                 LocalFSModel& model,
                 const bool ignoreDebris = true)
    {
        return client.confirmModel_mainthread(
                 model.root.get(),
                 id,
                 ignoreDebris,
                 StandardClient::CONFIRM_LOCALFS,
                 false,
                 false);
    }

    bool confirm(Client& client,
                 const handle id,
                 LocalNodeModel& model,
                 const bool ignoreDebris = true)
    {
        return client.confirmModel_mainthread(
                 model.root.get(),
                 id,
                 ignoreDebris,
                 StandardClient::CONFIRM_LOCALNODE,
                 false,
                 false);
    }

    bool confirm(Client& client,
                 const handle id,
                 Model& model,
                 const bool ignoreDebris = true)
    {
        return client.confirmModel_mainthread(
                 model.root.get(),
                 id,
                 ignoreDebris,
                 StandardClient::CONFIRM_ALL,
                 false,
                 false);
    }

    bool confirm(Client& client,
                 const handle id,
                 RemoteNodeModel& model,
                 const bool ignoreDebris = true)
    {
        return client.confirmModel_mainthread(
                 model.root.get(),
                 id,
                 ignoreDebris,
                 StandardClient::CONFIRM_REMOTE,
                 false,
                 false);
    }

    string debrisFilePath(const string& debrisName,
                          const string& path) const
    {
        ostringstream ostream;

        ostream << debrisName
                << "/"
                << todaysDate()
                << "/"
                << path;

        return ostream.str();
    }

    fs::path root(Client& client) const
    {
        return client.fsBasePath;
    }

    handle setupSync(Client& client,
                     const string& localFolder,
                     const string& remoteFolder)
    {
        return client.setupSync_mainthread(localFolder, remoteFolder);
    }

    string todaysDate() const
    {
        size_t minimumLength = strlen("yyyy-mm-dd");

        string result(minimumLength + 1, 'X');

        time_t rawTime = time(nullptr);
        tm* localTime = localtime(&rawTime);

        assert(strftime(&result[0], result.size(), "%F", localTime));
        result.resize(minimumLength);

        return result;
    }

    void waitOnSyncs(Client* c0,
                     Client* c1 = nullptr,
                     Client* c2 = nullptr)
    {
        static chrono::seconds timeout(4);

        waitonsyncs(timeout, c0, c1, c2);
    }

    // download client.
    std::unique_ptr<Client> cd;
    // download / upload client.
    std::unique_ptr<Client> cdu;
    // upload client.
    std::unique_ptr<Client> cu;
}; /* FilterFixture */

TEST_F(FilterFixture, AlreadySyncedFilterIsLoaded)
{
    LocalFSModel localFS;
    RemoteNodeModel remoteTree;

    // Log in client and clear cloud of content.
    ASSERT_TRUE(cdu->login_reset_makeremotenodes("x"));

    // Populate local filesystem.
    localFS.addfile(".megaignore", "-:f\n-:g\n");
    localFS.addfile("f");
    localFS.addfile("g");
    localFS.addfile("h");
    localFS.generate(root(*cdu) / "root");

    // Populate cloud filesystem.
    {
        auto* base = cdu->gettestbasenode();
        auto* x = cdu->drillchildnodebyname(base, "x");

        // Upload .megaignore.
        ASSERT_TRUE(cdu->uploadFile(root(*cdu) / "root" / ".megaignore", x));

        // Upload f.
        ASSERT_TRUE(cdu->uploadFile(root(*cdu) / "root" / "f", x));
    }

    // Client shouldn't upload g as it will be excluded.
    remoteTree = localFS;
    remoteTree.removenode("g");

    // Client shouldn't download f as it will be excluded.
    localFS.removenode("f");
    fs::remove(root(*cdu) / "root" / "f");

    // Add and start sync.
    const auto id = setupSync(*cdu, "root", "x");
    ASSERT_NE(id, UNDEF);

    // Wait for the sync to complete.
    waitOnSyncs(cdu.get());

    // Confirm the models.
    ASSERT_TRUE(confirm(*cdu, id, localFS));
    ASSERT_TRUE(confirm(*cdu, id, remoteTree));
}

TEST_F(FilterFixture, CaseSensitiveFilter)
{
    LocalFSModel localFS;
    RemoteNodeModel remoteTree;

    // Set up filesystem.
    localFS.addfile("a/f");
    localFS.addfile("a/g");
    localFS.addfile("b/F");
    localFS.addfile("b/G");
    localFS.addfile(".megaignore", "-G:f\n-:g\n");
    localFS.generate(root(*cu) / "root");

    // Set up remote tree.
    remoteTree = localFS;
    remoteTree.removenode("a/f");
    remoteTree.removenode("a/g");
    remoteTree.removenode("b/G");

    // Log in client.
    ASSERT_TRUE(cu->login_reset_makeremotenodes("cu"));

    // Add and start sync.
    auto id = setupSync(*cu, "root", "cu");
    ASSERT_NE(id, UNDEF);

    // Wait for synchronization.
    waitOnSyncs(cu.get());

    // Confirm models.
    ASSERT_TRUE(confirm(*cu, id, localFS));
    ASSERT_TRUE(confirm(*cu, id, remoteTree));
}

TEST_F(FilterFixture, FilterChangeWhileDownloading)
{
    // Random file data.
    const auto data = randomData(16384);

    // Ignore file data.
    const string ignoreFile = "-:f";

    // Set up cloud.
    {
        // Build and generate model.
        Model model;

        model.addfile(".megaignore", "#");
        model.addfile("f", data);
        model.generate(root(*cu) / "root");

        // Log in client.
        ASSERT_TRUE(cu->login_reset_makeremotenodes("x"));

        // Add and start sync.
        auto id = setupSync(*cu, "root", "x");
        ASSERT_NE(id, UNDEF);

        // Wait for synchronization to complete.
        waitOnSyncs(cu.get());

        // Confirm model.
        ASSERT_TRUE(confirm(*cu, id, model));

        // Log out client.
        cu.reset();
    }

    LocalFSModel localFS;
    RemoteNodeModel remoteTree;

    // Set up local FS.
    localFS.addfile(".megaignore", ignoreFile);
    localFS.addfile("f", data);

    // Set up remote model.
    remoteTree = localFS;

    // Log in client.
    ASSERT_TRUE(cdu->login_fetchnodes("MEGA_EMAIL", "MEGA_PWD"));

    // Set download speed limit at 1kbps.
    cdu->client.setmaxdownloadspeed(1024);

    // So we know when f has started transferring.
    std::atomic<bool> uploading{false};

    // Exclude "f" once it begins downloading.
    cdu->mOnFileAdded = [&](File& file) {
        string name;

        file.displayname(&name);

        if (name != "f")
            return;

        // Let the completion callback know we've started uploading f.
        uploading.store(true);

        // Change the filter rules.
        ASSERT_TRUE(createFile(root(*cdu) / "root" / ".megaignore",
                         ignoreFile.data(),
                         ignoreFile.size()));
    };

    // Remove download limit once .megaignore is uploaded.
    cdu->mOnFileComplete = [&](File& file) {
        // Wait until we've started uploading f.
        if (!uploading.load())
            return;

        string name;

        // What transfer has completed?
        file.displayname(&name);

        // Make sure the updated ignore file is uploaded first.
        ASSERT_TRUE(name == ".megaignore"
                    || cdu->client.getmaxdownloadspeed() == 0);

        // Reset the speed limit when the ignore file has been uploaded.
        if (name == ".megaignore")
            cdu->client.setmaxdownloadspeed(0);
    };

    // Add and start sync.
    auto id = setupSync(*cdu, "root", "x");
    ASSERT_NE(id, UNDEF);

    // Wait for synchronization to complete.
    waitOnSyncs(cdu.get());

    // Confirm models.
    ASSERT_TRUE(confirm(*cdu, id, localFS));
    ASSERT_TRUE(confirm(*cdu, id, remoteTree));
}

TEST_F(FilterFixture, FilterChangeWhileUploading)
{
    // Random file data.
    const auto data = randomData(16384);

    // Ignore file data.
    const string ignoreFile = "-:f";

    LocalFSModel localFS;
    RemoteNodeModel remoteTree;

    // Set up local FS.
    localFS.addfile("f");
    localFS.generate(root(*cdu) / "root");
    localFS.addfile(".megaignore", ignoreFile);

    // Set up remote tree.
    remoteTree = localFS;

    // Log in client.
    ASSERT_TRUE(cdu->login_reset_makeremotenodes("x"));

    // Set upload speed limit to 1kbps.
    cdu->client.setmaxuploadspeed(1024);

    cdu->mOnFileAdded =
      [&](File& file)
      {
          string name;

          file.displayname(&name);

          // remove speed limit when .megaignore starts uploading.
          if (name == ".megaignore")
          {
              cdu->client.setmaxuploadspeed(0);
          }

          // create .megaignore when f starts uploading.
          if (name == "f")
          {
              ASSERT_TRUE(createFile(root(*cdu) / "root" / ".megaignore",
                                     ignoreFile.data(),
                                     ignoreFile.size()));
          }
      };

    // Add and start sync.
    auto id = setupSync(*cdu, "root", "x");
    ASSERT_NE(id, UNDEF);

    // Wait for synchronization to complete.
    waitOnSyncs(cdu.get());

    // Confirm models.
    ASSERT_TRUE(confirm(*cdu, id, localFS));
    ASSERT_TRUE(confirm(*cdu, id, remoteTree));
}

TEST_F(FilterFixture, NameFilter)
{
    LocalFSModel localFS;
    RemoteNodeModel remoteTree;

    // Setup local FS.
    localFS.addfile(".megaignore",
                    // exclude all *.n* in the tree.
                    "-:*.n*\n"
                    // include all *.ni in the tree.
                    "+:*.ni\n"
                    // include all *.nN in the root.
                    "+N:*.nN\n"
                    // exclude all *.X* in the root.
                    "-N:*.X*\n"
                    // include all *.Xi in the root.
                    "+N:*.Xi\n");

    // excluded by -:*.n*
    localFS.addfile("d/df.n");
    // included by +:*.ni
    localFS.addfile("d/df.ni");
    // excluded by -:*.n*
    localFS.addfile("d/df.nN");
    // included as no matching exclusion rule.
    localFS.addfile("d/df.X");
    // excluded by -:*.n*
    localFS.addfile("f.n");
    // included by +:*.ni
    localFS.addfile("f.ni");
    // excluded by -:*.n*
    localFS.addfile("f.nN");
    // excluded by -N:*.X*
    localFS.addfile("f.X");
    // included by +N:*.Xi
    localFS.addfile("f.Xi");
    // excluded by -:*.n*
    localFS.addfile("d.n/f.ni");

    localFS.generate(root(*cu) / "root");

    // Setup remote tree.
    remoteTree = localFS;

    remoteTree.removenode("d/df.n");
    remoteTree.removenode("d/df.nN");
    remoteTree.removenode("f.n");
    remoteTree.removenode("f.X");
    remoteTree.removenode("d.n");

    // Log in client.
    ASSERT_TRUE(cu->login_reset_makeremotenodes("cu"));

    // Add and start sync.
    auto id = setupSync(*cu, "root", "cu");
    ASSERT_NE(id, UNDEF);

    // Wait for sync to complete.
    waitOnSyncs(cu.get());

    // Confirm models.
    ASSERT_TRUE(confirm(*cu, id, localFS));
    ASSERT_TRUE(confirm(*cu, id, remoteTree));
}

TEST_F(FilterFixture, OrderDependentFilter)
{
    LocalFSModel localFS;
    RemoteNodeModel remoteTree;

    // Set up local filesystem.
    localFS.addfile(".megaignore", "-:a*\n+:ab*\n-:abc*\n+:abcd*\n");
    localFS.addfile("a");
    localFS.addfile("ab");
    localFS.addfile("abc");
    localFS.addfile("abcd");
    localFS.generate(root(*cu) / "root");

    // a, abc are excluded from the remote node tree.
    remoteTree = localFS;
    remoteTree.removenode("a");
    remoteTree.removenode("abc");

    // Log in client.
    ASSERT_TRUE(cu->login_reset_makeremotenodes("cu"));

    // Add and start sync.
    auto id = setupSync(*cu, "root", "cu");
    ASSERT_NE(id, UNDEF);

    // Wait for synchronization to complete.
    waitOnSyncs(cu.get());

    // Confirm models.
    ASSERT_TRUE(confirm(*cu, id, localFS));
    ASSERT_TRUE(confirm(*cu, id, remoteTree));
}

TEST_F(FilterFixture, PathFilter)
{
    LocalFSModel localFS;
    RemoteNodeModel remoteTree;

    // Setup local FS.
    localFS.addfile(".megaignore",
                    // exclude path d*/d*
                    "-p:d*/d*\n"
                    // include path di*/di*
                    "+p:di*/di*\n"
                    // include path dL
                    "+p:dL\n"
                    // include everything under dJ
                    "+p:dJ*\n");

    // excluded by -p:d*/d*
    localFS.addfile("d/d/f");
    // included as no matching rule.
    localFS.addfile("d/f");
    // included by +p:di*/di*
    localFS.addfile("di/di/f");
    // included as no matching rule.
    localFS.addfile("di/f");
    // excluded by -p:d*/d*
    localFS.addfile("dL/d/f");
    // included by +p:dL
    localFS.addfile("dL/f");
    // included by +p:dJ*
    localFS.addfile("dJ/d/f");
    localFS.addfile("dJ/f");

    localFS.generate(root(*cu) / "root");

    // Setup remote tree.
    remoteTree = localFS;
    remoteTree.removenode("d/d");
    remoteTree.removenode("dL/d");

    // Log in client.
    ASSERT_TRUE(cu->login_reset_makeremotenodes("cu"));

    // Add and start sync.
    auto id = setupSync(*cu, "root", "cu");
    ASSERT_NE(id, UNDEF);

    // Wait for synchronization to complete.
    waitOnSyncs(cu.get());

    // Confirm models.
    ASSERT_TRUE(confirm(*cu, id, localFS));
    ASSERT_TRUE(confirm(*cu, id, remoteTree));
}

TEST_F(FilterFixture, TargetSpecificFilter)
{
    LocalFSModel localFS;
    RemoteNodeModel remoteTree;

    // Set up local filesystem.
    {
        const string ignoreFile =
          // Exclude directories matching *a.
          "-d:*a\n"
          // Exclude files matching *b.
          "-f:*b\n"
          // Exclude anything matching *c.
          "-:*c\n"
          // Include everything containing an x.
          "+:*x*\n";

        localFS.addfile("da/fa", "fa");
        localFS.addfile("da/fb", "fb");
        localFS.addfile("da/fc", "fc");
        localFS.addfile("da/fxb", "fxb");
        localFS.addfile("da/fxc", "fxc");
        localFS.addfile(".megaignore", ignoreFile);
        localFS.addfile("fa");
        localFS.addfile("fb");
        localFS.addfile("fxb");
        localFS.addfile("fc");
        localFS.addfile("fxc");
        localFS.copynode("da", "db");
        localFS.copynode("da", "dc");
        localFS.copynode("da", "dxa");
        localFS.copynode("da", "dxc");

        localFS.generate(root(*cu) / "root");
    }

    // Set up rmote node tree.
    remoteTree = localFS;

    // Excluded by -d:*a
    remoteTree.removenode("da");

    // Excluded by -f:*b
    remoteTree.removenode("db/fb");
    remoteTree.removenode("dxa/fb");
    remoteTree.removenode("dxc/fb");
    remoteTree.removenode("fb");

    // Excluded by -:*c
    remoteTree.removenode("db/fc");
    remoteTree.removenode("dc");
    remoteTree.removenode("dxa/fc");
    remoteTree.removenode("dxc/fc");
    remoteTree.removenode("fc");

    // Log in the client.
    ASSERT_TRUE(cu->login_reset_makeremotenodes("cu"));

    // Add and start the sync.
    auto id = setupSync(*cu, "root", "cu");
    ASSERT_NE(id, UNDEF);

    // Wait for synchronization to complete.
    waitOnSyncs(cu.get());

    // Confirm models.
    ASSERT_TRUE(confirm(*cu, id, localFS));
    ASSERT_TRUE(confirm(*cu, id, remoteTree));
}

class FilterFailureFixture
    : public FilterFixture
{
}; // FilterFailureFixture

TEST_F(FilterFailureFixture, ResolveBrokenIgnoreFile)
{
    // Convenience.
    const auto TIMEOUT = std::chrono::seconds(8);

    Model model0;
    Model model1;

    // Log in client.
    ASSERT_TRUE(cdu->login_reset_makeremotenodes("cdu", 1, 2));

    // Populate models.
    model0.addfile(".megaignore", "#");
    model0.generate(root(*cdu) / "s0");

    model1.addfile(".megaignore", "#");
    model1.addfile("f0");
    model1.generate(root(*cdu) / "s1");

    // Add and start syncs.
    auto id0 = setupSync(*cdu, "s0", "cdu/cdu_0");
    ASSERT_NE(id0, UNDEF);

    auto id1 = setupSync(*cdu, "s1", "cdu/cdu_1");
    ASSERT_NE(id1, UNDEF);

    // Wait for the initial sync to complete.
    waitOnSyncs(cdu.get());

    // Make sure everything's as we expect.
    ASSERT_TRUE(confirm(*cdu, id0, model0));
    ASSERT_TRUE(confirm(*cdu, id1, model1));

    // Break the ignore file.
    model0.addfile(".megaignore", "bad");
    model0.generate(root(*cdu) / "s0");

    // Wait for the stall to be recognized.
    ASSERT_TRUE(cdu->waitFor(SyncStallState(true), TIMEOUT));

    // Pause the sync that owns the broken ignore file.
    ASSERT_TRUE(cdu->setSyncPausedByBackupId(id0, true));

    // Stall should be resolved.
    ASSERT_TRUE(cdu->waitFor(SyncStallState(false), TIMEOUT));

    // Check that the second sync is once again operating.
    model1.removenode("f0");

    fs::remove(root(*cdu) / "s1" / "f0");

    // Wait for the sync to complete.
    waitOnSyncs(cdu.get());

    // Was the change synchronized?
    ASSERT_TRUE(confirm(*cdu, id1, model1));

    // Unpause the sync that owns the broken ignore file.
    ASSERT_TRUE(cdu->setSyncPausedByBackupId(id0, false));

    // The engine should stall again.
    ASSERT_TRUE(cdu->waitFor(SyncStallState(true), TIMEOUT));

    // Disable the stalled sync.
    ASSERT_TRUE(cdu->disableSync(id0, NO_SYNC_ERROR, false));

    // The engine should no longer be stalled.
    ASSERT_TRUE(cdu->waitFor(SyncStallState(false), TIMEOUT));

    // Re-add f0 and see if it gets uploaded.
    model1.addfile("f0");
    model1.generate(root(*cdu) / "s1");

    // Give the sync some time to process changes.
    waitOnSyncs(cdu.get());

    // File should only be uploaded is s1 is operational.
    ASSERT_TRUE(confirm(*cdu, id1, model1));

    // Re-enable the disabled sync.
    ASSERT_TRUE(cdu->enableSyncByBackupId(id0, "s0 "));

    // The engine should stall again.
    ASSERT_TRUE(cdu->waitFor(SyncStallState(true), TIMEOUT));

    // Removing the sync should resolve the issue.
    ASSERT_TRUE(cdu->delSync_mainthread(id0));

    // Engine should no longer be stalled.
    ASSERT_TRUE(cdu->waitFor(SyncStallState(false), TIMEOUT));

    // Add a new file just to make sure the second sync is operating.
    model1.addfile("f1");
    model1.generate(root(*cdu) / "s1");

    // Give the engine some time to process our change.
    waitOnSyncs(cdu.get());

    // f1 should exist in the cloud if the second sync is running.
    ASSERT_TRUE(confirm(*cdu, id1, model1));
}

TEST_F(FilterFailureFixture, TriggersFailureEvent)
{
    Model model;

    // Set up the local filesystem.
    model.addfile(".megaignore", "bad");
    model.generate(root(*cu) / "root");

    // Log in the client.
    ASSERT_TRUE(cu->login_reset_makeremotenodes("cu"));

    // Populated later, here so we can capture.
    handle id = UNDEF;

    // Hook the filter failure event.
    std::promise<void> notifier;

    cu->mOnFilterError = [&](const SyncConfig& config) {
        // Make sure the correct origin is reported.
        if (config.mBackupId != id)
            return;

        // Notify the waiter.
        notifier.set_value();

        // Detach the callback.
        cu->mOnFilterError = nullptr;
    };

    // Add and start a sync.
    id = setupSync(*cu, "root", "cu");
    ASSERT_NE(id, UNDEF);

    // Wait for the sync to signal the event.
    ASSERT_NE(notifier.get_future().wait_for(std::chrono::seconds(8)),
              future_status::timeout);
}

TEST_F(FilterFailureFixture, TriggersStall)
{
    Model model;

    // Set up the local filesystem.
    model.addfile(".megaignore", "bad");
    model.generate(root(*cu) / "root");

    // Log in the client.
    ASSERT_TRUE(cu->login_reset_makeremotenodes("cu"));

    // Hook the stall event.
    std::promise<void> notifier;

    cu->mOnStall = [&](bool stalled) {
        // Only notify the waiter when we become stalled.
        if (!stalled)
            return;

        // Notify the waiter.
        notifier.set_value();

        // Detach the callback.
        cu->mOnStall = nullptr;
    };

    // Add and start the sync.
    auto id = setupSync(*cu, "root", "cu");
    ASSERT_NE(id, UNDEF);

    // Wait for the engine to detect a stall.
    ASSERT_NE(notifier.get_future().wait_for(chrono::seconds(8)),
              future_status::timeout);

    // Was the ignore file correctly reported as the stall's cause?
    SyncStallInfo stalls;

    // Retrieve a list of stall causes from the client.
    ASSERT_TRUE(cu->client.syncs.syncStallDetected(stalls));

    // Make sure a stall was actually stored.
    ASSERT_FALSE(stalls.local.empty());

    auto& entry = *stalls.local.begin();

    // Was an ignore file behind the stall?
    ASSERT_EQ(entry.first.leafName(), IGNORE_FILE_NAME);

    // Was a load failure the cause of the stall?
    ASSERT_EQ(entry.second.reason, SyncWaitReason::UnableToLoadIgnoreFile);
}

class LocalToCloudFilterFixture
  : public FilterFixture
{
public:
    string debrisFilePath(const string& path) const
    {
        return FilterFixture::debrisFilePath("SyncDebris", path);
    }
}; /* LocalToCloudFilterFixture */

TEST_F(LocalToCloudFilterFixture, DoesntDownloadIgnoredNodes)
{
    // Set up cloud.
    {
        Model model;

        model.addfile("d/f");
        model.addfile(".megaignore", "#");
        model.addfile("f");
#ifndef NO_SIZE_FILTER
        model.addfile("g", string(16, '!'));
#endif // ! NO_SIZE_FILTER
        model.generate(root(*cu) / "root");

        ASSERT_TRUE(cu->login_reset_makeremotenodes("x"));

        auto id = setupSync(*cu, "root", "x");
        ASSERT_NE(id, UNDEF);

        waitOnSyncs(cu.get());

        ASSERT_TRUE(confirm(*cu, id, model));

        cu.reset();
    }

    // Set up local FS.
    LocalFSModel localFS;

    localFS.addfile(".megaignore", "-:d\n-:f\nmaxsize:15");
    localFS.generate(root(*cd) / "root");

    // Set up local and remote trees.
    RemoteNodeModel remoteTree = localFS;

    remoteTree.addfile("d/f");
    remoteTree.addfile("f");
#ifndef NO_SIZE_FILTER
    remoteTree.addfile("g", string(16, '!'));
#endif // ! NO_SIZE_FILTER

    // Log in client.
    ASSERT_TRUE(cd->login_fetchnodes("MEGA_EMAIL", "MEGA_PWD"));

    // Add and start sync.
    auto id = setupSync(*cd, "root", "x");
    ASSERT_NE(id, UNDEF);

    // Wait for sync and confirm models.
    waitOnSyncs(cd.get());

    ASSERT_TRUE(confirm(*cd, id, localFS));
    ASSERT_TRUE(confirm(*cd, id, remoteTree));
}

TEST_F(LocalToCloudFilterFixture, DoesntMoveIgnoredNodes)
{
    LocalFSModel localFS;
    RemoteNodeModel remoteTree;

    // Setup local FS.
    localFS.addfile("0/fx");
    localFS.addfile(".megaignore", "#");
    localFS.addfolder("1");
    localFS.generate(root(*cu) / "root");

    // Setup remote note tree.
    remoteTree = localFS;

    // Log in the client.
    ASSERT_TRUE(cu->login_reset_makeremotenodes("cu"));

    // Add and start sync.
    auto id = setupSync(*cu, "root", "cu");
    ASSERT_NE(id, UNDEF);

    // Wait for sync to complete.
    waitOnSyncs(cu.get());

    // Confirm models.
    ASSERT_TRUE(confirm(*cu, id, localFS));
    ASSERT_TRUE(confirm(*cu, id, remoteTree));

    // Filter out 0/fx.
    localFS.addfile("0/.megaignore", "-:*x");
    localFS.generate(root(*cu) / "root");

    // Wait for the ignore file to be processed.
    waitOnSyncs(cu.get());

    // 0/fx should remain in the cloud.
    // 1/fx should be added to the cloud.
    remoteTree = localFS;
    remoteTree.copynode("0/fx", "1/fx");

    // 0/fx should become 1/fx in both local models.
    localFS.copynode("0/fx", "1/fx");
    localFS.removenode("0/fx");

    // Rename 0/fx to 1/fx.
    fs::rename(root(*cu) / "root" / "0"/ "fx",
               root(*cu) / "root" / "1"/ "fx");

    // Wait for sync to complete.
    waitOnSyncs(cu.get());

    // Confirm models.
    ASSERT_TRUE(confirm(*cu, id, localFS));
    ASSERT_TRUE(confirm(*cu, id, remoteTree));
}

TEST_F(LocalToCloudFilterFixture, DoesntRenameIgnoredNodes)
{
    LocalFSModel localFS;
    RemoteNodeModel remoteTree;

    // Setup local FS.
    localFS.addfile(".megaignore", "#");
    localFS.addfile("fx");
    localFS.generate(root(*cu) / "root");

    // Setup remote note tree.
    remoteTree = localFS;

    // Log in the client.
    ASSERT_TRUE(cu->login_reset_makeremotenodes("cu"));

    // Add and start sync.
    auto id = setupSync(*cu, "root", "cu");
    ASSERT_NE(id, UNDEF);

    // Wait for sync to complete.
    waitOnSyncs(cu.get());

    // Confirm models.
    ASSERT_TRUE(confirm(*cu, id, localFS));
    ASSERT_TRUE(confirm(*cu, id, remoteTree));

    // Filter out fx.
    localFS.addfile(".megaignore", "-:*x");
    localFS.generate(root(*cu) / "root");

    // fu should be added to the cloud.
    // fx should remain in the cloud.
    remoteTree = localFS;
    remoteTree.copynode("fx", "fu");

    // fx should beecome fu in both local models.
    localFS.copynode("fx", "fu");
    localFS.removenode("fx");

    // Rename fx to fu.
    fs::rename(root(*cu) / "root" / "fx",
               root(*cu) / "root" / "fu");

    // Wait for sync to complete.
    waitOnSyncs(cu.get());

    // Confirm models.
    ASSERT_TRUE(confirm(*cu, id, localFS));
    ASSERT_TRUE(confirm(*cu, id, remoteTree));
}

TEST_F(LocalToCloudFilterFixture, DoesntRubbishIgnoredNodes)
{
    LocalFSModel localFS;
    RemoteNodeModel remoteTree;

    // Setup local FS.
    localFS.addfile(".megaignore", "#");
    localFS.addfile("fx");
    localFS.generate(root(*cu) / "root");

    // Setup remote note tree.
    remoteTree = localFS;

    // Log in the client.
    ASSERT_TRUE(cu->login_reset_makeremotenodes("cu"));

    // Add and start sync.
    auto id = setupSync(*cu, "root", "cu");
    ASSERT_NE(id, UNDEF);

    // Wait for sync to complete.
    waitOnSyncs(cu.get());

    // Confirm models.
    ASSERT_TRUE(confirm(*cu, id, localFS));
    ASSERT_TRUE(confirm(*cu, id, remoteTree));

    // Filter out fx.
    localFS.addfile(".megaignore", "-:*x");
    localFS.generate(root(*cu) / "root");

    // fx should remain in the cloud.
    remoteTree = localFS;

    // fx should no longer be visible in ether local model.
    localFS.removenode("fx");

    // Remove fx from the FS.
    ASSERT_TRUE(fs::remove(root(*cu) / "root" / "fx"));

    // Wait for sync to complete.
    waitOnSyncs(cu.get());

    // Confirm models.
    ASSERT_TRUE(confirm(*cu, id, localFS));
    ASSERT_TRUE(confirm(*cu, id, remoteTree));
}

TEST_F(LocalToCloudFilterFixture, DoesntUploadIgnoredNodes)
{
    LocalFSModel localFS;
    RemoteNodeModel remoteTree;

    // Setup local FS.
#ifndef NO_SIZE_FILTER
    localFS.addfile("db/.megaignore", "minsize:8\nmaxsize:16");
    localFS.addfile("db/fe0", randomData(7));
    localFS.addfile("db/fe1", randomData(17));
    localFS.addfile("db/fi0", randomData(8));
    localFS.addfile("db/fi1", randomData(16));
    localFS.addfile("dl/.megaignore", "minsize:16");
    localFS.addfile("dl/fe", randomData(15));
    localFS.addfile("dl/fi", randomData(16));
    localFS.addfile("dr/.megaignore", "maxsize:8\nminsize:16");
    localFS.addfile("dr/fe0", randomData(9));
    localFS.addfile("dr/fe1", randomData(15));
    localFS.addfile("dr/fi0", randomData(8));
    localFS.addfile("dr/fi1", randomData(16));
    localFS.addfile("du/.megaignore", "maxsize:16");
    localFS.addfile("du/fe", randomData(17));
    localFS.addfile("du/fi", randomData(16));
#endif // ! NO_SIZE_FILTER
    localFS.addfolder("dx");
    localFS.addfile("fu");
    localFS.addfile("fx");
    localFS.addfile(".megaignore", "-:*x");
    localFS.generate(root(*cu) / "root");

    // Setup remote tree
    remoteTree = localFS;
#ifndef NO_SIZE_FILTER
    remoteTree.removenode("db/fe0");
    remoteTree.removenode("db/fe1");
    remoteTree.removenode("dl/fe");
    remoteTree.removenode("dr/fe0");
    remoteTree.removenode("dr/fe1");
    remoteTree.removenode("du/fe");
#endif // ! NO_SIZE_FILTER
    remoteTree.removenode("dx");
    remoteTree.removenode("fx");

    // Log in client.
    ASSERT_TRUE(cu->login_reset_makeremotenodes("cu"));

    // Add and start sync.
    auto id = setupSync(*cu, "root", "cu");
    ASSERT_NE(id, UNDEF);

    // Wait for synchronization to complete.
    waitOnSyncs(cu.get());

    // Confirm model expectations.
    ASSERT_TRUE(confirm(*cu, id, localFS));
    ASSERT_TRUE(confirm(*cu, id, remoteTree));

#ifndef NO_SIZE_FILTER
    // Update du/fi so that it violates the size filter.
    localFS.addfile("du/fi", randomData(32768));
    localFS.generate(root(*cu) / "root");

    // Wait for the change to be synchronized.
    //
    // This is expected as size filters have no effect if a file that
    // would be excluded exists locally and in the cloud.
    waitOnSyncs(cu.get());

    // Remove the file locally.
    localFS.removenode("du/fi");
    fs::remove(root(*cu) / "root" / "du" / "fi");

    // It should also be removed in the cloud due to above.
    remoteTree.removenode("du/fi");
#endif // ! NO_SIZE_FILTER

    // Wait for the sync to complete.
    waitOnSyncs(cu.get());

    // Everything as we expect?
    ASSERT_TRUE(confirm(*cu, id, localFS));
    ASSERT_TRUE(confirm(*cu, id, remoteTree));
}

TEST_F(LocalToCloudFilterFixture, ExcludedIgnoreFile)
{
    LocalFSModel localFS;
    RemoteNodeModel remoteTree;

    // Populate local filesystem.
    localFS.addfile(".megaignore", "-N:f\n-:.megaignore");
    localFS.addfile("d/.megaignore", "-:f");
    localFS.addfile("d/f");
    localFS.addfile("d/g");
    localFS.addfile("e/.megaignore", "-:g");
    localFS.addfile("e/f");
    localFS.addfile("e/g");
    localFS.addfile("f/.megaignore", "#");
    localFS.generate(root(*cu) / "root");

    remoteTree = localFS;

    // Excluded by /.megaignore.
    remoteTree.removenode("f");

    // Excluded by /d/.megaignore.
    remoteTree.removenode("d/f");

    // Excluded by /e/.megaignore.
    remoteTree.removenode("e/g");

    // Log in client.
    ASSERT_TRUE(cu->login_reset_makeremotenodes("cu"));

    // Add and start sync.
    const auto id = setupSync(*cu, "root", "cu");
    ASSERT_NE(id, UNDEF);

    // Wait for the initial sync to complete.
    waitOnSyncs(cu.get());

    // Check everything that should've been uploaded, was.
    ASSERT_TRUE(confirm(*cu, id, localFS));
    ASSERT_TRUE(confirm(*cu, id, remoteTree));

    // Remove the root ignore file.
    localFS.removenode(".megaignore");
    remoteTree.removenode(".megaignore");

    fs::remove(root(*cu) / "root" / ".megaignore");

    // Which will cause these to be uploaded.
    remoteTree.addfile("f/.megaignore", "#");

    // Wait for the sync to complete.
    waitOnSyncs(cu.get());

    // Check that the newly included ignore files were uploaded.
    ASSERT_TRUE(confirm(*cu, id, localFS));
    ASSERT_TRUE(confirm(*cu, id, remoteTree));
}

TEST_F(LocalToCloudFilterFixture, FilterAdded)
{
    LocalFSModel localFS;
    RemoteNodeModel remoteTree;

    // Setup local FS.
    localFS.addfile(".megaignore", "#");
    localFS.addfile("fu");
    localFS.addfile("fx");
    localFS.generate(root(*cu) / "root");

    // Setup local and remote trees.
    remoteTree = localFS;

    // Log in client.
    ASSERT_TRUE(cu->login_reset_makeremotenodes("cu"));

    // Add and start sync.
    auto id = setupSync(*cu, "root", "cu");
    ASSERT_NE(id, UNDEF);

    // Wait for and confirm sync.
    waitOnSyncs(cu.get());

    ASSERT_TRUE(confirm(*cu, id, localFS));
    ASSERT_TRUE(confirm(*cu, id, remoteTree));

    // Add filter.
    localFS.addfile(".megaignore", "-:*x");
    localFS.addfile("fxx");
    localFS.generate(root(*cu) / "root");

    // fxx should not be visible in remote tree.
    remoteTree = localFS;
    remoteTree.removenode("fxx");

    // Wait for and confirm sync.
    waitOnSyncs(cu.get());

    ASSERT_TRUE(confirm(*cu, id, localFS));
    ASSERT_TRUE(confirm(*cu, id, remoteTree));
}

TEST_F(LocalToCloudFilterFixture, FilterChanged)
{
    LocalFSModel localFS;
    RemoteNodeModel remoteTree;

    // Setup local FS.
    localFS.addfile(".megaignore", "-:*y\nmaxsize:2\n");
    localFS.addfile("fx");
    localFS.addfile("fy");
#ifndef NO_SIZE_FILTER
    localFS.addfile("fz", "xxx");
#endif // ! NO_SIZE_FILTER
    localFS.generate(root(*cu) / "root");

    // fy should not be present in the remote tree.
    remoteTree = localFS;
    remoteTree.removenode("fy");
#ifndef NO_SIZE_FILTER
    remoteTree.removenode("fz");
#endif // ! NO_SIZE_FILTER

    // Log in client.
    ASSERT_TRUE(cu->login_reset_makeremotenodes("cu"));

    // Add and start sync.
    auto id = setupSync(*cu, "root", "cu");
    ASSERT_NE(id, UNDEF);

    // Wait for and confirm sync.
    waitOnSyncs(cu.get());

    ASSERT_TRUE(confirm(*cu, id, localFS));
    ASSERT_TRUE(confirm(*cu, id, remoteTree));

    // Update filter.
    localFS.addfile(".megaignore", "-:*x");
    localFS.generate(root(*cu) / "root");

    // f[xyz] should both be present in remote tree.
    remoteTree = localFS;

    // Wait for and confirm sync.
    waitOnSyncs(cu.get());

    ASSERT_TRUE(confirm(*cu, id, localFS));
    ASSERT_TRUE(confirm(*cu, id, remoteTree));

    // Create a new folder, d, and move the ignore file into it.
    localFS.addfolder("d");
    localFS.generate(root(*cu) / "root");
    localFS.movenode(".megaignore", "d");

    remoteTree.addfolder("d");
    remoteTree.movenode(".megaignore", "d");

    fs::rename(root(*cu) / "root" / ".megaignore",
               root(*cu) / "root" / "d" / ".megaignore");

    // Wait for and confirm sync.
    waitOnSyncs(cu.get());

    ASSERT_TRUE(confirm(*cu, id, localFS));
    ASSERT_TRUE(confirm(*cu, id, remoteTree));

    // Move the ignore file back to the root.
    localFS.movenode("d/.megaignore", "");
    remoteTree.movenode("d/.megaignore", "");

    fs::rename(root(*cu) / "root" / "d" / ".megaignore",
               root(*cu) / "root" / ".megaignore");

    // Remove fx locally.
    localFS.removenode("fx");

    fs::remove(root(*cu) / "root" / "fx");

    // Wait for and confirm sync.
    waitOnSyncs(cu.get());

    ASSERT_TRUE(confirm(*cu, id, localFS));
    ASSERT_TRUE(confirm(*cu, id, remoteTree));
}

TEST_F(LocalToCloudFilterFixture, FilterDeferredChange)
{
    LocalFSModel localFS;
    RemoteNodeModel remoteTree;

    // Setup local FS.
    localFS.addfile("0/.megaignore", "-:f");
    localFS.addfile("0/f");
    localFS.addfile("1/.megaignore", "-:g");
    localFS.addfile("1/g");
    localFS.addfile(".megaignore", "-:?");
    localFS.generate(root(*cu) / "root");

    // Setup remote tree.
    remoteTree = localFS;
    remoteTree.removenode("0");
    remoteTree.removenode("1");

    // Log in client.
    ASSERT_TRUE(cu->login_reset_makeremotenodes("cu"));

    // Add and start sync.
    auto id = setupSync(*cu, "root", "cu");
    ASSERT_NE(id, UNDEF);

    // Wait for sync and confirm models.
    waitOnSyncs(cu.get());

    ASSERT_TRUE(confirm(*cu, id, localFS));
    ASSERT_TRUE(confirm(*cu, id, remoteTree));

    // Change 0/.megaignore.
    // Filter reload will be deferred.
    localFS.addfile("0/.megaignore", "#-:f");
    localFS.generate(root(*cu) / "root");

    // Remove 1/.megaignore.
    // Filter clear will be deferred.
    localFS.removenode("1/.megaignore");

    ASSERT_TRUE(fs::remove(root(*cu) / "root" / "1" / ".megaignore"));

    // Wait for sync.
    // This should be a no-op as our changes are to ignored nodes.
    waitOnSyncs(cu.get());

    // Confirm models.
    ASSERT_TRUE(confirm(*cu, id, localFS));
    ASSERT_TRUE(confirm(*cu, id, remoteTree));

    cu->received_node_actionpackets = false;

    // Remove .megaignore.
    // This should perform any pending filter reloads.
    ASSERT_TRUE(fs::remove(root(*cu) / "root" / ".megaignore"));

    ASSERT_TRUE(cu->waitForNodesUpdated(30)) << " no actionpacket received in cu for remove";

    // Update models.
    localFS.removenode(".megaignore");

    remoteTree = localFS;

    // Wait for sync.
    waitOnSyncs(cu.get());

    // Confirm models.
    ASSERT_TRUE(confirm(*cu, id, localFS));
    ASSERT_TRUE(confirm(*cu, id, remoteTree));
}

TEST_F(LocalToCloudFilterFixture, FilterMovedAcrossHierarchy)
{
    LocalFSModel localFS;
    RemoteNodeModel remoteTree;

    // Setup local FS.
    localFS.addfile(".megaignore", "#");
    localFS.addfile("0/.megaignore", "-:x");
    localFS.addfile("0/u");
    localFS.addfile("0/x");
    localFS.addfile("1/u");
    localFS.addfile("1/x");
    localFS.generate(root(*cu) / "root");

    // Setup remote tree.
    remoteTree = localFS;
    remoteTree.removenode("0/x");

    // Log in client.
    ASSERT_TRUE(cu->login_reset_makeremotenodes("cu"));

    // Add and start sync.
    auto id = setupSync(*cu, "root", "cu");
    ASSERT_NE(id, UNDEF);

    // Wait for sync and confirm models.
    waitOnSyncs(cu.get());

    ASSERT_TRUE(confirm(*cu, id, localFS));
    ASSERT_TRUE(confirm(*cu, id, remoteTree));

    // Move 0/.megaignore to 1.
    fs::rename(root(*cu) / "root" / "0" / ".megaignore",
               root(*cu) / "root" / "1" / ".megaignore");

    localFS.movenode("0/.megaignore", "1");

    // Update local and remote trees.
    remoteTree = localFS;

    // Wait for synchronization.
    waitOnSyncs(cu.get());

    // Confirm models.
    ASSERT_TRUE(confirm(*cu, id, localFS));
    ASSERT_TRUE(confirm(*cu, id, remoteTree));
}

TEST_F(LocalToCloudFilterFixture, FilterMovedBetweenSyncs)
{
    LocalFSModel s0LocalFS;
    LocalFSModel s1LocalFS;
    RemoteNodeModel s0RemoteTree;
    RemoteNodeModel s1RemoteTree;

    // Sync 0
    {
        // Set up local FS.
        s0LocalFS.addfile(".megaignore", "#");
        s0LocalFS.addfile("d/.megaignore", "-:x");
        s0LocalFS.addfile("d/x");
        s0LocalFS.generate(root(*cdu) / "s0");

        // Set up remote tree.
        s0RemoteTree = s0LocalFS;
        s0RemoteTree.removenode("d/x");
    }

    // Sync 1
    {
        // Set up local FS.
        s1LocalFS.addfile(".megaignore", "#");
        s1LocalFS.addfile("d/x");
        s1LocalFS.generate(root(*cdu) / "s1");

        // Set up remote tree.
        s1RemoteTree = s1LocalFS;
    }

    // Log in client.
    ASSERT_TRUE(cdu->login_reset());

    // Create sync directories.
    {
        // Will be freed by putnodes_result(...).
        vector<NewNode> nodes(2);

        cdu->client.putnodes_prepareOneFolder(&nodes[0], "s0");
        cdu->client.putnodes_prepareOneFolder(&nodes[1], "s1");

        Node* root = cdu->gettestbasenode();

        ASSERT_TRUE(cdu->putnodes(root->nodeHandle(), std::move(nodes)));

        ASSERT_TRUE(cdu->drillchildnodebyname(root, "s0"));
        ASSERT_TRUE(cdu->drillchildnodebyname(root, "s1"));
    }

    // Add and start syncs.
    auto id0 = setupSync(*cdu, "s0", "s0");
    ASSERT_NE(id0, UNDEF);

    auto id1 = setupSync(*cdu, "s1", "s1");
    ASSERT_NE(id1, UNDEF);

    // Wait for synchronization to complete.
    waitOnSyncs(cdu.get());

    // Confirm models.
    ASSERT_TRUE(confirm(*cdu, id0, s0LocalFS));
    ASSERT_TRUE(confirm(*cdu, id0, s0RemoteTree));

    ASSERT_TRUE(confirm(*cdu, id1, s1LocalFS));
    ASSERT_TRUE(confirm(*cdu, id1, s1RemoteTree));

    // Move cdu/s0/d/.megaignore to cdu/s1/d/.megaignore.
    fs::rename(root(*cdu) / "s0" / "d" / ".megaignore",
               root(*cdu) / "s1" / "d" / ".megaignore");

    // Wait for synchronization to complete.
    waitOnSyncs(cdu.get());

    // .megaignore no longer exists in cdu/s0.
    // as a consequence, cdu/s0/x is no longer ignored.
    s0LocalFS.removenode("d/.megaignore");

    s0RemoteTree.removenode("d/.megaignore");
    s0RemoteTree.addfile("d/x");

    // .megaignore has been added to cdu/s1/d.
    // as a consequence, cdu/s1/d/x is now ignored.
    s1LocalFS.addfile("d/.megaignore", "-:x");

    s1RemoteTree = s1LocalFS;

    // Confirm models.
    ASSERT_TRUE(confirm(*cdu, id0, s0LocalFS));
    ASSERT_TRUE(confirm(*cdu, id0, s0RemoteTree));

    ASSERT_TRUE(confirm(*cdu, id1, s1LocalFS));
    ASSERT_TRUE(confirm(*cdu, id1, s1RemoteTree));

    // Add a new .megaignore to cdu/s0/d.
    // Add cdu/s0/d/y for it to ignore.
    s0LocalFS.addfile("d/.megaignore", "-:y");
    s0LocalFS.addfile("d/y");
    s0LocalFS.generate(root(*cdu) / "s0");

    s0RemoteTree = s0LocalFS;
    s0RemoteTree.removenode("d/y");

    // Add cdu/s1/y.
    s1LocalFS.addfile("d/y");
    s1LocalFS.generate(root(*cdu) / "s1");

    s1RemoteTree.addfile("d/y");

    // Wait for synchronization to complete.
    waitOnSyncs(cdu.get());

    // Confirm models.
    ASSERT_TRUE(confirm(*cdu, id0, s0LocalFS));
    ASSERT_TRUE(confirm(*cdu, id0, s0RemoteTree));

    ASSERT_TRUE(confirm(*cdu, id1, s1LocalFS));
    ASSERT_TRUE(confirm(*cdu, id1, s1RemoteTree));

    // Move cdu/s0/d/.megaignore to cdu/s1/d/.megaignore.
    fs::rename(root(*cdu) / "s0" / "d" / ".megaignore",
               root(*cdu) / "s1" / "d" / ".megaignore");

    // Wait for synchronization to complete.
    waitOnSyncs(cdu.get());

    // .megaignore no longer exists in cdu/s0/d.
    // as a consequence, cdu/s0/d/y is no longer ignored.
    s0LocalFS.removenode("d/.megaignore");

    s0RemoteTree.removenode("d/.megaignore");
    s0RemoteTree.addfile("d/y");

    // cdu/s1/d/.megaignore has been overwritten.
    // as a consequence, cdu/s1/d/x is no longer ignored.
    // as a consequence, cdu/s1/d/y is ignored.
    s1LocalFS.addfile("d/.megaignore", "-:y");

    s1RemoteTree = s1LocalFS;

    // Confirm models.
    ASSERT_TRUE(confirm(*cdu, id0, s0LocalFS));
    ASSERT_TRUE(confirm(*cdu, id0, s0RemoteTree));

    ASSERT_TRUE(confirm(*cdu, id1, s1LocalFS));
    ASSERT_TRUE(confirm(*cdu, id1, s1RemoteTree));
}

TEST_F(LocalToCloudFilterFixture, FilterMovedDownHierarchy)
{
    LocalFSModel localFS;
    RemoteNodeModel remoteTree;

    // Setup local FS.
    localFS.addfile(".megaignore", "-:x");
    localFS.addfile("0/u");
    localFS.addfile("0/x");
    localFS.addfile("1/u");
    localFS.addfile("1/x");
    localFS.addfolder("2/0");
    localFS.addfile("2/.megaignore", "-:.megaignore");
    localFS.generate(root(*cu) / "root");

    // Setup remote tree.
    remoteTree = localFS;
    remoteTree.removenode("0/x");
    remoteTree.removenode("1/x");

    // Log in client.
    ASSERT_TRUE(cu->login_reset_makeremotenodes("cu"));

    // Add and start sync.
    auto id = setupSync(*cu, "root", "cu");
    ASSERT_NE(id, UNDEF);

    // Wait for sync and confirm models.
    waitOnSyncs(cu.get());

    ASSERT_TRUE(confirm(*cu, id, localFS));
    ASSERT_TRUE(confirm(*cu, id, remoteTree));

    // Move 0/.megaignore to root.
    fs::rename(root(*cu) / "root" / ".megaignore",
               root(*cu) / "root" / "0" / ".megaignore");

    localFS.movenode(".megaignore", "0");

    // 1/x is now visible in the local and remote trees.
    remoteTree = localFS;
    remoteTree.removenode("0/x");

    // Move 2/.megaignore to 2/0/.megaignore.
    localFS.movenode("2/.megaignore", "2/0");
    remoteTree.movenode("2/.megaignore", "2/0");

    fs::rename(root(*cu) / "root" / "2" / ".megaignore",
               root(*cu) / "root" / "2" / "0" / ".megaignore");

    // Wait for synchronization.
    waitOnSyncs(cu.get());

    // Confirm models.
    ASSERT_TRUE(confirm(*cu, id, localFS));
    ASSERT_TRUE(confirm(*cu, id, remoteTree));
}

TEST_F(LocalToCloudFilterFixture, FilterMovedIntoExcluded)
{
    LocalFSModel localFS;
    RemoteNodeModel remoteTree;

    // Set up local FS.
    localFS.addfile(".megaignore", "-:d*\n-:f*\n");
    localFS.addfile("d/g");
    localFS.addfile("f");
    localFS.generate(root(*cu) / "root");

    // Only the ignore file is visible in the cloud.
    remoteTree = localFS;
    remoteTree.removenode("d");
    remoteTree.removenode("f");

    // Log in client.
    ASSERT_TRUE(cu->login_reset_makeremotenodes("cu"));

    // Add and start sync.
    auto id = setupSync(*cu, "root", "cu");
    ASSERT_NE(id, UNDEF);

    // Wait for sync and confirm models.
    waitOnSyncs(cu.get());

    ASSERT_TRUE(confirm(*cu, id, localFS));
    ASSERT_TRUE(confirm(*cu, id, remoteTree));

    // Move ignore file into excluded directory.
    localFS.movenode(".megaignore", "d");

    fs::rename(root(*cu) / "root" / ".megaignore",
               root(*cu) / "root" / "d" / ".megaignore");

    // Remote tree is the same as FS.
    remoteTree = localFS;

    // Wait for sync to complete.
    waitOnSyncs(cu.get());

    // Confirm models.
    ASSERT_TRUE(confirm(*cu, id, localFS));
    ASSERT_TRUE(confirm(*cu, id, remoteTree));
}

TEST_F(LocalToCloudFilterFixture, FilterMovedUpHierarchy)
{
    LocalFSModel localFS;
    RemoteNodeModel remoteTree;

    // Setup local FS.
    localFS.addfile("0/.megaignore", "-:x");
    localFS.addfile("0/u");
    localFS.addfile("0/x");
    localFS.addfile("1/u");
    localFS.addfile("1/x");
    localFS.addfile("2/0/.megaignore", "-:.megaignore");
    localFS.addfile(".megaignore", "#");
    localFS.generate(root(*cu) / "root");

    // Setup remote trees.
    remoteTree = localFS;
    remoteTree.removenode("0/x");

    // Log in client.
    ASSERT_TRUE(cu->login_reset_makeremotenodes("cu"));

    // Add and start sync.
    auto id = setupSync(*cu, "root", "cu");
    ASSERT_NE(id, UNDEF);

    // Wait for sync and confirm models.
    waitOnSyncs(cu.get());

    ASSERT_TRUE(confirm(*cu, id, localFS));
    ASSERT_TRUE(confirm(*cu, id, remoteTree));

    // Move 0/.megaignore to root.
    fs::rename(root(*cu) / "root" / "0" / ".megaignore",
               root(*cu) / "root" / ".megaignore");

    localFS.removenode(".megaignore");
    localFS.movenode("0/.megaignore", "");

    // All nodes except for 0/x are visible in the remote tree.
    remoteTree = localFS;
    remoteTree.removenode("0/x");

    // Move 2/0/.megaignore to 2/.megaignore.
    localFS.movenode("2/0/.megaignore", "2");
    remoteTree.movenode("2/0/.megaignore", "2");

    fs::rename(root(*cu) / "root" / "2" / "0" / ".megaignore",
               root(*cu) / "root" / "2" / ".megaignore");

    // Wait for synchronization.
    waitOnSyncs(cu.get());

    // Confirm models.
    ASSERT_TRUE(confirm(*cu, id, localFS));
    ASSERT_TRUE(confirm(*cu, id, remoteTree));
}

TEST_F(LocalToCloudFilterFixture, FilterOverwritten)
{
    LocalFSModel localFS;
    RemoteNodeModel remoteTree;

    // Setup local FS.
    localFS.addfile(".megaignore", "-:*x");
    localFS.addfile("fu");
    localFS.addfile("fx");
    localFS.addfile("megaignore", "-:*u");
    localFS.generate(root(*cu) / "root");

    // Setup remote tree.
    remoteTree = localFS;
    remoteTree.removenode("fx");

    // Log in to client.
    ASSERT_TRUE(cu->login_reset_makeremotenodes("cu"));

    // Add and start sync.
    auto id = setupSync(*cu, "root", "cu");
    ASSERT_NE(id, UNDEF);

    // Wait for synchronization to complete.
    waitOnSyncs(cu.get());

    // Confirm models.
    ASSERT_TRUE(confirm(*cu, id, localFS));
    ASSERT_TRUE(confirm(*cu, id, remoteTree));

    // Move megaignore over .megaignore
    fs::rename(root(*cu) / "root" / "megaignore",
               root(*cu) / "root" / ".megaignore");

    localFS.removenode(".megaignore");
    localFS.copynode("megaignore", ".megaignore");
    localFS.removenode("megaignore");

    // f[ux] should be visible in the remote tree.
    remoteTree = localFS;

    // Wait for synchronization to complete.
    waitOnSyncs(cu.get());

    // Confirm models.
    ASSERT_TRUE(confirm(*cu, id, localFS));
    ASSERT_TRUE(confirm(*cu, id, remoteTree));
}

TEST_F(LocalToCloudFilterFixture, FilterRemoved)
{
    LocalFSModel localFS;
    RemoteNodeModel remoteTree;

    // Setup local FS.
    localFS.addfile(".megaignore", "-:*x");
    localFS.addfile("fx");
    localFS.generate(root(*cu) / "root");

    // Setup remote trees.
    remoteTree = localFS;
    remoteTree.removenode("fx");

    // Log in client.
    ASSERT_TRUE(cu->login_reset_makeremotenodes("cu"));

    // Add and start sync.
    auto id = setupSync(*cu, "root", "cu");
    ASSERT_NE(id, UNDEF);

    // Wait for and confirm sync.
    waitOnSyncs(cu.get());

    ASSERT_TRUE(confirm(*cu, id, localFS));
    ASSERT_TRUE(confirm(*cu, id, remoteTree));

    // Remove filter from FS.
    localFS.removenode(".megaignore");

    ASSERT_TRUE(fs::remove(root(*cu) / "root" / ".megaignore"));

    // fx should be present in remote tree.
    remoteTree = localFS;

    // Wait for and confirm sync.
    waitOnSyncs(cu.get());

    ASSERT_TRUE(confirm(*cu, id, localFS));
    ASSERT_TRUE(confirm(*cu, id, remoteTree));
}

TEST_F(LocalToCloudFilterFixture, MoveToIgnoredRubbishesRemote)
{
    LocalFSModel localFS;
    RemoteNodeModel remoteTree;

    // Setup local FS.
    localFS.addfile("1/.megaignore", "-:f\nmaxsize:1\n");
    localFS.addfile("0/f", "f");
#ifndef NO_SIZE_FILTER
    localFS.addfile("0/g", "gg");
#endif // ! NO_SIZE_FILTER
    localFS.addfile(".megaignore", "#");
    localFS.generate(root(*cu) / "root");

    // Setup remote tree.
    remoteTree = localFS;

    // Log in client.
    ASSERT_TRUE(cu->login_reset_makeremotenodes("cu"));

    // Ensure remote debris is clear.
    ASSERT_TRUE(cu->deleteremotedebris());

    // Add and start sync.
    auto id = setupSync(*cu, "root", "cu");
    ASSERT_NE(id, UNDEF);

    // Wait for sync to complete and confirm models.
    waitOnSyncs(cu.get());

    ASSERT_TRUE(confirm(*cu, id, localFS));
    ASSERT_TRUE(confirm(*cu, id, remoteTree));

    // Move 0/f to 1/f.
    fs::rename(root(*cu) / "root" / "0" / "f",
               root(*cu) / "root" / "1" / "f");

    localFS.movenode("0/f", "1");

#ifndef NO_SIZE_FILTER
    // Move 0/g to 1/g.
    fs::rename(root(*cu) / "root" / "0" / "g",
               root(*cu) / "root" / "1" / "g");

    localFS.movenode("0/g", "1");
#endif // ! NO_SIZE_FILTER

    // Neither 0/f or 1 are present in local or remote tree.
    remoteTree = localFS;
    remoteTree.removenode("1/f");

#ifndef NO_SIZE_FILTER
    remoteTree.removenode("1/g");
#endif // ! NO_SIZE_FILTER

    // Wait for sync to complete.
    waitOnSyncs(cu.get());

    // Confirm models.
    ASSERT_TRUE(confirm(*cu, id, localFS));
    ASSERT_TRUE(confirm(*cu, id, remoteTree));

    // Verify that 0/f was moved into the remote debris.
    Node* u = cu->drillchildnodebyname(cu->getcloudrubbishnode(),
                                       debrisFilePath("f"));
    ASSERT_TRUE(u);
}

TEST_F(LocalToCloudFilterFixture, OverwriteExcluded)
{
    LocalFSModel localFS;
    RemoteNodeModel remoteTree;

    // Set up local FS.
    localFS.addfile("d/f");
    localFS.addfile("d/.megaignore", "+:f");
    localFS.addfile("f");
    localFS.addfile(".megaignore", "#");
    localFS.generate(root(*cdu) / "root");

    // Remote tree is consistent with FS.
    remoteTree = localFS;

    // Log in client.
    ASSERT_TRUE(cdu->login_reset_makeremotenodes("x"));

    // Add and start sync.
    auto id = setupSync(*cdu, "root", "x");
    ASSERT_NE(id, UNDEF);

    // Wait for sync to complete.
    waitOnSyncs(cdu.get());

    // Confirm.
    ASSERT_TRUE(confirm(*cdu, id, localFS));
    ASSERT_TRUE(confirm(*cdu, id, remoteTree));

    // Add ignore file.
    localFS.addfile(".megaignore", "-:f");
    localFS.generate(root(*cdu) / "root");

    // Remote is consistent with FS.
    remoteTree = localFS;

    // Wait for sync to complete.
    waitOnSyncs(cdu.get());

    // Confirm.
    ASSERT_TRUE(confirm(*cdu, id, localFS));
    ASSERT_TRUE(confirm(*cdu, id, remoteTree));

    // Move x/d/f to x/f.
    fs::rename(root(*cdu) / "root" / "d" / "f",
               root(*cdu) / "root" / "f");

    // Update models.
    localFS.removenode("f");
    localFS.movenode("d/f", "");

    remoteTree.removenode("d/f");

    // Wait for sync to complete.
    waitOnSyncs(cdu.get());

    // Confirm.
    ASSERT_TRUE(confirm(*cdu, id, localFS));
    ASSERT_TRUE(confirm(*cdu, id, remoteTree));
}

TEST_F(LocalToCloudFilterFixture, RenameIgnoredToAnomalous)
{
    LocalFSModel localFS;
    RemoteNodeModel remoteTree;

    // Prepare local model.
    localFS.addfile(".megaignore", "-:x");
    localFS.addfile("x", "x");
    localFS.generate(root(*cu) / "root");

    // Prepare remote model.
    remoteTree = localFS;
    remoteTree.removenode("x");

    // Log in client.
    ASSERT_TRUE(cu->login_reset_makeremotenodes("cu"));

    // Set anomalous filename reporter.
    AnomalyReporter* reporter =
      new AnomalyReporter((root(*cu) / "root").u8string(),
                          cu->gettestbasenode()->displaypath());

    cu->client.mFilenameAnomalyReporter.reset(reporter);

    // Add and start sync.
    auto id = setupSync(*cu, "root", "cu");
    ASSERT_NE(id, UNDEF);

    // Wait for sync to complete.
    waitOnSyncs(cu.get());

    // Make sure the ignore file's been uploaded.
    ASSERT_TRUE(confirm(*cu, id, localFS));
    ASSERT_TRUE(confirm(*cu, id, remoteTree));

    // Rename x such that it becomes anomalous.
    localFS.removenode("x");
    localFS.addfile("y%3a", "x");

    fs::rename(root(*cu) / "root" / "x",
               root(*cu) / "root" / "y%3a");

    remoteTree.addfile("y:", "x");

    // Wait for sync to complete.
    waitOnSyncs(cu.get());

    // Did our file make it into the cloud?
    ASSERT_TRUE(confirm(*cu, id, localFS));
    ASSERT_TRUE(confirm(*cu, id, remoteTree));

    // Was an anomly generated?
    ASSERT_EQ(reporter->mAnomalies.size(), 1);

    auto& anomaly = reporter->mAnomalies.front();

    ASSERT_EQ(anomaly.localPath, "y%3a");
    ASSERT_EQ(anomaly.remotePath, "cu/y:");
    ASSERT_EQ(anomaly.type, FILENAME_ANOMALY_NAME_MISMATCH);
}

TEST_F(LocalToCloudFilterFixture, RenameToIgnoredRubbishesRemote)
{
    LocalFSModel localFS;
    RemoteNodeModel remoteTree;

    // Setup local FS.
    localFS.addfile(".megaignore", "-:x");
    localFS.addfile("u");
    localFS.generate(root(*cu) / "root");

    // Setup remote tree.
    remoteTree = localFS;

    // Log in client.
    ASSERT_TRUE(cu->login_reset_makeremotenodes("cu"));

    // Ensure remote debris is clear.
    ASSERT_TRUE(cu->deleteremotedebris());

    // Add and start sync.
    auto id = setupSync(*cu, "root", "cu");
    ASSERT_NE(id, UNDEF);

    // Wait for sync to complete and confirm models.
    waitOnSyncs(cu.get());

    ASSERT_TRUE(confirm(*cu, id, localFS));
    ASSERT_TRUE(confirm(*cu, id, remoteTree));

    // Rename u to x.
    fs::rename(root(*cu) / "root" / "u",
               root(*cu) / "root" / "x");

    localFS.copynode("u", "x");
    localFS.removenode("u");

    // u is no longer present in remote tree.
    remoteTree.removenode("u");

    // Wait for sync to complete.
    waitOnSyncs(cu.get());

    // Confirm models.
    ASSERT_TRUE(confirm(*cu, id, localFS));
    ASSERT_TRUE(confirm(*cu, id, remoteTree));

    // Verify that u was moved into the remote debris.
    Node* u = cu->drillchildnodebyname(cu->getcloudrubbishnode(),
                                       debrisFilePath("u"));
    ASSERT_TRUE(u);
}

TEST_F(LocalToCloudFilterFixture, RenameReplaceIgnoreFile)
{
    // Log in client.
    ASSERT_TRUE(cu->login_reset_makeremotenodes("cu"));

    // Add and start sync.
    auto id = setupSync(*cu, "root", "cu");
    ASSERT_NE(id, UNDEF);

    auto root = cu->syncSet(id).localpath;

    // Populate local filesystem.
    Model model;

    model.addfile("d0/.megaignore", "#");
    model.addfile("d1/.megaignore", "#");
    model.addfile(".megaignore", "+:.*");
    model.generate(root);

    // Wait for initial sync to complete.
    waitOnSyncs(cu.get());

    // Make sure our hierarchy made it the cloud.
    ASSERT_TRUE(confirm(*cu, id, model));

    // Rename/Replace d0/.megaignore
    {
        // Rename .megaignore -> f
        model.addfile("d0/f", "#");

        fs::rename(root / "d0" / ".megaignore",
                   root / "d0" / "f");

        // Replace .megaignore
        model.findnode("d0/.megaignore")->content = "-:x";

        ASSERT_TRUE(createDataFile(root / "d0" / ".megaignore", "-:x"));
    }

    // Wait for synchronization to complete.
    waitOnSyncs(cu.get());

    // Did the changes make it to the cloud?
    ASSERT_TRUE(confirm(*cu, id, model));

    // Rename/Replace d1/.megaignore
    {
        // Rename .megaignore -> .f
        model.addfile("d1/.f", "#");

        fs::rename(root / "d1" / ".megaignore",
                   root / "d1" / ".f");

        // Replace .megaignore
        model.findnode("d1/.megaignore")->content = "-:y";

        ASSERT_TRUE(createDataFile(root / "d1" / ".megaignore", "-:y"));
    }

    // Wait for synchronization to complete.
    waitOnSyncs(cu.get());

    // Did the changes make it to the cloud?
    ASSERT_TRUE(confirm(*cu, id, model));

    // Make sure the ignore files were actually reloaded.
    LocalFSModel localFS = model;
    RemoteNodeModel remoteTree = model;

    localFS.addfile("d0/x", "x");
    localFS.addfile("d1/y", "y");

    ASSERT_TRUE(createDataFile(root / "d0" / "x", "x"));
    ASSERT_TRUE(createDataFile(root / "d1" / "y", "y"));

    waitOnSyncs(cu.get());

    ASSERT_TRUE(confirm(*cu, id, localFS));
    ASSERT_TRUE(confirm(*cu, id, remoteTree));
}

class CloudToLocalFilterFixture
  : public FilterFixture
{
public:
    string debrisFilePath(const string& path) const
    {
        return FilterFixture::debrisFilePath(MEGA_DEBRIS_FOLDER, path);
    }
}; /* CloudToLocalFilterFixture */

TEST_F(CloudToLocalFilterFixture, DoesntDownloadIgnoredNodes)
{
    RemoteNodeModel remoteTree;

    // Set up cloud.
    {
        // Clear cloud.
        ASSERT_TRUE(cu->login_reset());

        // Convenience.
        auto lRoot = root(*cu) / "x";
        auto rRoot = cu->gettestbasenode();

        // Populate filesystem.
        remoteTree.addfile(".megaignore", "-:f");
        remoteTree.addfile("d/f");
        remoteTree.addfile("d/g");
#ifndef NO_SIZE_FILTER
        remoteTree.addfile("db/.megaignore", "minsize:8\nmaxsize:16");
        remoteTree.addfile("db/fe0", randomData(7));
        remoteTree.addfile("db/fe1", randomData(17));
        remoteTree.addfile("db/fi0", randomData(8));
        remoteTree.addfile("db/fi1", randomData(16));
        remoteTree.addfile("dl/.megaignore", "minsize:16");
        remoteTree.addfile("dl/fe", randomData(15));
        remoteTree.addfile("dl/fi", randomData(16));
        remoteTree.addfile("dr/.megaignore", "maxsize:8\nminsize:16");
        remoteTree.addfile("dr/fe0", randomData(9));
        remoteTree.addfile("dr/fe1", randomData(15));
        remoteTree.addfile("dr/fi0", randomData(8));
        remoteTree.addfile("dr/fi1", randomData(16));
        remoteTree.addfile("du/.megaignore", "maxsize:16");
        remoteTree.addfile("du/fe", randomData(17));
        remoteTree.addfile("du/fi", randomData(16));
#endif // ! NO_SIZE_FILTER
        remoteTree.addfile("f");
        remoteTree.addfile("g");
        remoteTree.generate(lRoot);

        // Create directories.
        ASSERT_TRUE(cu->uploadFolderTree(lRoot, rRoot));

        // Upload files.
        ASSERT_TRUE(cu->uploadFilesInTree(lRoot, rRoot));

        // Logout.
        cu.reset();
    }

    // Set up models.
    LocalFSModel localFS = remoteTree;

    localFS.removenode("d/f");
#ifndef NO_SIZE_FILTER
    localFS.removenode("db/fe0");
    localFS.removenode("db/fe1");
    localFS.removenode("dl/fe");
    localFS.removenode("dr/fe0");
    localFS.removenode("dr/fe1");
    localFS.removenode("du/fe");
#endif // ! NO_SIZE_FILTER
    localFS.removenode("f");

    // Log in client.
    ASSERT_TRUE(cd->login_fetchnodes("MEGA_EMAIL", "MEGA_PWD"));

    // Add and start sync.
    fs::create_directories(root(*cd) / "root");

    auto id = setupSync(*cd, "root", "x");
    ASSERT_NE(id, UNDEF);

    // Wait for synchronization to complete.
    waitOnSyncs(cd.get());

    // Confirm models.
    ASSERT_TRUE(confirm(*cd, id, localFS));
    ASSERT_TRUE(confirm(*cd, id, remoteTree));

#ifndef NO_SIZE_FILTER
    // Change du/fi's size such that it violates the size filter.
    {
        auto data = randomData(24);

        localFS.addfile("du/fi", data);
        remoteTree.addfile("du/fi", data);

        ASSERT_TRUE(createDataFile(root(*cd) / "root" / "du" / "fi", data));
    }

    // Wait for the change to hit the cloud.
    waitOnSyncs(cd.get());

    // Everything as we'd expect?
    ASSERT_TRUE(confirm(*cd, id, localFS));
    ASSERT_TRUE(confirm(*cd, id, remoteTree));

    // Remove du/fi in the cloud.
    {
        remoteTree.removenode("du/fi");

        ASSERT_TRUE(cdu->login_fetchnodes("MEGA_EMAIL", "MEGA_PWD"));
        ASSERT_TRUE(cdu->deleteremote("x/du/fi"));
        cdu.reset();
    }

    // Removal should propagate down.
    localFS.removenode("du/fi");

    // Wait for the change to propagate.
    waitOnSyncs(cd.get());

    // Everything as we'd expect?
    ASSERT_TRUE(confirm(*cd, id, localFS));
    ASSERT_TRUE(confirm(*cd, id, remoteTree));
#endif // ! NO_SIZE_FILTER
}

TEST_F(CloudToLocalFilterFixture, DoesntMoveIgnoredNodes)
{
    LocalFSModel localFS;
    RemoteNodeModel remoteTree;

    // Setup local FS.
    localFS.addfile(".megaignore", "#");
    localFS.addfile("d/fx");
    localFS.generate(root(*cdu) / "root");

    // Setup remote note tree.
    remoteTree = localFS;

    // Log in the client.
    ASSERT_TRUE(cdu->login_reset_makeremotenodes("cdu"));

    // Add and start sync.
    auto id = setupSync(*cdu, "root", "cdu");
    ASSERT_NE(id, UNDEF);

    // Wait for sync to complete.
    waitOnSyncs(cdu.get());

    // Confirm models.
    ASSERT_TRUE(confirm(*cdu, id, localFS));
    ASSERT_TRUE(confirm(*cdu, id, remoteTree));

    // Filter out fx.
    localFS.addfile(".megaignore", "-:*x");
    localFS.generate(root(*cdu) / "root");

    // fx should remain in the cloud.
    remoteTree = localFS;

    // Wait for sync to complete.
    waitOnSyncs(cdu.get());

    // Confirm models.
    ASSERT_TRUE(confirm(*cdu, id, localFS));
    ASSERT_TRUE(confirm(*cdu, id, remoteTree));

    // Move cdu/d/fx to cdu/fx.
    {
        ASSERT_TRUE(cu->login_fetchnodes("MEGA_EMAIL", "MEGA_PWD"));
        ASSERT_TRUE(cu->movenode("cdu/d/fx", "cdu"));

        cu.reset();
    }

    // Update models.
    remoteTree.movenode("d/fx", "");

    // Wait for sync to complete.
    waitOnSyncs(cdu.get());

    // Confirm models.
    ASSERT_TRUE(confirm(*cdu, id, localFS));
    ASSERT_TRUE(confirm(*cdu, id, remoteTree));
}

TEST_F(CloudToLocalFilterFixture, DoesntRenameIgnoredNodes)
{
    LocalFSModel localFS;
    RemoteNodeModel remoteTree;

    // Setup local FS.
    localFS.addfile("x");
    localFS.addfile(".megaignore", "#");
    localFS.generate(root(*cdu) / "root");

    // Setup remote note tree.
    remoteTree = localFS;

    // Log in the client.
    ASSERT_TRUE(cdu->login_reset_makeremotenodes("cdu"));

    // Add and start sync.
    auto id = setupSync(*cdu, "root", "cdu");
    ASSERT_NE(id, UNDEF);

    // Wait for sync to complete.
    waitOnSyncs(cdu.get());

    // Confirm models.
    ASSERT_TRUE(confirm(*cdu, id, localFS));
    ASSERT_TRUE(confirm(*cdu, id, remoteTree));

    // Filter out fx.
    localFS.addfile(".megaignore", "-:x");
    localFS.generate(root(*cdu) / "root");

    // x should remain in the cloud.
    remoteTree = localFS;

    // Wait for sync to complete.
    waitOnSyncs(cdu.get());

    // Confirm models.
    ASSERT_TRUE(confirm(*cdu, id, localFS));
    ASSERT_TRUE(confirm(*cdu, id, remoteTree));

    // Rename cdu/x to cdu/y.
    {
        ASSERT_TRUE(cu->login_fetchnodes("MEGA_EMAIL", "MEGA_PWD"));

        Node* node =
          cu->drillchildnodebyname(cu->gettestbasenode(), "cdu/x");
        ASSERT_TRUE(node);

        ASSERT_TRUE(cu->setattr(node, attr_map('n', "y")));

        cu.reset();
    }

    // Update models.
    localFS.addfile("y", "x");
    remoteTree.copynode("x", "y");
    remoteTree.removenode("x");

    // Wait for sync to complete.
    waitOnSyncs(cdu.get());

    // Confirm models.
    ASSERT_TRUE(confirm(*cdu, id, localFS));
    ASSERT_TRUE(confirm(*cdu, id, remoteTree));
}

TEST_F(CloudToLocalFilterFixture, DoesntRubbishIgnoredNodes)
{
    LocalFSModel localFS;
    RemoteNodeModel remoteTree;

    // Setup local FS.
    localFS.addfile(".megaignore", "#");
    localFS.addfile("x");
    localFS.generate(root(*cdu) / "root");

    // Setup remote note tree.
    remoteTree = localFS;

    // Log in the client.
    ASSERT_TRUE(cdu->login_reset_makeremotenodes("cdu"));

    // Add and start sync.
    auto id = setupSync(*cdu, "root", "cdu");
    ASSERT_NE(id, UNDEF);

    // Wait for sync to complete.
    waitOnSyncs(cdu.get());

    // Confirm models.
    ASSERT_TRUE(confirm(*cdu, id, localFS));
    ASSERT_TRUE(confirm(*cdu, id, remoteTree));

    // Filter out fx.
    localFS.addfile(".megaignore", "-:x");
    localFS.generate(root(*cdu) / "root");

    // x should remain in the cloud.
    remoteTree = localFS;

    // Wait for sync to complete.
    waitOnSyncs(cdu.get());

    // Confirm models.
    ASSERT_TRUE(confirm(*cdu, id, localFS));
    ASSERT_TRUE(confirm(*cdu, id, remoteTree));

    // Remove cdu/x.
    {
        ASSERT_TRUE(cu->login_fetchnodes("MEGA_EMAIL", "MEGA_PWD"));
        ASSERT_TRUE(cu->deleteremote("cdu/x"));

        cu.reset();
    }

    // Update models.
    remoteTree.removenode("x");

    // Wait for sync to complete.
    waitOnSyncs(cdu.get());

    // Confirm models.
    ASSERT_TRUE(confirm(*cdu, id, localFS));
    ASSERT_TRUE(confirm(*cdu, id, remoteTree));
}

TEST_F(CloudToLocalFilterFixture, DoesntUploadIgnoredNodes)
{
    const string ignoreFile = "-:da\n-:f*\nminsize:2\n";

    // Set up cloud.
    {
        Model model;

        // Log in client and clear cloud.
        ASSERT_TRUE(cu->login_reset());

        // Convenience.
        const auto lRoot = root(*cu) / "x";
        const auto rRoot = cu->gettestbasenode();

        // Populate filesystem.
        model.addfile(".megaignore", ignoreFile);
        model.generate(lRoot);

        // Create directories.
        ASSERT_TRUE(cu->uploadFolderTree(lRoot, rRoot));

        // Upload files.
        ASSERT_TRUE(cu->uploadFilesInTree(lRoot, rRoot));

        // Logout.
        cu.reset();
    }

    // Set up models.
    LocalFSModel localFS;
    RemoteNodeModel remoteTree;

    localFS.addfile("da/f.txt", "daf");
    localFS.addfile("da/g.txt", "dag");
    localFS.addfile("db/f.txt", "dbf");
    localFS.addfile("db/g.txt", "dbg");
    localFS.addfile("f.txt", "rf");
    localFS.addfile("g.txt", "rg");
#ifndef NO_SIZE_FILTER
    localFS.addfile("h.txt", "!");
#endif // NO_SIZE_FILTER
    localFS.generate(root(*cd) / "root");
    localFS.addfile(".megaignore", ignoreFile);

    remoteTree = localFS;
    remoteTree.removenode("da");
    remoteTree.removenode("db/f.txt");
    remoteTree.removenode("f.txt");
#ifndef NO_SIZE_FILTER
    remoteTree.removenode("h.txt");
#endif // NO_SIZE_FILTER

    // Log in client.
    ASSERT_TRUE(cd->login_fetchnodes("MEGA_EMAIL", "MEGA_PWD"));

    // Add and start sync.
    auto id = setupSync(*cd, "root", "x");
    ASSERT_NE(id, UNDEF);

    // Wait for synchronization to complete.
    waitOnSyncs(cd.get());

    // Confirm models.
    ASSERT_TRUE(confirm(*cd, id, localFS));
    ASSERT_TRUE(confirm(*cd, id, remoteTree));
}

TEST_F(CloudToLocalFilterFixture, ExcludedIgnoreFile)
{
    Model model;

    // Populate cloud.
    {
        // Log in client.
        ASSERT_TRUE(cu->login_reset());

        // Convenience.
        const auto lRoot = root(*cu) / "x";
        const auto rRoot = cu->gettestbasenode();

        // Populate filesystem.
        model.addfile("0/.megaignore", "-:f");
        model.addfile("0/f");
        model.addfile("1/.megaignore", "#");
        model.addfile(".megaignore", "-:1\n-:.megaignore");
        model.generate(lRoot);

        // Create directories.
        ASSERT_TRUE(cu->uploadFolderTree(lRoot, rRoot));

        // Upload files
        ASSERT_TRUE(cu->uploadFilesInTree(lRoot, rRoot));

        // Log out client.
        cu.reset();
    }

    LocalFSModel localFS;
    RemoteNodeModel remoteTree;

    // Local model should exclude /0/f and /1.
    localFS = model;
    localFS.removenode("0/f");
    localFS.removenode("1");

    // Remote model should be unchanged.
    remoteTree = model;

    // Log in client.
    ASSERT_TRUE(cdu->login_fetchnodes("MEGA_EMAIL", "MEGA_PWD"));

    // Make sure local sync root exists.
    fs::create_directories(root(*cdu) / "root");

    // Add and start sync.
    const auto id = setupSync(*cdu, "root", "x");
    ASSERT_NE(id, UNDEF);

    // Wait for initial sync to complete.
    waitOnSyncs(cdu.get());

    // Did we download what we expected?
    ASSERT_TRUE(confirm(*cdu, id, localFS));
    ASSERT_TRUE(confirm(*cdu, id, remoteTree));

    // Make some remote changes.
    {
        ASSERT_TRUE(cd->login_fetchnodes("MEGA_EMAIL", "MEGA_PWD"));

        // Should allow download of 1.
        localFS.removenode(".megaignore");
        remoteTree.removenode(".megaignore");

        ASSERT_TRUE(cd->deleteremote("x/.megaignore"));

        localFS.addfile("1/.megaignore", "#");

        cd.reset();
    }

    // Wait for remote changes to reach us.
    waitOnSyncs(cdu.get());

    // Everything as we expect?
    ASSERT_TRUE(confirm(*cdu, id, localFS));
    ASSERT_TRUE(confirm(*cdu, id, remoteTree));
}

TEST_F(CloudToLocalFilterFixture, FilterAdded)
{
    LocalFSModel localFS;
    RemoteNodeModel remoteTree;

    // Setup local fs.
    localFS.addfile(".megaignore", "#");
    localFS.generate(root(*cu));
    localFS.addfile("d/x");
    localFS.generate(root(*cu) / "root");

    // Setup remote tree.
    remoteTree = localFS;

    // Log in "upload" client.
    ASSERT_TRUE(cu->login_reset_makeremotenodes("x"));

    // Upload the initial ignore file.
    //
    // This is to avoid a race between clients.
    ASSERT_TRUE(cu->uploadFile(root(*cu) / ".megaignore", "/mega_test_sync/x"));

    // Log in "download" client.
    ASSERT_TRUE(cd->login_fetchnodes("MEGA_EMAIL", "MEGA_PWD"));

    // Add and start syncs.
    auto cuId = setupSync(*cu, "root", "x");
    ASSERT_NE(cuId, UNDEF);

    auto cdId = setupSync(*cd, "root", "x");
    ASSERT_NE(cdId, UNDEF);

    // Wait for synchronization to complete.
    waitOnSyncs(cd.get(), cu.get());

    // Confirm models.
    ASSERT_TRUE(confirm(*cu, cuId, localFS));
    ASSERT_TRUE(confirm(*cu, cuId, remoteTree));

    ASSERT_TRUE(confirm(*cd, cdId, localFS));
    ASSERT_TRUE(confirm(*cd, cdId, remoteTree));

    // Add d/.megaignore to "upload" client.
    localFS.addfile("d/.megaignore", "-:x");
    localFS.generate(root(*cu) / "root");

    // d/.megaignore's now in the cloud.
    remoteTree = localFS;

    // Wait for synchronization to complete.
    waitOnSyncs(cu.get(), cd.get());

    // Confirm models.
    ASSERT_TRUE(confirm(*cu, cuId, localFS));
    ASSERT_TRUE(confirm(*cu, cuId, remoteTree));

    ASSERT_TRUE(confirm(*cd, cdId, localFS));
    ASSERT_TRUE(confirm(*cd, cdId, remoteTree));

    // Remove x/d/x in the cloud.
    remoteTree.removenode("d/x");

    ASSERT_TRUE(cdu->login_fetchnodes("MEGA_EMAIL", "MEGA_PWD"));
    ASSERT_TRUE(cdu->deleteremote("x/d/x"));
    cdu.reset();

    // Wait for sync to complete.
    waitOnSyncs(cu.get(), cd.get());

    // x/x should remain locally.
    ASSERT_TRUE(confirm(*cu, cuId, localFS));
    ASSERT_TRUE(confirm(*cu, cuId, remoteTree));

    ASSERT_TRUE(confirm(*cd, cdId, localFS));
    ASSERT_TRUE(confirm(*cd, cdId, remoteTree));
}

TEST_F(CloudToLocalFilterFixture, FilterChanged)
{
    LocalFSModel localFS;
    RemoteNodeModel remoteTree;

    // Set up local FS.
    localFS.addfile(".megaignore", "-:x");
    localFS.generate(root(*cu));
    localFS.addfile("x");
    localFS.addfile("y");
    localFS.generate(root(*cu) / "root");

    // Set up remote tree.
    remoteTree = localFS;
    remoteTree.removenode("x");

    // Log in the "uploader" client.
    ASSERT_TRUE(cu->login_reset_makeremotenodes("x"));

    // Upload the initial ignore file.
    //
    // This is to avoid a race between clients.
    ASSERT_TRUE(cu->uploadFile(root(*cu) / ".megaignore", "/mega_test_sync/x"));

    // Log in the "download" client.
    ASSERT_TRUE(cd->login_fetchnodes("MEGA_EMAIL", "MEGA_PWD"));

    // Add and start syncs.
    auto cuId = setupSync(*cu, "root", "x");
    ASSERT_NE(cuId, UNDEF);

    fs::create_directories(root(*cd) / "root");

    auto cdId = setupSync(*cd, "root", "x");
    ASSERT_NE(cdId, UNDEF);

    // Wait for synchronization to complete.
    waitOnSyncs(cu.get(), cd.get());

    // Confirm models.
    ASSERT_TRUE(confirm(*cu, cuId, localFS));
    ASSERT_TRUE(confirm(*cu, cuId, remoteTree));

    // x is not present under cd.
    localFS.removenode("x");

    ASSERT_TRUE(confirm(*cd, cdId, localFS));
    ASSERT_TRUE(confirm(*cd, cdId, remoteTree));

    // Update ignore file on uploader side.
    localFS.addfile(".megaignore", "-:y");
    localFS.generate(root(*cu) / "root");

    // Update models.
    localFS.addfile("x");

    // Remote contains everything.
    remoteTree = localFS;

    // Wait for synchronization to complete.
    waitOnSyncs(cu.get(), cd.get());

    // Confirm models.
    ASSERT_TRUE(confirm(*cu, cuId, localFS));
    ASSERT_TRUE(confirm(*cu, cuId, remoteTree));

    ASSERT_TRUE(confirm(*cd, cdId, localFS));
    ASSERT_TRUE(confirm(*cd, cdId, remoteTree));

    // Delete x/y in the cloud.
    remoteTree.removenode("y");

    ASSERT_TRUE(cdu->login_fetchnodes("MEGA_EMAIL", "MEGA_PWD"));
    ASSERT_TRUE(cdu->deleteremote("x/y"));
    cdu.reset();

    // Wait for synchronization to complete.
    waitOnSyncs(cd.get(), cu.get());

    // x/y should remain locally.
    ASSERT_TRUE(confirm(*cu, cuId, localFS));
    ASSERT_TRUE(confirm(*cu, cuId, remoteTree));

    ASSERT_TRUE(confirm(*cd, cdId, localFS));
    ASSERT_TRUE(confirm(*cd, cdId, remoteTree));
}

TEST_F(CloudToLocalFilterFixture, FilterDeferredChange)
{
    Model model;

    // Log in uploader client and clear cloud.
    ASSERT_TRUE(cu->login_reset());

    // Convenience.
    const auto cuLocalRoot = root(*cu) / "x";
    const auto cuCloudRoot = cu->gettestbasenode();

    // Set up remote model.
    model.addfile(".megaignore", "-:d");
    model.addfile("d/.megaignore", "-:x");
    model.addfile("d/x");
    model.addfile("d/y");
    model.generate(cuLocalRoot);

    // Upload tree.
    ASSERT_TRUE(cu->uploadFolderTree(cuLocalRoot, cuCloudRoot));
    ASSERT_TRUE(cu->uploadFilesInTree(cuLocalRoot, cuCloudRoot));

    // Set up local FS.
    LocalFSModel localFS;

    localFS.addfile(".megaignore", "-:d");

    // Set up remote model.
    RemoteNodeModel remoteTree = model;

    // Log in "downloading" client.
    ASSERT_TRUE(cd->login_fetchnodes("MEGA_EMAIL", "MEGA_PWD"));

    // Add sync and start sync.
    fs::create_directories(root(*cd) / "root");

    auto cdId = setupSync(*cd, "root", "x");
    ASSERT_NE(cdId, UNDEF);

    // Wait for synchronization to complete.
    waitOnSyncs(cd.get());

    // Confirm models.
    ASSERT_TRUE(confirm(*cd, cdId, localFS));
    ASSERT_TRUE(confirm(*cd, cdId, remoteTree));

    // Change x/d/.megaignore to include x and exclude y.
    {
        // Update the ignore file.
        model.addfile("d/.megaignore", "-:y");
        model.generate(cuLocalRoot);

        // Delete x/d/.megaignore.
        ASSERT_TRUE(cu->deleteremote("x/d/.megaignore"));

        // Get our hands on d.
        auto* d = cu->drillchildnodebyname(cuCloudRoot, "x/d");
        ASSERT_NE(d, nullptr);

        // Upload the updated file.
        ASSERT_TRUE(cu->uploadFile(cuLocalRoot / "d" / ".megaignore", d));
    }

    // Wait for synchronization to complete.
    waitOnSyncs(cd.get());

    // Update models.
    remoteTree = model;

    // Confirm downloader models.
    ASSERT_TRUE(confirm(*cd, cdId, localFS));
    ASSERT_TRUE(confirm(*cd, cdId, remoteTree));

    // Remove x/.megaignore so to allow x/d.
    model.removenode(".megaignore");
    ASSERT_TRUE(cu->deleteremote("x/.megaignore"));

    // Wait for synchronization to complete.
    waitOnSyncs(cd.get());

    // Update models.
    localFS = model;
    localFS.removenode("d/y");
    remoteTree = model;

    // Confirm downloader models.
    ASSERT_TRUE(confirm(*cd, cdId, localFS));
    ASSERT_TRUE(confirm(*cd, cdId, remoteTree));
}

TEST_F(CloudToLocalFilterFixture, FilterMovedAcrossHierarchy)
{
    // Set up cloud.
    {
        Model model;

        // Log in client.
        ASSERT_TRUE(cu->login_reset());

        // Convenience.
        const auto lRoot = root(*cu) / "x";
        const auto rRoot = cu->gettestbasenode();

        // Setup model.
        model.addfile("a/.megaignore", "-:fa");
        model.addfile("a/fa");
        model.addfile("b/fa");
        model.addfile(".megaignore", "#");
        model.generate(lRoot);

        // Upload tree.
        ASSERT_TRUE(cu->uploadFolderTree(lRoot, rRoot));
        ASSERT_TRUE(cu->uploadFilesInTree(lRoot, rRoot));

        // Logout.
        cu.reset();
    }

    LocalFSModel localFS;
    RemoteNodeModel remoteTree;

    // Setup local FS.
    localFS.addfile("a/.megaignore", "-:fa");
    localFS.addfile("b/fa");
    localFS.addfile(".megaignore", "#");

    // Setup remote tree.
    remoteTree = localFS;
    remoteTree.addfile("a/fa");

    // Log in client.
    ASSERT_TRUE(cd->login_fetchnodes("MEGA_EMAIL", "MEGA_PWD"));

    // Add and start sync.
    fs::create_directories(root(*cd) / "root");

    auto id = setupSync(*cd, "root", "x");
    ASSERT_NE(id, UNDEF);

    // Wait for synchronization to complete.
    waitOnSyncs(cd.get());

    // Confirm models.
    ASSERT_TRUE(confirm(*cd, id, localFS));
    ASSERT_TRUE(confirm(*cd, id, remoteTree));

    // Move x/a/.megaignore to x/b/.megaignore.
    {
        ASSERT_TRUE(cdu->login_fetchnodes("MEGA_EMAIL", "MEGA_PWD"));
        ASSERT_TRUE(cdu->movenode("x/a/.megaignore", "x/b"));
        cdu.reset();
    }

    // Wait for sync.
    waitOnSyncs(cd.get());

    // Update models.
    // a/.megaignore -> b/.megaignore.
    // a/fa should become included.
    // b/fa should become excluded.
    localFS.addfile("a/fa");
    localFS.movenode("a/.megaignore", "b");

    remoteTree.movenode("a/.megaignore", "b");

    // Confirm models.
    ASSERT_TRUE(confirm(*cd, id, localFS));
    ASSERT_TRUE(confirm(*cd, id, remoteTree));
}

TEST_F(CloudToLocalFilterFixture, FilterMovedDownHierarchy)
{
    // Set up cloud.
    {
        Model model;

        // Log in client.
        ASSERT_TRUE(cu->login_reset());

        // Convenience.
        const auto lRoot = root(*cu) / "x";
        const auto rRoot = cu->gettestbasenode();

        // Setup model.
        model.addfile(".megaignore", "-:fa");
        model.addfile("a/fa");
        model.addfile("b/fa");
        model.addfolder("c/d");
        model.addfile("c/.megaignore", "-:.megaignore");
        model.generate(lRoot);

        // Upload tree.
        ASSERT_TRUE(cu->uploadFolderTree(lRoot, rRoot));
        ASSERT_TRUE(cu->uploadFilesInTree(lRoot, rRoot));

        // Logout.
        cu.reset();
    }

    LocalFSModel localFS;
    RemoteNodeModel remoteTree;

    // Setup local FS.
    localFS.addfile(".megaignore", "-:fa");
    localFS.addfolder("a");
    localFS.addfolder("b");
    localFS.addfolder("c/d");
    localFS.addfile("c/.megaignore", "-:.megaignore");

    // Setup remote tree.
    remoteTree = localFS;
    remoteTree.addfile("a/fa");
    remoteTree.addfile("b/fa");

    // Log in client.
    ASSERT_TRUE(cd->login_fetchnodes("MEGA_EMAIL", "MEGA_PWD"));

    // Add and start sync.
    fs::create_directories(root(*cd) / "root");

    auto id = setupSync(*cd, "root", "x");
    ASSERT_NE(id, UNDEF);

    // Wait for synchronization to complete.
    waitOnSyncs(cd.get());

    // Confirm models.
    ASSERT_TRUE(confirm(*cd, id, localFS));
    ASSERT_TRUE(confirm(*cd, id, remoteTree));

    // Move ignore files.
    {
        ASSERT_TRUE(cdu->login_fetchnodes("MEGA_EMAIL", "MEGA_PWD"));

        // Move x/.megaignore to x/a/.megaignore.
        ASSERT_TRUE(cdu->movenode("x/.megaignore", "x/a"));

        // Move x/c/.megaignore to x/c/d/.megaignore.
        ASSERT_TRUE(cdu->movenode("x/c/.megaignore", "x/c/d"));

        cdu.reset();
    }

    // Wait for sync.
    waitOnSyncs(cd.get());

    // Update models.
    //   .megaignore -> a/.megaignore.
    // c/.megaignore -> c/d/.megaignore.
    // a/fa should remain excluded.
    // b/fa should become included.
    localFS.addfile("b/fa");
    localFS.movenode(".megaignore", "a");
    localFS.movenode("c/.megaignore", "c/d");

    remoteTree = localFS;
    remoteTree.addfile("a/fa");

    // Confirm models.
    ASSERT_TRUE(confirm(*cd, id, localFS));
    ASSERT_TRUE(confirm(*cd, id, remoteTree));
}

TEST_F(CloudToLocalFilterFixture, FilterMovedIntoExcluded)
{
    LocalFSModel localFS;
    RemoteNodeModel remoteTree;

    // Set up cloud.
    {
        Model model;

        // Log in client.
        ASSERT_TRUE(cu->login_reset());

        // Convenience.
        const auto lRoot = root(*cu) / "x";
        const auto rRoot = cu->gettestbasenode();

        // Setup models.
        model.addfile(".megaignore", "-:d*\n-:f*\n");

        localFS = model;

        model.addfile("d/g");
        model.addfile("f");
        model.generate(lRoot);

        remoteTree = model;

        // Upload tree.
        ASSERT_TRUE(cu->uploadFolderTree(lRoot, rRoot));
        ASSERT_TRUE(cu->uploadFilesInTree(lRoot, rRoot));

        // Logout.
        cu.reset();
    }

    // Log in client.
    ASSERT_TRUE(cd->login_fetchnodes("MEGA_EMAIL", "MEGA_PWD"));

    // Add and start sync.
    fs::create_directories(root(*cd) / "root");

    auto id = setupSync(*cd, "root", "x");
    ASSERT_NE(id, UNDEF);

    // Wait for synchronization to complete.
    waitOnSyncs(cd.get());

    // Confirm models.
    ASSERT_TRUE(confirm(*cd, id, localFS));
    ASSERT_TRUE(confirm(*cd, id, remoteTree));

    // Move x/.megaignore into x/d/.megaignore.
    remoteTree.movenode(".megaignore", "d");

    ASSERT_TRUE(cdu->login_fetchnodes("MEGA_EMAIL", "MEGA_PWD"));
    ASSERT_TRUE(cdu->movenode("x/.megaignore", "x/d"));
    cdu.reset();

    // Wait for sync to complete.
    waitOnSyncs(cd.get());

    // Confirm models.
    localFS = remoteTree;

    ASSERT_TRUE(confirm(*cd, id, localFS));
    ASSERT_TRUE(confirm(*cd, id, remoteTree));
}

TEST_F(CloudToLocalFilterFixture, FilterMovedUpHierarchy)
{
    // Set up cloud.
    {
        Model model;

        // Log in client.
        ASSERT_TRUE(cu->login_reset());

        // Convenience.
        const auto lRoot = root(*cu) / "x";
        const auto rRoot = cu->gettestbasenode();

        // Setup model.
        model.addfile("a/.megaignore", "-:fa");
        model.addfile("a/fa");
        model.addfile("b/fa");
        model.addfile("c/d/.megaignore", "-:.megaignore");
        model.addfile(".megaignore", "#");
        model.generate(lRoot);

        // Upload tree.
        ASSERT_TRUE(cu->uploadFolderTree(lRoot, rRoot));
        ASSERT_TRUE(cu->uploadFilesInTree(lRoot, rRoot));

        // Logout.
        cu.reset();
    }

    LocalFSModel localFS;
    RemoteNodeModel remoteTree;

    // Setup local FS.
    localFS.addfile("a/.megaignore", "-:fa");
    localFS.addfile("b/fa");
    localFS.addfile("c/d/.megaignore", "-:.megaignore");
    localFS.addfile(".megaignore", "#");

    // Setup remote tree.
    remoteTree = localFS;
    remoteTree.addfile("a/fa");

    // Log in client.
    ASSERT_TRUE(cd->login_fetchnodes("MEGA_EMAIL", "MEGA_PWD"));

    // Add and start sync.
    fs::create_directories(root(*cd) / "root");

    auto id = setupSync(*cd, "root", "x");
    ASSERT_NE(id, UNDEF);

    // Wait for synchronization to complete.
    waitOnSyncs(cd.get());

    // Confirm models.
    ASSERT_TRUE(confirm(*cd, id, localFS));
    ASSERT_TRUE(confirm(*cd, id, remoteTree));

    // Log in "foreign" client.
    ASSERT_TRUE(cdu->login_fetchnodes("MEGA_EMAIL", "MEGA_PWD"));

    // Move x/a/.megaignore to x/.megaignore.
    {
        // Get our hands on x/.megaignore.
        auto* root = cdu->gettestbasenode();
        auto* node = cdu->drillchildnodebyname(root, "x/.megaignore");

        // So we know when cd receives new action packets.
        cd->received_node_actionpackets = false;

        // Move x/a/.megaignore to x/.megaignore.
        ASSERT_TRUE(cdu->movenode("x/a/.megaignore", "x"));

        // Delete the original x/.megaignore.
        ASSERT_TRUE(cdu->deleteremote(node));

        // Update the models.
        localFS.removenode(".megaignore");
        localFS.movenode("a/.megaignore", "");

        remoteTree.removenode(".megaignore");
        remoteTree.movenode("a/.megaignore", "");

        // Wait for cd to receive action packets for the above.
        ASSERT_TRUE(cd->waitForNodesUpdated(30));

        // Wait for the engine to process the changes.
        waitOnSyncs(cd.get());

        // Check that the ignore file has been "moved."
        ASSERT_TRUE(confirm(*cd, id, localFS));
        ASSERT_TRUE(confirm(*cd, id, remoteTree));
    }

    // So we know when new action packets have been received.
    cd->received_node_actionpackets = false;

    // Remove x/b/fa.
    //
    // The change shouldn't be actioned as the file became excluded by
    // the "move" above.
    remoteTree.removenode("b/fa");

    ASSERT_TRUE(cdu->deleteremote("x/b/fa"));

    // Move x/cd/.megaignore up a level.
    //
    // Change should be actioned as ignore files cannot be excluded.
    localFS.movenode("c/d/.megaignore", "c");
    remoteTree.movenode("c/d/.megaignore", "c");

    ASSERT_TRUE(cdu->movenode("x/c/d/.megaignore", "x/c"));

    // We're done with the "foreign" client.
    cdu.reset();

    // Make sure we've received APs for the above.
    ASSERT_TRUE(cd->waitForNodesUpdated(30));

    // Wait for the engine to process above changes.
    waitOnSyncs(cd.get());

    // Confirm models.
    ASSERT_TRUE(confirm(*cd, id, localFS));
    ASSERT_TRUE(confirm(*cd, id, remoteTree));
}

TEST_F(CloudToLocalFilterFixture, FilterRemoved)
{
    // Set up cloud.
    {
        Model model;

        // Log in client.
        ASSERT_TRUE(cu->login_reset());

        // Convenience.
        const auto lRoot = root(*cu) / "x";
        const auto rRoot = cu->gettestbasenode();

        // Setup model.
        model.addfile(".megaignore", "-:fa");
        model.addfile("fa");
        model.generate(lRoot);

        // Upload tree.
        ASSERT_TRUE(cu->uploadFolderTree(lRoot, rRoot));
        ASSERT_TRUE(cu->uploadFilesInTree(lRoot, rRoot));

        // Logout.
        cu.reset();
    }

    LocalFSModel localFS;
    RemoteNodeModel remoteTree;

    // Setup local FS.
    localFS.addfile(".megaignore", "-:fa");

    // Setup remote tree.
    remoteTree = localFS;
    remoteTree.addfile("fa");

    // Log in client.
    ASSERT_TRUE(cd->login_fetchnodes("MEGA_EMAIL", "MEGA_PWD"));

    // Add and start sync.
    fs::create_directories(root(*cd) / "root");

    auto id = setupSync(*cd, "root", "x");
    ASSERT_NE(id, UNDEF);

    // Wait for synchronization to complete.
    waitOnSyncs(cd.get());

    // Confirm models.
    ASSERT_TRUE(confirm(*cd, id, localFS));
    ASSERT_TRUE(confirm(*cd, id, remoteTree));

    // Remove x/.megaignore.
    ASSERT_TRUE(cdu->login_fetchnodes("MEGA_EMAIL", "MEGA_PWD"));
    ASSERT_TRUE(cdu->deleteremote("x/.megaignore"));
    cdu.reset();

    // Wait for sync.
    waitOnSyncs(cd.get());

    // Update models.
    // .megaignore -> gone.
    // fa should now be included.
    localFS.removenode(".megaignore");
    localFS.addfile("fa");

    remoteTree = localFS;

    // Confirm models.
    ASSERT_TRUE(confirm(*cd, id, localFS));
    ASSERT_TRUE(confirm(*cd, id, remoteTree));
}

TEST_F(CloudToLocalFilterFixture, MoveToIgnoredRubbishesRemote)
{
    LocalFSModel localFS;
    RemoteNodeModel remoteTree;

    // Set up local FS.
    localFS.addfile("f");
#ifndef NO_SIZE_FILTER
    localFS.addfile("g");
    localFS.addfile("x/.megaignore", "minsize:2\n");
#endif // ! NO_SIZE_FILTER
    localFS.addfile(".megaignore", "-:d");
    localFS.generate(root(*cdu) / "root");

    // Set up remote tree.
    remoteTree = localFS;

    // Log in client.
    ASSERT_TRUE(cdu->login_reset_makeremotenodes("cdu"));

    // Add and start sync.
    auto id = setupSync(*cdu, "root", "cdu");
    ASSERT_NE(id, UNDEF);

    // Wait for synchronization to complete.
    waitOnSyncs(cdu.get());

    // Confirm models.
    ASSERT_TRUE(confirm(*cdu, id, localFS));
    ASSERT_TRUE(confirm(*cdu, id, remoteTree));

    // Create the directory d.
    {
        vector<NewNode> nodes(1);

        cdu->client.putnodes_prepareOneFolder(&nodes[0], "d");
        ASSERT_TRUE(cdu->putnodes("cdu", std::move(nodes)));

        remoteTree.addfolder("d");
    }

    // Wait for the sync to process the new directory.
    waitOnSyncs(cdu.get());

    // Confirm models.
    ASSERT_TRUE(confirm(*cdu, id, localFS));
    ASSERT_TRUE(confirm(*cdu, id, remoteTree));

    // Move f to d/f.
    ASSERT_TRUE(cdu->movenode("cdu/f", "cdu/d"));

#ifndef NO_SIZE_FILTER
    // Move g to x/g.
    ASSERT_TRUE(cdu->movenode("cdu/g", "cdu/x"));
#endif // ! NO_SIZE_FILTER

    // f and g should have been moved into the local debris.
    localFS.copynode("f", debrisFilePath("f"));
    localFS.removenode("f");

    // f has moved to d/f in the cloud.
    remoteTree.movenode("f", "d");

#ifndef NO_SIZE_FILTER
    localFS.copynode("g", debrisFilePath("g"));
    localFS.removenode("g");

    // g has moved to x/g in the cloud.
    remoteTree.movenode("g", "x");
#endif // ! NO_SIZE_FILTER

    // Wait for synchronization to complete.
    waitOnSyncs(cdu.get());

    // Confirm models.
    ASSERT_TRUE(confirm(*cdu, id, localFS, false));
    ASSERT_TRUE(confirm(*cdu, id, remoteTree));
}

TEST_F(CloudToLocalFilterFixture, OverwriteExcluded)
{
    RemoteNodeModel remoteTree;

    // Set up local FS.
    LocalFSModel localFS;

    localFS.addfile("d/f");
    localFS.addfile("d/.megaignore", "+:f");
    localFS.addfile("f");
    localFS.addfile(".megaignore", "#");
    localFS.generate(root(*cdu) / "root");

    // Cloud should be consistent with FS.
    remoteTree = localFS;

    // Log in client.
    ASSERT_TRUE(cdu->login_reset_makeremotenodes("x"));

    // Add and start sync.
    auto id = setupSync(*cdu, "root", "x");
    ASSERT_NE(id, UNDEF);

    // Wait for synchronization to complete.
    waitOnSyncs(cdu.get());

    // Confirm models.
    ASSERT_TRUE(confirm(*cdu, id, localFS));
    ASSERT_TRUE(confirm(*cdu, id, remoteTree));

    // Add an ignore file.
    localFS.addfile(".megaignore", "-:f");
    localFS.generate(root(*cdu) / "root");

    // Remote's consistent with FS.
    remoteTree = localFS;

    // Wait for synchronization to complete.
    waitOnSyncs(cdu.get());

    // Confirm.
    ASSERT_TRUE(confirm(*cdu, id, localFS));
    ASSERT_TRUE(confirm(*cdu, id, remoteTree));

    // Move x/d/f to x, overwriting x/f.
    {
        // Log in client.
        ASSERT_TRUE(cd->login_fetchnodes("MEGA_EMAIL", "MEGA_PWD"));

        // Get a fix on x/f.
        auto* node = cd->drillchildnodebyname(cd->gettestbasenode(), "x/f");
        ASSERT_TRUE(node);

        // Move x/d/f to x.
        ASSERT_TRUE(cd->movenode("x/d/f", "x"));

        // Remove original x/f.
        ASSERT_TRUE(cd->deleteremotenode(node));

        cd.reset();
    }

    // Update models.
    localFS.removenode("d/f");

    remoteTree.removenode("f");
    remoteTree.movenode("d/f", "");

    // Wait for synchronization to complete.
    waitOnSyncs(cdu.get());

    // Confirm models.
    ASSERT_TRUE(confirm(*cdu, id, localFS));
    ASSERT_TRUE(confirm(*cdu, id, remoteTree));
}

TEST_F(CloudToLocalFilterFixture, RenameToIgnoredRubbishesRemote)
{
    LocalFSModel localFS;
    RemoteNodeModel remoteTree;

    // Set up local FS.
    localFS.addfile(".megaignore", "-:y");
    localFS.addfile("x");
    localFS.generate(root(*cdu) / "root");

    // Set up remote tree.
    remoteTree = localFS;

    // Log in client.
    ASSERT_TRUE(cdu->login_reset_makeremotenodes("cdu"));

    // Add and start sync.
    auto id = setupSync(*cdu, "root", "cdu");
    ASSERT_NE(id, UNDEF);

    // Wait for synchronization to complete.
    waitOnSyncs(cdu.get());

    // Confirm models.
    ASSERT_TRUE(confirm(*cdu, id, localFS));
    ASSERT_TRUE(confirm(*cdu, id, remoteTree));

    // Rename cdu/x to cdu/y.
    {
        ASSERT_TRUE(cu->login_fetchnodes("MEGA_EMAIL", "MEGA_PWD"));
        ASSERT_TRUE(cu->rename("cdu/x", "y"));
        cu.reset();
    }

    // x has moved into the local debris.
    localFS.copynode("x", debrisFilePath("x"));
    localFS.removenode("x");

    // x has become y in the cloud.
    remoteTree.copynode("x", "y");
    remoteTree.removenode("x");

    // Wait for synchronization to complete.
    waitOnSyncs(cdu.get());

    // Confirm models.
    ASSERT_TRUE(confirm(*cdu, id, localFS, false));
    ASSERT_TRUE(confirm(*cdu, id, remoteTree));
}

TEST_F(SyncTest, CorrectlyHandlePreviouslySyncedFiles)
{
    auto TESTROOT = makeNewTestRoot();
    auto TIMEOUT  = std::chrono::seconds(4);

    // Sync client.
    StandardClient c(TESTROOT, "c");

    // Log callbacks.
    c.logcb = true;

    // Log in the client.
    ASSERT_TRUE(c.login_reset("MEGA_EMAIL", "MEGA_PWD"));

    // Convenience.
    auto lRoot = c.fsBasePath / "s";

    // Prepare the local filesystem.
    Model model;

    model.addfile("d/f0");
    model.addfile("d/f1");
    model.generate(lRoot);

    // Prepare the cloud.
    {
        auto rRoot = c.gettestbasenode();

        ASSERT_TRUE(c.uploadFolderTree(lRoot, rRoot));
        ASSERT_TRUE(c.uploadFilesInTree(lRoot, rRoot));
    }

    // Tweak the file's modification times.

    // Local d/f0 is more recent.
    ASSERT_TRUE(adjustLastModificationTime(lRoot / "d" / "f0", 1000));

    // Cloud d/f1 is more recent.
    ASSERT_TRUE(adjustLastModificationTime(lRoot / "d" / "f1", -1000));

    // Add and start a sync.
    auto id = c.setupSync_mainthread("s", "s");
    ASSERT_NE(id, UNDEF);

    // Wait for the sync to complete.
    waitonsyncs(TIMEOUT, &c);

    // Local d/f1 should've been moved to the local debris.
    model.movetosynctrash("d/f1", "");

    // File still exists, though.
    model.addfile("d/f1");

    // Check everything was synced correctly.
    ASSERT_TRUE(c.confirmModel_mainthread(model.root.get(), id));
}

struct ReservedNameTest
  : public ::testing::Test
{
    // Make sure hook is established before any clients run.
    void SetUp() override
    {
        // Meaningful only for UNIX systems.
        isReservedNameHook([](const string& name, nodetype_t) {
            // Representative examples.
            return name == "AUX" || name == "LPT1";
        });
    }

    // Make sure hook is cleared after all clients are destroyed.
    void TearDown() override
    {
        isReservedNameHook(nullptr);
    }
}; // ReservedNameTest


TEST_F(SyncTest, StallsWhenDownloadTargetHasLongName)
{
    const string DIRECTORY_NAME(256, 'd');
    const string FILE_NAME(256, 'f');

    auto TESTROOT = makeNewTestRoot();
    auto TIMEOUT  = std::chrono::seconds(8);

    StandardClient c(TESTROOT, "c");

    // Log callbacks.
    c.logcb = true;

    // Log in client.
    ASSERT_TRUE(c.login_reset_makeremotenodes("s"));

    // Add and start sync.
    auto id = c.setupSync_mainthread("s", "s");
    ASSERT_NE(id, UNDEF);

    // Wait for the initial sync to complete.
    waitonsyncs(TIMEOUT, &c);

    // Create a directory for the engine to synchronize.
    {
        vector<NewNode> node(1);

        c.client.putnodes_prepareOneFolder(&node[0], DIRECTORY_NAME);

        ASSERT_TRUE(c.putnodes("s", std::move(node)));
    }

    // Wait for the engine to process remote changes.
    waitonsyncs(TIMEOUT, &c);

    // Wait for the engine to stall.
    ASSERT_TRUE(c.waitFor(SyncStallState(true), TIMEOUT));

    // Retrieve a list of stalls from the client.]
    SyncStallInfo stalls;

    ASSERT_TRUE(c.client.syncs.syncStallDetected(stalls));

    // Make sure the stall record is populated.
    ASSERT_FALSE(stalls.local.empty());
    ASSERT_TRUE(stalls.cloud.empty());

    // Was the stall due to the directory with the insane name?
    {
        auto localPath = c.fsBasePath / "s" / DIRECTORY_NAME;
        auto cloudPath = "/mega_test_sync/s/" + DIRECTORY_NAME;

        ASSERT_EQ(stalls.local.begin()->first.toPath(),
                  localPath.u8string());

        ASSERT_TRUE(stalls.local.begin()->second.involvedLocalPath.empty());

        ASSERT_EQ(stalls.local.begin()->second.involvedCloudPath,
                  cloudPath);

        ASSERT_EQ(stalls.local.begin()->second.reason,
                  SyncWaitReason::CreateFolderNameTooLong);
    }

    // Does the stall resolve if we remove the directory?
    ASSERT_TRUE(c.deleteremote("s/" + DIRECTORY_NAME));

    // Wait for the stall to resolve.
    ASSERT_TRUE(c.waitFor(SyncStallState(false), 2 * TIMEOUT));

    // Wait for the engine to process remote changes.
    waitonsyncs(TIMEOUT, &c);

    // Upload a file for the engine to synchronize.
    ASSERT_TRUE(c.uploadFile(c.fsBasePath / "s" / ".megaignore",
                             FILE_NAME,
                             "/mega_test_sync/s"));

    // Give the engine some time to synchronize the file.
    waitonsyncs(TIMEOUT, &c);

    // Wait for the engine to stall.
    ASSERT_TRUE(c.waitFor(SyncStallState(true), TIMEOUT));

    // Retrieve a list of stalls from the client.]
    ASSERT_TRUE(c.client.syncs.syncStallDetected(stalls));

    // Make sure the stall record is populated.
    ASSERT_FALSE(stalls.local.empty());
    ASSERT_TRUE(stalls.cloud.empty());

    // Was the stall due to the file with the insane name?
    {
        auto localPath = c.fsBasePath / "s" / FILE_NAME;
        auto cloudPath = "/mega_test_sync/s/" + FILE_NAME;

        ASSERT_EQ(stalls.local.begin()->second.involvedLocalPath.toPath(),
                  localPath.u8string());

        ASSERT_EQ(stalls.local.begin()->second.involvedCloudPath,
                  cloudPath);

        ASSERT_EQ(stalls.local.begin()->second.reason,
                  SyncWaitReason::DownloadTargetNameTooLong);
    }

    // Does the stall resolve if we remove the file?
    ASSERT_TRUE(c.deleteremote("s/" + FILE_NAME));

    // Wait for the stall to resolve.
    ASSERT_TRUE(c.waitFor(SyncStallState(false), 2 * TIMEOUT));
}

TEST_F(SyncTest, StallsWhenMoveTargetHasLongName)
{
    const string FILE_NAME(256, 'f');

    auto TESTROOT = makeNewTestRoot();
    auto TIMEOUT  = std::chrono::seconds(8);

    StandardClient c(TESTROOT, "c");

    // Log callbacks.
    c.logcb = true;

    // Log in the client.
    ASSERT_TRUE(c.login_reset_makeremotenodes("s"));

    // Add and start sync.
    auto id = c.setupSync_mainthread("s", "s");
    ASSERT_NE(id, UNDEF);

    // Create a tree for the engine to synchronize.
    Model model;

    model.addfile("d/f");
    model.generate(c.fsBasePath / "s");

    // Wait for synchronization to complete.
    waitonsyncs(TIMEOUT, &c);

    // Was the file uploaded?
    ASSERT_TRUE(c.confirmModel_mainthread(model.root.get(), id));

    // Rename the file so that it has a really, really long name.
    ASSERT_TRUE(c.rename("s/d/f", FILE_NAME));

    // Give the engine some time to react to remote changes.
    waitonsyncs(TIMEOUT, &c);

    // Wait for the engine to stall.
    ASSERT_TRUE(c.waitFor(SyncStallState(true), TIMEOUT));

    // Acquire stall records from the client.
    SyncStallInfo stalls;

    ASSERT_TRUE(c.client.syncs.syncStallDetected(stalls));

    // Is the stall record populated?
    ASSERT_FALSE(stalls.local.empty());
    ASSERT_TRUE(stalls.cloud.empty());

    // Was the stall due to the rename?
    ASSERT_EQ(stalls.local.begin()->first.toPath(),
              (c.fsBasePath / "s" / "d" / FILE_NAME).u8string());

    ASSERT_EQ(stalls.local.begin()->second.involvedLocalPath.toPath(),
              (c.fsBasePath / "s" / "d" / "f").u8string());

    ASSERT_EQ(stalls.local.begin()->second.involvedCloudPath,
              "/mega_test_sync/s/d/" + FILE_NAME);

    ASSERT_EQ(stalls.local.begin()->second.reason,
              SyncWaitReason::MoveTargetNameTooLong);

    // Correcting the name should resolve the stall.
    ASSERT_TRUE(c.rename("s/d/" + FILE_NAME, "ff"));

    // Wait for the stall to resolve.
    ASSERT_TRUE(c.waitFor(SyncStallState(false), 2 * TIMEOUT));

    // Wait for the engine to complete the rename.
    waitonsyncs(TIMEOUT, &c);

    // Was the rename propagated?
    model.findnode("d/f")->name = "ff";

    ASSERT_TRUE(c.confirmModel_mainthread(model.root.get(), id));

    // Move (and rename) the file such that it has a long name.
    ASSERT_TRUE(c.movenode("s/d/ff", "s", FILE_NAME));

    // Wait for the engine to process remote changes.
    waitonsyncs(TIMEOUT, &c);

    // Wait for the engine to stall.
    ASSERT_TRUE(c.waitFor(SyncStallState(true), TIMEOUT));

    // Retrieve stall records from the client.
    ASSERT_TRUE(c.client.syncs.syncStallDetected(stalls));

    // Is the stall record actually populated?
    ASSERT_FALSE(stalls.cloud.empty());
    ASSERT_FALSE(stalls.local.empty());

    // Correct paths reported?
    ASSERT_EQ(stalls.cloud.begin()->first,
              "/mega_test_sync/s/d/" + FILE_NAME);

    ASSERT_EQ(stalls.cloud.begin()->second.involvedCloudPath,
              "/mega_test_sync/s/" + FILE_NAME);

    ASSERT_EQ(stalls.cloud.begin()->second.involvedLocalPath.toPath(),
              (c.fsBasePath / "s" / "d" / "ff").u8string());

    ASSERT_EQ(stalls.local.begin()->first.toPath(),
              (c.fsBasePath / "s" / FILE_NAME).u8string());

    ASSERT_EQ(stalls.local.begin()->second.involvedCloudPath,
              "/mega_test_sync/s/d/" + FILE_NAME);

    ASSERT_EQ(stalls.local.begin()->second.involvedLocalPath.toPath(),
              (c.fsBasePath / "s" / "d" / "ff").u8string());

    // Correct reasons reported?
    ASSERT_EQ(stalls.cloud.begin()->second.reason,
              SyncWaitReason::MoveNeedsDestinationNodeProcessing);

    ASSERT_EQ(stalls.local.begin()->second.reason,
              SyncWaitReason::MoveTargetNameTooLong);

    // Renaming the file to something sane should resolve the stall.
    ASSERT_TRUE(c.rename("s/" + FILE_NAME, "fff"));

    // Wait for the stall to be resolved.
    ASSERT_TRUE(c.waitFor(SyncStallState(false), 2 * TIMEOUT));

    // Wait for the engine to process the move.
    waitonsyncs(TIMEOUT, &c);

    // Did the engine action the move?
    model.findnode("d/ff")->name = "fff";
    model.movenode("d/fff", "");

    ASSERT_TRUE(c.confirmModel_mainthread(model.root.get(), id));
}

TEST_F(SyncTest, DBV)
{
}

#endif
<|MERGE_RESOLUTION|>--- conflicted
+++ resolved
@@ -6685,36 +6685,22 @@
     // Were all the files downloaded okay?
     ASSERT_TRUE(cd.confirmModel_mainthread(model.root.get(), id));
 
-<<<<<<< HEAD
-    // Are we on a filesystem where : would be escaped?
-    if (cd.wouldBeEscapedOnDownload(root, ":"))
-    {
-        // Yep so two anomalies should be reported.
-        ASSERT_EQ(reporter->mAnomalies.size(), 2);
-=======
     // Two anomalies should be reported.
     ASSERT_EQ(reporter->mAnomalies.size(), 2u);
->>>>>>> 3a07bef8
-
-        auto anomaly = reporter->mAnomalies.begin();
-
-        // d:0
-        ASSERT_EQ(anomaly->localPath, "d%3a0");
-        ASSERT_EQ(anomaly->remotePath, "d:0");
-        ASSERT_EQ(anomaly->type, FILENAME_ANOMALY_NAME_MISMATCH);
-
-        ++anomaly;
-
-        // f:0
-        ASSERT_EQ(anomaly->localPath, "f%3a0");
-        ASSERT_EQ(anomaly->remotePath, "f:0");
-        ASSERT_EQ(anomaly->type, FILENAME_ANOMALY_NAME_MISMATCH);
-    }
-    else
-    {
-        // Nope so there should be no anomalies.
-        ASSERT_TRUE(reporter->mAnomalies.empty());
-    }
+
+    auto anomaly = reporter->mAnomalies.begin();
+
+    // d:0
+    ASSERT_EQ(anomaly->localPath, "d%3a0");
+    ASSERT_EQ(anomaly->remotePath, "d:0");
+    ASSERT_EQ(anomaly->type, FILENAME_ANOMALY_NAME_MISMATCH);
+
+    ++anomaly;
+
+    // f:0
+    ASSERT_EQ(anomaly->localPath, "f%3a0");
+    ASSERT_EQ(anomaly->remotePath, "f:0");
+    ASSERT_EQ(anomaly->type, FILENAME_ANOMALY_NAME_MISMATCH);
 }
 
 TEST_F(SyncTest, AnomalousSyncLocalRename)
@@ -6883,30 +6869,16 @@
     // Verify rename.
     ASSERT_TRUE(cx.confirmModel_mainthread(model.root.get(), id));
 
-<<<<<<< HEAD
-    // Are we on a filesystem where : would be escaped?
-    if (cx.wouldBeEscapedOnDownload(root, ":"))
-=======
     // There should be a single anomaly.
     ASSERT_EQ(reporter->mAnomalies.size(), 1u);
->>>>>>> 3a07bef8
-    {
-        // Yep so there should be a single anomaly.
-        ASSERT_EQ(reporter->mAnomalies.size(), 1);
-
+    {
         auto& anomaly = reporter->mAnomalies.back();
 
         ASSERT_EQ(anomaly.localPath, "d" SEP "g%3a0");
         ASSERT_EQ(anomaly.remotePath, "d/g:0");
         ASSERT_EQ(anomaly.type, FILENAME_ANOMALY_NAME_MISMATCH);
-
-        reporter->mAnomalies.clear();
-    }
-    else
-    {
-        // Nope so there should be no anomalies.
-        ASSERT_TRUE(reporter->mAnomalies.empty());
-    }
+    }
+    reporter->mAnomalies.clear();
 }
 
 TEST_F(SyncTest, AnomalousSyncUpload)
