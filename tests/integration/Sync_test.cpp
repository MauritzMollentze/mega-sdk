--- conflicted
+++ resolved
@@ -1023,13 +1023,8 @@
     void loginFromSession(const string& session, PromiseBoolSP pb)
     {
         resultproc.prepresult(LOGIN, ++next_request_tag,
-<<<<<<< HEAD
-            [&](){ client.login((byte*)session.data(), (int)session.size()); },
-            [pb](error e) { pb->set_value(!e);  return true; });
-=======
             [&](){ client.login(session); },
-            [&pb](error e) { pb.set_value(!e);  return true; });
->>>>>>> e27ba13e
+            [&pb](error e) { pb->set_value(!e);  return true; });
     }
 
     void cloudCopyTreeAs(Node* n1, Node* n2, std::string newname, PromiseBoolSP pb)
@@ -3247,15 +3242,9 @@
     ASSERT_TRUE(clientA2.confirmModel_mainthread(model.findnode("f"), backupId2));
 
     // save session A1
-<<<<<<< HEAD
-    ::mega::byte session[64];
-    int sessionsize = pclientA1->client.dumpsession(session, sizeof session);
-    fs::path sync1path = pclientA1->syncSet(backupId1).localpath;
-=======
     string session;
     pclientA1->client.dumpsession(session);
     fs::path sync1path = pclientA1->syncSet(1).localpath;
->>>>>>> e27ba13e
 
     // logout A1 (but keep caches on disk)
     pclientA1->localLogout();
