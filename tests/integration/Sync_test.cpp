--- conflicted
+++ resolved
@@ -2006,7 +2006,7 @@
 
     void fetchnodes_result(const Error& e) override
     {
-        cout << clientname << " Fetchnodes: " << e << endl;
+        out() << clientname << " Fetchnodes: " << e << endl;
         resultproc.processresult(FETCHNODES, e, client.restag);
     }
 
@@ -3519,7 +3519,7 @@
 
     // resume A1 session (with sync), see if A2 nodes and localnodes get in sync again
     pclientA1.reset(new StandardClient(localtestroot, "clientA1"));
-    ASSERT_TRUE(pclientA1->login_fetchnodes(string((char*)session, sessionsize)));
+    ASSERT_TRUE(pclientA1->login_fetchnodes(string((char*)session, sessionsize), sync1path.u8string()));
     ASSERT_EQ(pclientA1->basefolderhandle, clientA2.basefolderhandle);
     waitonsyncs([&pclientA1](int64_t millisecNoActivity, int64_t millisecNoSyncing){
             map<string, SyncWaitReason> stalledNodePaths; 
@@ -4514,7 +4514,7 @@
     ASSERT_TRUE(cd.confirmModel_mainthread(model.findnode("x"), 0));
 
     // Locally remove an escaped node.
-    const auto syncRoot = cd.syncSet[0].localpath;
+    const auto syncRoot = cd.syncSet(0).localpath;
 
     fs::remove_all(syncRoot / "d%2530");
     ASSERT_TRUE(!!model.removenode("x/d%30"));
@@ -4666,11 +4666,7 @@
     {
         createNameFile(state.first_test_initiallocalfolders, name);
         auto initial_mtime = fs::last_write_time(state.first_test_initiallocalfolders / name);
-<<<<<<< HEAD
         fs::last_write_time(localTestBasePath() / name, initial_mtime + std::chrono::seconds(mtime_delta));
-=======
-        fs::last_write_time(state.first_test_initiallocalfolders / name, initial_mtime + std::chrono::seconds(mtime_delta));
->>>>>>> 3d964673
         fs::rename(state.first_test_initiallocalfolders / name, state.first_test_initiallocalfolders / "f" / name); // move it after setting the time to be 100% sure the sync sees it with the adjusted mtime only
         m1.findnode("f")->addkid(m1.makeModelSubfile(name));
         m2.findnode("f")->addkid(m2.makeModelSubfile(name));
@@ -5477,26 +5473,6 @@
     CatchupClients(&clientA1Steady, &clientA2);
 
     // resume A1R session (with sync), see if A2 nodes and localnodes get in sync again
-<<<<<<< HEAD
-    assert(!clientA1Resume.onFetchNodes);
-
-    // now the SDK auto-resumes anyway
-    clientA1Resume.onFetchNodes = nullptr;
-    //[&cases](StandardClient& mc, promise<bool>& pb)
-    //{
-    //    for (auto& testcase : cases)
-    //    {
-    //        if (testcase.second.pauseDuringAction)
-    //        {
-    //            testcase.second.SetupTwoWaySync(true);
-    //        }
-    //    }
-    //    pb.set_value(true);
-    //};
-
-
-=======
->>>>>>> 3d964673
     ASSERT_TRUE(clientA1Resume.login_fetchnodes(string((char*)session, sessionsize)));
     ASSERT_EQ(clientA1Resume.basefolderhandle, clientA2.basefolderhandle);
 
