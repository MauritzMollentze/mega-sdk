--- conflicted
+++ resolved
@@ -658,12 +658,8 @@
 
     handle basefolderhandle = UNDEF;
 
-<<<<<<< HEAD
-    enum resultprocenum { PRELOGIN, LOGIN, FETCHNODES, PUTNODES, UNLINK, MOVENODE, CATCHUP,
+    enum resultprocenum { PRELOGIN, LOGIN, FETCHNODES, PUTNODES, UNLINK, MOVENODE, CATCHUP, SETATTR,
                           COMPLETION };  // use COMPLETION when we use a completion function, rather than trying to match tags on callbacks
-=======
-    enum resultprocenum { PRELOGIN, LOGIN, FETCHNODES, PUTNODES, UNLINK, MOVENODE, CATCHUP, SETATTR };
->>>>>>> 5690971a
 
     struct ResultProc
     {
@@ -843,8 +839,8 @@
     void syncupdate_stalled(bool b) override { if (logcb) { onCallback(); lock_guard<mutex> g(om); out() << clientname << " syncupdate_stalled()" << b << endl; } }
     void syncupdate_local_folder_addition(Sync* s, const LocalPath& path) override { onCallback(); if (logcb) { lock_guard<mutex> g(om); out() << clientname << " yncupdate_local_folder_addition() " << path.toPath(*client.fsaccess) << endl; }}
     void syncupdate_local_folder_deletion(Sync*, const LocalPath& path) override { if (logcb) { onCallback(); lock_guard<mutex> g(om);  out() << clientname << "syncupdate_local_folder_deletion() " << path.toPath(*client.fsaccess) << endl; }}
-    void syncupdate_local_file_addition(Sync*, const LocalPath& path) override { onCallback(); if (logcb) { 
-        lock_guard<mutex> g(om); out() << clientname << "syncupdate_local_file_addition() " << path.toPath(*client.fsaccess) << " " << endl; 
+    void syncupdate_local_file_addition(Sync*, const LocalPath& path) override { onCallback(); if (logcb) {
+        lock_guard<mutex> g(om); out() << clientname << "syncupdate_local_file_addition() " << path.toPath(*client.fsaccess) << " " << endl;
     }}
     void syncupdate_local_file_deletion(Sync*, const LocalPath& path) override { if (logcb) { onCallback(); lock_guard<mutex> g(om); out() << clientname << "syncupdate_local_file_deletion() " << path.toPath(*client.fsaccess) << endl; }}
     void syncupdate_local_file_change(Sync*, const LocalPath& path) override { onCallback(); if (logcb) { lock_guard<mutex> g(om); out() << clientname << "syncupdate_local_file_change() " << path.toPath(*client.fsaccess) << endl; }}
@@ -1185,7 +1181,6 @@
         }
     }; // FilePut
 
-<<<<<<< HEAD
     bool uploadFolderTree(fs::path p, Node* n2)
     {
         auto result =
@@ -1197,8 +1192,6 @@
         return result.get();
     }
 
-=======
->>>>>>> 5690971a
     void uploadFile(const fs::path& path, const string& name, Node* parent, DBTableTransactionCommitter& committer)
     {
         unique_ptr<File> file(new FilePut());
@@ -1647,7 +1640,7 @@
             if (Node* m = drillchildnodebyname(n, subfoldername))
             {
                 cout << clientname << "Setting up sync from " << m->displaypath() << " to " << localpath << endl;
-                auto syncConfig = 
+                auto syncConfig =
                     SyncConfig(LocalPath::fromPath(localpath.u8string(), *client.fsaccess),
                                localpath.u8string(),
                                NodeHandle().set6byte(m->nodehandle),
@@ -1657,7 +1650,7 @@
                                //string_vector(),
                                true,
                                isBackup ? SyncConfig::TYPE_BACKUP : SyncConfig::TYPE_TWOWAY);
-				
+
                 error e = client.addsync(syncConfig, true, addSyncCompletion);
                 return !e;
             }
@@ -1717,14 +1710,10 @@
     {
         // top level names can differ so we don't check those
         if (!mn || !n) return false;
-<<<<<<< HEAD
 
         if (depth)
-=======
-        if (depth && mn->cloudName() != n->displayname())
->>>>>>> 5690971a
-        {
-            if (0 != compareUtf(mn->name, false, n->displayname(), false, false))
+        {
+            if (0 != compareUtf(mn->cloudName(), false, n->displayname(), false, false))
             {
                 out() << "Node name mismatch: " << mn->path() << " " << n->displaypath() << endl;
                 return false;
@@ -1745,19 +1734,14 @@
 
         multimap<string, Model::ModelNode*> ms;
         multimap<string, Node*> ns;
-<<<<<<< HEAD
         for (auto& m : mn->kids)
         {
-            ms.emplace(m->name, m.get());
+            ms.emplace(m->cloudName(), m.get());
         }
         for (auto& n2 : n->children)
         {
             ns.emplace(n2->displayname(), n2);
         }
-=======
-        for (auto& m : mn->kids) ms.emplace(m->cloudName(), m.get());
-        for (auto& n2 : n->children) ns.emplace(n2->displayname(), n2);
->>>>>>> 5690971a
 
         int matched = 0;
         vector<string> matchedlist;
@@ -1818,14 +1802,10 @@
     {
         // top level names can differ so we don't check those
         if (!mn || !n) return false;
-<<<<<<< HEAD
 
         if (depth)
-=======
-        if (depth && mn->cloudName() != n->name)
->>>>>>> 5690971a
-        {
-            if (0 != compareUtf(mn->name, false, n->name, false, false))
+        {
+            if (0 != compareUtf(mn->cloudName(), false, n->name, false, false))
             {
                 out() << "LocalNode name mismatch: " << mn->path() << " " << n->name << endl;
                 return false;
@@ -1944,14 +1924,10 @@
     bool recursiveConfirm(Model::ModelNode* mn, fs::path p, int& descendants, const string& identifier, int depth, bool ignoreDebris, bool& firstreported)
     {
         if (!mn) return false;
-<<<<<<< HEAD
 
         if (depth)
-=======
-        if (depth && mn->fsName() != p.filename().u8string())
->>>>>>> 5690971a
-        {
-            if (0 != compareUtf(p.filename().u8string(), true, mn->name, false, false))
+        {
+            if (0 != compareUtf(p.filename().u8string(), true, mn->fsName(), false, false))
             {
                 out() << "filesystem name mismatch: " << mn->path() << " " << p << endl;
                 return false;
@@ -1985,11 +1961,10 @@
 
         multimap<string, Model::ModelNode*> ms;
         multimap<string, fs::path> ps;
-<<<<<<< HEAD
 
         for (auto& m : mn->kids)
         {
-            ms.emplace(m->name, m.get());
+            ms.emplace(m->fsName(), m.get());
         }
 
         for (fs::directory_iterator pi(p); pi != fs::directory_iterator(); ++pi)
@@ -2000,10 +1975,6 @@
 
             ps.emplace(std::move(name), pi->path());
         }
-=======
-        for (auto& m : mn->kids) ms.emplace(m->fsName(), m.get());
-        for (fs::directory_iterator pi(p); pi != fs::directory_iterator(); ++pi) ps.emplace(pi->path().filename().u8string(), pi->path());
->>>>>>> 5690971a
 
         if (ignoreDebris)
         {
@@ -2257,28 +2228,25 @@
         resultproc.processresult(FETCHNODES, e, client.restag);
     }
 
-<<<<<<< HEAD
-    void unlink_result(handle h, error e) override
-=======
-    bool setattr(Node* node)
+    bool setattr(Node* node, attr_map&& updates)
     {
         auto result =
           thread_do<bool>(
             [=](StandardClient& client, PromiseBoolSP result) mutable
             {
-                client.setattr(node, result);
+                client.setattr(node, std::move(updates), result);
             });
 
         return result.get();
     }
 
-    void setattr(Node* node, PromiseBoolSP result)
+    void setattr(Node* node, attr_map&& updates, PromiseBoolSP result)
     {
         resultproc.prepresult(SETATTR,
                               ++next_request_tag,
                               [=]()
                               {
-                                  client.setattr(node);
+                                  client.setattr(node, attr_map(updates), client.reqtag);
                               },
                               [result](error e)
                               {
@@ -2287,13 +2255,12 @@
                               });
     }
 
-    void setattr_result(handle h, error e) override
+    void setattr_result(handle h, Error e) override
     {
         resultproc.processresult(SETATTR, e, h);
     }
 
-    void unlink_result(handle, error e) override
->>>>>>> 5690971a
+    void unlink_result(handle h, error e) override
     {
         resultproc.processresult(UNLINK, e, h);
     }
@@ -2301,32 +2268,6 @@
     vector<NewNode> lastPutnodesResult;
     handle lastPutnodesResultFirstHandle = UNDEF;
 
-    void putnodes(handle parent, vector<NewNode>&& nodes, PromiseBoolSP result)
-    {
-        resultproc.prepresult(PUTNODES,
-                              ++next_request_tag,
-                              [&]()
-                              {
-                                  client.putnodes(parent, move(nodes));
-                              },
-                              [result](error e)
-                              {
-                                  result->set_value(!e);
-                                  return true;
-                              });
-    }
-
-    bool putnodes(handle parent, vector<NewNode>&& nodes)
-    {
-        auto result =
-          thread_do<bool>([&](StandardClient& client, PromiseBoolSP result)
-                          {
-                              client.putnodes(parent, move(nodes), result);
-                          });
-
-        return result.get();
-    }
-
     void putnodes_result(const Error& e, targettype_t tt, vector<NewNode>& nn, bool targetOverride) override
     {
         lastPutnodesResult = move(nn);
@@ -2351,6 +2292,44 @@
     {
         resultproc.processresult(CATCHUP, error(API_OK));
     }
+
+    // already existing line 1071
+    //
+    //void putnodes(handle parent, vector<NewNode>&& nodes, PromiseBoolSP result)
+    //{
+    //    resultproc.prepresult(PUTNODES,
+    //                          ++next_request_tag,
+    //                          [&]()
+    //                          {
+    //                              client.putnodes(parent, move(nodes));
+    //                          },
+    //                          [result](error e)
+    //                          {
+    //                              result->set_value(!e);
+    //                              return true;
+    //                          });
+    //}
+
+    //bool putnodes(handle parent, vector<NewNode>&& nodes)
+    //{
+    //    auto result =
+    //      thread_do<bool>([&](StandardClient& client, PromiseBoolSP result)
+    //                      {
+    //                          client.putnodes(parent, move(nodes), result);
+    //                      });
+
+    //    return result.get();
+    //}
+
+    //void putnodes_result(const Error& e, targettype_t tt, vector<NewNode>& nn, bool targetOverride) override
+    //{
+    //    resultproc.processresult(PUTNODES, e, UNDEF);
+    //}
+
+    //void rename_result(handle h, error e)  override
+    //{
+    //    resultproc.processresult(MOVENODE, e, h);
+    //}
 
     void deleteremote(string path, PromiseBoolSP pb)
     {
@@ -4655,7 +4634,7 @@
         // Issue new backup IDs.
         config0.mBackupId = UNDEF;
         config1.mBackupId = UNDEF;
-        
+
         // Update path for c1.
         config0.mLocalPath = LocalPath::fromPath(root0.u8string(), fsAccess);
         config1.mLocalPath = LocalPath::fromPath(root1.u8string(), fsAccess);
@@ -4684,7 +4663,6 @@
     ASSERT_TRUE(c1.confirmModel_mainthread(model.root.get(), id1));
 }
 
-<<<<<<< HEAD
 TEST(Sync, DetectsAndReportsNameClashes)
 {
     const auto TESTFOLDER = makeNewTestRoot();
@@ -4806,86 +4784,11 @@
     // Populate cloud.
     {
         StandardClient cu(TESTFOLDER, "cu");
-=======
-#ifdef _WIN32
-#define SEP "\\"
-#else // _WIN32
-#define SEP "/"
-#endif // ! _WIN32
-
-class AnomalyReporter
-  : public FilenameAnomalyReporter
-{
-public:
-    struct Anomaly
-    {
-        string localPath;
-        string remotePath;
-        int type;
-    }; // Anomaly
-
-    AnomalyReporter(const string& localRoot, const string& remoteRoot)
-      : mAnomalies()
-      , mLocalRoot(localRoot)
-      , mRemoteRoot(remoteRoot)
-    {
-        assert(!mLocalRoot.empty());
-        assert(!mRemoteRoot.empty());
-
-        // Add trailing separators if necessary.
-        if (string(1, mLocalRoot.back()) != SEP)
-        {
-            mLocalRoot.append(SEP);
-        }
-
-        if (mRemoteRoot.back() != '/')
-        {
-            mRemoteRoot.push_back('/');
-        }
-    }
-
-    void anomalyDetected(FilenameAnomalyType type,
-                         const string& localPath,
-                         const string& remotePath) override
-    {
-        assert(startsWith(localPath, mLocalRoot));
-        assert(startsWith(remotePath, mRemoteRoot));
-
-        mAnomalies.emplace_back();
-
-        auto& anomaly = mAnomalies.back();
-        anomaly.localPath = localPath.substr(mLocalRoot.size());
-        anomaly.remotePath = remotePath.substr(mRemoteRoot.size());
-        anomaly.type = type;
-    }
-
-    vector<Anomaly> mAnomalies;
-
-private:
-    bool startsWith(const string& lhs, const string& rhs) const
-    {
-        return lhs.compare(0, rhs.size(), rhs) == 0;
-    }
-
-    string mLocalRoot;
-    string mRemoteRoot;
-}; // AnomalyReporter
-
-TEST(Sync, AnomalousManualDownload)
-{
-    auto TESTROOT = makeNewTestRoot();
-    auto TIMEOUT  = chrono::seconds(4);
-
-    // Upload two files for us to download.
-    {
-        StandardClient cu(TESTROOT, "cu");
->>>>>>> 5690971a
 
         // Log callbacks.
         cu.logcb = true;
 
         // Log client in.
-<<<<<<< HEAD
         ASSERT_TRUE(cu.login_reset_makeremotenodes("MEGA_EMAIL", "MEGA_PWD", "x", 0, 0));
 
         // Needed so that we can create files with the same name.
@@ -5050,208 +4953,6 @@
     const auto TIMEOUT = chrono::seconds(4);
 
     // Populate cloud.
-=======
-        ASSERT_TRUE(cu.login_reset_makeremotenodes("MEGA_EMAIL", "MEGA_PWD", "s", 0, 0));
-
-        // Create a sync so we can upload some files.
-        auto id = cu.setupSync_mainthread("s", "s");
-        ASSERT_NE(id, UNDEF);
-
-        // Get our hands on the sync root.
-        auto root = cu.syncSet(id).localpath;
-
-        // Create the test files.
-        Model model;
-
-        model.addfile("f");
-        model.addfile("g:0")->fsName("g%3a0");
-        model.generate(root);
-
-        // Wait for the upload to complete.
-        waitonsyncs(TIMEOUT, &cu);
-
-        // Make sure the files were uploaded.
-        ASSERT_TRUE(cu.confirmModel_mainthread(model.root.get(), id));
-    }
-
-    StandardClient cd(TESTROOT, "cd");
-
-    // Log callbacks.
-    cd.logcb = true;
-
-    // Log client in.
-    ASSERT_TRUE(cd.login_fetchnodes("MEGA_EMAIL", "MEGA_PWD"));
-
-    // Determine root paths.
-    auto root = TESTROOT / "cd";
-
-    // Set anomalous filename reporter.
-    AnomalyReporter* reporter =
-      new AnomalyReporter(root.u8string(),
-                          cd.gettestbasenode()->displaypath());
-
-    cd.client.mFilenameAnomalyReporter.reset(reporter);
-
-    // cu's sync root.
-    auto* s = cd.drillchildnodebyname(cd.gettestbasenode(), "s");
-    ASSERT_TRUE(s);
-    
-    // Simple validation helper.
-    auto read_string = [](const fs::path& path) {
-        // How much buffer space do we need?
-        auto length = fs::file_size(path);
-        assert(length > 0);
-
-        // Read in the file's contents.
-        ifstream istream(path.u8string(), ios::binary);
-        string buffer(length, 0);
-
-        istream.read(&buffer[0], length);
-
-        // Make sure the read was successful.
-        assert(istream.good());
-
-        return buffer;
-    };
-
-    // Download a regular file.
-    {
-        // Regular file, s/f.
-        auto* f = cd.drillchildnodebyname(s, "f");
-        ASSERT_TRUE(f);
-
-        // Download.
-        auto destination = root / "f";
-        ASSERT_TRUE(cd.downloadFile(*f, destination));
-
-        // Make sure the file was downloaded.
-        ASSERT_TRUE(fs::is_regular_file(destination));
-        ASSERT_EQ(read_string(destination), "f");
-
-        // No anomalies should be reported.
-        ASSERT_TRUE(reporter->mAnomalies.empty());
-    }
-
-    // Download an anomalous file.
-    {
-        // Anomalous file, s/g:0.
-        auto* g0 = cd.drillchildnodebyname(s, "g:0");
-        ASSERT_TRUE(g0);
-
-        // Download.
-        auto destination = root / "g%3a0";
-        ASSERT_TRUE(cd.downloadFile(*g0, destination));
-
-        // Make sure the file was downloaded.
-        ASSERT_TRUE(fs::is_regular_file(destination));
-        ASSERT_EQ(read_string(destination), "g:0");
-
-        // A single anomaly should be reported.
-        ASSERT_EQ(reporter->mAnomalies.size(), 1);
-
-        auto& anomaly = reporter->mAnomalies.front();
-
-        ASSERT_EQ(anomaly.localPath, "g%3a0");
-        ASSERT_EQ(anomaly.remotePath, "s/g:0");
-        ASSERT_EQ(anomaly.type, FILENAME_ANOMALY_NAME_MISMATCH);
-    }
-}
-
-TEST(Sync, AnomalousManualUpload)
-{
-    auto TESTROOT = makeNewTestRoot();
-    auto TIMEOUT  = chrono::seconds(4);
-
-    // Upload client.
-    StandardClient cu(TESTROOT, "cu");
-
-    // Verification client.
-    StandardClient cv(TESTROOT, "cv");
-
-    // Log callbacks.
-    cu.logcb = true;
-    cv.logcb = true;
-
-    // Log in clients.
-    ASSERT_TRUE(cu.login_reset_makeremotenodes("MEGA_EMAIL", "MEGA_PWD", "s", 0, 0));
-    ASSERT_TRUE(cv.login_fetchnodes("MEGA_EMAIL", "MEGA_PWD"));
-
-    // Determine local root.
-    auto root = TESTROOT / "cu";
-
-    // Set up anomalous name reporter.
-    AnomalyReporter* reporter =
-      new AnomalyReporter(root.u8string(),
-                          cu.gettestbasenode()->displaypath());
-
-    cu.client.mFilenameAnomalyReporter.reset(reporter);
-
-    // Create a sync so we can verify uploads.
-    auto id = cv.setupSync_mainthread("s", "s");
-    ASSERT_NE(id, UNDEF);
-
-    Model model;
-
-    // Upload a regular file.
-    {
-        // Add file to model.
-        model.addfile("f0");
-        model.generate(root);
-
-        // Upload file.
-        auto* s = cu.client.nodeByHandle(cv.syncSet(id).h);
-        ASSERT_TRUE(s);
-        ASSERT_TRUE(cu.uploadFile(root / "f0", s));
-
-        // Necessary as cv has downloaded a file.
-        model.ensureLocalDebrisTmpLock("");
-
-        // Make sure the file uploaded successfully.
-        waitonsyncs(TIMEOUT, &cv);
-
-        ASSERT_TRUE(cv.confirmModel_mainthread(model.root.get(), id));
-
-        // No anomalies should be reported.
-        ASSERT_TRUE(reporter->mAnomalies.empty());
-    }
-
-    // Upload an anomalous file.
-    {
-        // Add an anomalous file.
-        model.addfile("f:0")->fsName("f%3a0");
-        model.generate(root);
-
-        // Upload file.
-        auto* s = cu.client.nodeByHandle(cv.syncSet(id).h);
-        ASSERT_TRUE(s);
-        ASSERT_TRUE(cu.uploadFile(root / "f%3a0", "f:0", s));
-
-        // Make sure the file uploaded ok.
-        waitonsyncs(TIMEOUT, &cv);
-
-        ASSERT_TRUE(cv.confirmModel_mainthread(model.root.get(), id));
-
-        // A single anomaly should've been reported.
-        ASSERT_EQ(reporter->mAnomalies.size(), 1);
-
-        auto& anomaly = reporter->mAnomalies.front();
-
-        ASSERT_EQ(anomaly.localPath, "f%3a0");
-        ASSERT_EQ(anomaly.remotePath, "s/f:0");
-        ASSERT_EQ(anomaly.type, FILENAME_ANOMALY_NAME_MISMATCH);
-    }
-}
-
-TEST(Sync, AnomalousSyncDownload)
-{
-    auto TESTROOT = makeNewTestRoot();
-    auto TIMEOUT  = chrono::seconds(4);
-
-    // For verification.
-    Model model;
-
-    // Upload test files.
->>>>>>> 5690971a
     {
         // Upload client.
         StandardClient cu(TESTROOT, "cu");
@@ -5259,7 +4960,6 @@
         // Log callbacks.
         cu.logcb = true;
 
-<<<<<<< HEAD
         // Log in client and clear remote contents.
         ASSERT_TRUE(cu.login_reset_makeremotenodes("MEGA_EMAIL", "MEGA_PWD", "x", 0, 0));
 
@@ -5481,7 +5181,292 @@
     // Wait for sync and confirm model.
     waitonsyncs(TIMEOUT, &cd);
     ASSERT_TRUE(cd.confirmModel_mainthread(model.findnode("x"), backupId1));
-=======
+}
+
+#ifdef _WIN32
+#define SEP "\\"
+#else // _WIN32
+#define SEP "/"
+#endif // ! _WIN32
+
+class AnomalyReporter
+  : public FilenameAnomalyReporter
+{
+public:
+    struct Anomaly
+    {
+        string localPath;
+        string remotePath;
+        int type;
+    }; // Anomaly
+
+    AnomalyReporter(const string& localRoot, const string& remoteRoot)
+      : mAnomalies()
+      , mLocalRoot(localRoot)
+      , mRemoteRoot(remoteRoot)
+    {
+        assert(!mLocalRoot.empty());
+        assert(!mRemoteRoot.empty());
+
+        // Add trailing separators if necessary.
+        if (string(1, mLocalRoot.back()) != SEP)
+        {
+            mLocalRoot.append(SEP);
+        }
+
+        if (mRemoteRoot.back() != '/')
+        {
+            mRemoteRoot.push_back('/');
+        }
+    }
+
+    void anomalyDetected(FilenameAnomalyType type,
+                         const string& localPath,
+                         const string& remotePath) override
+    {
+        assert(startsWith(localPath, mLocalRoot));
+        assert(startsWith(remotePath, mRemoteRoot));
+
+        mAnomalies.emplace_back();
+
+        auto& anomaly = mAnomalies.back();
+        anomaly.localPath = localPath.substr(mLocalRoot.size());
+        anomaly.remotePath = remotePath.substr(mRemoteRoot.size());
+        anomaly.type = type;
+    }
+
+    vector<Anomaly> mAnomalies;
+
+private:
+    bool startsWith(const string& lhs, const string& rhs) const
+    {
+        return lhs.compare(0, rhs.size(), rhs) == 0;
+    }
+
+    string mLocalRoot;
+    string mRemoteRoot;
+}; // AnomalyReporter
+
+TEST(Sync, AnomalousManualDownload)
+{
+    auto TESTROOT = makeNewTestRoot();
+    auto TIMEOUT  = chrono::seconds(4);
+
+    // Upload two files for us to download.
+    {
+        StandardClient cu(TESTROOT, "cu");
+
+        // Log callbacks.
+        cu.logcb = true;
+
+        // Log client in.
+        ASSERT_TRUE(cu.login_reset_makeremotenodes("MEGA_EMAIL", "MEGA_PWD", "s", 0, 0));
+
+        // Create a sync so we can upload some files.
+        auto id = cu.setupSync_mainthread("s", "s");
+        ASSERT_NE(id, UNDEF);
+
+        // Get our hands on the sync root.
+        auto root = cu.syncSet(id).localpath;
+
+        // Create the test files.
+        Model model;
+
+        model.addfile("f");
+        model.addfile("g:0")->fsName("g%3a0");
+        model.generate(root);
+
+        // Wait for the upload to complete.
+        waitonsyncs(TIMEOUT, &cu);
+
+        // Make sure the files were uploaded.
+        ASSERT_TRUE(cu.confirmModel_mainthread(model.root.get(), id));
+    }
+
+    StandardClient cd(TESTROOT, "cd");
+
+    // Log callbacks.
+    cd.logcb = true;
+
+    // Log client in.
+    ASSERT_TRUE(cd.login_fetchnodes("MEGA_EMAIL", "MEGA_PWD"));
+
+    // Determine root paths.
+    auto root = TESTROOT / "cd";
+
+    // Set anomalous filename reporter.
+    AnomalyReporter* reporter =
+      new AnomalyReporter(root.u8string(),
+                          cd.gettestbasenode()->displaypath());
+
+    cd.client.mFilenameAnomalyReporter.reset(reporter);
+
+    // cu's sync root.
+    auto* s = cd.drillchildnodebyname(cd.gettestbasenode(), "s");
+    ASSERT_TRUE(s);
+
+    // Simple validation helper.
+    auto read_string = [](const fs::path& path) {
+        // How much buffer space do we need?
+        auto length = fs::file_size(path);
+        assert(length > 0);
+
+        // Read in the file's contents.
+        ifstream istream(path.u8string(), ios::binary);
+        string buffer(length, 0);
+
+        istream.read(&buffer[0], length);
+
+        // Make sure the read was successful.
+        assert(istream.good());
+
+        return buffer;
+    };
+
+    // Download a regular file.
+    {
+        // Regular file, s/f.
+        auto* f = cd.drillchildnodebyname(s, "f");
+        ASSERT_TRUE(f);
+
+        // Download.
+        auto destination = root / "f";
+        ASSERT_TRUE(cd.downloadFile(*f, destination));
+
+        // Make sure the file was downloaded.
+        ASSERT_TRUE(fs::is_regular_file(destination));
+        ASSERT_EQ(read_string(destination), "f");
+
+        // No anomalies should be reported.
+        ASSERT_TRUE(reporter->mAnomalies.empty());
+    }
+
+    // Download an anomalous file.
+    {
+        // Anomalous file, s/g:0.
+        auto* g0 = cd.drillchildnodebyname(s, "g:0");
+        ASSERT_TRUE(g0);
+
+        // Download.
+        auto destination = root / "g%3a0";
+        ASSERT_TRUE(cd.downloadFile(*g0, destination));
+
+        // Make sure the file was downloaded.
+        ASSERT_TRUE(fs::is_regular_file(destination));
+        ASSERT_EQ(read_string(destination), "g:0");
+
+        // A single anomaly should be reported.
+        ASSERT_EQ(reporter->mAnomalies.size(), 1);
+
+        auto& anomaly = reporter->mAnomalies.front();
+
+        ASSERT_EQ(anomaly.localPath, "g%3a0");
+        ASSERT_EQ(anomaly.remotePath, "s/g:0");
+        ASSERT_EQ(anomaly.type, FILENAME_ANOMALY_NAME_MISMATCH);
+    }
+}
+
+TEST(Sync, AnomalousManualUpload)
+{
+    auto TESTROOT = makeNewTestRoot();
+    auto TIMEOUT  = chrono::seconds(4);
+
+    // Upload client.
+    StandardClient cu(TESTROOT, "cu");
+
+    // Verification client.
+    StandardClient cv(TESTROOT, "cv");
+
+    // Log callbacks.
+    cu.logcb = true;
+    cv.logcb = true;
+
+    // Log in clients.
+    ASSERT_TRUE(cu.login_reset_makeremotenodes("MEGA_EMAIL", "MEGA_PWD", "s", 0, 0));
+    ASSERT_TRUE(cv.login_fetchnodes("MEGA_EMAIL", "MEGA_PWD"));
+
+    // Determine local root.
+    auto root = TESTROOT / "cu";
+
+    // Set up anomalous name reporter.
+    AnomalyReporter* reporter =
+      new AnomalyReporter(root.u8string(),
+                          cu.gettestbasenode()->displaypath());
+
+    cu.client.mFilenameAnomalyReporter.reset(reporter);
+
+    // Create a sync so we can verify uploads.
+    auto id = cv.setupSync_mainthread("s", "s");
+    ASSERT_NE(id, UNDEF);
+
+    Model model;
+
+    // Upload a regular file.
+    {
+        // Add file to model.
+        model.addfile("f0");
+        model.generate(root);
+
+        // Upload file.
+        auto* s = cu.client.nodeByHandle(cv.syncSet(id).h);
+        ASSERT_TRUE(s);
+        ASSERT_TRUE(cu.uploadFile(root / "f0", s));
+
+        // Necessary as cv has downloaded a file.
+        model.ensureLocalDebrisTmpLock("");
+
+        // Make sure the file uploaded successfully.
+        waitonsyncs(TIMEOUT, &cv);
+
+        ASSERT_TRUE(cv.confirmModel_mainthread(model.root.get(), id));
+
+        // No anomalies should be reported.
+        ASSERT_TRUE(reporter->mAnomalies.empty());
+    }
+
+    // Upload an anomalous file.
+    {
+        // Add an anomalous file.
+        model.addfile("f:0")->fsName("f%3a0");
+        model.generate(root);
+
+        // Upload file.
+        auto* s = cu.client.nodeByHandle(cv.syncSet(id).h);
+        ASSERT_TRUE(s);
+        ASSERT_TRUE(cu.uploadFile(root / "f%3a0", "f:0", s));
+
+        // Make sure the file uploaded ok.
+        waitonsyncs(TIMEOUT, &cv);
+
+        ASSERT_TRUE(cv.confirmModel_mainthread(model.root.get(), id));
+
+        // A single anomaly should've been reported.
+        ASSERT_EQ(reporter->mAnomalies.size(), 1);
+
+        auto& anomaly = reporter->mAnomalies.front();
+
+        ASSERT_EQ(anomaly.localPath, "f%3a0");
+        ASSERT_EQ(anomaly.remotePath, "s/f:0");
+        ASSERT_EQ(anomaly.type, FILENAME_ANOMALY_NAME_MISMATCH);
+    }
+}
+
+TEST(Sync, AnomalousSyncDownload)
+{
+    auto TESTROOT = makeNewTestRoot();
+    auto TIMEOUT  = chrono::seconds(4);
+
+    // For verification.
+    Model model;
+
+    // Upload test files.
+    {
+        // Upload client.
+        StandardClient cu(TESTROOT, "cu");
+
+        // Log callbacks.
+        cu.logcb = true;
+
         // Log in client.
         ASSERT_TRUE(cu.login_reset_makeremotenodes("MEGA_EMAIL", "MEGA_PWD", "s", 0, 0));
 
@@ -5616,7 +5601,7 @@
 
     // Confirm move.
     ASSERT_TRUE(cx.confirmModel_mainthread(model.root.get(), id));
-    
+
     // There should be a single anomaly.
     ASSERT_EQ(reporter->mAnomalies.size(), 1);
     {
@@ -5692,8 +5677,7 @@
         auto* f = cr.drillchildnodebyname(d, "f");
         ASSERT_TRUE(f);
 
-        f->attrs.map['n'] = "g";
-        ASSERT_TRUE(cr.setattr(f));
+        ASSERT_TRUE(cr.setattr(f, attr_map('n', "g")));
     }
 
     // Wait for sync to complete.
@@ -5713,8 +5697,7 @@
         auto* g = cr.drillchildnodebyname(d, "g");
         ASSERT_TRUE(g);
 
-        g->attrs.map['n'] = "g:0";
-        ASSERT_TRUE(cr.setattr(g));
+        ASSERT_TRUE(cr.setattr(g, attr_map('n', "g:0")));
     }
 
     // Wait for sync to complete.
@@ -5901,7 +5884,7 @@
     ASSERT_FALSE(cx->confirmModel_mainthread(model0.root.get(), id0));
     ASSERT_FALSE(cx->confirmModel_mainthread(model1.root.get(), id1));
     ASSERT_FALSE(cx->confirmModel_mainthread(model2.root.get(), id2));
-    
+
     // Enable the imported syncs.
     ASSERT_TRUE(cx->enableSyncByBackupId(id0));
     ASSERT_TRUE(cx->enableSyncByBackupId(id1));
@@ -5914,7 +5897,6 @@
     ASSERT_TRUE(cx->confirmModel_mainthread(model0.root.get(), id0));
     ASSERT_TRUE(cx->confirmModel_mainthread(model1.root.get(), id1));
     ASSERT_TRUE(cx->confirmModel_mainthread(model2.root.get(), id2));
->>>>>>> 5690971a
 }
 
 struct TwoWaySyncSymmetryCase
