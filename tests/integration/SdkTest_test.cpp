/**
 * @file tests/sdk_test.cpp
 * @brief Mega SDK test file
 *
 * (c) 2015 by Mega Limited, Wellsford, New Zealand
 *
 * This file is part of the MEGA SDK - Client Access Engine.
 *
 * Applications using the MEGA API must present a valid application key
 * and comply with the the rules set forth in the Terms of Service.
 *
 * The MEGA SDK is distributed in the hope that it will be useful,
 * but WITHOUT ANY WARRANTY; without even the implied warranty of
 * MERCHANTABILITY or FITNESS FOR A PARTICULAR PURPOSE.
 *
 * @copyright Simplified (2-clause) BSD License.
 *
 * You should have received a copy of the license along with this
 * program.
 */

#include "test.h"
#include "stdfs.h"
#include "SdkTest_test.h"
#include "mega/testhooks.h"
#include "megaapi_impl.h"
#include <algorithm>

#define SSTR( x ) static_cast< const std::ostringstream & >( \
        (  std::ostringstream() << std::dec << x ) ).str()


using namespace std;


static const string APP_KEY     = "8QxzVRxD";
static const string PUBLICFILE  = "file.txt";
static const string UPFILE      = "file1.txt";
static const string DOWNFILE    = "file2.txt";
static const string EMPTYFILE   = "empty-file.txt";
static const string AVATARSRC   = "logo.png";
static const string AVATARDST   = "deleteme.png";
static const string IMAGEFILE   = "logo.png";
static const string IMAGEFILE_C = "logo.encrypted.png";
static const string THUMBNAIL   = "logo_thumbnail.png";
static const string PREVIEW     = "logo_preview.png";


MegaFileSystemAccess fileSystemAccess;

template<typename T>
class ScopedValue {
public:
    ScopedValue(T& what, T value)
      : mLastValue(std::move(what))
      , mWhat(what)
    {
        what = std::move(value);
    }

    ~ScopedValue()
    {
        mWhat = std::move(mLastValue);
    }

    MEGA_DISABLE_COPY(ScopedValue)
    MEGA_DEFAULT_MOVE(ScopedValue)

private:
    T mLastValue;
    T& mWhat;
}; // ScopedValue<T>

template<typename T>
ScopedValue<T> makeScopedValue(T& what, T value)
{
    return ScopedValue<T>(what, std::move(value));
}

#ifdef _WIN32
DWORD ThreadId()
{
    return GetCurrentThreadId();
}
#else
pthread_t ThreadId()
{
    return pthread_self();
}
#endif

#ifndef WIN32
#define DOTSLASH "./"
#else
#define DOTSLASH ".\\"
#endif

const char* cwd()
{
    // for windows and linux
    static char path[1024];
    const char* ret;
    #ifdef _WIN32
    ret = _getcwd(path, sizeof path);
    #else
    ret = getcwd(path, sizeof path);
    #endif
    assert(ret);
    return ret;
}

bool fileexists(const std::string& fn)
{
#ifdef _WIN32
    fs::path p = fs::u8path(fn);
    return fs::exists(p);
#else
    struct stat   buffer;
    return (stat(fn.c_str(), &buffer) == 0);
#endif
}

void copyFile(std::string& from, std::string& to)
{
    LocalPath f = LocalPath::fromAbsolutePath(from);
    LocalPath t = LocalPath::fromAbsolutePath(to);
    fileSystemAccess.copylocal(f, t, m_time());
}

std::string megaApiCacheFolder(int index)
{
    std::string p(cwd());
#ifdef _WIN32
    p += "\\";
#else
    p += "/";
#endif
    p += "sdk_test_mega_cache_" + to_string(index);

    if (!fileexists(p))
    {

#ifdef _WIN32
        #ifndef NDEBUG
        bool success =
        #endif
        fs::create_directory(p);
        assert(success);
#else
        mkdir(p.c_str(), S_IRWXU);
        assert(fileexists(p));
#endif

    } else
    {
        std::unique_ptr<DirAccess> da(fileSystemAccess.newdiraccess());
        auto lp = LocalPath::fromAbsolutePath(p);
        if (!da->dopen(&lp, nullptr, false))
        {
            throw std::runtime_error(
                        "Cannot open existing mega API cache folder " + p
                        + " please check permissions or delete it so a new one can be created");
        }
    }
    return p;
}

template<typename Predicate>
bool WaitFor(Predicate&& predicate, unsigned timeoutMs)
{
    unsigned sleepMs = 100;
    unsigned totalMs = 0;

    do
    {
        if (predicate()) return true;

        WaitMillisec(sleepMs);
        totalMs += sleepMs;
    }
    while (totalMs < timeoutMs);

    return false;
}

MegaApi* newMegaApi(const char *appKey, const char *basePath, const char *userAgent, unsigned workerThreadCount)
{
    return new MegaApi(appKey, basePath, userAgent, workerThreadCount);
}

enum { USERALERT_ARRIVAL_MILLISEC = 1000 };

#ifdef _WIN32
#include "mega/autocomplete.h"
#include <filesystem>
#define getcwd _getcwd
void usleep(int n)
{
    Sleep(n / 1000);
}
#endif

// helper functions and struct/classes
namespace
{

    bool buildLocalFolders(fs::path targetfolder, const string& prefix, int n, int recurselevel, int filesperfolder)
    {
        fs::path p = targetfolder / fs::u8path(prefix);
        if (!fs::create_directory(p))
            return false;

        for (int i = 0; i < filesperfolder; ++i)
        {
            string filename = "file" + to_string(i) + "_" + prefix;
            fs::path fp = p / fs::u8path(filename);
#if (__cplusplus >= 201700L)
            ofstream fs(fp/*, ios::binary*/);
#else
            ofstream fs(fp.u8string()/*, ios::binary*/);
#endif
            fs << filename;
        }

        if (recurselevel > 0)
        {
            for (int i = 0; i < n; ++i)
            {
                if (!buildLocalFolders(p, prefix + "_" + to_string(i), n, recurselevel - 1, filesperfolder))
                    return false;
            }
        }

        return true;
    }

    bool createLocalFile(fs::path path, const char *name, int byteSize = 0)
    {
        if (!name)
        {
           return false;
        }

        fs::path fp = path / fs::u8path(name);
#if (__cplusplus >= 201700L)
        ofstream fs(fp/*, ios::binary*/);
#else
        ofstream fs(fp.u8string()/*, ios::binary*/);
#endif
        if (byteSize)
        {
            fs.seekp((byteSize << 10) - 1);
        }
        fs << name;
        return true;
    }
}

std::map<size_t, std::string> gSessionIDs;

void SdkTest::SetUp()
{
    gTestingInvalidArgs = false;
}

void SdkTest::TearDown()
{
    out() << "Test done, teardown starts";
    // do some cleanup

    gTestingInvalidArgs = false;

    LOG_info << "___ Cleaning up test (TearDown()) ___";

    Cleanup();

    releaseMegaApi(1);
    releaseMegaApi(2);
    if (!megaApi.empty() && megaApi[0])
    {
        releaseMegaApi(0);
    }
    out() << "Teardown done, test exiting";
}

void SdkTest::Cleanup()
{
    out() << "Cleaning up accounts";

    deleteFile(UPFILE);
    deleteFile(DOWNFILE);
    deleteFile(PUBLICFILE);
    deleteFile(AVATARDST);

#ifdef ENABLE_SYNC
    std::vector<std::unique_ptr<RequestTracker>> delSyncTrackers;
    for (auto &m : megaApi)
    {
        if (m)
        {
            auto syncs = unique_ptr<MegaSyncList>(m->getSyncs());
            for (int i = syncs->size(); i--; )
            {
                delSyncTrackers.push_back(std::unique_ptr<RequestTracker>(new RequestTracker(m.get())));
                m->removeSync(syncs->get(i)->getBackupId(), delSyncTrackers.back().get());
            }
        }
    }
    // wait for delsyncs to complete:
    for (auto& d : delSyncTrackers) d->waitForResult();
    WaitMillisec(2000);



#endif

    if (!megaApi.empty() && megaApi[0])
    {

        // Remove nodes in Cloud & Rubbish
        purgeTree(std::unique_ptr<MegaNode>{megaApi[0]->getRootNode()}.get(), false);
        purgeTree(std::unique_ptr<MegaNode>{megaApi[0]->getRubbishNode()}.get(), false);
        purgeVaultTree(std::unique_ptr<MegaNode>{megaApi[0]->getVaultNode()}.get());

        // Remove auxiliar contact
        std::unique_ptr<MegaUserList> ul{megaApi[0]->getContacts()};
        for (int i = 0; i < ul->size(); i++)
        {
            removeContact(ul->get(i)->getEmail());
        }
    }

    for (auto nApi = unsigned(megaApi.size()); nApi--; ) if (megaApi[nApi])
    {
        // Remove pending contact requests

        std::unique_ptr<MegaContactRequestList> crl{megaApi[nApi]->getOutgoingContactRequests()};
        for (int i = 0; i < crl->size(); i++)
        {
            MegaContactRequest *cr = crl->get(i);
            synchronousInviteContact(nApi, cr->getTargetEmail(), "Test cleanup removing outgoing contact request", MegaContactRequest::INVITE_ACTION_DELETE);
        }

        crl.reset(megaApi[nApi]->getIncomingContactRequests());
        for (int i = 0; i < crl->size(); i++)
        {
            MegaContactRequest *cr = crl->get(i);
            synchronousReplyContactRequest(nApi, cr, MegaContactRequest::REPLY_ACTION_DENY);
        }

    }
}

int SdkTest::getApiIndex(MegaApi* api)
{
    int apiIndex = -1;
    for (int i = int(megaApi.size()); i--; )  if (megaApi[i].get() == api) apiIndex = i;
    if (apiIndex == -1)
    {
        LOG_warn << "Instance of MegaApi not recognized";  // this can occur during MegaApi deletion due to callbacks on shutdown
    }
    return apiIndex;
}

bool SdkTest::getApiIndex(MegaApi* api, size_t& apindex)
{
    for (size_t i = 0; i < megaApi.size(); i++)
    {
        if (megaApi[i].get() == api)
        {
            apindex = i;
            return true;
        }
    }

    LOG_warn << "Instance of MegaApi not recognized";  // this can occur during MegaApi deletion due to callbacks on shutdown
    return false;
}

void SdkTest::onRequestFinish(MegaApi *api, MegaRequest *request, MegaError *e)
{
    auto type = request->getType();
    if (type == MegaRequest::TYPE_DELETE)
    {
        return;
    }

    int apiIndex = getApiIndex(api);
    if (apiIndex < 0) return;
    mApi[apiIndex].lastError = e->getErrorCode();

    // there could be a race on these getting set?
    LOG_info << "lastError (by request) for MegaApi " << apiIndex << ": " << mApi[apiIndex].lastError;

    switch(type)
    {

    case MegaRequest::TYPE_GET_ATTR_USER:

        if (mApi[apiIndex].lastError == API_OK)
        {
            if (request->getParamType() == MegaApi::USER_ATTR_DEVICE_NAMES ||
                request->getParamType() == MegaApi::USER_ATTR_DRIVE_NAMES ||
                request->getParamType() == MegaApi::USER_ATTR_ALIAS)
            {
                attributeValue = request->getName() ? request->getName() : "";
            }
            else if (request->getParamType() == MegaApi::USER_ATTR_MY_BACKUPS_FOLDER)
            {
                mApi[apiIndex].lastSyncBackupId = request->getNodeHandle();
            }
            else if (request->getParamType() != MegaApi::USER_ATTR_AVATAR)
            {
                attributeValue = request->getText() ? request->getText() : "";
            }
        }

        if (request->getParamType() == MegaApi::USER_ATTR_AVATAR)
        {
            if (mApi[apiIndex].lastError == API_OK)
            {
                attributeValue = "Avatar changed";
            }

            if (mApi[apiIndex].lastError == API_ENOENT)
            {
                attributeValue = "Avatar not found";
            }
        }
        break;

#ifdef ENABLE_CHAT

    case MegaRequest::TYPE_CHAT_CREATE:
        if (mApi[apiIndex].lastError == API_OK)
        {
            MegaTextChat *chat = request->getMegaTextChatList()->get(0)->copy();

            mApi[apiIndex].chatid = chat->getHandle();
            mApi[apiIndex].chats[mApi[apiIndex].chatid].reset(chat);
        }
        break;

    case MegaRequest::TYPE_CHAT_INVITE:
        if (mApi[apiIndex].lastError == API_OK)
        {
            mApi[apiIndex].chatid = request->getNodeHandle();
            if (mApi[apiIndex].chats.find(mApi[apiIndex].chatid) != mApi[apiIndex].chats.end())
            {
                MegaTextChat *chat = mApi[apiIndex].chats[mApi[apiIndex].chatid].get();
                MegaHandle uh = request->getParentHandle();
                int priv = request->getAccess();
                unique_ptr<userpriv_vector> privsbuf{new userpriv_vector};

                const MegaTextChatPeerList *privs = chat->getPeerList();
                if (privs)
                {
                    for (int i = 0; i < privs->size(); i++)
                    {
                        if (privs->getPeerHandle(i) != uh)
                        {
                            privsbuf->push_back(userpriv_pair(privs->getPeerHandle(i), (privilege_t) privs->getPeerPrivilege(i)));
                        }
                    }
                }
                privsbuf->push_back(userpriv_pair(uh, (privilege_t) priv));
                privs = new MegaTextChatPeerListPrivate(privsbuf.get());
                chat->setPeerList(privs);
                delete privs;
            }
            else
            {
                LOG_err << "Trying to remove a peer from unknown chat";
            }
        }
        break;

    case MegaRequest::TYPE_CHAT_REMOVE:
        if (mApi[apiIndex].lastError == API_OK)
        {
            mApi[apiIndex].chatid = request->getNodeHandle();
            if (mApi[apiIndex].chats.find(mApi[apiIndex].chatid) != mApi[apiIndex].chats.end())
            {
                MegaTextChat *chat = mApi[apiIndex].chats[mApi[apiIndex].chatid].get();
                MegaHandle uh = request->getParentHandle();
                std::unique_ptr<userpriv_vector> privsbuf{new userpriv_vector};

                const MegaTextChatPeerList *privs = chat->getPeerList();
                if (privs)
                {
                    for (int i = 0; i < privs->size(); i++)
                    {
                        if (privs->getPeerHandle(i) != uh)
                        {
                            privsbuf->push_back(userpriv_pair(privs->getPeerHandle(i), (privilege_t) privs->getPeerPrivilege(i)));
                        }
                    }
                }
                privs = new MegaTextChatPeerListPrivate(privsbuf.get());
                chat->setPeerList(privs);
                delete privs;
            }
            else
            {
                LOG_err << "Trying to remove a peer from unknown chat";
            }
        }
        break;

    case MegaRequest::TYPE_CHAT_URL:
        if (mApi[apiIndex].lastError == API_OK)
        {
            chatlink.assign(request->getLink());
        }
        break;
#endif

    case MegaRequest::TYPE_CREATE_ACCOUNT:
        if (mApi[apiIndex].lastError == API_OK)
        {
            sid = request->getSessionKey();
        }
        break;

    case MegaRequest::TYPE_GET_REGISTERED_CONTACTS:
        if (mApi[apiIndex].lastError == API_OK)
        {
            stringTable.reset(request->getMegaStringTable()->copy());
        }
        break;

    case MegaRequest::TYPE_GET_COUNTRY_CALLING_CODES:
        if (mApi[apiIndex].lastError == API_OK)
        {
            stringListMap.reset(request->getMegaStringListMap()->copy());
        }
        break;

    case MegaRequest::TYPE_FETCH_TIMEZONE:
        mApi[apiIndex].tzDetails.reset(mApi[apiIndex].lastError == API_OK ? request->getMegaTimeZoneDetails()->copy() : nullptr);
        break;

    case MegaRequest::TYPE_GET_USER_EMAIL:
        if (mApi[apiIndex].lastError == API_OK)
        {
            mApi[apiIndex].email = request->getEmail();
        }
        break;

    case MegaRequest::TYPE_ACCOUNT_DETAILS:
        mApi[apiIndex].accountDetails.reset(mApi[apiIndex].lastError == API_OK ? request->getMegaAccountDetails() : nullptr);
        break;

    case MegaRequest::TYPE_BACKUP_PUT:
        mBackupId = request->getParentHandle();
        break;

    case MegaRequest::TYPE_GET_ATTR_NODE:
        if (mApi[apiIndex].lastError == API_OK)
        {
            mMegaFavNodeList.reset(request->getMegaHandleList()->copy());
        }
        break;

    case MegaRequest::TYPE_GET_PRICING:
        mApi[apiIndex].mMegaPricing.reset(mApi[apiIndex].lastError == API_OK ? request->getPricing() : nullptr);
        mApi[apiIndex].mMegaCurrency.reset(mApi[apiIndex].lastError == API_OK ? request->getCurrency() : nullptr);
            break;

    }

    // set this flag always the latest, since it is used to unlock the wait
    // for requests results, so we want data to be collected first
    mApi[apiIndex].requestFlags[request->getType()] = true;
}

void SdkTest::onTransferFinish(MegaApi* api, MegaTransfer *transfer, MegaError* e)
{
    int apiIndex = getApiIndex(api);
    if (apiIndex < 0) return;

    mApi[apiIndex].transferFlags[transfer->getType()] = true;
    mApi[apiIndex].lastError = e->getErrorCode();   // todo: change the rest of the transfer test code to use lastTransferError instead.
    mApi[apiIndex].lastTransferError = e->getErrorCode();

    // there could be a race on these getting set?
    LOG_info << "lastError (by transfer) for MegaApi " << apiIndex << ": " << mApi[apiIndex].lastError;

    onTranferFinishedCount += 1;
}

void SdkTest::onTransferUpdate(MegaApi *api, MegaTransfer *transfer)
{
    onTransferUpdate_progress = transfer->getTransferredBytes();
    onTransferUpdate_filesize = transfer->getTotalBytes();
}

void SdkTest::onAccountUpdate(MegaApi* api)
{
    int apiIndex = getApiIndex(api);
    if (apiIndex < 0) return;

    mApi[apiIndex].accountUpdated = true;
}

void SdkTest::onUsersUpdate(MegaApi* api, MegaUserList *users)
{
    int apiIndex = getApiIndex(api);
    if (apiIndex < 0) return;

    if (!users)
        return;

    for (int i = 0; i < users->size(); i++)
    {
        MegaUser *u = users->get(i);

        if (u->hasChanged(MegaUser::CHANGE_TYPE_AVATAR)
                || u->hasChanged(MegaUser::CHANGE_TYPE_FIRSTNAME)
                || u->hasChanged(MegaUser::CHANGE_TYPE_LASTNAME))
        {
            mApi[apiIndex].userUpdated = true;
        }
        else
        {
            // Contact is removed from main account
            mApi[apiIndex].requestFlags[MegaRequest::TYPE_REMOVE_CONTACT] = true;
            mApi[apiIndex].userUpdated = true;
        }
    }
}

void SdkTest::onNodesUpdate(MegaApi* api, MegaNodeList *nodes)
{
    size_t apiIndex = 0;
    if (getApiIndex(api, apiIndex) && mApi[apiIndex].mOnNodesUpdateCompletion)
    {
        mApi[apiIndex].mOnNodesUpdateCompletion(apiIndex, nodes); // nodes owned by SDK and valid until return
    }
}

void SdkTest::onSetsUpdate(MegaApi* api, MegaSetList* sets)
{
    int apiIndex = getApiIndex(api);
    if (apiIndex < 0 || !sets || !sets->size()) return;

    mApi[apiIndex].setUpdated = true;
}

void SdkTest::onSetElementsUpdate(MegaApi* api, MegaSetElementList* elements)
{
    int apiIndex = getApiIndex(api);
    if (apiIndex < 0 || !elements || !elements->size()) return;

    mApi[apiIndex].setElementUpdated = true;
}

void SdkTest::onContactRequestsUpdate(MegaApi* api, MegaContactRequestList* requests)
{
    int apiIndex = getApiIndex(api);
    if (apiIndex < 0) return;

    mApi[apiIndex].contactRequestUpdated = true;
}

void SdkTest::onUserAlertsUpdate(MegaApi* api, MegaUserAlertList* alerts)
{
    int apiIndex = getApiIndex(api);
    if (apiIndex < 0) return;

    mApi[apiIndex].userAlertsUpdated = true;
    mApi[apiIndex].userAlertList.reset(alerts ? alerts->copy() : nullptr);
}

#ifdef ENABLE_CHAT
void SdkTest::onChatsUpdate(MegaApi *api, MegaTextChatList *chats)
{
    int apiIndex = getApiIndex(api);
    if (apiIndex < 0) return;

    MegaTextChatList *list = NULL;
    if (chats)
    {
        list = chats->copy();
    }
    else
    {
        list = megaApi[apiIndex]->getChatList();
    }
    for (int i = 0; i < list->size(); i++)
    {
        handle chatid = list->get(i)->getHandle();
        if (mApi[apiIndex].chats.find(chatid) != mApi[apiIndex].chats.end())
        {
            mApi[apiIndex].chats[chatid].reset(list->get(i)->copy());
        }
        else
        {
            mApi[apiIndex].chats[chatid].reset(list->get(i)->copy());
        }
    }
    delete list;

    mApi[apiIndex].chatUpdated = true;
}

void SdkTest::createChat(bool group, MegaTextChatPeerList *peers, int timeout)
{
    int apiIndex = 0;
    mApi[apiIndex].requestFlags[MegaRequest::TYPE_CHAT_CREATE] = false;
    megaApi[0]->createChat(group, peers);
    waitForResponse(&mApi[apiIndex].requestFlags[MegaRequest::TYPE_CHAT_CREATE], timeout);
    if (timeout)
    {
        ASSERT_TRUE(mApi[apiIndex].requestFlags[MegaRequest::TYPE_CHAT_CREATE]) << "Chat creation not finished after " << timeout  << " seconds";
    }

    ASSERT_EQ(API_OK, mApi[apiIndex].lastError) << "Chat creation failed (error: " << mApi[apiIndex].lastError << ")";
}

#endif

void SdkTest::onEvent(MegaApi*, MegaEvent *event)
{
    std::lock_guard<std::mutex> lock{lastEventMutex};
    lastEvent.reset(event->copy());
    lastEvents.insert(event->getType());
}


void SdkTest::fetchnodes(unsigned int apiIndex, int timeout)
{
    mApi[apiIndex].requestFlags[MegaRequest::TYPE_FETCH_NODES] = false;

    mApi[apiIndex].megaApi->fetchNodes();

    ASSERT_TRUE( waitForResponse(&mApi[apiIndex].requestFlags[MegaRequest::TYPE_FETCH_NODES], timeout) )
            << "Fetchnodes failed after " << timeout  << " seconds";
    ASSERT_EQ(API_OK, mApi[apiIndex].lastError) << "Fetchnodes failed (error: " << mApi[apiIndex].lastError << ")";
}

void SdkTest::logout(unsigned int apiIndex, bool keepSyncConfigs, int timeout)
{
    mApi[apiIndex].requestFlags[MegaRequest::TYPE_LOGOUT] = false;
#ifdef ENABLE_SYNC
    mApi[apiIndex].megaApi->logout(keepSyncConfigs, this);
#else
    mApi[apiIndex].megaApi->logout(this);
#endif
    gSessionIDs[apiIndex] = "invalid";

    EXPECT_TRUE( waitForResponse(&mApi[apiIndex].requestFlags[MegaRequest::TYPE_LOGOUT], timeout) )
            << "Logout failed after " << timeout  << " seconds";

    // if the connection was closed before the response of the request was received, the result is ESID
    if (mApi[apiIndex].lastError == API_ESID) mApi[apiIndex].lastError = API_OK;

    EXPECT_EQ(API_OK, mApi[apiIndex].lastError) << "Logout failed (error: " << mApi[apiIndex].lastError << ")";
}

char* SdkTest::dumpSession()
{
    return megaApi[0]->dumpSession();
}

void SdkTest::locallogout(int timeout)
{
    auto logoutErr = doRequestLocalLogout(0);
    ASSERT_EQ(API_OK, logoutErr) << "Local logout failed (error: " << logoutErr << ")";
}

void SdkTest::resumeSession(const char *session, int timeout)
{
    int apiIndex = 0;
    ASSERT_EQ(API_OK, synchronousFastLogin(apiIndex, session, this)) << "Resume session failed (error: " << mApi[apiIndex].lastError << ")";
}

void SdkTest::purgeTree(MegaNode *p, bool depthfirst)
{
    int apiIndex = 0;
    std::unique_ptr<MegaNodeList> children{megaApi[0]->getChildren(p)};

    for (int i = 0; i < children->size(); i++)
    {
        MegaNode *n = children->get(i);

        // removing the folder removes the children anyway
        if (depthfirst && n->isFolder())
            purgeTree(n);

        string nodepath = n->getName() ? n->getName() : "<no name>";
        auto result = synchronousRemove(apiIndex, n);
        if (result == API_EEXIST || result == API_ENOENT)
        {
            LOG_warn << "node " << nodepath << " was already removed in api " << apiIndex << ", detected by error code " << result;
            result = API_OK;
        }

        ASSERT_EQ(API_OK, result) << "Remove node operation failed (error: " << mApi[apiIndex].lastError << ")";
    }
}

void SdkTest::purgeVaultTree(MegaNode *vault)
{
    std::unique_ptr<MegaNodeList> vc{megaApi[0]->getChildren(vault)};
    if (vc->size())
    {
        if (MegaNode* myBackups = vc->get(0))
        {
            std::unique_ptr<MegaNodeList> devices{megaApi[0]->getChildren(myBackups)};
            for (int i = 0; i < devices->size(); ++i)
            {
                std::unique_ptr<MegaNodeList> backupRoots{megaApi[0]->getChildren(devices->get(i))};
                for (int j = 0; j < backupRoots->size(); ++j)
                {
                    RequestTracker rt(megaApi[0].get());
                    megaApi[0]->moveOrRemoveDeconfiguredBackupNodes(backupRoots->get(j)->getHandle(), INVALID_HANDLE, &rt);
                    rt.waitForResult();
                }
            }
        }
    }
}

bool SdkTest::waitForResponse(bool *responseReceived, unsigned int timeout)
{
    timeout *= 1000000; // convert to micro-seconds
    unsigned int tWaited = 0;    // microseconds
    bool connRetried = false;
    while(!(*responseReceived))
    {
        WaitMillisec(pollingT / 1000);

        if (timeout)
        {
            tWaited += pollingT;
            if (tWaited >= timeout)
            {
                return false;   // timeout is expired
            }
            // if no response after 2 minutes...
            else if (!connRetried && tWaited > (pollingT * 240))
            {
                megaApi[0]->retryPendingConnections(true);
                if (megaApi.size() > 1 && megaApi[1] && megaApi[1]->isLoggedIn())
                {
                    megaApi[1]->retryPendingConnections(true);
                }
                connRetried = true;
            }
        }
    }

    return true;    // response is received
}

bool SdkTest::synchronousTransfer(unsigned apiIndex, int type, std::function<void()> f, unsigned int timeout)
{
    auto& flag = mApi[apiIndex].transferFlags[type];
    flag = false;
    f();
    auto result = waitForResponse(&flag, timeout);
    EXPECT_TRUE(result) << "Transfer (type " << type << ") not finished yet after " << timeout << " seconds";
    if (!result) mApi[apiIndex].lastError = -999; // local timeout
    if (!result) mApi[apiIndex].lastTransferError = -999; // local timeout    TODO: switch all transfer code to use lastTransferError .  Some still uses lastError
    return result;
}

bool SdkTest::synchronousRequest(unsigned apiIndex, int type, std::function<void()> f, unsigned int timeout)
{
    auto& flag = mApi[apiIndex].requestFlags[type];
    flag = false;
    f();
    auto result = waitForResponse(&flag, timeout);
    EXPECT_TRUE(result) << "Request (type " << type << ") failed after " << timeout << " seconds";
    if (!result) mApi[apiIndex].lastError = -999;
    return result;
}

void SdkTest::onNodesUpdateCheck(size_t apiIndex, MegaHandle target, MegaNodeList* nodes, int change)
{
    // if change == -1 this method just checks if we have received onNodesUpdate for the node specified in target
    ASSERT_TRUE(nodes && mApi.size() > apiIndex && (target != INVALID_HANDLE
            || (target == INVALID_HANDLE && change == MegaNode::CHANGE_TYPE_NEW)));
    for (int i = 0; i < nodes->size(); i++)
    {
        MegaNode* n = nodes->get(i);
        if ((n->getHandle() == target && (n->hasChanged(change) || change == -1))
                || (target == INVALID_HANDLE && change == MegaNode::CHANGE_TYPE_NEW && n->hasChanged(change)))
        {
            mApi[apiIndex].nodeUpdated = true;
        }
    }
    ASSERT_EQ (true, mApi[apiIndex].nodeUpdated);
};

bool SdkTest::createFile(string filename, bool largeFile)
{
    fs::path p = fs::u8path(filename);
    std::ofstream file(p,ios::out);

    if (file)
    {
        int limit = 2000;

        // create a file large enough for long upload/download times (5-10MB)
        if (largeFile)
            limit = 1000000 + rand() % 1000000;

        //limit = 5494065 / 5;

        for (int i = 0; i < limit; i++)
        {
            file << "test ";
        }

        file.close();
    }

    return file.good();
}

int64_t SdkTest::getFilesize(string filename)
{
    struct stat stat_buf;
    int rc = stat(filename.c_str(), &stat_buf);

    return rc == 0 ? int64_t(stat_buf.st_size) : int64_t(-1);
}

void SdkTest::deleteFile(string filename)
{
    fs::path p = fs::u8path(filename);
    std::error_code ignoredEc;
    fs::remove(p, ignoredEc);
}

void SdkTest::getAccountsForTest(unsigned howMany)
{
    assert(howMany > 0 && howMany <= 3);
    out() << "Test setting up for " << howMany << " accounts ";

    megaApi.resize(howMany);
    mApi.resize(howMany);

    std::vector<std::unique_ptr<RequestTracker>> trackers;
    trackers.resize(howMany);

    for (unsigned index = 0; index < howMany; ++index)
    {
        if (const char *buf = getenv(envVarAccount[index].c_str()))
        {
            mApi[index].email.assign(buf);
        }
        ASSERT_LT((size_t) 0, mApi[index].email.length()) << "Set test account " << index << " username at the environment variable $" << envVarAccount[index];

        if (const char* buf = getenv(envVarPass[index].c_str()))
        {
            mApi[index].pwd.assign(buf);
        }
        ASSERT_LT((size_t) 0, mApi[index].pwd.length()) << "Set test account " << index << " password at the environment variable $" << envVarPass[index];

        megaApi[index].reset(newMegaApi(APP_KEY.c_str(), megaApiCacheFolder(index).c_str(), USER_AGENT.c_str(), unsigned(THREADS_PER_MEGACLIENT)));
        mApi[index].megaApi = megaApi[index].get();

        // helps with restoring logging after tests that fiddle with log level
        mApi[index].megaApi->setLogLevel(MegaApi::LOG_LEVEL_MAX);

        megaApi[index]->setLoggingName(to_string(index).c_str());
        megaApi[index]->addListener(this);    // TODO: really should be per api

        if (!gResumeSessions || gSessionIDs[index].empty() || gSessionIDs[index] == "invalid")
        {
            out() << "Logging into account " << index;
            trackers[index] = asyncRequestLogin(index, mApi[index].email.c_str(), mApi[index].pwd.c_str());
        }
        else
        {
            out() << "Resuming session for account " << index;
            trackers[index] = asyncRequestFastLogin(index, gSessionIDs[index].c_str());
        }
    }

    // wait for logins to complete:
    bool anyLoginFailed = false;
    for (unsigned index = 0; index < howMany; ++index)
    {
        auto loginResult = trackers[index]->waitForResult();
        EXPECT_EQ(API_OK, loginResult) << " Failed to establish a login/session for account " << index;
        if (loginResult != API_OK) anyLoginFailed = true;
        else {
            gSessionIDs[index] = "invalid"; // default
            if (gResumeSessions && megaApi[index]->isLoggedIn() == FULLACCOUNT)
            {
                if (auto p = unique_ptr<char[]>(megaApi[index]->dumpSession()))
                {
                    gSessionIDs[index] = p.get();
                }
            }
        }
    }
    ASSERT_FALSE(anyLoginFailed);

    // perform parallel fetchnodes for each
    for (unsigned index = 0; index < howMany; ++index)
    {
        out() << "Fetching nodes for account " << index;
        trackers[index] = asyncRequestFetchnodes(index);
    }

    // wait for fetchnodes to complete:
    bool anyFetchnodesFailed = false;
    for (unsigned index = 0; index < howMany; ++index)
    {
        auto fetchnodesResult = trackers[index]->waitForResult();
        EXPECT_EQ(API_OK, fetchnodesResult) << " Failed to fetchnodes for account " << index;
        anyFetchnodesFailed = anyFetchnodesFailed || (fetchnodesResult != API_OK);
    }
    ASSERT_FALSE(anyFetchnodesFailed);

    // In case the last test exited without cleaning up (eg, debugging etc)
    Cleanup();
    out() << "Test setup done, test starts";
}

void SdkTest::releaseMegaApi(unsigned int apiIndex)
{
    if (mApi.size() <= apiIndex)
    {
        return;
    }

    assert(megaApi[apiIndex].get() == mApi[apiIndex].megaApi);
    if (mApi[apiIndex].megaApi)
    {
        if (mApi[apiIndex].megaApi->isLoggedIn())
        {
            if (!gResumeSessions)
                ASSERT_NO_FATAL_FAILURE( logout(apiIndex, false, maxTimeout) );
            else
                ASSERT_NO_FATAL_FAILURE( locallogout(apiIndex) );
        }

        megaApi[apiIndex].reset();
        mApi[apiIndex].megaApi = NULL;
    }
}

void SdkTest::inviteContact(unsigned apiIndex, string email, string message, int action)
{
    ASSERT_EQ(API_OK, synchronousInviteContact(apiIndex, email.c_str(), message.c_str(), action)) << "Contact invitation failed";
}

void SdkTest::replyContact(MegaContactRequest *cr, int action)
{
    int apiIndex = 1;
    ASSERT_EQ(API_OK, synchronousReplyContactRequest(apiIndex, cr, action)) << "Contact reply failed";
}

void SdkTest::removeContact(string email, int timeout)
{
    int apiIndex = 0;
    MegaUser *u = megaApi[apiIndex]->getContact(email.c_str());
    bool null_pointer = (u == NULL);
    ASSERT_FALSE(null_pointer) << "Cannot find the specified contact (" << email << ")";

    if (u->getVisibility() != MegaUser::VISIBILITY_VISIBLE)
    {
        mApi[apiIndex].userUpdated = true;  // nothing to do
        delete u;
        return;
    }

    auto result = synchronousRemoveContact(apiIndex, u);

    if (result == API_EEXIST)
    {
        LOG_warn << "Contact " << email << " was already removed in api " << apiIndex;
        result = API_OK;
    }

    ASSERT_EQ(API_OK, result) << "Contact deletion of " << email << " failed on api " << apiIndex;

    delete u;
}

void SdkTest::shareFolder(MegaNode *n, const char *email, int action, int timeout)
{
    int apiIndex = 0;
    ASSERT_EQ(API_OK, synchronousShare(apiIndex, n, email, action)) << "Folder sharing failed" << "User: " << email << " Action: " << action;
}

string SdkTest::createPublicLink(unsigned apiIndex, MegaNode *n, m_time_t expireDate, int timeout, bool isFreeAccount, bool writable, bool megaHosted)
{
    RequestTracker rt(megaApi[apiIndex].get());

    mApi[apiIndex].megaApi->exportNode(n, expireDate, writable, megaHosted, &rt);

    rt.waitForResult();

    if (!expireDate || !isFreeAccount)
    {
        EXPECT_EQ(API_OK, rt.result.load()) << "Public link creation failed (error: " << mApi[apiIndex].lastError << ")";
    }
    else
    {
        bool res = API_OK != rt.result && rt.result != -999;
        EXPECT_TRUE(res) << "Public link creation with expire time on free account (" << mApi[apiIndex].email << ") succeed, and it mustn't";
    }

    return rt.getLink();
}

MegaHandle SdkTest::importPublicLink(unsigned apiIndex, string link, MegaNode *parent)
{
    RequestTracker rt(megaApi[apiIndex].get());

    mApi[apiIndex].megaApi->importFileLink(link.c_str(), parent, &rt);

    EXPECT_EQ(API_OK, rt.waitForResult()) << "Public link import failed";

    return rt.getNodeHandle();
}

unique_ptr<MegaNode> SdkTest::getPublicNode(unsigned apiIndex, string link)
{
    RequestTracker rt(megaApi[apiIndex].get());

    mApi[apiIndex].megaApi->getPublicNode(link.c_str(), &rt);

    EXPECT_EQ(API_OK, rt.waitForResult()) << "Public link retrieval failed";

    return rt.getPublicMegaNode();
}

MegaHandle SdkTest::removePublicLink(unsigned apiIndex, MegaNode *n)
{
    RequestTracker rt(megaApi[apiIndex].get());

    mApi[apiIndex].megaApi->disableExport(n, &rt);

    EXPECT_EQ(API_OK, rt.waitForResult()) << "Public link removal failed";

    return rt.getNodeHandle();
}

void SdkTest::getContactRequest(unsigned int apiIndex, bool outgoing, int expectedSize)
{
    unique_ptr<MegaContactRequestList> crl;
    unsigned timeoutMs = 8000;

    if (outgoing)
    {
        auto predicate = [&]() {
            crl.reset(mApi[apiIndex].megaApi->getOutgoingContactRequests());
            return crl->size() == expectedSize;
        };

        ASSERT_TRUE(WaitFor(predicate, timeoutMs))
          << "Too many outgoing contact requests in account: "
          << apiIndex;
    }
    else
    {
        auto predicate = [&]() {
            crl.reset(mApi[apiIndex].megaApi->getIncomingContactRequests());
            return crl->size() == expectedSize;
        };

        ASSERT_TRUE(WaitFor(predicate, timeoutMs))
          << "Too many incoming contact requests in account: "
          << apiIndex;
    }

    if (!expectedSize) return;

    mApi[apiIndex].cr.reset(crl->get(0)->copy());
}

MegaHandle SdkTest::createFolder(unsigned int apiIndex, const char *name, MegaNode *parent, int timeout)
{
    RequestTracker tracker(megaApi[apiIndex].get());

    megaApi[apiIndex]->createFolder(name, parent, &tracker);

    if (tracker.waitForResult() != API_OK) return UNDEF;

    return tracker.request->getNodeHandle();
}

void SdkTest::getRegisteredContacts(const std::map<std::string, std::string>& contacts)
{
    int apiIndex = 0;

    auto contactsStringMap = std::unique_ptr<MegaStringMap>{MegaStringMap::createInstance()};
    for  (const auto& pair : contacts)
    {
        contactsStringMap->set(pair.first.c_str(), pair.second.c_str());
    }

    ASSERT_EQ(API_OK, synchronousGetRegisteredContacts(apiIndex, contactsStringMap.get(), this)) << "Get registered contacts failed";
}

void SdkTest::getCountryCallingCodes(const int timeout)
{
    int apiIndex = 0;
    ASSERT_EQ(API_OK, synchronousGetCountryCallingCodes(apiIndex, this)) << "Get country calling codes failed";
}

void SdkTest::setUserAttribute(int type, string value, int timeout)
{
    int apiIndex = 0;
    mApi[apiIndex].requestFlags[MegaRequest::TYPE_SET_ATTR_USER] = false;

    if (type == MegaApi::USER_ATTR_AVATAR)
    {
        megaApi[apiIndex]->setAvatar(value.empty() ? NULL : value.c_str());
    }
    else
    {
        megaApi[apiIndex]->setUserAttribute(type, value.c_str());
    }

    ASSERT_TRUE( waitForResponse(&mApi[apiIndex].requestFlags[MegaRequest::TYPE_SET_ATTR_USER], timeout) )
            << "User attribute setup not finished after " << timeout  << " seconds";
    ASSERT_EQ(API_OK, mApi[apiIndex].lastError) << "User attribute setup failed (error: " << mApi[apiIndex].lastError << ")";
}

void SdkTest::getUserAttribute(MegaUser *u, int type, int timeout, int apiIndex)
{
    mApi[apiIndex].requestFlags[MegaRequest::TYPE_GET_ATTR_USER] = false;

    int err;
    if (type == MegaApi::USER_ATTR_AVATAR)
    {
        err = synchronousGetUserAvatar(apiIndex, u, AVATARDST.c_str());
    }
    else
    {
        err = synchronousGetUserAttribute(apiIndex, u, type);
    }
    bool result = (err == API_OK) || (err == API_ENOENT);
    ASSERT_TRUE(result) << "User attribute retrieval failed (error: " << err << ")";
}

void SdkTest::synchronousMediaUpload(unsigned int apiIndex, int64_t fileSize, const char* filename, const char* fileEncrypted, const char* fileOutput, const char* fileThumbnail = nullptr, const char* filePreview = nullptr)
{
    // Create a "media upload" instance
    std::unique_ptr<MegaBackgroundMediaUpload> req(MegaBackgroundMediaUpload::createInstance(megaApi[apiIndex].get()));

    // Request a media upload URL
    auto err = synchronousMediaUploadRequestURL(apiIndex, fileSize, req.get(), nullptr);
    ASSERT_EQ(API_OK, err) << "Cannot request media upload URL (error: " << err << ")";

    // Get the generated media upload URL
    std::unique_ptr<char[]> url(req->getUploadURL());
    ASSERT_NE(nullptr, url) << "Got NULL media upload URL";
    ASSERT_NE('\0', url[0]) << "Got empty media upload URL";

    // encrypt file contents and get URL suffix
    std::unique_ptr<char[]> suffix(req->encryptFile(filename, 0, &fileSize, fileEncrypted, false));
    ASSERT_NE(nullptr, suffix) << "Got NULL suffix after encryption";

    std::unique_ptr<char[]> fingerprint(megaApi[apiIndex]->getFingerprint(fileEncrypted));
    std::unique_ptr<char[]> fingerprintOrig(megaApi[apiIndex]->getFingerprint(filename));

    // PUT thumbnail and preview if params exists
    if (fileThumbnail)
    {
        ASSERT_EQ(true, megaApi[apiIndex]->createThumbnail(filename, fileThumbnail));
        ASSERT_EQ(API_OK, doPutThumbnail(apiIndex, req.get(), fileThumbnail)) << "ERROR putting thumbnail";
    }
    if (filePreview)
    {
        ASSERT_EQ(true, megaApi[apiIndex]->createPreview(filename, filePreview));
        ASSERT_EQ(API_OK, doPutPreview(apiIndex, req.get(), filePreview)) << "ERROR putting preview";
    }

    std::unique_ptr<MegaNode> rootnode(megaApi[apiIndex]->getRootNode());

    string finalurl(url.get());
    if (suffix) finalurl.append(suffix.get());

    string binaryUploadToken;
    synchronousHttpPOSTFile(finalurl, fileEncrypted, binaryUploadToken);

    ASSERT_NE(binaryUploadToken.size(), 0u);
    ASSERT_GT(binaryUploadToken.size(), 3u) << "POST failed, fa server error: " << binaryUploadToken;

    std::unique_ptr<char[]> base64UploadToken(megaApi[0]->binaryToBase64(binaryUploadToken.data(), binaryUploadToken.length()));

    err = synchronousMediaUploadComplete(apiIndex, req.get(), fileOutput, rootnode.get(), fingerprint.get(), fingerprintOrig.get(), base64UploadToken.get(), nullptr);

    ASSERT_EQ(API_OK, err) << "Cannot complete media upload (error: " << err << ")";
}

string getLinkFromMailbox(const string& exe,         // Python
                          const string& script,      // email_processor.py
                          const string& realAccount, // user
                          const string& realPswd,    // password for user@host.domain
                          const string& toAddr,      // user+testnewaccount@host.domain
                          const string& intent,      // confirm / delete
                          const chrono::system_clock::time_point& timeOfEmail)
{
    string command = exe + " \"" + script + "\" \"" + realAccount + "\" \"" + realPswd + "\" \"" + toAddr + "\" " + intent;
    string output;

    // Wait for the link to be sent
    constexpr int deltaMs = 10000; // 10 s interval to check for the email
    for (int i = 0; ; i += deltaMs)
    {
        WaitMillisec(deltaMs);

        // get time interval to look for emails, add some seconds to account for the connection and other delays
        const auto& attemptTime = std::chrono::system_clock::now();
        auto timeSinceEmail = std::chrono::duration_cast<std::chrono::seconds>(attemptTime - timeOfEmail).count() + 20;
        output = runProgram(command + ' ' + to_string(timeSinceEmail), PROG_OUTPUT_TYPE::TEXT); // Run Python script
        if (!output.empty() || i > 180000 / deltaMs) // 3 minute maximum wait
            break;
    }

    // Print whatever was fetched from the mailbox
    LOG_debug << "Link from email (" << intent << "):" << (output.empty() ? "[empty]" : output);

    // Validate the link
    constexpr char expectedLinkPrefix[] = "https://";
    return output.substr(0, sizeof(expectedLinkPrefix) - 1) == expectedLinkPrefix ?
           output : string();
}

string getUniqueAlias()
{
    // use n random chars
    int n = 4;
    string alias;
    auto t = std::time(nullptr);
    srand((unsigned int)t);
    for (int i = 0; i < n; ++i)
    {
        alias += static_cast<char>('a' + rand() % 26);
    }

    // add a timestamp
    auto tm = *std::localtime(&t);
    std::ostringstream oss;
    oss << std::put_time(&tm, "%Y%m%d%H%M%S");
    alias += oss.str();

    return alias;
}

std::string getCurrentTimestamp(bool includeDate);

///////////////////////////__ Tests using SdkTest __//////////////////////////////////

/**
 * @brief TEST_F SdkTestCreateAccount
 *
 * It tests the creation of a new account for a random user.
 *  - Create account and send confirmation link
 *  - Logout and resume the create-account process
 *  - Extract confirmation link from the mailbox
 *  - Use the link to confirm the account
 *  - Login to the new account
 *  - Request cancel account link
 *  - Extract cancel account link from the mailbox
 *  - Use the link to cancel the account
 */
TEST_F(SdkTest, SdkTestCreateAccount)
{
    LOG_info << "___TEST Create account___";

    // Make sure the new account details have been set up
    const char* bufRealEmail = getenv("MEGA_REAL_EMAIL"); // user@host.domain
    const char* bufRealPswd = getenv("MEGA_REAL_PWD"); // email password of user@host.domain
    const char* bufScript = getenv("MEGA_LINK_EXTRACT_SCRIPT"); // full path to the link extraction script
    ASSERT_TRUE(bufRealEmail && bufRealPswd && bufScript) <<
        "MEGA_REAL_EMAIL, MEGA_REAL_PWD, MEGA_LINK_EXTRACT_SCRIPT env vars must all be defined";

    // Test that Python was installed
    string pyExe = "python";
    const string pyOpt = " -V";
    const string pyExpected = "Python 3.";
    string output = runProgram(pyExe + pyOpt, PROG_OUTPUT_TYPE::TEXT);  // Python -V
    if (output.substr(0, pyExpected.length()) != pyExpected)
    {
        pyExe += "3";
        output = runProgram(pyExe + pyOpt, PROG_OUTPUT_TYPE::TEXT);  // Python3 -V
        ASSERT_EQ(pyExpected, output.substr(0, pyExpected.length())) << "Python 3 was not found.";
    }
    LOG_debug << "Using " << output;

    ASSERT_NO_FATAL_FAILURE(getAccountsForTest());

    const string realEmail(bufRealEmail); // user@host.domain
    auto pos = realEmail.find('@');
    const string realAccount = realEmail.substr(0, pos); // user
    const string newTestAcc = realAccount + '+' +
                              mApi[0].email.substr(0, mApi[0].email.find("@")) + '+' +
                              getUniqueAlias() + realEmail.substr(pos); // user+testUser+rand20210919@host.domain
    LOG_info << "Using Mega account " << newTestAcc;
    const char* newTestPwd = "TestPswd!@#$"; // maybe this should be logged too

    // save point in time for account init
    auto timeOfEmail = std::chrono::system_clock::now();

    // Create an ephemeral session internally and send a confirmation link to email
    ASSERT_EQ(API_OK, synchronousCreateAccount(0, newTestAcc.c_str(), newTestPwd, "MyFirstname", "MyLastname"));

    // Logout from ephemeral session and resume session
    ASSERT_NO_FATAL_FAILURE( locallogout() );
    ASSERT_EQ(API_OK, synchronousResumeCreateAccount(0, sid.c_str()));

    // Get confirmation link from the email
    output = getLinkFromMailbox(pyExe, bufScript, realAccount, bufRealPswd, newTestAcc, MegaClient::confirmLinkPrefix(), timeOfEmail);
    ASSERT_FALSE(output.empty()) << "Confirmation link was not found.";

    // Use confirmation link
    ASSERT_EQ(API_OK, synchronousConfirmSignupLink(0, output.c_str(), newTestPwd));

    // Create a separate megaApi instance
    std::unique_ptr<MegaApi> testMegaApi(newMegaApi(APP_KEY.c_str(), megaApiCacheFolder((int)mApi.size()).c_str(), USER_AGENT.c_str(), unsigned(THREADS_PER_MEGACLIENT)));
    testMegaApi->setLogLevel(MegaApi::LOG_LEVEL_MAX);
    testMegaApi->setLoggingName(to_string(mApi.size()).c_str());

    // Login to the new account
    auto loginTracker = ::mega::make_unique<RequestTracker>(testMegaApi.get());
    testMegaApi->login(newTestAcc.c_str(), newTestPwd, loginTracker.get());
    ASSERT_EQ(API_OK, loginTracker->waitForResult()) << " Failed to login to account " << newTestAcc.c_str();

    // fetchnodes // needed internally to fill in user details, including email
    auto fetchnodesTracker = ::mega::make_unique<RequestTracker>(testMegaApi.get());
    testMegaApi->fetchNodes(fetchnodesTracker.get());
    ASSERT_EQ(API_OK, fetchnodesTracker->waitForResult()) << " Failed to fetchnodes for account " << newTestAcc.c_str();

    // Request cancel account link
    timeOfEmail = std::chrono::system_clock::now();
    auto cancelLinkTracker = ::mega::make_unique<RequestTracker>(testMegaApi.get());
    testMegaApi->cancelAccount(cancelLinkTracker.get());
    ASSERT_EQ(API_OK, cancelLinkTracker->waitForResult()) << " Failed to request cancel link for account " << newTestAcc.c_str();

    // Get cancel account link from the mailbox
    output = getLinkFromMailbox(pyExe, bufScript, realAccount, bufRealPswd, newTestAcc, "delete", timeOfEmail);
    ASSERT_FALSE(output.empty()) << "Cancel account link was not found.";

    // Use cancel account link
    auto useCancelLinkTracker = ::mega::make_unique<RequestTracker>(testMegaApi.get());
    testMegaApi->confirmCancelAccount(output.c_str(), newTestPwd, useCancelLinkTracker.get());
    // Allow API_ESID beside API_OK, due to the race between sc and cs channels
    ASSERT_PRED3([](int t, int v1, int v2) { return t == v1 || t == v2; }, useCancelLinkTracker->waitForResult(), API_OK, API_ESID)
        << " Failed to confirm cancel account " << newTestAcc.c_str();
}

/**
 * @brief TEST_F SdkTestCreateEphmeralPlusPlusAccount
 *
 * It tests the creation of a new account for a random user.
 *  - Create account
 *  - Check existence for Welcome pdf
 */
TEST_F(SdkTest, SdkTestCreateEphmeralPlusPlusAccount)
{
    ASSERT_NO_FATAL_FAILURE(getAccountsForTest(1));

    LOG_info << "___TEST Create ephemeral account plus plus___";

    // Create an ephemeral plus plus session internally
    synchronousCreateEphemeralAccountPlusPlus(0, "MyFirstname", "MyLastname");
    ASSERT_EQ(API_OK, mApi[0].lastError) << "Account creation failed (error: " << mApi[0].lastError << ")";

    // Wait, for 10 seconds, for the pdf to be imported
    std::unique_ptr<MegaNode> rootnode{ megaApi[0]->getRootNode() };
    constexpr int deltaMs = 200;
    for (int i = 0; i <= 10000 && !megaApi[0]->getNumChildren(rootnode.get()); i += deltaMs)
    {
        WaitMillisec(deltaMs);
    }

    // Get children of rootnode
    std::unique_ptr<MegaNodeList> children{ megaApi[0]->getChildren(rootnode.get()) };

    // Test that there is only one file, with .pdf extension
    EXPECT_EQ(megaApi[0]->getNumChildren(rootnode.get()), children->size()) << "Wrong number of child nodes";
    ASSERT_EQ(1, children->size()) << "Wrong number of children nodes found";
    const char* name = children->get(0)->getName();
    size_t len = name ? strlen(name) : 0;
    ASSERT_TRUE(len > 4 && !strcasecmp(name + len - 4, ".pdf"));
    LOG_info << "Welcome pdf: " << name;

    // Logout from ephemeral plus plus session and resume session
    ASSERT_NO_FATAL_FAILURE(locallogout());
    synchronousResumeCreateAccountEphemeralPlusPlus(0, sid.c_str());
    ASSERT_EQ(API_OK, mApi[0].lastError) << "Account creation failed after resume (error: " << mApi[0].lastError << ")";

    gSessionIDs[0] = "invalid";
}

bool veryclose(double a, double b)
{
    double diff = b - a;
    double denom = fabs(a) + fabs(b);
    if (denom == 0)
    {
        return diff == 0;
    }
    double ratio = fabs(diff / denom);
    return ratio * 1000000 < 1;
}

TEST_F(SdkTest, SdkTestKillSession)
{
    // Convenience.
    using MegaAccountSessionPtr =
      std::unique_ptr<MegaAccountSession>;

    // Make sure environment variable are restored.
    auto accounts = makeScopedValue(envVarAccount, string_vector(2, "MEGA_EMAIL"));
    auto passwords = makeScopedValue(envVarPass, string_vector(2, "MEGA_PWD"));

    // prevent reusing a session for the wrong client
    gSessionIDs[1] = "invalid";

    // Get two sessions for the same account.
    ASSERT_NO_FATAL_FAILURE(getAccountsForTest(2));

    // Confirm they really are using the same account
    unique_ptr<char[]> client0userhandle(megaApi[0]->getMyUserHandle());
    unique_ptr<char[]> client1userhandle(megaApi[1]->getMyUserHandle());
    ASSERT_EQ(string(client0userhandle.get()), string(client1userhandle.get()));

    // Make sure the sessions aren't reused.
    gSessionIDs[0] = "invalid";
    gSessionIDs[1] = "invalid";

    // Get our hands on the second client's session.
    MegaHandle sessionHandle = UNDEF;

    auto result = synchronousGetExtendedAccountDetails(1, true);
    ASSERT_EQ(result, API_OK)
      << "GetExtendedAccountDetails failed (error: "
      << result
      << ")";

    unique_ptr<char[]> client0session(dumpSession());

    int matches = 0;
    for (int i = 0; i < mApi[1].accountDetails->getNumSessions(); )
    {
        MegaAccountSessionPtr session;

        session.reset(mApi[1].accountDetails->getSession(i++));

        if (session->isAlive() && session->isCurrent())
        {
            sessionHandle = session->getHandle();
            matches += 1;
        }
    }

    if (matches > 1)
    {
        // kill the other sessions so that we succeed on the next test run
        synchronousKillSession(0, INVALID_HANDLE);
    }

    ASSERT_EQ(matches, 1) << "There were more alive+current sessions for client 1 than expected. Those should have been killed now for the next run";

    // Were we able to retrieve the second client's session handle?
    ASSERT_NE(sessionHandle, UNDEF)
      << "Unable to get second client's session handle.";

    // Kill the second client's session (via the first.)
    result = synchronousKillSession(0, sessionHandle);
    ASSERT_EQ(result, API_OK)
      << "Unable to kill second client's session (error: "
      << result
      << ")";

    // Wait for the second client to become logged out (to confirm it does).
    ASSERT_TRUE(WaitFor([&]()
                        {
                            return mApi[1].megaApi->isLoggedIn()  == 0;
                        },
                        80 * 1000));

    // Log out the primary account.
    logout(0, false, maxTimeout);
    gSessionIDs[0] = "invalid";
}

/**
 * @brief TEST_F SdkTestNodeAttributes
 *
 *
 */
TEST_F(SdkTest, SdkTestNodeAttributes)
{
    LOG_info << "___TEST Node attributes___";
    ASSERT_NO_FATAL_FAILURE(getAccountsForTest(2));

    std::unique_ptr<MegaNode> rootnode{megaApi[0]->getRootNode()};

    string filename1 = UPFILE;
    ASSERT_TRUE(createFile(filename1, false)) << "Couldn't create " << UPFILE;

    FileFingerprint ffp;
    {
        auto fsa = makeFsAccess();
        auto fa = fsa->newfileaccess();
        ASSERT_TRUE(fa->fopen(LocalPath::fromAbsolutePath(filename1.c_str())));
        ASSERT_TRUE(ffp.genfingerprint(fa.get()));
    }

    MegaHandle uploadedNode = UNDEF;
    ASSERT_EQ(MegaError::API_OK, doStartUpload(0, &uploadedNode, filename1.c_str(),
                                                       rootnode.get(),
                                                       nullptr /*fileName*/,
                                                       ::mega::MegaApi::INVALID_CUSTOM_MOD_TIME,
                                                       nullptr /*appData*/,
                                                       false   /*isSourceTemporary*/,
                                                       false   /*startFirst*/,
                                                       nullptr /*cancelToken*/)) << "Cannot upload a test file";

    std::unique_ptr<MegaNode> n1(megaApi[0]->getNodeByHandle(uploadedNode));
    ASSERT_TRUE(!!n1) << "Cannot initialize test scenario (error: " << mApi[0].lastError << ")";


    // ___ also try upload with the overload that specifies an mtime ___

    auto test_mtime = m_time() - 3600; // one hour ago

    MegaHandle uploadedNode_mtime = UNDEF;
    ASSERT_EQ(MegaError::API_OK, doStartUpload(0, &uploadedNode_mtime, filename1.c_str(),
        rootnode.get(),
        (filename1+"_mtime").c_str(),  // upload to a different name
        test_mtime, // specify mtime
        nullptr /*appData*/,
        false   /*isSourceTemporary*/,
        false   /*startFirst*/,
        nullptr /*cancelToken*/)) << "Cannot upload a test file 2";

    std::unique_ptr<MegaNode> n1_mtime(megaApi[0]->getNodeByHandle(uploadedNode_mtime));
    ASSERT_TRUE(!!n1_mtime) << "Cannot initialize test scenario (error: " << mApi[0].lastError << ")";
    ASSERT_EQ(test_mtime, n1_mtime->getModificationTime()) << "Could not set the mtime of a file upload";
    ASSERT_EQ(ffp.mtime, n1->getModificationTime()) << "Normal file upload did not get the right mtime of the file";


    // ___ Set invalid duration of a node ___

    gTestingInvalidArgs = true;

    ASSERT_EQ(API_EARGS, synchronousSetNodeDuration(0, n1.get(), -14)) << "Unexpected error setting invalid node duration";

    gTestingInvalidArgs = false;


    // ___ Set duration of a node ___

    ASSERT_EQ(API_OK, synchronousSetNodeDuration(0, n1.get(), 929734)) << "Cannot set node duration";


    megaApi[0]->log(2, "test postlog", __FILE__, __LINE__);

    n1.reset(megaApi[0]->getNodeByHandle(n1->getHandle()));
    ASSERT_EQ(929734, n1->getDuration()) << "Duration value does not match";


    // ___ Reset duration of a node ___

    ASSERT_EQ(API_OK, synchronousSetNodeDuration(0, n1.get(), -1)) << "Cannot reset node duration";

    n1.reset(megaApi[0]->getNodeByHandle(n1->getHandle()));
    ASSERT_EQ(-1, n1->getDuration()) << "Duration value does not match";

    // set several values that the requests will need to consolidate, some will be in the same batch
    megaApi[0]->setCustomNodeAttribute(n1.get(), "custom1", "value1");
    megaApi[0]->setCustomNodeAttribute(n1.get(), "custom1", "value12");
    megaApi[0]->setCustomNodeAttribute(n1.get(), "custom1", "value13");
    megaApi[0]->setCustomNodeAttribute(n1.get(), "custom2", "value21");
    WaitMillisec(100);
    megaApi[0]->setCustomNodeAttribute(n1.get(), "custom2", "value22");
    megaApi[0]->setCustomNodeAttribute(n1.get(), "custom2", "value23");
    megaApi[0]->setCustomNodeAttribute(n1.get(), "custom3", "value31");
    megaApi[0]->setCustomNodeAttribute(n1.get(), "custom3", "value32");
    megaApi[0]->setCustomNodeAttribute(n1.get(), "custom3", "value33");
    ASSERT_EQ(API_OK, doSetNodeDuration(0, n1.get(), 929734)) << "Cannot set node duration";
    n1.reset(megaApi[0]->getNodeByHandle(n1->getHandle()));

    ASSERT_STREQ("value13", n1->getCustomAttr("custom1"));
    ASSERT_STREQ("value23", n1->getCustomAttr("custom2"));
    ASSERT_STREQ("value33", n1->getCustomAttr("custom3"));


    // ___ Set invalid coordinates of a node (out of range) ___

    gTestingInvalidArgs = true;

    ASSERT_EQ(API_EARGS, synchronousSetNodeCoordinates(0, n1.get(), -1523421.8719987255814, +6349.54)) << "Unexpected error setting invalid node coordinates";


    // ___ Set invalid coordinates of a node (out of range) ___

    ASSERT_EQ(API_EARGS, synchronousSetNodeCoordinates(0, n1.get(), -160.8719987255814, +49.54)) << "Unexpected error setting invalid node coordinates";


    // ___ Set invalid coordinates of a node (out of range) ___

    ASSERT_EQ(API_EARGS, synchronousSetNodeCoordinates(0, n1.get(), MegaNode::INVALID_COORDINATE, +69.54)) << "Unexpected error trying to reset only one coordinate";

    gTestingInvalidArgs = false;

    // ___ Set coordinates of a node ___

    double lat = -51.8719987255814;
    double lon = +179.54;

    ASSERT_EQ(API_OK, synchronousSetNodeCoordinates(0, n1.get(), lat, lon)) << "Cannot set node coordinates";

    n1.reset(megaApi[0]->getNodeByHandle(n1->getHandle()));

    // do same conversions to lose the same precision
    int buf = int(((lat + 90) / 180) * 0xFFFFFF);
    double res = -90 + 180 * (double) buf / 0xFFFFFF;

    ASSERT_EQ(res, n1->getLatitude()) << "Latitude value does not match";

    buf = int((lon == 180) ? 0 : (lon + 180) / 360 * 0x01000000);
    res = -180 + 360 * (double) buf / 0x01000000;

    ASSERT_EQ(res, n1->getLongitude()) << "Longitude value does not match";


    // ___ Set coordinates of a node to origin (0,0) ___

    lon = 0;
    lat = 0;

    ASSERT_EQ(API_OK, synchronousSetNodeCoordinates(0, n1.get(), 0, 0)) << "Cannot set node coordinates";

    n1.reset(megaApi[0]->getNodeByHandle(n1->getHandle()));

    // do same conversions to lose the same precision
    buf = int(((lat + 90) / 180) * 0xFFFFFF);
    res = -90 + 180 * (double) buf / 0xFFFFFF;

    ASSERT_EQ(res, n1->getLatitude()) << "Latitude value does not match";
    ASSERT_EQ(lon, n1->getLongitude()) << "Longitude value does not match";


    // ___ Set coordinates of a node to border values (90,180) ___

    lat = 90;
    lon = 180;

    ASSERT_EQ(API_OK, synchronousSetNodeCoordinates(0, n1.get(), lat, lon)) << "Cannot set node coordinates";

    n1.reset(megaApi[0]->getNodeByHandle(n1->getHandle()));

    ASSERT_EQ(lat, n1->getLatitude()) << "Latitude value does not match";
    bool value_ok = ((n1->getLongitude() == lon) || (n1->getLongitude() == -lon));
    ASSERT_TRUE(value_ok) << "Longitude value does not match";


    // ___ Set coordinates of a node to border values (-90,-180) ___

    lat = -90;
    lon = -180;

    ASSERT_EQ(API_OK, synchronousSetNodeCoordinates(0, n1.get(), lat, lon)) << "Cannot set node coordinates";

    n1.reset(megaApi[0]->getNodeByHandle(n1->getHandle()));

    ASSERT_EQ(lat, n1->getLatitude()) << "Latitude value does not match";
    value_ok = ((n1->getLongitude() == lon) || (n1->getLongitude() == -lon));
    ASSERT_TRUE(value_ok) << "Longitude value does not match";


    // ___ Reset coordinates of a node ___

    lat = lon = MegaNode::INVALID_COORDINATE;

    synchronousSetNodeCoordinates(0, n1.get(), lat, lon);

    n1.reset(megaApi[0]->getNodeByHandle(n1->getHandle()));
    ASSERT_EQ(lat, n1->getLatitude()) << "Latitude value does not match";
    ASSERT_EQ(lon, n1->getLongitude()) << "Longitude value does not match";


    // ******************    also test shareable / unshareable versions:

    ASSERT_EQ(API_OK, synchronousGetSpecificAccountDetails(0, true, true, true)) << "Cannot get account details";

    // ___ set the coords  (shareable)
    lat = -51.8719987255814;
    lon = +179.54;
    ASSERT_EQ(API_OK, synchronousSetNodeCoordinates(0, n1.get(), lat, lon)) << "Cannot set node coordinates";

    // ___ get a link to the file node
    string nodelink = createPublicLink(0, n1.get(), 0, maxTimeout, mApi[0].accountDetails->getProLevel() == 0);

    // ___ import the link
    auto importHandle = importPublicLink(1, nodelink, std::unique_ptr<MegaNode>{megaApi[1]->getRootNode()}.get());
    std::unique_ptr<MegaNode> nimported{megaApi[1]->getNodeByHandle(importHandle)};

    ASSERT_TRUE(veryclose(lat, nimported->getLatitude())) << "Latitude " << n1->getLatitude() << " value does not match " << lat;
    ASSERT_TRUE(veryclose(lon, nimported->getLongitude())) << "Longitude " << n1->getLongitude() << " value does not match " << lon;

    // ___ remove the imported node, for a clean next test
    ASSERT_EQ(API_OK, synchronousRemove(1, nimported.get())) << "Cannot remove a node";


    // ___ again but unshareable this time - totally separate new node - set the coords  (unshareable)

    string filename2 = "a"+UPFILE;
    ASSERT_TRUE(createFile(filename2, false)) << "Couldn't create " << filename2;
    MegaHandle uploadedNodeHande = UNDEF;
    ASSERT_EQ(MegaError::API_OK, doStartUpload(0, &uploadedNodeHande, filename2.c_str(),
                                                        rootnode.get(),
                                                        nullptr /*fileName*/,
                                                        ::mega::MegaApi::INVALID_CUSTOM_MOD_TIME,
                                                        nullptr /*appData*/,
                                                        false   /*isSourceTemporary*/,
                                                        false   /*startFirst*/,
                                                        nullptr /*cancelToken*/)) << "Cannot upload a test file";
    MegaNode *n2 = megaApi[0]->getNodeByHandle(uploadedNodeHande);
    ASSERT_NE(n2, ((void*)NULL)) << "Cannot initialize second node for scenario (error: " << mApi[0].lastError << ")";

    lat = -5 + -51.8719987255814;
    lon = -5 + +179.54;
    mApi[0].requestFlags[MegaRequest::TYPE_SET_ATTR_NODE] = false;
    megaApi[0]->setUnshareableNodeCoordinates(n2, lat, lon);
    waitForResponse(&mApi[0].requestFlags[MegaRequest::TYPE_SET_ATTR_NODE]);
    ASSERT_EQ(API_OK, mApi[0].lastError) << "Cannot set unshareable node coordinates (error: " << mApi[0].lastError << ")";

    // ___ confirm this user can read them
    MegaNode* selfread = megaApi[0]->getNodeByHandle(n2->getHandle());
    ASSERT_TRUE(veryclose(lat, selfread->getLatitude())) << "Latitude " << n2->getLatitude() << " value does not match " << lat;
    ASSERT_TRUE(veryclose(lon, selfread->getLongitude())) << "Longitude " << n2->getLongitude() << " value does not match " << lon;

    // ___ get a link to the file node
    string nodelink2 = createPublicLink(0, n2, 0, maxTimeout, mApi[0].accountDetails->getProLevel() == 0);

    // ___ import the link
    importHandle = importPublicLink(1, nodelink2, std::unique_ptr<MegaNode>{megaApi[1]->getRootNode()}.get());
    nimported = std::unique_ptr<MegaNode>{megaApi[1]->getNodeByHandle(importHandle)};

    // ___ confirm other user cannot read them
    lat = nimported->getLatitude();
    lon = nimported->getLongitude();
    ASSERT_EQ(MegaNode::INVALID_COORDINATE, lat) << "Latitude value does not match";
    ASSERT_EQ(MegaNode::INVALID_COORDINATE, lon) << "Longitude value does not match";

    // exercise all the cases for 'l' command:

    // delete existing link on node
    ASSERT_EQ(API_OK, doDisableExport(0, n2));

    // create on existing node, no link yet
    ASSERT_EQ(API_OK, doExportNode(0, n2));

    // create on existing node, with link already  (different command response)
    ASSERT_EQ(API_OK, doExportNode(0, n2));

    gTestingInvalidArgs = true;
    // create on non existent node
    ASSERT_EQ(API_EARGS, doExportNode(0, nullptr));
    gTestingInvalidArgs = false;

}


TEST_F(SdkTest, SdkTestExerciseOtherCommands)
{
    LOG_info << "___TEST SdkTestExerciseOtherCommands___";
    ASSERT_NO_FATAL_FAILURE(getAccountsForTest(2));

    /*bool HttpReqCommandPutFA::procresult(Result r)
    bool CommandGetFA::procresult(Result r)
    bool CommandAttachFA::procresult(Result r)
    bool CommandPutFileBackgroundURL::procresult(Result r)
    bool CommandPutNodes::procresult(Result r)
    bool CommandDelVersions::procresult(Result r)
    bool CommandKillSessions::procresult(Result r)
    bool CommandEnumerateQuotaItems::procresult(Result r)
    bool CommandPurchaseAddItem::procresult(Result r)
    bool CommandPurchaseCheckout::procresult(Result r)
    bool CommandPutMultipleUAVer::procresult(Result r)
    bool CommandPutUAVer::procresult(Result r)
    bool CommandDelUA::procresult(Result r)
    bool CommandSendDevCommand::procresult(Result r)
    bool CommandGetUserEmail::procresult(Result r)
    bool CommandGetMiscFlags::procresult(Result r)
    bool CommandQueryTransferQuota::procresult(Result r)
    bool CommandGetUserTransactions::procresult(Result r)
    bool CommandGetUserPurchases::procresult(Result r)
    bool CommandGetUserSessions::procresult(Result r)
    bool CommandSetMasterKey::procresult(Result r)
    bool CommandCreateEphemeralSession::procresult(Result r)
    bool CommandResumeEphemeralSession::procresult(Result r)
    bool CommandCancelSignup::procresult(Result r)
    bool CommandWhyAmIblocked::procresult(Result r)
    bool CommandSendSignupLink2::procresult(Result r)
    bool CommandConfirmSignupLink2::procresult(Result r)
    bool CommandSetKeyPair::procresult(Result r)
    bool CommandSubmitPurchaseReceipt::procresult(Result r)
    bool CommandCreditCardStore::procresult(Result r)
    bool CommandCreditCardQuerySubscriptions::procresult(Result r)
    bool CommandCreditCardCancelSubscriptions::procresult(Result r)
    bool CommandCopySession::procresult(Result r)
    bool CommandGetPaymentMethods::procresult(Result r)
    bool CommandSendReport::procresult(Result r)
    bool CommandSupportTicket::procresult(Result r)
    bool CommandCleanRubbishBin::procresult(Result r)
    bool CommandGetRecoveryLink::procresult(Result r)
    bool CommandQueryRecoveryLink::procresult(Result r)
    bool CommandGetPrivateKey::procresult(Result r)
    bool CommandConfirmRecoveryLink::procresult(Result r)
    bool CommandConfirmCancelLink::procresult(Result r)
    bool CommandResendVerificationEmail::procresult(Result r)
    bool CommandResetSmsVerifiedPhoneNumber::procresult(Result r)
    bool CommandValidatePassword::procresult(Result r)
    bool CommandGetEmailLink::procresult(Result r)
    bool CommandConfirmEmailLink::procresult(Result r)
    bool CommandGetVersion::procresult(Result r)
    bool CommandGetLocalSSLCertificate::procresult(Result r)
    bool CommandChatGrantAccess::procresult(Result r)
    bool CommandChatRemoveAccess::procresult(Result r)
    bool CommandChatTruncate::procresult(Result r)
    bool CommandChatSetTitle::procresult(Result r)
    bool CommandChatPresenceURL::procresult(Result r)
    bool CommandRegisterPushNotification::procresult(Result r)
    bool CommandArchiveChat::procresult(Result r)
    bool CommandSetChatRetentionTime::procresult(Result r)
    bool CommandRichLink::procresult(Result r)
    bool CommandChatLink::procresult(Result r)
    bool CommandChatLinkURL::procresult(Result r)
    bool CommandChatLinkClose::procresult(Result r)
    bool CommandChatLinkJoin::procresult(Result r)
    bool CommandGetMegaAchievements::procresult(Result r)
    bool CommandGetWelcomePDF::procresult(Result r)
    bool CommandMediaCodecs::procresult(Result r)
    bool CommandContactLinkCreate::procresult(Result r)
    bool CommandContactLinkQuery::procresult(Result r)
    bool CommandContactLinkDelete::procresult(Result r)
    bool CommandKeepMeAlive::procresult(Result r)
    bool CommandMultiFactorAuthSetup::procresult(Result r)
    bool CommandMultiFactorAuthCheck::procresult(Result r)
    bool CommandMultiFactorAuthDisable::procresult(Result r)
    bool CommandGetPSA::procresult(Result r)
    bool CommandSetLastAcknowledged::procresult(Result r)
    bool CommandSMSVerificationSend::procresult(Result r)
    bool CommandSMSVerificationCheck::procresult(Result r)
    bool CommandFolderLinkInfo::procresult(Result r)
    bool CommandBackupPut::procresult(Result r)
    bool CommandBackupPutHeartBeat::procresult(Result r)
    bool CommandBackupRemove::procresult(Result r)*/

}

/**
 * @brief TEST_F SdkTestResumeSession
 *
 * It creates a local cache, logs out of the current session and tries to resume it later.
 */
TEST_F(SdkTest, SdkTestResumeSession)
{
    LOG_info << "___TEST Resume session___";
    ASSERT_NO_FATAL_FAILURE(getAccountsForTest(2));

    unique_ptr<char[]> session(dumpSession());

    ASSERT_NO_FATAL_FAILURE( locallogout() );
    ASSERT_NO_FATAL_FAILURE( resumeSession(session.get()) );
    ASSERT_NO_FATAL_FAILURE( fetchnodes(0) );
}

/**
 * @brief TEST_F SdkTestNodeOperations
 *
 * It performs different operations with nodes, assuming the Cloud folder is empty at the beginning.
 *
 * - Create a new folder
 * - Rename a node
 * - Copy a node
 * - Get child nodes of given node
 * - Get child node by name
 * - Get node by path
 * - Get node by name
 * - Move a node
 * - Get parent node
 * - Move a node to Rubbish bin
 * - Remove a node
 */
TEST_F(SdkTest, SdkTestNodeOperations)
{
    LOG_info <<  "___TEST Node operations___";
    ASSERT_NO_FATAL_FAILURE(getAccountsForTest(2));

    // --- Create a new folder ---

    MegaNode *rootnode = megaApi[0]->getRootNode();
    char name1[64] = "New folder";

    auto nh = createFolder(0, name1, rootnode);
    ASSERT_NE(nh, UNDEF);

    // --- Rename a node ---

    MegaNode *n1 = megaApi[0]->getNodeByHandle(nh);
    strcpy(name1, "Folder renamed");

    ASSERT_EQ(API_OK, doRenameNode(0, n1, name1));

    // --- Copy a node ---

    MegaNode *n2;
    char name2[64] = "Folder copy";

    MegaHandle nodeCopiedHandle = UNDEF;
    ASSERT_EQ(API_OK, doCopyNode(0, &nodeCopiedHandle, n1, rootnode, name2)) << "Cannot create a copy of a node";
    n2 = megaApi[0]->getNodeByHandle(nodeCopiedHandle);


    // --- Get child nodes ---

    MegaNodeList *children;
    children = megaApi[0]->getChildren(rootnode);

    EXPECT_EQ(megaApi[0]->getNumChildren(rootnode), children->size()) << "Wrong number of child nodes";
    ASSERT_LE(2, children->size()) << "Wrong number of children nodes found";
    EXPECT_STREQ(name2, children->get(0)->getName()) << "Wrong name of child node"; // "Folder copy"
    EXPECT_STREQ(name1, children->get(1)->getName()) << "Wrong name of child node"; // "Folder rename"

    delete children;


    // --- Get child node by name ---

    MegaNode *n3;
    n3 = megaApi[0]->getChildNode(rootnode, name2);

    bool null_pointer = (n3 == NULL);
    EXPECT_FALSE(null_pointer) << "Child node by name not found";
//    ASSERT_EQ(n2->getHandle(), n3->getHandle());  This test may fail due to multiple nodes with the same name


    // --- Get node by path ---

    char path[128] = "/Folder copy";
    MegaNode *n4;
    n4 = megaApi[0]->getNodeByPath(path);

    null_pointer = (n4 == NULL);
    EXPECT_FALSE(null_pointer) << "Node by path not found";


    // --- Search for a node ---
    MegaNodeList *nlist;
    nlist = megaApi[0]->search(rootnode, "copy");

    ASSERT_EQ(1, nlist->size());
    EXPECT_EQ(n4->getHandle(), nlist->get(0)->getHandle()) << "Search node by pattern failed";

    delete nlist;


    // --- Move a node ---
    ASSERT_EQ(API_OK, doMoveNode(0, nullptr, n1, n2)) << "Cannot move node";


    // --- Get parent node ---

    MegaNode *n5;
    n5 = megaApi[0]->getParentNode(n1);

    ASSERT_EQ(n2->getHandle(), n5->getHandle()) << "Wrong parent node";


    // --- Send to Rubbish bin ---
    ASSERT_EQ(API_OK, doMoveNode(0, nullptr, n2, megaApi[0]->getRubbishNode())) << "Cannot move node to Rubbish bin";


    // --- Remove a node ---
    ASSERT_EQ(API_OK, synchronousRemove(0, n2)) << "Cannot remove a node";

    delete rootnode;
    delete n1;
    delete n2;
    delete n3;
    delete n4;
    delete n5;
}

/**
 * @brief TEST_F SdkTestTransfers
 *
 * It performs different operations related to transfers in both directions: up and down.
 *
 * - Starts an upload transfer and cancel it
 * - Starts an upload transfer, pause it, resume it and complete it
 * - Get node by fingerprint
 * - Get size of a node
 * - Download a file
 */
TEST_F(SdkTest, SdkTestTransfers)
{
    LOG_info << "___TEST Transfers___";
    ASSERT_NO_FATAL_FAILURE(getAccountsForTest(2));

    LOG_info << cwd();

    MegaNode *rootnode = megaApi[0]->getRootNode();
    string filename1 = UPFILE;
    ASSERT_TRUE(createFile(filename1)) << "Couldn't create " << filename1;


    // --- Cancel a transfer ---
    TransferTracker ttc(megaApi[0].get());
    megaApi[0]->startUpload(filename1.c_str(),
                            rootnode,
                            nullptr /*fileName*/,
                            ::mega::MegaApi::INVALID_CUSTOM_MOD_TIME,
                            nullptr /*appData*/,
                            false   /*isSourceTemporary*/,
                            false   /*startFirst*/,
                            nullptr /*cancelToken*/,
                            &ttc);

    ASSERT_EQ(API_OK, synchronousCancelTransfers(0, MegaTransfer::TYPE_UPLOAD));
    ASSERT_EQ(API_EINCOMPLETE, ttc.waitForResult());

    // --- Upload a file (part 1) ---
    TransferTracker tt(megaApi[0].get());
    mApi[0].transferFlags[MegaTransfer::TYPE_UPLOAD] = false;
    megaApi[0]->startUpload(filename1.c_str(),
                            rootnode,
                            nullptr /*fileName*/,
                            ::mega::MegaApi::INVALID_CUSTOM_MOD_TIME,
                            nullptr /*appData*/,
                            false   /*isSourceTemporary*/,
                            false   /*startFirst*/,
                            nullptr /*cancelToken*/,
                            &tt);   /*MegaTransferListener*/

    // do not wait yet for completion

    // --- Pause a transfer ---

    mApi[0].requestFlags[MegaRequest::TYPE_PAUSE_TRANSFERS] = false;
    megaApi[0]->pauseTransfers(true, MegaTransfer::TYPE_UPLOAD);
    ASSERT_TRUE( waitForResponse(&mApi[0].requestFlags[MegaRequest::TYPE_PAUSE_TRANSFERS]) )
            << "Pause of transfers failed after " << maxTimeout << " seconds";
    EXPECT_EQ(API_OK, mApi[0].lastError) << "Cannot pause transfer (error: " << mApi[0].lastError << ")";
    EXPECT_TRUE(megaApi[0]->areTransfersPaused(MegaTransfer::TYPE_UPLOAD)) << "Upload transfer not paused";


    // --- Resume a transfer ---

    mApi[0].requestFlags[MegaRequest::TYPE_PAUSE_TRANSFERS] = false;
    megaApi[0]->pauseTransfers(false, MegaTransfer::TYPE_UPLOAD);
    ASSERT_TRUE( waitForResponse(&mApi[0].requestFlags[MegaRequest::TYPE_PAUSE_TRANSFERS]) )
            << "Resumption of transfers after pause has failed after " << maxTimeout << " seconds";
    EXPECT_EQ(API_OK, mApi[0].lastError) << "Cannot resume transfer (error: " << mApi[0].lastError << ")";
    EXPECT_FALSE(megaApi[0]->areTransfersPaused(MegaTransfer::TYPE_UPLOAD)) << "Upload transfer not resumed";


    // --- Upload a file (part 2) ---

    ASSERT_EQ(API_OK,tt.waitForResult()) << "Cannot upload file (error: " << mApi[0].lastError << ")";

    MegaNode *n1 = megaApi[0]->getNodeByHandle(tt.resultNodeHandle);
    bool null_pointer = (n1 == NULL);

    ASSERT_FALSE(null_pointer) << "Cannot upload file (error: " << mApi[0].lastError << ")";
    ASSERT_STREQ(filename1.c_str(), n1->getName()) << "Uploaded file with wrong name (error: " << mApi[0].lastError << ")";


    ASSERT_EQ(API_OK, doSetFileVersionsOption(0, false));  // false = not disabled

    // Upload a file over an existing one to make a version
    {
        ofstream f(filename1);
        f << "edited";
    }

    ASSERT_EQ(API_OK, doStartUpload(0, nullptr, filename1.c_str(),
                                    rootnode,
                                    nullptr /*fileName*/,
                                    ::mega::MegaApi::INVALID_CUSTOM_MOD_TIME,
                                    nullptr /*appData*/,
                                    false   /*isSourceTemporary*/,
                                    false   /*startFirst*/,
                                    nullptr /*cancelToken*/));

    // Upload a file over an existing one to make a version
    {
        ofstream f(filename1);
        f << "edited2";
    }

    ASSERT_EQ(API_OK, doStartUpload(0, nullptr, filename1.c_str(),
                                    rootnode,
                                    nullptr /*fileName*/,
                                    ::mega::MegaApi::INVALID_CUSTOM_MOD_TIME,
                                    nullptr /*appData*/,
                                    false   /*isSourceTemporary*/,
                                    false   /*startFirst*/,
                                    nullptr /*cancelToken*/));

    // copy a node with versions to a new name (exercises the multi node putndoes_result)
    MegaNode* nodeToCopy1 = megaApi[0]->getNodeByPath(("/" + filename1).c_str());
    ASSERT_EQ(API_OK, doCopyNode(0, nullptr, nodeToCopy1, rootnode, "some_other_name"));

    // put original filename1 back
    fs::remove(filename1);
    ASSERT_TRUE(createFile(filename1)) << "Couldn't create " << filename1;
    ASSERT_EQ(API_OK, doStartUpload(0, nullptr, filename1.c_str(),
                                    rootnode,
                                    nullptr /*fileName*/,
                                    ::mega::MegaApi::INVALID_CUSTOM_MOD_TIME,
                                    nullptr /*appData*/,
                                    false   /*isSourceTemporary*/,
                                    false   /*startFirst*/,
                                    nullptr /*cancelToken*/));

    n1 = megaApi[0]->getNodeByPath(("/" + filename1).c_str());

    // --- Get node by fingerprint (needs to be a file, not a folder) ---

    std::unique_ptr<char[]> fingerprint{megaApi[0]->getFingerprint(n1)};
    MegaNode *n2 = megaApi[0]->getNodeByFingerprint(fingerprint.get());

    null_pointer = (n2 == NULL);
    EXPECT_FALSE(null_pointer) << "Node by fingerprint not found";
//    ASSERT_EQ(n2->getHandle(), n4->getHandle());  This test may fail due to multiple nodes with the same name

    // --- Get the size of a file ---

    int64_t filesize = getFilesize(filename1);
    int64_t nodesize = megaApi[0]->getSize(n2);
    EXPECT_EQ(filesize, nodesize) << "Wrong size of uploaded file";


    // --- Download a file ---

    string filename2 = DOTSLASH + DOWNFILE;

    mApi[0].transferFlags[MegaTransfer::TYPE_DOWNLOAD] = false;
    megaApi[0]->startDownload(n2,
                              filename2.c_str(),
                              nullptr  /*customName*/,
                              nullptr  /*appData*/,
                              false    /*startFirst*/,
                              nullptr  /*cancelToken*/);

    ASSERT_TRUE( waitForResponse(&mApi[0].transferFlags[MegaTransfer::TYPE_DOWNLOAD], 600) )
            << "Download transfer failed after " << maxTimeout << " seconds";
    ASSERT_EQ(API_OK, mApi[0].lastError) << "Cannot download the file (error: " << mApi[0].lastError << ")";

    MegaNode *n3 = megaApi[0]->getNodeByHandle(n2->getHandle());
    null_pointer = (n3 == NULL);

    ASSERT_FALSE(null_pointer) << "Cannot download node";
    ASSERT_EQ(n2->getHandle(), n3->getHandle()) << "Cannot download node (error: " << mApi[0].lastError << ")";


    // --- Upload a 0-bytes file ---

    string filename3 = EMPTYFILE;
    FILE *fp = fopen(filename3.c_str(), "w");
    fclose(fp);

    MegaHandle uploadedNodeHande = UNDEF;
    ASSERT_EQ(MegaError::API_OK, doStartUpload(0, &uploadedNodeHande, filename3.c_str(),
                                                        rootnode,
                                                        nullptr /*fileName*/,
                                                        ::mega::MegaApi::INVALID_CUSTOM_MOD_TIME,
                                                        nullptr /*appData*/,
                                                        false   /*isSourceTemporary*/,
                                                        false   /*startFirst*/,
                                                        nullptr /*cancelToken*/)) << "Cannot upload a test file";

    MegaNode *n4 = megaApi[0]->getNodeByHandle(uploadedNodeHande);
    null_pointer = (n4 == NULL);

    ASSERT_FALSE(null_pointer) << "Cannot upload file (error: " << mApi[0].lastError << ")";
    ASSERT_STREQ(filename3.c_str(), n4->getName()) << "Uploaded file with wrong name (error: " << mApi[0].lastError << ")";


    // --- Download a 0-byte file ---

    filename3 = DOTSLASH +  EMPTYFILE;

    mApi[0].transferFlags[MegaTransfer::TYPE_DOWNLOAD] = false;
    megaApi[0]->startDownload(n4,
                              filename3.c_str(),
                              nullptr  /*customName*/,
                              nullptr  /*appData*/,
                              false    /*startFirst*/,
                              nullptr  /*cancelToken*/);

    ASSERT_TRUE( waitForResponse(&mApi[0].transferFlags[MegaTransfer::TYPE_DOWNLOAD], 600) )
            << "Download 0-byte file failed after " << maxTimeout << " seconds";
    ASSERT_EQ(API_OK, mApi[0].lastError) << "Cannot download the file (error: " << mApi[0].lastError << ")";

    MegaNode *n5 = megaApi[0]->getNodeByHandle(n4->getHandle());
    null_pointer = (n5 == NULL);

    ASSERT_FALSE(null_pointer) << "Cannot download node";
    ASSERT_EQ(n4->getHandle(), n5->getHandle()) << "Cannot download node (error: " << mApi[0].lastError << ")";


    delete rootnode;
    delete n1;
    delete n2;
    delete n3;
    delete n4;
    delete n5;
}

/**
 * @brief TEST_F SdkTestContacts
 *
 * Creates an auxiliar 'MegaApi' object to interact with the main MEGA account.
 *
 * - Invite a contact
 * = Ignore the invitation
 * - Delete the invitation
 *
 * - Invite a contact
 * = Deny the invitation
 *
 * - Invite a contact
 * = Accept the invitation
 *
 * - Modify firstname
 * = Check firstname of a contact
 * = Set master key as exported
 * = Get preferred language
 * - Load avatar
 * = Check avatar of a contact
 * - Delete avatar
 * = Check non-existing avatar of a contact
 *
 * - Remove contact
 *
 * TODO:
 * - Invite a contact not registered in MEGA yet (requires validation of account)
 * - Remind an existing invitation (requires 2 weeks wait)
 */
TEST_F(SdkTest, SdkTestContacts)
{
    LOG_info << "___TEST Contacts___";
    ASSERT_NO_FATAL_FAILURE(getAccountsForTest(2));


    // --- Check my email and the email of the contact ---

    EXPECT_STRCASEEQ(mApi[0].email.c_str(), std::unique_ptr<char[]>{megaApi[0]->getMyEmail()}.get());
    EXPECT_STRCASEEQ(mApi[1].email.c_str(), std::unique_ptr<char[]>{megaApi[1]->getMyEmail()}.get());


    // --- Send a new contact request ---

    string message = "Hi contact. This is a testing message";

    mApi[0].contactRequestUpdated = mApi[1].contactRequestUpdated = false;
    ASSERT_NO_FATAL_FAILURE( inviteContact(0, mApi[1].email, message, MegaContactRequest::INVITE_ACTION_ADD) );
    // if there were too many invitations within a short period of time, the invitation can be rejected by
    // the API with `API_EOVERQUOTA = -17` as counter spamming meassure (+500 invites in the last 50 days)


    // --- Check the sent contact request ---

    ASSERT_TRUE( waitForResponse(&mApi[0].contactRequestUpdated) )   // at the source side (main account)
            << "Contact request update not received after " << maxTimeout << " seconds";

    ASSERT_NO_FATAL_FAILURE( getContactRequest(0, true) );

    ASSERT_STREQ(message.c_str(), mApi[0].cr->getSourceMessage()) << "Message sent is corrupted";
    ASSERT_STRCASEEQ(mApi[0].email.c_str(), mApi[0].cr->getSourceEmail()) << "Wrong source email";
    ASSERT_STRCASEEQ(mApi[1].email.c_str(), mApi[0].cr->getTargetEmail()) << "Wrong target email";
    ASSERT_EQ(MegaContactRequest::STATUS_UNRESOLVED, mApi[0].cr->getStatus()) << "Wrong contact request status";
    ASSERT_TRUE(mApi[0].cr->isOutgoing()) << "Wrong direction of the contact request";

    mApi[0].cr.reset();


    // --- Check received contact request ---

    ASSERT_TRUE( waitForResponse(&mApi[1].contactRequestUpdated) )   // at the target side (auxiliar account)
            << "Contact request update not received after " << maxTimeout << " seconds";

    ASSERT_NO_FATAL_FAILURE( getContactRequest(1, false) );

    // There isn't message when a user invites the same user too many times, to avoid spamming
    if (mApi[1].cr->getSourceMessage())
    {
        ASSERT_STREQ(message.c_str(), mApi[1].cr->getSourceMessage()) << "Message received is corrupted";
    }
    ASSERT_STRCASEEQ(mApi[0].email.c_str(), mApi[1].cr->getSourceEmail()) << "Wrong source email";
    ASSERT_STREQ(NULL, mApi[1].cr->getTargetEmail()) << "Wrong target email";    // NULL according to MegaApi documentation
    ASSERT_EQ(MegaContactRequest::STATUS_UNRESOLVED, mApi[1].cr->getStatus()) << "Wrong contact request status";
    ASSERT_FALSE(mApi[1].cr->isOutgoing()) << "Wrong direction of the contact request";

    mApi[1].cr.reset();


    // --- Ignore received contact request ---

    ASSERT_NO_FATAL_FAILURE( getContactRequest(1, false) );

    mApi[1].contactRequestUpdated = false;
    ASSERT_NO_FATAL_FAILURE( replyContact(mApi[1].cr.get(), MegaContactRequest::REPLY_ACTION_IGNORE) );
    ASSERT_TRUE( waitForResponse(&mApi[1].contactRequestUpdated) )   // at the target side (auxiliar account)
            << "Contact request update not received after " << maxTimeout << " seconds";

    // Ignoring a PCR does not generate actionpackets for the account sending the invitation

    mApi[1].cr.reset();

    ASSERT_NO_FATAL_FAILURE( getContactRequest(1, false, 0) );
    mApi[1].cr.reset();


    // --- Cancel the invitation ---

    message = "I don't wanna be your contact anymore";

    mApi[0].contactRequestUpdated = false;
    ASSERT_NO_FATAL_FAILURE( inviteContact(0, mApi[1].email, message, MegaContactRequest::INVITE_ACTION_DELETE) );
    ASSERT_TRUE( waitForResponse(&mApi[0].contactRequestUpdated) )   // at the target side (auxiliar account), where the deletion is checked
            << "Contact request update not received after " << maxTimeout << " seconds";

    ASSERT_NO_FATAL_FAILURE( getContactRequest(0, true, 0) );
    mApi[0].cr.reset();


    // --- Remind a contact invitation (cannot until 2 weeks after invitation/last reminder) ---

//    mApi[1].contactRequestUpdated = false;
//    megaApi->inviteContact(mApi[1].email.c_str(), message.c_str(), MegaContactRequest::INVITE_ACTION_REMIND);
//    waitForResponse(&mApi[1].contactRequestUpdated, 0);    // only at auxiliar account, where the deletion is checked

//    ASSERT_TRUE(mApi[1].contactRequestUpdated) << "Contact invitation reminder not received after " << timeout  << " seconds";


    // --- Invite a new contact (again) ---

    mApi[1].contactRequestUpdated = false;
    ASSERT_NO_FATAL_FAILURE( inviteContact(0, mApi[1].email, message, MegaContactRequest::INVITE_ACTION_ADD) );
    ASSERT_TRUE( waitForResponse(&mApi[1].contactRequestUpdated) )   // at the target side (auxiliar account)
            << "Contact request creation not received after " << maxTimeout << " seconds";


    // --- Deny a contact invitation ---

    ASSERT_NO_FATAL_FAILURE( getContactRequest(1, false) );

    mApi[0].contactRequestUpdated = mApi[1].contactRequestUpdated = false;
    ASSERT_NO_FATAL_FAILURE( replyContact(mApi[1].cr.get(), MegaContactRequest::REPLY_ACTION_DENY) );
    ASSERT_TRUE( waitForResponse(&mApi[1].contactRequestUpdated) )   // at the target side (auxiliar account)
            << "Contact request creation not received after " << maxTimeout << " seconds";
    ASSERT_TRUE( waitForResponse(&mApi[0].contactRequestUpdated) )   // at the source side (main account)
            << "Contact request creation not received after " << maxTimeout << " seconds";

    mApi[1].cr.reset();

    ASSERT_NO_FATAL_FAILURE( getContactRequest(0, true, 0) );
    mApi[0].cr.reset();

    ASSERT_NO_FATAL_FAILURE( getContactRequest(1, false, 0) );
    mApi[1].cr.reset();


    // --- Invite a new contact (again) ---

    mApi[1].contactRequestUpdated = false;
    ASSERT_NO_FATAL_FAILURE( inviteContact(0, mApi[1].email, message, MegaContactRequest::INVITE_ACTION_ADD) );
    ASSERT_TRUE( waitForResponse(&mApi[1].contactRequestUpdated) )   // at the target side (auxiliar account)
            << "Contact request creation not received after " << maxTimeout << " seconds";


    // --- Accept a contact invitation ---

    ASSERT_NO_FATAL_FAILURE( getContactRequest(1, false) );

    mApi[0].contactRequestUpdated = mApi[1].contactRequestUpdated = false;
    ASSERT_NO_FATAL_FAILURE( replyContact(mApi[1].cr.get(), MegaContactRequest::REPLY_ACTION_ACCEPT) );
    ASSERT_TRUE( waitForResponse(&mApi[0].contactRequestUpdated) )   // at the target side (main account)
            << "Contact request creation not received after " << maxTimeout << " seconds";
    ASSERT_TRUE( waitForResponse(&mApi[1].contactRequestUpdated) )   // at the target side (auxiliar account)
            << "Contact request creation not received after " << maxTimeout << " seconds";

    mApi[1].cr.reset();

    ASSERT_NO_FATAL_FAILURE( getContactRequest(0, true, 0) );
    mApi[0].cr.reset();

    ASSERT_NO_FATAL_FAILURE( getContactRequest(1, false, 0) );
    mApi[1].cr.reset();


    // --- Modify firstname ---

    string firstname = "My firstname";

    mApi[1].userUpdated = false;
    ASSERT_NO_FATAL_FAILURE( setUserAttribute(MegaApi::USER_ATTR_FIRSTNAME, firstname));
    ASSERT_TRUE( waitForResponse(&mApi[1].userUpdated) )   // at the target side (auxiliar account)
            << "User attribute update not received after " << maxTimeout << " seconds";


    // --- Check firstname of a contact

    MegaUser *u = megaApi[0]->getMyUser();

    bool null_pointer = (u == NULL);
    ASSERT_FALSE(null_pointer) << "Cannot find the MegaUser for email: " << mApi[0].email;

    ASSERT_NO_FATAL_FAILURE( getUserAttribute(u, MegaApi::USER_ATTR_FIRSTNAME));
    ASSERT_EQ( firstname, attributeValue) << "Firstname is wrong";

    delete u;


    // --- Set master key already as exported

    u = megaApi[0]->getMyUser();

    mApi[0].requestFlags[MegaRequest::TYPE_SET_ATTR_USER] = false;
    megaApi[0]->masterKeyExported();
    ASSERT_TRUE( waitForResponse(&mApi[0].requestFlags[MegaRequest::TYPE_SET_ATTR_USER]) );

    ASSERT_NO_FATAL_FAILURE( getUserAttribute(u, MegaApi::USER_ATTR_PWD_REMINDER, maxTimeout, 0));
    string pwdReminder = attributeValue;
    size_t offset = pwdReminder.find(':');
    offset = pwdReminder.find(':', offset+1);
    ASSERT_EQ( pwdReminder.at(offset+1), '1' ) << "Password reminder attribute not updated";

    delete u;


    // --- Get language preference

    u = megaApi[0]->getMyUser();

    string langCode = "es";
    ASSERT_NO_FATAL_FAILURE( setUserAttribute(MegaApi::USER_ATTR_LANGUAGE, langCode));
    ASSERT_NO_FATAL_FAILURE( getUserAttribute(u, MegaApi::USER_ATTR_LANGUAGE, maxTimeout, 0));
    string language = attributeValue;
    ASSERT_TRUE(!strcmp(langCode.c_str(), language.c_str())) << "Language code is wrong";

    delete u;


    // --- Load avatar ---

    ASSERT_TRUE(fileexists(AVATARSRC)) <<  "File " +AVATARSRC+ " is needed in folder " << cwd();

    mApi[1].userUpdated = false;
    ASSERT_NO_FATAL_FAILURE( setUserAttribute(MegaApi::USER_ATTR_AVATAR, AVATARSRC));
    ASSERT_TRUE( waitForResponse(&mApi[1].userUpdated) )   // at the target side (auxiliar account)
            << "User attribute update not received after " << maxTimeout << " seconds";


    // --- Get avatar of a contact ---

    u = megaApi[0]->getMyUser();

    null_pointer = (u == NULL);
    ASSERT_FALSE(null_pointer) << "Cannot find the MegaUser for email: " << mApi[0].email;

    attributeValue = "";

    ASSERT_NO_FATAL_FAILURE( getUserAttribute(u, MegaApi::USER_ATTR_AVATAR));
    ASSERT_STREQ( "Avatar changed", attributeValue.c_str()) << "Failed to change avatar";

    int64_t filesizeSrc = getFilesize(AVATARSRC);
    int64_t filesizeDst = getFilesize(AVATARDST);
    ASSERT_EQ(filesizeDst, filesizeSrc) << "Received avatar differs from uploaded avatar";

    delete u;


    // --- Delete avatar ---

    mApi[1].userUpdated = false;
    ASSERT_NO_FATAL_FAILURE( setUserAttribute(MegaApi::USER_ATTR_AVATAR, ""));
    ASSERT_TRUE( waitForResponse(&mApi[1].userUpdated) )   // at the target side (auxiliar account)
            << "User attribute update not received after " << maxTimeout << " seconds";


    // --- Get non-existing avatar of a contact ---

    u = megaApi[0]->getMyUser();

    null_pointer = (u == NULL);
    ASSERT_FALSE(null_pointer) << "Cannot find the MegaUser for email: " << mApi[0].email;

    attributeValue = "";

    ASSERT_NO_FATAL_FAILURE( getUserAttribute(u, MegaApi::USER_ATTR_AVATAR));
    ASSERT_STREQ("Avatar not found", attributeValue.c_str()) << "Failed to remove avatar";

    delete u;


    // --- Delete an existing contact ---

    mApi[0].userUpdated = false;
    ASSERT_NO_FATAL_FAILURE( removeContact(mApi[1].email) );
    ASSERT_TRUE( waitForResponse(&mApi[0].userUpdated) )   // at the target side (main account)
            << "User attribute update not received after " << maxTimeout << " seconds";

    u = megaApi[0]->getContact(mApi[1].email.c_str());
    null_pointer = (u == NULL);

    ASSERT_FALSE(null_pointer) << "Cannot find the MegaUser for email: " << mApi[1].email;
    ASSERT_EQ(MegaUser::VISIBILITY_HIDDEN, u->getVisibility()) << "New contact is still visible";

    delete u;
}

bool SdkTest::checkAlert(int apiIndex, const string& title, const string& path)
{
    bool ok = false;
    for (int i = 0; !ok && i < 10; ++i)
    {

        MegaUserAlertList* list = mApi[apiIndex].megaApi->getUserAlerts();
        if (list->size() > 0)
        {
            MegaUserAlert* a = list->get(list->size() - 1);
            ok = title == a->getTitle() && path == a->getPath() && !ISUNDEF(a->getNodeHandle());

            if (!ok && i == 9)
            {
                EXPECT_STREQ(title.c_str(), a->getTitle());
                EXPECT_STREQ(path.c_str(), a->getPath());
                EXPECT_NE(a->getNodeHandle(), UNDEF);
            }
        }
        delete list;

        if (!ok)
        {
            LOG_info << "Waiting some more for the alert";
            WaitMillisec(USERALERT_ARRIVAL_MILLISEC);
        }
    }
    return ok;
}

bool SdkTest::checkAlert(int apiIndex, const string& title, handle h, int64_t n, MegaHandle mh)
{
    bool ok = false;
    for (int i = 0; !ok && i < 10; ++i)
    {

        MegaUserAlertList* list = megaApi[apiIndex]->getUserAlerts();
        if (list->size() > 0)
        {
            MegaUserAlert* a = list->get(list->size() - 1);
            ok = title == a->getTitle() && a->getNodeHandle() == h;
            if (n != -1)
                ok = ok && a->getNumber(0) == n;
            if (mh != INVALID_HANDLE)
                ok = ok && a->getHandle(0) == mh;

            if (!ok && i == 9)
            {
                EXPECT_STREQ(a->getTitle(), title.c_str());
                EXPECT_EQ(a->getNodeHandle(), h);
                if (n != -1)
                {
                    EXPECT_EQ(a->getNumber(0), n);
                }
                if (mh != INVALID_HANDLE)
                {
                    EXPECT_EQ(a->getHandle(0), mh);
                }
            }
        }
        delete list;

        if (!ok)
        {
            LOG_info << "Waiting some more for the alert";
            WaitMillisec(USERALERT_ARRIVAL_MILLISEC);
        }
    }
    return ok;
}

/**
 * @brief TEST_F SdkTestShares
 *
 * Initialize a test scenario by:
 *
 * - Creating/uploading some folders/files to share
 * - Creating a new contact to share to
 *
 * Performs different operations related to sharing:
 *
 * - Share a folder with an existing contact
 * - Check the correctness of the outgoing share
 * - Check the reception and correctness of the incoming share
 * - Move a shared file (not owned) to Rubbish bin
 * - Modify the access level
 * - Revoke the access to the share
 * - Share a folder with a non registered email
 * - Check the correctness of the pending outgoing share
 * - Create a file public link
 * - Import a file public link
 * - Get a node from a file public link
 * - Remove a public link
 * - Create a folder public link
 */
TEST_F(SdkTest, SdkTestShares)
{
    LOG_info << "___TEST Shares___";
    ASSERT_NO_FATAL_FAILURE(getAccountsForTest(2));

    MegaShareList *sl;
    MegaShare *s;
    MegaNodeList *nl;
    MegaNode *n;
    MegaNode *n1;

    // Initialize a test scenario : create some folders/files to share

    // Create some nodes to share
    //  |--Shared-folder
    //    |--subfolder
    //      |--file.txt
    //    |--file.txt

    std::unique_ptr<MegaNode> rootnode{megaApi[0]->getRootNode()};
    char foldername1[64] = "Shared-folder";
    MegaHandle hfolder1 = createFolder(0, foldername1, rootnode.get());
    ASSERT_NE(hfolder1, UNDEF);

    n1 = megaApi[0]->getNodeByHandle(hfolder1);
    ASSERT_NE(n1, nullptr);

    char foldername2[64] = "subfolder";
    MegaHandle hfolder2 = createFolder(0, foldername2, std::unique_ptr<MegaNode>{megaApi[0]->getNodeByHandle(hfolder1)}.get());
    ASSERT_NE(hfolder2, UNDEF);

    MegaHandle hfile1 = UNDEF;

    // not a large file since don't need to test transfers here
    ASSERT_TRUE(createFile(PUBLICFILE.c_str(), false)) << "Couldn't create " << PUBLICFILE.c_str();

    ASSERT_EQ(MegaError::API_OK, doStartUpload(0, &hfile1, PUBLICFILE.c_str(),
                                                        std::unique_ptr<MegaNode>{megaApi[0]->getNodeByHandle(hfolder1)}.get(),
                                                        nullptr /*fileName*/,
                                                        ::mega::MegaApi::INVALID_CUSTOM_MOD_TIME,
                                                        nullptr /*appData*/,
                                                        false   /*isSourceTemporary*/,
                                                        false   /*startFirst*/,
                                                        nullptr /*cancelToken*/)) << "Cannot upload a test file";

    MegaHandle hfile2 = UNDEF;
    ASSERT_EQ(MegaError::API_OK, doStartUpload(0, &hfile2, PUBLICFILE.c_str(),
                                                        std::unique_ptr<MegaNode>{megaApi[0]->getNodeByHandle(hfolder2)}.get(),
                                                        nullptr /*fileName*/,
                                                        ::mega::MegaApi::INVALID_CUSTOM_MOD_TIME,
                                                        nullptr /*appData*/,
                                                        false   /*isSourceTemporary*/,
                                                        false   /*startFirst*/,
                                                        nullptr /*cancelToken*/)) << "Cannot upload a second test file";

    // --- Download authorized node from another account ---

    MegaNode *nNoAuth = megaApi[0]->getNodeByHandle(hfile1);

    int transferError = doStartDownload(1, nNoAuth,
                                                 "unauthorized_node",
                                                 nullptr  /*customName*/,
                                                 nullptr  /*appData*/,
                                                 false    /*startFirst*/,
                                                 nullptr  /*cancelToken*/);


    bool hasFailed = (transferError != API_OK);
    ASSERT_TRUE(hasFailed) << "Download of node without authorization successful! (it should fail): " << transferError;

    MegaNode *nAuth = megaApi[0]->authorizeNode(nNoAuth);

    // make sure target download file doesn't already exist:
    deleteFile("authorized_node");

    transferError = doStartDownload(1, nAuth,
                                             "authorized_node",
                                             nullptr  /*customName*/,
                                             nullptr  /*appData*/,
                                             false    /*startFirst*/,
                                             nullptr  /*cancelToken*/);

    ASSERT_EQ(API_OK, transferError) << "Cannot download authorized node (error: " << mApi[1].lastError << ")";
    delete nNoAuth;
    delete nAuth;

    // Initialize a test scenario: create a new contact to share to

    string message = "Hi contact. Let's share some stuff";

    mApi[1].contactRequestUpdated = false;
    ASSERT_NO_FATAL_FAILURE( inviteContact(0, mApi[1].email, message, MegaContactRequest::INVITE_ACTION_ADD) );
    ASSERT_TRUE( waitForResponse(&mApi[1].contactRequestUpdated) )   // at the target side (auxiliar account)
            << "Contact request creation not received after " << maxTimeout << " seconds";


    ASSERT_NO_FATAL_FAILURE( getContactRequest(1, false) );

    mApi[0].contactRequestUpdated = mApi[1].contactRequestUpdated = false;
    ASSERT_NO_FATAL_FAILURE( replyContact(mApi[1].cr.get(), MegaContactRequest::REPLY_ACTION_ACCEPT) );
    ASSERT_TRUE( waitForResponse(&mApi[1].contactRequestUpdated) )   // at the target side (auxiliar account)
            << "Contact request creation not received after " << maxTimeout << " seconds";
    ASSERT_TRUE( waitForResponse(&mApi[0].contactRequestUpdated) )   // at the source side (main account)
            << "Contact request creation not received after " << maxTimeout << " seconds";

    mApi[1].cr.reset();


    // --- Create a new outgoing share ---
    mApi[0].nodeUpdated = mApi[1].nodeUpdated = false; // reset flags expected to be true in asserts below
    mApi[0].mOnNodesUpdateCompletion = createOnNodesUpdateLambda(hfolder1, MegaNode::CHANGE_TYPE_OUTSHARE);
    mApi[1].mOnNodesUpdateCompletion = createOnNodesUpdateLambda(hfolder1, MegaNode::CHANGE_TYPE_INSHARE);

    ASSERT_NO_FATAL_FAILURE( shareFolder(n1, mApi[1].email.c_str(), MegaShare::ACCESS_FULL) );
    ASSERT_TRUE( waitForResponse(&mApi[0].nodeUpdated) )   // at the target side (main account)
            << "Node update not received after " << maxTimeout << " seconds";
    ASSERT_TRUE( waitForResponse(&mApi[1].nodeUpdated) )   // at the target side (auxiliar account)
            << "Node update not received after " << maxTimeout << " seconds";

    // important to reset
    resetOnNodeUpdateCompletionCBs();

    // --- Check the outgoing share ---

    sl = megaApi[0]->getOutShares();
    ASSERT_EQ(1, sl->size()) << "Outgoing share failed";
    s = sl->get(0);

    n1 = megaApi[0]->getNodeByHandle(hfolder1);    // get an updated version of the node

    ASSERT_EQ(MegaShare::ACCESS_FULL, s->getAccess()) << "Wrong access level of outgoing share";
    ASSERT_EQ(hfolder1, s->getNodeHandle()) << "Wrong node handle of outgoing share";
    ASSERT_STREQ(mApi[1].email.c_str(), s->getUser()) << "Wrong email address of outgoing share";
    ASSERT_TRUE(n1->isShared()) << "Wrong sharing information at outgoing share";
    ASSERT_TRUE(n1->isOutShare()) << "Wrong sharing information at outgoing share";

    delete sl;


    // --- Check the incoming share ---

    sl = megaApi[1]->getInSharesList();
    ASSERT_EQ(1, sl->size()) << "Incoming share not received in auxiliar account";

    nl = megaApi[1]->getInShares(megaApi[1]->getContact(mApi[0].email.c_str()));
    ASSERT_EQ(1, nl->size()) << "Incoming share not received in auxiliar account";
    n = nl->get(0);

    ASSERT_EQ(hfolder1, n->getHandle()) << "Wrong node handle of incoming share";
    ASSERT_STREQ(foldername1, n->getName()) << "Wrong folder name of incoming share";
    ASSERT_EQ(API_OK, megaApi[1]->checkAccess(n, MegaShare::ACCESS_FULL).getErrorCode()) << "Wrong access level of incoming share";
    ASSERT_TRUE(n->isInShare()) << "Wrong sharing information at incoming share";
    ASSERT_TRUE(n->isShared()) << "Wrong sharing information at incoming share";

    // --- Move share file from different subtree, same file and fingerprint ---
    // Pre-requisite, the movement finds a file with same name and fp at target folder
    // Since the source and target folders belong to different trees, it will attempt to copy+delete
    // (hfile1 copied to rubbish, renamed to "copy", copied back to hfolder2, move
    // Since there is a file with same name and fingerprint, it will skip the copy and will do delete
    mApi[0].nodeUpdated = mApi[1].nodeUpdated = false; // reset flags expected to be true in asserts below
    mApi[0].mOnNodesUpdateCompletion = createOnNodesUpdateLambda(INVALID_HANDLE, MegaNode::CHANGE_TYPE_NEW);
    mApi[1].mOnNodesUpdateCompletion = createOnNodesUpdateLambda(INVALID_HANDLE, MegaNode::CHANGE_TYPE_NEW);
    MegaHandle copiedNodeHandle = INVALID_HANDLE;
    ASSERT_EQ(API_OK, doCopyNode(1, &copiedNodeHandle, megaApi[1]->getNodeByHandle(hfile2), megaApi[1]->getNodeByHandle(hfolder1), "copy")) << "Copying shared file (not owned) to same place failed";
    ASSERT_TRUE( waitForResponse(&mApi[0].nodeUpdated) )   // at the target side (main account)
            << "Node update not received after " << maxTimeout << " seconds";
    ASSERT_TRUE( waitForResponse(&mApi[1].nodeUpdated) )   // at the target side (auxiliar account)
            << "Node update not received after " << maxTimeout << " seconds";

    resetOnNodeUpdateCompletionCBs();

    mApi[1].nodeUpdated = false; // reset flags expected to be true in asserts below
    mApi[1].mOnNodesUpdateCompletion = createOnNodesUpdateLambda(INVALID_HANDLE, MegaNode::CHANGE_TYPE_NEW);
    MegaHandle copiedNodeHandleInRubbish = INVALID_HANDLE;
    ASSERT_EQ(API_OK, doCopyNode(1, &copiedNodeHandleInRubbish, megaApi[1]->getNodeByHandle(copiedNodeHandle), megaApi[1]->getRubbishNode())) << "Copying shared file (not owned) to Rubbish bin failed";
    ASSERT_TRUE( waitForResponse(&mApi[1].nodeUpdated) )   // at the target side (auxiliar account)
            << "Node update not received after " << maxTimeout << " seconds";

    resetOnNodeUpdateCompletionCBs();

    mApi[0].nodeUpdated = mApi[1].nodeUpdated = false; // reset flags expected to be true in asserts below
    mApi[0].mOnNodesUpdateCompletion = createOnNodesUpdateLambda(copiedNodeHandle, MegaNode::CHANGE_TYPE_REMOVED);
    mApi[1].mOnNodesUpdateCompletion = createOnNodesUpdateLambda(copiedNodeHandle, MegaNode::CHANGE_TYPE_REMOVED);
    MegaHandle copyAndDeleteNodeHandle = INVALID_HANDLE;
    ASSERT_EQ(API_OK, doMoveNode(1, &copyAndDeleteNodeHandle, megaApi[0]->getNodeByHandle(copiedNodeHandle), megaApi[1]->getRubbishNode())) << "Moving shared file, same name and fingerprint";
    ASSERT_EQ(megaApi[1]->getNodeByHandle(copiedNodeHandle), nullptr) << "Move didn't delete source file";
    ASSERT_TRUE( waitForResponse(&mApi[0].nodeUpdated) )   // at the target side (main account)
            << "Node update not received after " << maxTimeout << " seconds";
    ASSERT_TRUE( waitForResponse(&mApi[1].nodeUpdated) )   // at the target side (auxiliar account)
            << "Node update not received after " << maxTimeout << " seconds";

    resetOnNodeUpdateCompletionCBs();


    // --- Move shared file (not owned) to Rubbish bin ---
    MegaHandle movedNodeHandle = UNDEF;
    ASSERT_EQ(API_OK, doMoveNode(1, &movedNodeHandle, megaApi[0]->getNodeByHandle(hfile2), megaApi[1]->getRubbishNode())) << "Moving shared file (not owned) to Rubbish bin failed";

    // --- Test that file in Rubbish bin can be restored ---
    MegaNode* nodeMovedFile = megaApi[1]->getNodeByHandle(movedNodeHandle);  // Different handle! the node must have been copied due to differing accounts
    ASSERT_EQ(nodeMovedFile->getRestoreHandle(), hfolder2) << "Incorrect restore handle for file in Rubbish Bin";

    delete nl;

    // check the corresponding user alert
    ASSERT_TRUE(checkAlert(1, "New shared folder from " + mApi[0].email, mApi[0].email + ":Shared-folder"));

    // add a folder under the share
    char foldernameA[64] = "dummyname1";
    char foldernameB[64] = "dummyname2";

    MegaHandle fh = UNDEF;
    ASSERT_NE(fh = createFolder(0, foldernameA, std::unique_ptr<MegaNode>{megaApi[0]->getNodeByHandle(hfolder2)}.get()), UNDEF);
    ASSERT_NE(createFolder(0, foldernameB, std::unique_ptr<MegaNode>{megaApi[0]->getNodeByHandle(hfolder2)}.get()), UNDEF);

    // check the corresponding user alert
    ASSERT_TRUE(checkAlert(1, mApi[0].email + " added 2 folders", std::unique_ptr<MegaNode>{megaApi[0]->getNodeByHandle(hfolder2)}->getHandle(), 2, fh));

    // --- Modify the access level of an outgoing share ---
    mApi[0].nodeUpdated = mApi[1].nodeUpdated = false; // reset flags expected to be true in asserts below
    mApi[0].mOnNodesUpdateCompletion = createOnNodesUpdateLambda(hfolder1, MegaNode::CHANGE_TYPE_OUTSHARE);
    mApi[1].mOnNodesUpdateCompletion = createOnNodesUpdateLambda(hfolder1, MegaNode::CHANGE_TYPE_INSHARE);

    ASSERT_NO_FATAL_FAILURE(shareFolder(megaApi[0]->getNodeByHandle(hfolder1), mApi[1].email.c_str(), MegaShare::ACCESS_READWRITE) );
    ASSERT_TRUE( waitForResponse(&mApi[0].nodeUpdated) )   // at the target side (main account)
            << "Node update not received after " << maxTimeout << " seconds";
    ASSERT_TRUE( waitForResponse(&mApi[1].nodeUpdated) )   // at the target side (auxiliar account)
            << "Node update not received after " << maxTimeout << " seconds";

    // important to reset
    resetOnNodeUpdateCompletionCBs();

    nl = megaApi[1]->getInShares(megaApi[1]->getContact(mApi[0].email.c_str()));
    ASSERT_EQ(1, nl->size()) << "Incoming share not received in auxiliar account";
    n = nl->get(0);

    ASSERT_EQ(API_OK, megaApi[1]->checkAccess(n, MegaShare::ACCESS_READWRITE).getErrorCode()) << "Wrong access level of incoming share";

    delete nl;


    // --- Revoke access to an outgoing share ---

    mApi[0].nodeUpdated = mApi[1].nodeUpdated = false; // reset flags expected to be true in asserts below
    mApi[0].mOnNodesUpdateCompletion = createOnNodesUpdateLambda(hfolder1, MegaNode::CHANGE_TYPE_OUTSHARE);
    mApi[1].mOnNodesUpdateCompletion = createOnNodesUpdateLambda(hfolder1, MegaNode::CHANGE_TYPE_REMOVED);
    ASSERT_NO_FATAL_FAILURE( shareFolder(n1, mApi[1].email.c_str(), MegaShare::ACCESS_UNKNOWN) );
    ASSERT_TRUE( waitForResponse(&mApi[0].nodeUpdated) )   // at the target side (main account)
            << "Node update not received after " << maxTimeout << " seconds";
    ASSERT_TRUE( waitForResponse(&mApi[1].nodeUpdated) )   // at the target side (auxiliar account)
            << "Node update not received after " << maxTimeout << " seconds";

    // important to reset
    resetOnNodeUpdateCompletionCBs();

    delete sl;
    sl = megaApi[0]->getOutShares();
    ASSERT_EQ(0, sl->size()) << "Outgoing share revocation failed";
    delete sl;

    nl = megaApi[1]->getInShares(megaApi[1]->getContact(mApi[0].email.c_str()));
    ASSERT_EQ(0, nl->size()) << "Incoming share revocation failed";
    delete nl;

    // check the corresponding user alert
    {
        MegaUserAlertList* list = megaApi[1]->getUserAlerts();
        ASSERT_TRUE(list->size() > 0);
        MegaUserAlert* a = list->get(list->size() - 1);
        ASSERT_STREQ(a->getTitle(), ("Access to folders shared by " + mApi[0].email + " was removed").c_str());
        ASSERT_STREQ(a->getPath(), (mApi[0].email + ":Shared-folder").c_str());
        ASSERT_NE(a->getNodeHandle(), UNDEF);
        delete list;
    }

    // --- Get pending outgoing shares ---

    char emailfake[64];
    srand(unsigned(time(NULL)));
    sprintf(emailfake, "%d@nonexistingdomain.com", rand()%1000000);
    // carefull, antispam rejects too many tries without response for the same address

    n = megaApi[0]->getNodeByHandle(hfolder2);

    mApi[0].contactRequestUpdated = false;
    mApi[0].nodeUpdated = false; // reset flags expected to be true in asserts below
    mApi[0].mOnNodesUpdateCompletion = createOnNodesUpdateLambda(hfolder2, MegaNode::CHANGE_TYPE_PENDINGSHARE);

    ASSERT_NO_FATAL_FAILURE( shareFolder(n, emailfake, MegaShare::ACCESS_FULL) );
    ASSERT_TRUE( waitForResponse(&mApi[0].nodeUpdated) )   // at the target side (main account)
            << "Node update not received after " << maxTimeout << " seconds";
    ASSERT_TRUE( waitForResponse(&mApi[0].contactRequestUpdated) )   // at the target side (main account)
            << "Contact request update not received after " << maxTimeout << " seconds";

    sl = megaApi[0]->getPendingOutShares(n);   delete n;
    ASSERT_EQ(1, sl->size()) << "Pending outgoing share failed";
    s = sl->get(0);
    n = megaApi[0]->getNodeByHandle(s->getNodeHandle());

//    ASSERT_STREQ(emailfake, s->getUser()) << "Wrong email address of outgoing share"; User is not created yet
    ASSERT_FALSE(n->isShared()) << "Node is already shared, must be pending";
    ASSERT_FALSE(n->isOutShare()) << "Node is already shared, must be pending";
    ASSERT_FALSE(n->isInShare()) << "Node is already shared, must be pending";

    delete sl;
    delete n;


    // --- Create a file public link ---

    ASSERT_EQ(API_OK, synchronousGetSpecificAccountDetails(0, true, true, true)) << "Cannot get account details";

    std::unique_ptr<MegaNode> nfile1{megaApi[0]->getNodeByHandle(hfile1)};

    string nodelink3 = createPublicLink(0, nfile1.get(), 0, maxTimeout, mApi[0].accountDetails->getProLevel() == 0);
    // The created link is stored in this->link at onRequestFinish()

    // Get a fresh snapshot of the node and check it's actually exported
    nfile1 = std::unique_ptr<MegaNode>{megaApi[0]->getNodeByHandle(hfile1)};
    ASSERT_TRUE(nfile1->isExported()) << "Node is not exported, must be exported";
    ASSERT_FALSE(nfile1->isTakenDown()) << "Public link is taken down, it mustn't";

    // Regenerate the same link should not trigger a new request
    nfile1 = std::unique_ptr<MegaNode>{megaApi[0]->getNodeByHandle(hfile1)};
    string nodelink4 = createPublicLink(0, nfile1.get(), 0, maxTimeout, mApi[0].accountDetails->getProLevel() == 0);
    ASSERT_STREQ(nodelink3.c_str(), nodelink4.c_str()) << "Wrong public link after link update";


    // Try to update the expiration time of an existing link (only for PRO accounts are allowed, otherwise -11
    string nodelinkN = createPublicLink(0, nfile1.get(), m_time() + 30*86400, maxTimeout, mApi[0].accountDetails->getProLevel() == 0);
    nfile1 = std::unique_ptr<MegaNode>{megaApi[0]->getNodeByHandle(hfile1)};
    if (mApi[0].accountDetails->getProLevel() == 0)
    {
        ASSERT_EQ(0, nfile1->getExpirationTime()) << "Expiration time successfully set, when it shouldn't";
    }
    ASSERT_FALSE(nfile1->isExpired()) << "Public link is expired, it mustn't";


    // --- Import a file public link ---

    auto importHandle = importPublicLink(0, nodelink4, rootnode.get());

    MegaNode *nimported = megaApi[0]->getNodeByHandle(importHandle);

    ASSERT_STREQ(nfile1->getName(), nimported->getName()) << "Imported file with wrong name";
    ASSERT_EQ(rootnode->getHandle(), nimported->getParentHandle()) << "Imported file in wrong path";


    // --- Get node from file public link ---

    auto nodeUP = getPublicNode(1, nodelink4);

    ASSERT_TRUE(nodeUP && nodeUP->isPublic()) << "Cannot get a node from public link";


    // --- Remove a public link ---

    MegaHandle removedLinkHandle = removePublicLink(0, nfile1.get());

    nfile1 = std::unique_ptr<MegaNode>{megaApi[0]->getNodeByHandle(removedLinkHandle)};
    ASSERT_FALSE(nfile1->isPublic()) << "Public link removal failed (still public)";

    delete nimported;


    // --- Create a folder public link ---

    MegaNode *nfolder1 = megaApi[0]->getNodeByHandle(hfolder1);

    string nodelink5 = createPublicLink(0, nfolder1, 0, maxTimeout, mApi[0].accountDetails->getProLevel() == 0);
    // The created link is stored in this->link at onRequestFinish()

    delete nfolder1;

    // Get a fresh snapshot of the node and check it's actually exported
    nfolder1 = megaApi[0]->getNodeByHandle(hfolder1);
    ASSERT_TRUE(nfolder1->isExported()) << "Node is not exported, must be exported";
    ASSERT_FALSE(nfolder1->isTakenDown()) << "Public link is taken down, it mustn't";

    delete nfolder1;

    nfolder1 = megaApi[0]->getNodeByHandle(hfolder1);
    ASSERT_STREQ(nodelink5.c_str(), nfolder1->getPublicLink()) << "Wrong public link from MegaNode";

    // Regenerate the same link should not trigger a new request
    string nodelink6 = createPublicLink(0, nfolder1, 0, maxTimeout, mApi[0].accountDetails->getProLevel() == 0);
    ASSERT_STREQ(nodelink5.c_str(), nodelink6.c_str()) << "Wrong public link after link update";

    delete nfolder1;

}


TEST_F(SdkTest, SdkTestShareKeys)
{
    LOG_info << "___TEST ShareKeys___";
    ASSERT_NO_FATAL_FAILURE(getAccountsForTest(3));

    // Three user scenario, with nested shares and new nodes created that need keys to be shared to the other users.
    // User A creates folder and shares it with user B
    // User A creates folders / subfolder and shares it with user C
    // When user C adds files to subfolder, does B receive the keys ?

    unique_ptr<MegaNode> rootnodeA(megaApi[0]->getRootNode());
    unique_ptr<MegaNode> rootnodeB(megaApi[1]->getRootNode());
    unique_ptr<MegaNode> rootnodeC(megaApi[2]->getRootNode());

    ASSERT_TRUE(rootnodeA &&rootnodeB &&rootnodeC);

    auto nh = createFolder(0, "share-folder-A", rootnodeA.get());
    ASSERT_NE(nh, UNDEF);
    unique_ptr<MegaNode> shareFolderA(megaApi[0]->getNodeByHandle(nh));
    ASSERT_TRUE(!!shareFolderA);

    nh = createFolder(0, "sub-folder-A", shareFolderA.get());
    ASSERT_NE(nh, UNDEF);
    unique_ptr<MegaNode> subFolderA(megaApi[0]->getNodeByHandle(nh));
    ASSERT_TRUE(!!subFolderA);

    // Initialize a test scenario: create a new contact to share to

    ASSERT_EQ(API_OK, synchronousInviteContact(0, mApi[1].email.c_str(), "SdkTestShareKeys contact request A to B", MegaContactRequest::INVITE_ACTION_ADD));
    ASSERT_EQ(API_OK, synchronousInviteContact(0, mApi[2].email.c_str(), "SdkTestShareKeys contact request A to C", MegaContactRequest::INVITE_ACTION_ADD));

    ASSERT_TRUE(WaitFor([this]() {return unique_ptr<MegaContactRequestList>(megaApi[1]->getIncomingContactRequests())->size() == 1
                                      && unique_ptr<MegaContactRequestList>(megaApi[2]->getIncomingContactRequests())->size() == 1;}, 60000));
    ASSERT_NO_FATAL_FAILURE(getContactRequest(1, false));
    ASSERT_NO_FATAL_FAILURE(getContactRequest(2, false));

    ASSERT_EQ(API_OK, synchronousReplyContactRequest(1, mApi[1].cr.get(), MegaContactRequest::REPLY_ACTION_ACCEPT));
    ASSERT_EQ(API_OK, synchronousReplyContactRequest(2, mApi[2].cr.get(), MegaContactRequest::REPLY_ACTION_ACCEPT));

    WaitMillisec(3000);

    ASSERT_EQ(unsigned(unique_ptr<MegaShareList>(megaApi[1]->getInSharesList())->size()), 0u);
    ASSERT_EQ(unsigned(unique_ptr<MegaShareList>(megaApi[2]->getInSharesList())->size()), 0u);

    ASSERT_EQ(API_OK, synchronousShare(0, shareFolderA.get(), mApi[1].email.c_str(), MegaShare::ACCESS_READ));
    ASSERT_TRUE(WaitFor([this]() { return unique_ptr<MegaShareList>(megaApi[1]->getInSharesList())->size() == 1; }, 60000));

    ASSERT_EQ(API_OK, synchronousShare(0, subFolderA.get(), mApi[2].email.c_str(), MegaShare::ACCESS_FULL));
    ASSERT_TRUE(WaitFor([this]() { return unique_ptr<MegaShareList>(megaApi[2]->getInSharesList())->size() == 1; }, 60000));

    ASSERT_EQ(unsigned(unique_ptr<MegaShareList>(megaApi[1]->getInSharesList())->size()), 1u);
    ASSERT_EQ(unsigned(unique_ptr<MegaShareList>(megaApi[2]->getInSharesList())->size()), 1u);

    unique_ptr<MegaNodeList> nl1(megaApi[1]->getInShares(megaApi[1]->getContact(mApi[0].email.c_str())));
    unique_ptr<MegaNodeList> nl2(megaApi[2]->getInShares(megaApi[2]->getContact(mApi[0].email.c_str())));

    ASSERT_EQ(1, nl1->size());
    ASSERT_EQ(1, nl2->size());

    MegaNode* receivedShareNodeB = nl1->get(0);
    MegaNode* receivedShareNodeC = nl2->get(0);

    ASSERT_NE(createFolder(2, "folderByC1", receivedShareNodeC), UNDEF);
    ASSERT_NE(createFolder(2, "folderByC2", receivedShareNodeC), UNDEF);

    ASSERT_TRUE(WaitFor([this, &subFolderA]() { unique_ptr<MegaNodeList> aView(megaApi[0]->getChildren(subFolderA.get()));
                                   return aView->size() == 2; }, 60000));

    WaitMillisec(10000);  // make it shorter once we do actually get the keys (seems to need a bug fix)

    // can A see the added folders?

    unique_ptr<MegaNodeList> aView(megaApi[0]->getChildren(subFolderA.get()));
    ASSERT_EQ(2, aView->size());
    ASSERT_STREQ(aView->get(0)->getName(), "folderByC1");
    ASSERT_STREQ(aView->get(1)->getName(), "folderByC2");

    // Can B see the added folders?
    unique_ptr<MegaNodeList> bView(megaApi[1]->getChildren(receivedShareNodeB));
    ASSERT_EQ(1, bView->size());
    ASSERT_STREQ(bView->get(0)->getName(), "sub-folder-A");
    unique_ptr<MegaNodeList> bView2(megaApi[1]->getChildren(bView->get(0)));
    ASSERT_EQ(2, bView2->size());
    ASSERT_STREQ(bView2->get(0)->getName(), "NO_KEY");  // TODO: This is technically not correct but a current side effect of avoiding going back to the servers frequently - to be fixed soon.  For now choose the value that matches production
    ASSERT_STREQ(bView2->get(1)->getName(), "NO_KEY");
}

string localpathToUtf8Leaf(const LocalPath& itemlocalname)
{
    return itemlocalname.leafName().toPath(false);
}

LocalPath fspathToLocal(const fs::path& p)
{
    string path(p.u8string());
    return LocalPath::fromAbsolutePath(path);
}


// TODO: SDK-1505
#ifndef __APPLE__
TEST_F(SdkTest, SdkTestFolderIteration)
#else
TEST_F(SdkTest, DISABLED_SdkTestFolderIteration)
#endif
{
    ASSERT_NO_FATAL_FAILURE(getAccountsForTest(2));

    for (int testcombination = 0; testcombination < 2; testcombination++)
    {
        bool openWithNameOrUseFileAccess = testcombination == 0;

        error_code ec;
        if (fs::exists("test_SdkTestFolderIteration"))
        {
            fs::remove_all("test_SdkTestFolderIteration", ec);
            ASSERT_TRUE(!ec) << "could not remove old test folder";
        }

        fs::create_directory("test_SdkTestFolderIteration", ec);
        ASSERT_TRUE(!ec) << "could not create test folder";

        fs::path iteratePath = fs::current_path() / "test_SdkTestFolderIteration";

        // make a directory
        fs::create_directory(iteratePath / "folder");

        // make a file
        {
            ofstream f( (iteratePath / "file.txt").u8string().c_str());
            f << "file content";
        }

        // make some content to test the glob flag
        {
            fs::create_directory(iteratePath / "glob1folder");
            fs::create_directory(iteratePath / "glob2folder");
            ofstream f1( (iteratePath / "glob1file.txt").u8string().c_str());
            ofstream f2( (iteratePath / "glob2file.txt").u8string().c_str());
            f1 << "file content";
            f2 << "file content";
        }
        unsigned glob_entries = 4;

        // make a symlink to a folder (not recoginised by our dnext() on windows currently)
        fs::create_directory_symlink(iteratePath / "folder", iteratePath / "folderlink", ec);
        ASSERT_TRUE(!ec) << "could not create folder symlink";

        // make a symlinnk to a file
        fs::create_symlink(iteratePath / "file.txt", iteratePath / "filelink.txt", ec);
        ASSERT_TRUE(!ec) << "could not create folder symlink";

        // note on windows:  symlinks are excluded by skipAttributes for FILE_ATTRIBUTE_REPARSE_POINT (also see https://docs.microsoft.com/en-us/windows/win32/fileio/determining-whether-a-directory-is-a-volume-mount-point)

        struct FileAccessFields
        {
            m_off_t size = -2;
            m_time_t mtime = 2;
            handle fsid = 3;
            bool fsidvalid = false;
            nodetype_t type = nodetype_t::TYPE_UNKNOWN;
            bool mIsSymLink = false;
            bool retry = false;
            int errorcode = -998;

            FileAccessFields() = default;

            FileAccessFields(const FileAccess& f)
            {
                size = f.size;
                mtime = f.mtime;
                fsid = f.fsid;
                fsidvalid = f.fsidvalid;
                type = f.type;
                mIsSymLink = f.mIsSymLink;
                retry = f.retry;
                errorcode = f.errorcode;
            }
            bool operator == (const FileAccessFields& f) const
            {
                if (size != f.size) { EXPECT_EQ(size, f.size); return false; }
                if (mtime != f.mtime) { EXPECT_EQ(mtime, f.mtime); return false; }

                if (!mIsSymLink)
                {
                    // do we need fsid to be correct for symlink?  Seems on mac plain vs iterated differ
                    if (fsid != f.fsid) { EXPECT_EQ(fsid, f.fsid); return false; }
                }

                if (fsidvalid != f.fsidvalid) { EXPECT_EQ(fsidvalid, f.fsidvalid); return false; }
                if (type != f.type) { EXPECT_EQ(type, f.type); return false; }
                if (mIsSymLink != f.mIsSymLink) { EXPECT_EQ(mIsSymLink, f.mIsSymLink); return false; }
                if (retry != f.retry) { EXPECT_EQ(retry, f.retry); return false; }
                if (errorcode != f.errorcode) { EXPECT_EQ(errorcode, f.errorcode); return false; }
                return true;
            }
        };

        // capture results from the ways of gettnig the file info
        std::map<std::string, FileAccessFields > plain_fopen;
        std::map<std::string, FileAccessFields > iterate_fopen;
        std::map<std::string, FileAccessFields > plain_follow_fopen;
        std::map<std::string, FileAccessFields > iterate_follow_fopen;

        auto fsa = makeFsAccess();
        auto localdir = fspathToLocal(iteratePath);

        std::unique_ptr<FileAccess> fopen_directory(fsa->newfileaccess(false));  // false = don't follow symlinks
        ASSERT_TRUE(fopen_directory->fopen(localdir, true, false));

        // now open and iterate the directory, not following symlinks (either by name or fopen'd directory)
        std::unique_ptr<DirAccess> da(fsa->newdiraccess());
        if (da->dopen(openWithNameOrUseFileAccess ? &localdir : NULL, openWithNameOrUseFileAccess ? NULL : fopen_directory.get(), false))
        {
            nodetype_t type;
            LocalPath itemlocalname;
            while (da->dnext(localdir, itemlocalname, false, &type))
            {
                string leafNameUtf8 = localpathToUtf8Leaf(itemlocalname);

                std::unique_ptr<FileAccess> plain_fopen_fa(fsa->newfileaccess(false));
                std::unique_ptr<FileAccess> iterate_fopen_fa(fsa->newfileaccess(false));

                LocalPath localpath = localdir;
                localpath.appendWithSeparator(itemlocalname, true);

                ASSERT_TRUE(plain_fopen_fa->fopen(localpath, true, false));
                plain_fopen[leafNameUtf8] = *plain_fopen_fa;

                ASSERT_TRUE(iterate_fopen_fa->fopen(localpath, true, false, da.get()));
                iterate_fopen[leafNameUtf8] = *iterate_fopen_fa;
            }
        }

        std::unique_ptr<FileAccess> fopen_directory2(fsa->newfileaccess(true));  // true = follow symlinks
        ASSERT_TRUE(fopen_directory2->fopen(localdir, true, false));

        // now open and iterate the directory, following symlinks (either by name or fopen'd directory)
        std::unique_ptr<DirAccess> da_follow(fsa->newdiraccess());
        if (da_follow->dopen(openWithNameOrUseFileAccess ? &localdir : NULL, openWithNameOrUseFileAccess ? NULL : fopen_directory2.get(), false))
        {
            nodetype_t type;
            LocalPath itemlocalname;
            while (da_follow->dnext(localdir, itemlocalname, true, &type))
            {
                string leafNameUtf8 = localpathToUtf8Leaf(itemlocalname);

                std::unique_ptr<FileAccess> plain_follow_fopen_fa(fsa->newfileaccess(true));
                std::unique_ptr<FileAccess> iterate_follow_fopen_fa(fsa->newfileaccess(true));

                LocalPath localpath = localdir;
                localpath.appendWithSeparator(itemlocalname, true);

                ASSERT_TRUE(plain_follow_fopen_fa->fopen(localpath, true, false));
                plain_follow_fopen[leafNameUtf8] = *plain_follow_fopen_fa;

                ASSERT_TRUE(iterate_follow_fopen_fa->fopen(localpath, true, false, da_follow.get()));
                iterate_follow_fopen[leafNameUtf8] = *iterate_follow_fopen_fa;
            }
        }

    #ifdef WIN32
        std::set<std::string> plain_names { "folder", "file.txt" }; // currently on windows, any type of symlink is ignored when iterating directories
        std::set<std::string> follow_names { "folder", "file.txt"};
    #else
        std::set<std::string> plain_names { "folder", "file.txt" };
        std::set<std::string> follow_names { "folder", "file.txt", "folderlink", "filelink.txt" };
    #endif

        ASSERT_EQ(plain_fopen.size(), plain_names.size() + glob_entries);
        ASSERT_EQ(iterate_fopen.size(), plain_names.size() + glob_entries);
        ASSERT_EQ(plain_follow_fopen.size(), follow_names.size() + glob_entries);
        ASSERT_EQ(iterate_follow_fopen.size(), follow_names.size() + glob_entries);

        for (auto& name : follow_names)
        {
            bool expected_non_follow = plain_names.find(name) != plain_names.end();
            bool issymlink = name.find("link") != string::npos;

            if (expected_non_follow)
            {
                ASSERT_TRUE(plain_fopen.find(name) != plain_fopen.end()) << name;
                ASSERT_TRUE(iterate_fopen.find(name) != iterate_fopen.end()) << name;

                auto& plain = plain_fopen[name];
                auto& iterate = iterate_fopen[name];

                ASSERT_EQ(plain, iterate)  << name;
                ASSERT_TRUE(plain.mIsSymLink == issymlink);
            }

            ASSERT_TRUE(plain_follow_fopen.find(name) != plain_follow_fopen.end()) << name;
            ASSERT_TRUE(iterate_follow_fopen.find(name) != iterate_follow_fopen.end()) << name;

            auto& plain_follow = plain_follow_fopen[name];
            auto& iterate_follow = iterate_follow_fopen[name];

            ASSERT_EQ(plain_follow, iterate_follow) << name;
            ASSERT_TRUE(plain_follow.mIsSymLink == issymlink);
        }

        //ASSERT_EQ(plain_fopen["folder"].size, 0);  size field is not set for folders
        ASSERT_EQ(plain_fopen["folder"].type, FOLDERNODE);
        ASSERT_EQ(plain_fopen["folder"].fsidvalid, true);
        ASSERT_EQ(plain_fopen["folder"].mIsSymLink, false);

        ASSERT_EQ(plain_fopen["file.txt"].size, 12);
        ASSERT_EQ(plain_fopen["file.txt"].fsidvalid, true);
        ASSERT_EQ(plain_fopen["file.txt"].type, FILENODE);
        ASSERT_EQ(plain_fopen["file.txt"].mIsSymLink, false);

// on windows and mac and linux, without the follow flag on, directory iteration does not report symlinks (currently)
//
//        //ASSERT_EQ(plain_fopen["folder"].size, 0);  size field is not set for folders
//        ASSERT_EQ(plain_fopen["folderlink"].type, FOLDERNODE);
//        ASSERT_EQ(plain_fopen["folderlink"].fsidvalid, true);
//        ASSERT_EQ(plain_fopen["folderlink"].mIsSymLink, true);
//
//        ASSERT_EQ(plain_fopen["filelink.txt"].size, 12);
//        ASSERT_EQ(plain_fopen["filelink.txt"].fsidvalid, true);
//        ASSERT_EQ(plain_fopen["filelink.txt"].type, FILENODE);
//        ASSERT_EQ(plain_fopen["filelink.txt"].mIsSymLink, true);
//
        ASSERT_TRUE(plain_fopen.find("folderlink") == plain_fopen.end());
        ASSERT_TRUE(plain_fopen.find("filelink.txt") == plain_fopen.end());

        // check the glob flag
        auto localdirGlob = fspathToLocal(iteratePath / "glob1*");
        std::unique_ptr<DirAccess> da2(fsa->newdiraccess());
        if (da2->dopen(&localdirGlob, NULL, true))
        {
            nodetype_t type;
            LocalPath itemlocalname;
            set<string> remainingExpected { "glob1folder", "glob1file.txt" };
            while (da2->dnext(localdir, itemlocalname, true, &type))
            {
                string leafNameUtf8 = localpathToUtf8Leaf(itemlocalname);
                ASSERT_EQ(leafNameUtf8.substr(0, 5), string("glob1"));
                ASSERT_TRUE(remainingExpected.find(leafNameUtf8) != remainingExpected.end());
                remainingExpected.erase(leafNameUtf8);
            }
            ASSERT_EQ(remainingExpected.size(), 0u);
        }

    }
}



/**
* @brief TEST_F SdkTestConsoleAutocomplete
*
* Run various tests confirming the console autocomplete will work as expected
*
*/
#ifdef _WIN32

bool cmp(const autocomplete::CompletionState& c, std::vector<std::string>& s)
{
    bool result = true;
    if (c.completions.size() != s.size())
    {
        result = false;
    }
    else
    {
        std::sort(s.begin(), s.end());
        for (size_t i = c.completions.size(); i--; )
        {
            if (c.completions[i].s != s[i])
            {
                result = false;
                break;
            }
        }
    }
    if (!result)
    {
        for (size_t i = 0; i < c.completions.size() || i < s.size(); ++i)
        {
            out() << (i < s.size() ? s[i] : "") << "/" << (i < c.completions.size() ? c.completions[i].s : "");
        }
    }
    return result;
}

TEST_F(SdkTest, SdkTestConsoleAutocomplete)
{
    ASSERT_NO_FATAL_FAILURE(getAccountsForTest(2));
    using namespace autocomplete;

    {
        std::unique_ptr<Either> p(new Either);
        p->Add(sequence(text("cd")));
        p->Add(sequence(text("lcd")));
        p->Add(sequence(text("ls"), opt(flag("-R"))));
        p->Add(sequence(text("lls"), opt(flag("-R")), param("folder")));
        ACN syntax(std::move(p));

        {
            auto r = autoComplete("", 0, syntax, false);
            std::vector<std::string> e{ "cd", "lcd", "ls", "lls" };
            ASSERT_TRUE(cmp(r, e));
        }

        {
            auto r = autoComplete("l", 1, syntax, false);
            std::vector<std::string> e{ "lcd", "ls", "lls" };
            ASSERT_TRUE(cmp(r, e));
        }

        {
            auto r = autoComplete("ll", 2, syntax, false);
            std::vector<std::string> e{ "lls" };
            ASSERT_TRUE(cmp(r, e));
        }

        {
            auto r = autoComplete("lls", 3, syntax, false);
            std::vector<std::string> e{ "lls" };
            ASSERT_TRUE(cmp(r, e));
        }

        {
            auto r = autoComplete("lls ", 4, syntax, false);
            std::vector<std::string> e{ "<folder>" };
            ASSERT_TRUE(cmp(r, e));
        }

        {
            auto r = autoComplete("lls -", 5, syntax, false);
            std::vector<std::string> e{ "-R" };
            ASSERT_TRUE(cmp(r, e));
        }

        {
            auto r = autoComplete("x", 1, syntax, false);
            std::vector<std::string> e{};
            ASSERT_TRUE(cmp(r, e));
        }

        {
            auto r = autoComplete("x ", 2, syntax, false);
            std::vector<std::string> e{};
            ASSERT_TRUE(cmp(r, e));
        }
    }

    ::mega::NodeHandle megaCurDir;

    MegaApiImpl* impl = *((MegaApiImpl**)(((char*)megaApi[0].get()) + sizeof(*megaApi[0].get())) - 1); //megaApi[0]->pImpl;
    MegaClient* client = impl->getMegaClient();


    std::unique_ptr<Either> p(new Either);
    p->Add(sequence(text("cd")));
    p->Add(sequence(text("lcd")));
    p->Add(sequence(text("ls"), opt(flag("-R")), opt(ACN(new MegaFS(true, true, client, &megaCurDir, "")))));
    p->Add(sequence(text("lls"), opt(flag("-R")), opt(ACN(new LocalFS(true, true, "")))));
    ACN syntax(std::move(p));

    error_code e;
    fs::remove_all("test_autocomplete_files", e);

    fs::create_directory("test_autocomplete_files");
    fs::path old_cwd = fs::current_path();
    fs::current_path("test_autocomplete_files");

    fs::create_directory("dir1");
    fs::create_directory("dir1\\sub11");
    fs::create_directory("dir1\\sub12");
    fs::create_directory("dir2");
    fs::create_directory("dir2\\sub21");
    fs::create_directory("dir2\\sub22");
    fs::create_directory("dir2a");
    fs::create_directory("dir2a\\dir space");
    fs::create_directory("dir2a\\dir space\\next");
    fs::create_directory("dir2a\\dir space2");
    fs::create_directory("dir2a\\nospace");

    {
        auto r = autoComplete("ls -R", 5, syntax, false);
        std::vector<std::string> e{"-R"};
        ASSERT_TRUE(cmp(r, e));
    }

    // dos style file completion, local fs
    CompletionTextOut s;

    {
        auto r = autoComplete("lls ", 4, syntax, false);
        std::vector<std::string> e{ "dir1", "dir2", "dir2a" };
        ASSERT_TRUE(cmp(r, e));
        applyCompletion(r, true, 100, s);
        ASSERT_EQ(r.line, "lls dir1");
    }

    {
        auto r = autoComplete("lls di", 6, syntax, false);
        std::vector<std::string> e{ "dir1", "dir2", "dir2a" };
        ASSERT_TRUE(cmp(r, e));
    }

    {
        auto r = autoComplete("lls dir2", 8, syntax, false);
        std::vector<std::string> e{ "dir2", "dir2a" };
        ASSERT_TRUE(cmp(r, e));
    }

    {
        auto r = autoComplete("lls dir2a", 9, syntax, false);
        std::vector<std::string> e{ "dir2a" };
        ASSERT_TRUE(cmp(r, e));
    }

    {
        auto r = autoComplete("lls dir2 something after", 8, syntax, false);
        std::vector<std::string> e{ "dir2", "dir2a" };
        ASSERT_TRUE(cmp(r, e));
    }

    {
        auto r = autoComplete("lls dir2something immeditely after", 8, syntax, false);
        std::vector<std::string> e{ "dir2", "dir2a" };
        ASSERT_TRUE(cmp(r, e));
    }

    {
        auto r = autoComplete("lls dir2\\", 9, syntax, false);
        std::vector<std::string> e{ "dir2\\sub21", "dir2\\sub22" };
        ASSERT_TRUE(cmp(r, e));
    }

    {
        auto r = autoComplete("lls dir2\\.\\", 11, syntax, false);
        std::vector<std::string> e{ "dir2\\.\\sub21", "dir2\\.\\sub22" };
        ASSERT_TRUE(cmp(r, e));
    }

    {
        auto r = autoComplete("lls dir2\\..", 11, syntax, false);
        std::vector<std::string> e{ "dir2\\.." };
        ASSERT_TRUE(cmp(r, e));
    }

    {
        auto r = autoComplete("lls dir2\\..\\", 12, syntax, false);
        std::vector<std::string> e{ "dir2\\..\\dir1", "dir2\\..\\dir2", "dir2\\..\\dir2a" };
        ASSERT_TRUE(cmp(r, e));
        applyCompletion(r, true, 100, s);
        ASSERT_EQ(r.line, "lls dir2\\..\\dir1");
        applyCompletion(r, true, 100, s);
        ASSERT_EQ(r.line, "lls dir2\\..\\dir2");
        applyCompletion(r, true, 100, s);
        ASSERT_EQ(r.line, "lls dir2\\..\\dir2a");
        applyCompletion(r, true, 100, s);
        ASSERT_EQ(r.line, "lls dir2\\..\\dir1");
        applyCompletion(r, false, 100, s);
        ASSERT_EQ(r.line, "lls dir2\\..\\dir2a");
        applyCompletion(r, false, 100, s);
        ASSERT_EQ(r.line, "lls dir2\\..\\dir2");
    }

    {
        auto r = autoComplete("lls dir2a\\", 10, syntax, false);
        applyCompletion(r, false, 100, s);
        ASSERT_EQ(r.line, "lls dir2a\\nospace");
        applyCompletion(r, false, 100, s);
        ASSERT_EQ(r.line, "lls \"dir2a\\dir space2\"");
        applyCompletion(r, false, 100, s);
        ASSERT_EQ(r.line, "lls \"dir2a\\dir space\"");
        applyCompletion(r, false, 100, s);
        ASSERT_EQ(r.line, "lls dir2a\\nospace");
    }

    {
        auto r = autoComplete("lls \"dir\"1\\", 11, syntax, false);
        applyCompletion(r, true, 100, s);
        ASSERT_EQ(r.line, "lls \"dir1\\sub11\"");
    }

    {
        auto r = autoComplete("lls dir1\\\"..\\dir2\\\"", std::string::npos, syntax, false);
        applyCompletion(r, true, 100, s);
        ASSERT_EQ(r.line, "lls \"dir1\\..\\dir2\\sub21\"");
    }

    {
        auto r = autoComplete("lls c:\\prog", std::string::npos, syntax, false);
        applyCompletion(r, true, 100, s);
        ASSERT_EQ(r.line, "lls \"c:\\Program Files\"");
        applyCompletion(r, true, 100, s);
        ASSERT_EQ(r.line, "lls \"c:\\Program Files (x86)\"");
    }

    {
        auto r = autoComplete("lls \"c:\\program files \"", std::string::npos, syntax, false);
        applyCompletion(r, true, 100, s);
        ASSERT_EQ(r.line, "lls \"c:\\Program Files (x86)\"");
    }

    // unix style completions, local fs

    {
        auto r = autoComplete("lls ", 4, syntax, true);
        std::vector<std::string> e{ "dir1\\", "dir2\\", "dir2a\\" };
        ASSERT_TRUE(cmp(r, e));
        applyCompletion(r, true, 100, s);
        ASSERT_EQ(r.line, "lls dir");
    }

    {
        auto r = autoComplete("lls di", 6, syntax, true);
        std::vector<std::string> e{ "dir1\\", "dir2\\", "dir2a\\" };
        ASSERT_TRUE(cmp(r, e));
        applyCompletion(r, true, 100, s);
        ASSERT_EQ(r.line, "lls dir");
    }

    {
        auto r = autoComplete("lls dir2", 8, syntax, true);
        std::vector<std::string> e{ "dir2\\", "dir2a\\" };
        ASSERT_TRUE(cmp(r, e));
        applyCompletion(r, true, 100, s);
        ASSERT_EQ(r.line, "lls dir2");
    }

    {
        auto r = autoComplete("lls dir2a", 9, syntax, true);
        std::vector<std::string> e{ "dir2a\\" };
        ASSERT_TRUE(cmp(r, e));
        applyCompletion(r, true, 100, s);
        ASSERT_EQ(r.line, "lls dir2a\\");
    }

    {
        auto r = autoComplete("lls dir2 something after", 8, syntax, true);
        std::vector<std::string> e{ "dir2\\", "dir2a\\" };
        ASSERT_TRUE(cmp(r, e));
        applyCompletion(r, true, 100, s);
        ASSERT_EQ(r.line, "lls dir2 something after");
    }

    {
        auto r = autoComplete("lls dir2asomething immediately after", 9, syntax, true);
        std::vector<std::string> e{ "dir2a\\" };
        ASSERT_TRUE(cmp(r, e));
        applyCompletion(r, true, 100, s);
        ASSERT_EQ(r.line, "lls dir2a\\something immediately after");
    }

    {
        auto r = autoComplete("lls dir2\\", 9, syntax, true);
        std::vector<std::string> e{ "dir2\\sub21\\", "dir2\\sub22\\" };
        ASSERT_TRUE(cmp(r, e));
        applyCompletion(r, true, 100, s);
        ASSERT_EQ(r.line, "lls dir2\\sub2");
        auto rr = autoComplete("lls dir2\\sub22", 14, syntax, true);
        applyCompletion(rr, true, 100, s);
        ASSERT_EQ(rr.line, "lls dir2\\sub22\\");
    }

    {
        auto r = autoComplete("lls dir2\\.\\", 11, syntax, true);
        std::vector<std::string> e{ "dir2\\.\\sub21\\", "dir2\\.\\sub22\\" };
        ASSERT_TRUE(cmp(r, e));
        applyCompletion(r, true, 100, s);
        ASSERT_EQ(r.line, "lls dir2\\.\\sub2");
    }

    {
        auto r = autoComplete("lls dir2\\..", 11, syntax, true);
        std::vector<std::string> e{ "dir2\\..\\" };
        ASSERT_TRUE(cmp(r, e));
        applyCompletion(r, true, 100, s);
        ASSERT_EQ(r.line, "lls dir2\\..\\");
    }

    {
        auto r = autoComplete("lls dir2\\..\\", 12, syntax, true);
        std::vector<std::string> e{ "dir2\\..\\dir1\\", "dir2\\..\\dir2\\", "dir2\\..\\dir2a\\" };
        ASSERT_TRUE(cmp(r, e));
        applyCompletion(r, true, 100, s);
        ASSERT_EQ(r.line, "lls dir2\\..\\dir");
    }

    {
        auto r = autoComplete("lls dir2\\..\\", 12, syntax, true);
        std::vector<std::string> e{ "dir2\\..\\dir1\\", "dir2\\..\\dir2\\", "dir2\\..\\dir2a\\" };
        ASSERT_TRUE(cmp(r, e));
        applyCompletion(r, true, 100, s);
        ASSERT_EQ(r.line, "lls dir2\\..\\dir");
    }

    {
        auto r = autoComplete("lls dir2a\\d", 11, syntax, true);
        applyCompletion(r, true, 100, s);
        ASSERT_EQ(r.line, "lls \"dir2a\\dir space\"");
        auto rr = autoComplete("lls \"dir2a\\dir space\"\\", std::string::npos, syntax, false);
        applyCompletion(rr, true, 100, s);
        ASSERT_EQ(rr.line, "lls \"dir2a\\dir space\\next\"");
    }

    {
        auto r = autoComplete("lls \"dir\"1\\", std::string::npos, syntax, true);
        applyCompletion(r, true, 100, s);
        ASSERT_EQ(r.line, "lls \"dir1\\sub1\"");
    }

    {
        auto r = autoComplete("lls dir1\\\"..\\dir2\\\"", std::string::npos, syntax, true);
        applyCompletion(r, true, 100, s);
        ASSERT_EQ(r.line, "lls \"dir1\\..\\dir2\\sub2\"");
    }

    {
        auto r = autoComplete("lls c:\\prog", std::string::npos, syntax, true);
        applyCompletion(r, true, 100, s);
        ASSERT_EQ(r.line, "lls c:\\program");
    }

    {
        auto r = autoComplete("lls \"c:\\program files \"", std::string::npos, syntax, true);
        applyCompletion(r, true, 100, s);
        ASSERT_EQ(r.line, "lls \"c:\\program files (x86)\\\"");
    }

    {
        auto r = autoComplete("lls 'c:\\program files '", std::string::npos, syntax, true);
        applyCompletion(r, true, 100, s);
        ASSERT_EQ(r.line, "lls 'c:\\program files (x86)\\'");
    }

    // mega dir setup

    MegaNode *rootnode = megaApi[0]->getRootNode();
    auto nh = createFolder(0, "test_autocomplete_megafs", rootnode);
    ASSERT_NE(nh, UNDEF);
    MegaNode *n0 = megaApi[0]->getNodeByHandle(nh);

    megaCurDir = NodeHandle().set6byte(nh);

    nh = createFolder(0, "dir1", n0);
    ASSERT_NE(nh, UNDEF);
    MegaNode *n1 = megaApi[0]->getNodeByHandle(nh);
    ASSERT_NE(createFolder(0, "sub11", n1), UNDEF);
    ASSERT_NE(createFolder(0, "sub12", n1), UNDEF);

    nh = createFolder(0, "dir2", n0);
    ASSERT_NE(nh, UNDEF);
    MegaNode *n2 = megaApi[0]->getNodeByHandle(nh);
    ASSERT_NE(createFolder(0, "sub21", n2), UNDEF);
    ASSERT_NE(createFolder(0, "sub22", n2), UNDEF);

    nh = createFolder(0, "dir2a", n0);
    ASSERT_NE(nh, UNDEF);
    MegaNode *n3 = megaApi[0]->getNodeByHandle(nh);

    nh = createFolder(0, "dir space", n3);
    ASSERT_NE(nh, UNDEF);

    MegaNode *n31 = megaApi[0]->getNodeByHandle(nh);

    ASSERT_NE(createFolder(0, "dir space2", n3), UNDEF);
    ASSERT_NE(createFolder(0, "nospace", n3), UNDEF);
    ASSERT_NE(createFolder(0, "next", n31), UNDEF);


    // dos style mega FS completions

    {
        auto r = autoComplete("ls ", std::string::npos, syntax, false);
        std::vector<std::string> e{ "dir1", "dir2", "dir2a" };
        ASSERT_TRUE(cmp(r, e));
        applyCompletion(r, true, 100, s);
        ASSERT_EQ(r.line, "ls dir1");
    }

    {
        auto r = autoComplete("ls di", std::string::npos, syntax, false);
        std::vector<std::string> e{ "dir1", "dir2", "dir2a" };
        ASSERT_TRUE(cmp(r, e));
    }

    {
        auto r = autoComplete("ls dir2", std::string::npos, syntax, false);
        std::vector<std::string> e{ "dir2", "dir2a" };
        ASSERT_TRUE(cmp(r, e));
    }

    {
        auto r = autoComplete("ls dir2a", std::string::npos, syntax, false);
        std::vector<std::string> e{ "dir2a" };
        ASSERT_TRUE(cmp(r, e));
    }

    {
        auto r = autoComplete("ls dir2 something after", 7, syntax, false);
        std::vector<std::string> e{ "dir2", "dir2a" };
        ASSERT_TRUE(cmp(r, e));
    }

    {
        auto r = autoComplete("ls dir2something immeditely after", 7, syntax, false);
        std::vector<std::string> e{ "dir2", "dir2a" };
        ASSERT_TRUE(cmp(r, e));
    }

    {
        auto r = autoComplete("ls dir2/", std::string::npos, syntax, false);
        std::vector<std::string> e{ "dir2/sub21", "dir2/sub22" };
        ASSERT_TRUE(cmp(r, e));
    }

    {
        auto r = autoComplete("ls dir2/./", std::string::npos, syntax, false);
        std::vector<std::string> e{ "dir2/./sub21", "dir2/./sub22" };
        ASSERT_TRUE(cmp(r, e));
    }

    {
        auto r = autoComplete("ls dir2/..", std::string::npos, syntax, false);
        std::vector<std::string> e{ "dir2/.." };
        ASSERT_TRUE(cmp(r, e));
    }

    {
        auto r = autoComplete("ls dir2/../", std::string::npos, syntax, false);
        std::vector<std::string> e{ "dir2/../dir1", "dir2/../dir2", "dir2/../dir2a" };
        ASSERT_TRUE(cmp(r, e));
        applyCompletion(r, true, 100, s);
        ASSERT_EQ(r.line, "ls dir2/../dir1");
        applyCompletion(r, true, 100, s);
        ASSERT_EQ(r.line, "ls dir2/../dir2");
        applyCompletion(r, true, 100, s);
        ASSERT_EQ(r.line, "ls dir2/../dir2a");
        applyCompletion(r, true, 100, s);
        ASSERT_EQ(r.line, "ls dir2/../dir1");
        applyCompletion(r, false, 100, s);
        ASSERT_EQ(r.line, "ls dir2/../dir2a");
        applyCompletion(r, false, 100, s);
        ASSERT_EQ(r.line, "ls dir2/../dir2");
    }

    {
        auto r = autoComplete("ls dir2a/", std::string::npos, syntax, false);
        applyCompletion(r, false, 100, s);
        ASSERT_EQ(r.line, "ls dir2a/nospace");
        applyCompletion(r, false, 100, s);
        ASSERT_EQ(r.line, "ls \"dir2a/dir space2\"");
        applyCompletion(r, false, 100, s);
        ASSERT_EQ(r.line, "ls \"dir2a/dir space\"");
        applyCompletion(r, false, 100, s);
        ASSERT_EQ(r.line, "ls dir2a/nospace");
    }

    {
        auto r = autoComplete("ls \"dir\"1/", std::string::npos, syntax, false);
        applyCompletion(r, true, 100, s);
        ASSERT_EQ(r.line, "ls \"dir1/sub11\"");
    }

    {
        auto r = autoComplete("ls dir1/\"../dir2/\"", std::string::npos, syntax, false);
        applyCompletion(r, true, 100, s);
        ASSERT_EQ(r.line, "ls \"dir1/../dir2/sub21\"");
    }

    {
        auto r = autoComplete("ls /test_autocomplete_meg", std::string::npos, syntax, false);
        applyCompletion(r, true, 100, s);
        ASSERT_EQ(r.line, "ls /test_autocomplete_megafs");
    }

    // unix style mega FS completions

    {
        auto r = autoComplete("ls ", std::string::npos, syntax, true);
        std::vector<std::string> e{ "dir1/", "dir2/", "dir2a/" };
        ASSERT_TRUE(cmp(r, e));
        applyCompletion(r, true, 100, s);
        ASSERT_EQ(r.line, "ls dir");
    }

    {
        auto r = autoComplete("ls di", std::string::npos, syntax, true);
        std::vector<std::string> e{ "dir1/", "dir2/", "dir2a/" };
        ASSERT_TRUE(cmp(r, e));
        applyCompletion(r, true, 100, s);
        ASSERT_EQ(r.line, "ls dir");
    }

    {
        auto r = autoComplete("ls dir2", std::string::npos, syntax, true);
        std::vector<std::string> e{ "dir2/", "dir2a/" };
        ASSERT_TRUE(cmp(r, e));
        applyCompletion(r, true, 100, s);
        ASSERT_EQ(r.line, "ls dir2");
    }

    {
        auto r = autoComplete("ls dir2a", std::string::npos, syntax, true);
        std::vector<std::string> e{ "dir2a/" };
        ASSERT_TRUE(cmp(r, e));
        applyCompletion(r, true, 100, s);
        ASSERT_EQ(r.line, "ls dir2a/");
    }

    {
        auto r = autoComplete("ls dir2 something after", 7, syntax, true);
        std::vector<std::string> e{ "dir2/", "dir2a/" };
        ASSERT_TRUE(cmp(r, e));
        applyCompletion(r, true, 100, s);
        ASSERT_EQ(r.line, "ls dir2 something after");
    }

    {
        auto r = autoComplete("ls dir2asomething immediately after", 8, syntax, true);
        std::vector<std::string> e{ "dir2a/" };
        ASSERT_TRUE(cmp(r, e));
        applyCompletion(r, true, 100, s);
        ASSERT_EQ(r.line, "ls dir2a/something immediately after");
    }

    {
        auto r = autoComplete("ls dir2/", std::string::npos, syntax, true);
        std::vector<std::string> e{ "dir2/sub21/", "dir2/sub22/" };
        ASSERT_TRUE(cmp(r, e));
        applyCompletion(r, true, 100, s);
        ASSERT_EQ(r.line, "ls dir2/sub2");
        auto rr = autoComplete("ls dir2/sub22", std::string::npos, syntax, true);
        applyCompletion(rr, true, 100, s);
        ASSERT_EQ(rr.line, "ls dir2/sub22/");
    }

    {
        auto r = autoComplete("ls dir2/./", std::string::npos, syntax, true);
        std::vector<std::string> e{ "dir2/./sub21/", "dir2/./sub22/" };
        ASSERT_TRUE(cmp(r, e));
        applyCompletion(r, true, 100, s);
        ASSERT_EQ(r.line, "ls dir2/./sub2");
    }

    {
        auto r = autoComplete("ls dir2/..", std::string::npos, syntax, true);
        std::vector<std::string> e{ "dir2/../" };
        ASSERT_TRUE(cmp(r, e));
        applyCompletion(r, true, 100, s);
        ASSERT_EQ(r.line, "ls dir2/../");
    }

    {
        auto r = autoComplete("ls dir2/../", std::string::npos, syntax, true);
        std::vector<std::string> e{ "dir2/../dir1/", "dir2/../dir2/", "dir2/../dir2a/" };
        ASSERT_TRUE(cmp(r, e));
        applyCompletion(r, true, 100, s);
        ASSERT_EQ(r.line, "ls dir2/../dir");
    }

    {
        auto r = autoComplete("ls dir2/../", std::string::npos, syntax, true);
        std::vector<std::string> e{ "dir2/../dir1/", "dir2/../dir2/", "dir2/../dir2a/" };
        ASSERT_TRUE(cmp(r, e));
        applyCompletion(r, true, 100, s);
        ASSERT_EQ(r.line, "ls dir2/../dir");
    }

    {
        auto r = autoComplete("ls dir2a/d", std::string::npos, syntax, true);
        applyCompletion(r, true, 100, s);
        ASSERT_EQ(r.line, "ls \"dir2a/dir space\"");
        auto rr = autoComplete("ls \"dir2a/dir space\"/", std::string::npos, syntax, false);
        applyCompletion(rr, true, 100, s);
        ASSERT_EQ(rr.line, "ls \"dir2a/dir space/next\"");
    }

    {
        auto r = autoComplete("ls \"dir\"1/", std::string::npos, syntax, true);
        applyCompletion(r, true, 100, s);
        ASSERT_EQ(r.line, "ls \"dir1/sub1\"");
    }

    {
        auto r = autoComplete("ls dir1/\"../dir2/\"", std::string::npos, syntax, true);
        applyCompletion(r, true, 100, s);
        ASSERT_EQ(r.line, "ls \"dir1/../dir2/sub2\"");
    }

    {
        auto r = autoComplete("ls /test_autocomplete_meg", std::string::npos, syntax, true);
        applyCompletion(r, true, 100, s);
        ASSERT_EQ(r.line, "ls /test_autocomplete_megafs/");
        r = autoComplete(r.line + "dir2a", std::string::npos, syntax, true);
        applyCompletion(r, true, 100, s);
        ASSERT_EQ(r.line, "ls /test_autocomplete_megafs/dir2a/");
        r = autoComplete(r.line + "d", std::string::npos, syntax, true);
        applyCompletion(r, true, 100, s);
        ASSERT_EQ(r.line, "ls \"/test_autocomplete_megafs/dir2a/dir space\"");
    }

    fs::current_path(old_cwd);

}
#endif

#ifdef ENABLE_CHAT

/**
 * @brief TEST_F SdkTestChat
 *
 * Initialize a test scenario by:
 *
 * - Setting a new contact to chat with
 *
 * Performs different operations related to chats:
 *
 * - Fetch the list of available chats
 * - Create a group chat
 * - Remove a peer from the chat
 * - Invite a contact to a chat
 * - Get the user-specific URL for the chat
 * - Update permissions of an existing peer in a chat
 */
TEST_F(SdkTest, SdkTestChat)
{
    LOG_info << "___TEST Chat___";
    ASSERT_NO_FATAL_FAILURE(getAccountsForTest(2));

    // --- Send a new contact request ---

    string message = "Hi contact. This is a testing message";

    mApi[1].contactRequestUpdated = false;
    ASSERT_NO_FATAL_FAILURE( inviteContact(0, mApi[1].email, message, MegaContactRequest::INVITE_ACTION_ADD) );
    ASSERT_TRUE( waitForResponse(&mApi[1].contactRequestUpdated) )   // at the target side (auxiliar account)
            << "Contact request update not received after " << maxTimeout << " seconds";
    // if there were too many invitations within a short period of time, the invitation can be rejected by
    // the API with `API_EOVERQUOTA = -17` as counter spamming meassure (+500 invites in the last 50 days)

    // --- Accept a contact invitation ---

    ASSERT_NO_FATAL_FAILURE( getContactRequest(1, false) );

    mApi[0].contactRequestUpdated = mApi[1].contactRequestUpdated = false;
    ASSERT_NO_FATAL_FAILURE( replyContact(mApi[1].cr.get(), MegaContactRequest::REPLY_ACTION_ACCEPT) );
    ASSERT_TRUE( waitForResponse(&mApi[1].contactRequestUpdated) )   // at the target side (auxiliar account)
            << "Contact request update not received after " << maxTimeout << " seconds";
    ASSERT_TRUE( waitForResponse(&mApi[0].contactRequestUpdated) )   // at the target side (main account)
            << "Contact request update not received after " << maxTimeout << " seconds";

    mApi[1].cr.reset();


    // --- Check list of available chats --- (fetch is done at SetUp())

    size_t numChats = mApi[0].chats.size();      // permanent chats cannot be deleted, so they're kept forever


    // --- Create a group chat ---

    MegaTextChatPeerList *peers;
    handle h;
    bool group;

    h = megaApi[1]->getMyUser()->getHandle();
    peers = MegaTextChatPeerList::createInstance();//new MegaTextChatPeerListPrivate();
    peers->addPeer(h, PRIV_STANDARD);
    group = true;

    mApi[1].chatUpdated = false;
    mApi[0].requestFlags[MegaRequest::TYPE_CHAT_CREATE] = false;
    ASSERT_NO_FATAL_FAILURE( createChat(group, peers) );
    ASSERT_TRUE( waitForResponse(&mApi[0].requestFlags[MegaRequest::TYPE_CHAT_CREATE]) )
            << "Cannot create a new chat";
    ASSERT_EQ(API_OK, mApi[0].lastError) << "Chat creation failed (error: " << mApi[0].lastError << ")";
    ASSERT_TRUE( waitForResponse(&mApi[1].chatUpdated ))   // at the target side (auxiliar account)
            << "Chat update not received after " << maxTimeout << " seconds";

    MegaHandle chatid = mApi[0].chatid;   // set at onRequestFinish() of chat creation request

    delete peers;

    // check the new chat information
    ASSERT_EQ(mApi[0].chats.size(), ++numChats) << "Unexpected received number of chats";
    ASSERT_TRUE(mApi[1].chatUpdated) << "The peer didn't receive notification of the chat creation";


    // --- Remove a peer from the chat ---

    mApi[1].chatUpdated = false;
    mApi[0].requestFlags[MegaRequest::TYPE_CHAT_REMOVE] = false;
    megaApi[0]->removeFromChat(chatid, h);
    ASSERT_TRUE( waitForResponse(&mApi[0].requestFlags[MegaRequest::TYPE_CHAT_REMOVE]) )
            << "Chat remove failed after " << maxTimeout << " seconds";
    ASSERT_EQ(API_OK, mApi[0].lastError) << "Removal of chat peer failed (error: " << mApi[0].lastError << ")";
    int numpeers = mApi[0].chats[chatid]->getPeerList() ? mApi[0].chats[chatid]->getPeerList()->size() : 0;
    ASSERT_EQ(numpeers, 0) << "Wrong number of peers in the list of peers";
    ASSERT_TRUE( waitForResponse(&mApi[1].chatUpdated) )   // at the target side (auxiliar account)
            << "Didn't receive notification of the peer removal after " << maxTimeout << " seconds";


    // --- Invite a contact to a chat ---

    mApi[1].chatUpdated = false;
    mApi[0].requestFlags[MegaRequest::TYPE_CHAT_INVITE] = false;
    megaApi[0]->inviteToChat(chatid, h, PRIV_STANDARD);
    ASSERT_TRUE( waitForResponse(&mApi[0].requestFlags[MegaRequest::TYPE_CHAT_INVITE]) )
            << "Chat invitation failed after " << maxTimeout << " seconds";
    ASSERT_EQ(API_OK, mApi[0].lastError) << "Invitation of chat peer failed (error: " << mApi[0].lastError << ")";
    numpeers = mApi[0].chats[chatid]->getPeerList() ? mApi[0].chats[chatid]->getPeerList()->size() : 0;
    ASSERT_EQ(numpeers, 1) << "Wrong number of peers in the list of peers";
    ASSERT_TRUE( waitForResponse(&mApi[1].chatUpdated) )   // at the target side (auxiliar account)
            << "The peer didn't receive notification of the invitation after " << maxTimeout << " seconds";


    // --- Get the user-specific URL for the chat ---

    mApi[0].requestFlags[MegaRequest::TYPE_CHAT_URL] = false;
    megaApi[0]->getUrlChat(chatid);
    ASSERT_TRUE( waitForResponse(&mApi[0].requestFlags[MegaRequest::TYPE_CHAT_URL]) )
            << "Retrieval of chat URL failed after " << maxTimeout << " seconds";
    ASSERT_EQ(API_OK, mApi[0].lastError) << "Retrieval of chat URL failed (error: " << mApi[0].lastError << ")";


    // --- Update Permissions of an existing peer in the chat

    mApi[1].chatUpdated = false;
    mApi[0].requestFlags[MegaRequest::TYPE_CHAT_UPDATE_PERMISSIONS] = false;
    megaApi[0]->updateChatPermissions(chatid, h, PRIV_RO);
    ASSERT_TRUE( waitForResponse(&mApi[0].requestFlags[MegaRequest::TYPE_CHAT_UPDATE_PERMISSIONS]) )
            << "Update chat permissions failed after " << maxTimeout << " seconds";
    ASSERT_EQ(API_OK, mApi[0].lastError) << "Update of chat permissions failed (error: " << mApi[0].lastError << ")";
    ASSERT_TRUE( waitForResponse(&mApi[1].chatUpdated) )   // at the target side (auxiliar account)
            << "The peer didn't receive notification of the invitation after " << maxTimeout << " seconds";

}
#endif

class myMIS : public MegaInputStream
{
public:
    int64_t size;
    ifstream ifs;

    myMIS(const char* filename)
        : ifs(filename, ios::binary)
    {
        ifs.seekg(0, ios::end);
        size = ifs.tellg();
        ifs.seekg(0, ios::beg);
    }
    virtual int64_t getSize() { return size; }

    virtual bool read(char *buffer, size_t size) {
        if (buffer)
        {
            ifs.read(buffer, size);
        }
        else
        {
            ifs.seekg(size, ios::cur);
        }
        return !ifs.fail();
    }
};


TEST_F(SdkTest, SdkTestFingerprint)
{
    LOG_info << "___TEST fingerprint stream/file___";
    ASSERT_NO_FATAL_FAILURE(getAccountsForTest(2));

    int filesizes[] = { 10, 100, 1000, 10000, 100000, 10000000 };
    string expected[] = {
        "DAQoBAMCAQQDAgEEAwAAAAAAAAQAypo7",
        "DAWQjMO2LBXoNwH_agtF8CX73QQAypo7",
        "EAugDFlhW_VTCMboWWFb9VMIxugQAypo7",
        "EAhAnWCqOGBx0gGOWe7N6wznWRAQAypo7",
        "GA6CGAQFLOwb40BGchttx22PvhZ5gQAypo7",
        "GA4CWmAdW1TwQ-bddEIKTmSDv0b2QQAypo7",
    };

    auto fsa = makeFsAccess();
    string name = "testfile";
    LocalPath localname = LocalPath::fromAbsolutePath(name);

    int value = 0x01020304;
    for (int i = sizeof filesizes / sizeof filesizes[0]; i--; )
    {
        {
            ofstream ofs(name.c_str(), ios::binary);
            char s[8192];
            ofs.rdbuf()->pubsetbuf(s, sizeof s);
            for (auto j = filesizes[i] / sizeof(value); j-- ; ) ofs.write((char*)&value, sizeof(value));
            ofs.write((char*)&value, filesizes[i] % sizeof(value));
        }

        fsa->setmtimelocal(localname, 1000000000);

        string streamfp, filefp;
        {
            m_time_t mtime = 0;
            {
                auto nfa = fsa->newfileaccess();
                nfa->fopen(localname);
                mtime = nfa->mtime;
            }

            myMIS mis(name.c_str());
            streamfp.assign(megaApi[0]->getFingerprint(&mis, mtime));
        }

        filefp = megaApi[0]->getFingerprint(name.c_str());

        ASSERT_EQ(streamfp, filefp);
        ASSERT_EQ(streamfp, expected[i]);
    }
}


static void incrementFilename(string& s)
{
    if (s.size() > 2)
    {
        if (isdigit(s[s.size() - 2]) | !isdigit(s[s.size() - 1]))
        {
            s += "00";
        }
        else
        {
            s[s.size() - 1] = static_cast<string::value_type>(s[s.size()-1] + 1);
            if (s[s.size() - 1] > '9')
            {
                s[s.size() - 1] = static_cast<string::value_type>(s[s.size()-1] - 1);
                s[s.size() - 2] = static_cast<string::value_type>(s[s.size()-2] + 1);
            }
        }
    }
}

struct second_timer
{
    m_time_t t;
    m_time_t pause_t;
    second_timer() { t = m_time(); }
    void reset () { t = m_time(); }
    void pause() { pause_t = m_time(); }
    void resume() { t += m_time() - pause_t; }
    size_t elapsed() { return size_t(m_time() - t); }
};

namespace mega
{
    class DebugTestHook
    {
    public:
        static int countdownToOverquota;
        static int countdownTo404;
        static int countdownTo403;
        static int countdownToTimeout;
        static bool isRaid;
        static bool isRaidKnown;

        static void onSetIsRaid_morechunks(::mega::RaidBufferManager* tbm)
        {

            unsigned oldvalue = tbm->raidLinesPerChunk;
            tbm->raidLinesPerChunk /= 4;
            LOG_info << "adjusted raidlinesPerChunk from " << oldvalue << " to " << tbm->raidLinesPerChunk;
        }

        static bool  onHttpReqPost509(HttpReq* req)
        {
            if (req->type == REQ_BINARY)
            {
                if (countdownToOverquota-- == 0) {
                    req->httpstatus = 509;
                    req->timeleft = 30;  // in seconds
                    req->status = REQ_FAILURE;

                    LOG_info << "SIMULATING HTTP GET 509 OVERQUOTA";
                    return true;
                }
            }
            return false;
        }

        static bool  onHttpReqPost404Or403(HttpReq* req)
        {
            if (req->type == REQ_BINARY)
            {
                if (countdownTo404-- == 0) {
                    req->httpstatus = 404;
                    req->status = REQ_FAILURE;

                    LOG_info << "SIMULATING HTTP GET 404";
                    return true;
                }
                if (countdownTo403-- == 0) {
                    req->httpstatus = 403;
                    req->status = REQ_FAILURE;

                    LOG_info << "SIMULATING HTTP GET 403";
                    return true;
                }
            }
            return false;
        }


        static bool  onHttpReqPostTimeout(HttpReq* req)
        {
            if (req->type == REQ_BINARY)
            {
                if (countdownToTimeout-- == 0) {
                    req->lastdata = Waiter::ds;
                    req->status = REQ_INFLIGHT;

                    LOG_info << "SIMULATING HTTP TIMEOUT (timeout period begins now)";
                    return true;
                }
            }
            return false;
        }

        static void onSetIsRaid(::mega::RaidBufferManager* tbm)
        {
            isRaid = tbm->isRaid();
            isRaidKnown = true;
        }

        static bool resetForTests()
        {
#ifdef MEGASDK_DEBUG_TEST_HOOKS_ENABLED
            globalMegaTestHooks = MegaTestHooks(); // remove any callbacks set in other tests
            countdownToOverquota = 3;
            countdownTo404 = 5;
            countdownTo403 = 10;
            countdownToTimeout = 15;
            isRaid = false;
            isRaidKnown = false;
            return true;
#else
            return false;
#endif
        }

        static void onSetIsRaid_smallchunks10(::mega::RaidBufferManager* tbm)
        {
            tbm->raidLinesPerChunk = 10;
        }

    };

    int DebugTestHook::countdownToOverquota = 3;
    bool DebugTestHook::isRaid = false;
    bool DebugTestHook::isRaidKnown = false;
    int DebugTestHook::countdownTo404 = 5;
    int DebugTestHook::countdownTo403 = 10;
    int DebugTestHook::countdownToTimeout = 15;

}


/**
* @brief TEST_F SdkTestCloudraidTransfers
*
* - Download our well-known cloudraid file with standard settings
* - Download our well-known cloudraid file, but this time with small chunk sizes and periodically pausing and unpausing
* - Download our well-known cloudraid file, but this time with small chunk sizes and periodically destrying the megaApi object, then recreating and Resuming (with session token)
*
*/

#ifdef DEBUG
TEST_F(SdkTest, SdkTestCloudraidTransfers)
{
    LOG_info << "___TEST Cloudraid transfers___";
    ASSERT_NO_FATAL_FAILURE(getAccountsForTest(2));

    ASSERT_TRUE(DebugTestHook::resetForTests()) << "SDK test hooks are not enabled in release mode";

    MegaNode *rootnode = megaApi[0]->getRootNode();

    auto importHandle = importPublicLink(0, MegaClient::MEGAURL+"/#!zAJnUTYD!8YE5dXrnIEJ47NdDfFEvqtOefhuDMphyae0KY5zrhns", rootnode);
    MegaHandle imported_file_handle = importHandle;

    MegaNode *nimported = megaApi[0]->getNodeByHandle(imported_file_handle);


    string filename = DOTSLASH "cloudraid_downloaded_file.sdktest";
    deleteFile(filename.c_str());

    // plain cloudraid download
    mApi[0].transferFlags[MegaTransfer::TYPE_DOWNLOAD] = false;
    megaApi[0]->startDownload(nimported,
                              filename.c_str(),
                              nullptr  /*customName*/,
                              nullptr  /*appData*/,
                              false    /*startFirst*/,
                              nullptr  /*cancelToken*/);

    ASSERT_TRUE(waitForResponse(&mApi[0].transferFlags[MegaTransfer::TYPE_DOWNLOAD], 600))
        << "Download cloudraid transfer failed after " << maxTimeout << " seconds";
    ASSERT_EQ(API_OK, mApi[0].lastError) << "Cannot download the cloudraid file (error: " << mApi[0].lastError << ")";


    // cloudraid download with periodic pause and resume

    incrementFilename(filename);
    deleteFile(filename.c_str());

    // smaller chunk sizes so we can get plenty of pauses
    #ifdef MEGASDK_DEBUG_TEST_HOOKS_ENABLED
    globalMegaTestHooks.onSetIsRaid = ::mega::DebugTestHook::onSetIsRaid_morechunks;
    #endif

    // plain cloudraid download
    {
        onTransferUpdate_progress = 0;
        onTransferUpdate_filesize = 0;
        mApi[0].transferFlags[MegaTransfer::TYPE_DOWNLOAD] = false;
        megaApi[0]->startDownload(nimported,
                                  filename.c_str(),
                                  nullptr  /*customName*/,
                                  nullptr  /*appData*/,
                                  false    /*startFirst*/,
                                  nullptr  /*cancelToken*/);

        m_off_t lastprogress = 0, pausecount = 0;
        second_timer t;
        while (t.elapsed() < 60 && (onTransferUpdate_filesize == 0 || onTransferUpdate_progress < onTransferUpdate_filesize))
        {
            if (onTransferUpdate_progress > lastprogress)
            {
                megaApi[0]->pauseTransfers(true);
                pausecount += 1;
                WaitMillisec(100);
                megaApi[0]->pauseTransfers(false);
                lastprogress = onTransferUpdate_progress;
            }
            WaitMillisec(100);
        }
        ASSERT_LT(t.elapsed(), 60u) << "timed out downloading cloudraid file";
        ASSERT_GE(onTransferUpdate_filesize, 0u);
        ASSERT_TRUE(onTransferUpdate_progress == onTransferUpdate_filesize);
        ASSERT_GE(pausecount, 3);
        ASSERT_TRUE(waitForResponse(&mApi[0].transferFlags[MegaTransfer::TYPE_DOWNLOAD], 30))<< "Download cloudraid transfer with pauses failed";
        ASSERT_EQ(API_OK, mApi[0].lastError) << "Cannot download the cloudraid file (error: " << mApi[0].lastError << ")";
    }


    incrementFilename(filename);
    deleteFile(filename.c_str());

    // cloudraid download with periodic full exit and resume from session ID
    // plain cloudraid download
    {
        megaApi[0]->setMaxDownloadSpeed(32 * 1024 * 1024 * 8 / 30); // should take 30 seconds, not counting exit/resume session
        mApi[0].transferFlags[MegaTransfer::TYPE_DOWNLOAD] = false;
        megaApi[0]->startDownload(nimported,
                                  filename.c_str(),
                                  nullptr  /*customName*/,
                                  nullptr  /*appData*/,
                                  false    /*startFirst*/,
                                  nullptr  /*cancelToken*/);

        std::string sessionId = megaApi[0]->dumpSession();

        onTransferUpdate_progress = 0;// updated in callbacks
        onTransferUpdate_filesize = 0;
        m_off_t lastprogress = 0;
        unsigned exitresumecount = 0;
        second_timer t;
        auto initialOnTranferFinishedCount = onTranferFinishedCount;
        auto lastOnTranferFinishedCount = onTranferFinishedCount;
        while (t.elapsed() < 180 && onTranferFinishedCount < initialOnTranferFinishedCount + 2)
        {
            if (onTranferFinishedCount > lastOnTranferFinishedCount)
            {
                t.reset();
                lastOnTranferFinishedCount = onTranferFinishedCount;
                deleteFile(filename.c_str());
                onTransferUpdate_progress = 0;
                onTransferUpdate_filesize = 0;
                lastprogress = 0;
                mApi[0].transferFlags[MegaTransfer::TYPE_DOWNLOAD] = false;
                megaApi[0]->startDownload(nimported,
                                          filename.c_str(),
                                          nullptr  /*customName*/,
                                          nullptr  /*appData*/,
                                          false    /*startFirst*/,
                                          nullptr  /*cancelToken*/);
            }
            else if (onTransferUpdate_progress > lastprogress + onTransferUpdate_filesize/10 )
            {
                if (exitresumecount < 3*(onTranferFinishedCount - initialOnTranferFinishedCount + 1))
                {
                    megaApi[0].reset();
                    exitresumecount += 1;
                    WaitMillisec(100);

                    megaApi[0].reset(newMegaApi(APP_KEY.c_str(), megaApiCacheFolder(0).c_str(), USER_AGENT.c_str(), unsigned(THREADS_PER_MEGACLIENT)));
                    mApi[0].megaApi = megaApi[0].get();
                    megaApi[0]->addListener(this);
                    megaApi[0]->setMaxDownloadSpeed(32 * 1024 * 1024 * 8 / 30); // should take 30 seconds, not counting exit/resume session

                    t.pause();
                    ASSERT_NO_FATAL_FAILURE(resumeSession(sessionId.c_str()));
                    ASSERT_NO_FATAL_FAILURE(fetchnodes(0));
                    t.resume();

                    lastprogress = onTransferUpdate_progress;
                }
            }
            WaitMillisec(1);
        }
        ASSERT_EQ(onTransferUpdate_progress, onTransferUpdate_filesize);
        ASSERT_EQ(initialOnTranferFinishedCount + 2, onTranferFinishedCount);
        ASSERT_GE(exitresumecount, 6u);
        ASSERT_TRUE(waitForResponse(&mApi[0].transferFlags[MegaTransfer::TYPE_DOWNLOAD], 1)) << "Download cloudraid transfer with pauses failed";
        ASSERT_EQ(API_OK, mApi[0].lastError) << "Cannot download the cloudraid file (error: " << mApi[0].lastError << ")";
    }

    ASSERT_TRUE(DebugTestHook::resetForTests()) << "SDK test hooks are not enabled in release mode";
}
#endif


/**
* @brief TEST_F SdkTestCloudraidTransferWithConnectionFailures
*
* Download a cloudraid file but with a connection failing with http errors 404 and 403.   The download should recover from the problems in 5 channel mode
*
*/

#ifdef DEBUG
TEST_F(SdkTest, SdkTestCloudraidTransferWithConnectionFailures)
{
    LOG_info << "___TEST Cloudraid transfers___";
    ASSERT_NO_FATAL_FAILURE(getAccountsForTest(2));

    ASSERT_TRUE(DebugTestHook::resetForTests()) << "SDK test hooks are not enabled in release mode";

    std::unique_ptr<MegaNode> rootnode{megaApi[0]->getRootNode()};

    auto importHandle = importPublicLink(0, MegaClient::MEGAURL+"/#!zAJnUTYD!8YE5dXrnIEJ47NdDfFEvqtOefhuDMphyae0KY5zrhns", rootnode.get());
    std::unique_ptr<MegaNode> nimported{megaApi[0]->getNodeByHandle(importHandle)};


    string filename = DOTSLASH "cloudraid_downloaded_file.sdktest";
    deleteFile(filename.c_str());

    // set up for 404 and 403 errors
    // smaller chunk sizes so we can get plenty of pauses
    DebugTestHook::countdownTo404 = 5;
    DebugTestHook::countdownTo403 = 12;
#ifdef MEGASDK_DEBUG_TEST_HOOKS_ENABLED
    globalMegaTestHooks.onHttpReqPost = DebugTestHook::onHttpReqPost404Or403;
    globalMegaTestHooks.onSetIsRaid = DebugTestHook::onSetIsRaid_morechunks;
#endif

    // plain cloudraid download
    {
        onTransferUpdate_progress = 0;
        onTransferUpdate_filesize = 0;
        mApi[0].transferFlags[MegaTransfer::TYPE_DOWNLOAD] = false;
        megaApi[0]->startDownload(nimported.get(),
                                  filename.c_str(),
                                  nullptr  /*customName*/,
                                  nullptr  /*appData*/,
                                  false    /*startFirst*/,
                                  nullptr  /*cancelToken*/);

        ASSERT_TRUE(waitForResponse(&mApi[0].transferFlags[MegaTransfer::TYPE_DOWNLOAD], 180)) << "Cloudraid download with 404 and 403 errors time out (180 seconds)";
        ASSERT_EQ(API_OK, mApi[0].lastError) << "Cannot download the cloudraid file (error: " << mApi[0].lastError << ")";
        ASSERT_GE(onTransferUpdate_filesize, 0u);
        ASSERT_TRUE(onTransferUpdate_progress == onTransferUpdate_filesize);
        ASSERT_LT(DebugTestHook::countdownTo404, 0);
        ASSERT_LT(DebugTestHook::countdownTo403, 0);
    }


    ASSERT_TRUE(DebugTestHook::resetForTests()) << "SDK test hooks are not enabled in release mode";
}
#endif


/**
* @brief TEST_F SdkTestCloudraidTransferWithConnectionFailures
*
* Download a cloudraid file but with a connection failing with http errors 404 and 403.   The download should recover from the problems in 5 channel mode
*
*/

#ifdef DEBUG
TEST_F(SdkTest, SdkTestCloudraidTransferWithSingleChannelTimeouts)
{
    LOG_info << "___TEST Cloudraid transfers___";
    ASSERT_NO_FATAL_FAILURE(getAccountsForTest(2));

    ASSERT_TRUE(DebugTestHook::resetForTests()) << "SDK test hooks are not enabled in release mode";

    std::unique_ptr<MegaNode> rootnode{megaApi[0]->getRootNode()};

    auto importHandle = importPublicLink(0, MegaClient::MEGAURL+"/#!zAJnUTYD!8YE5dXrnIEJ47NdDfFEvqtOefhuDMphyae0KY5zrhns", rootnode.get());
    std::unique_ptr<MegaNode> nimported{megaApi[0]->getNodeByHandle(importHandle)};


    string filename = DOTSLASH "cloudraid_downloaded_file.sdktest";
    deleteFile(filename.c_str());

    // set up for 404 and 403 errors
    // smaller chunk sizes so we can get plenty of pauses
    DebugTestHook::countdownToTimeout = 15;
#ifdef MEGASDK_DEBUG_TEST_HOOKS_ENABLED
    globalMegaTestHooks.onHttpReqPost = DebugTestHook::onHttpReqPostTimeout;
    globalMegaTestHooks.onSetIsRaid = DebugTestHook::onSetIsRaid_morechunks;
#endif

    // plain cloudraid download
    {
        onTransferUpdate_progress = 0;
        onTransferUpdate_filesize = 0;
        mApi[0].transferFlags[MegaTransfer::TYPE_DOWNLOAD] = false;
        megaApi[0]->startDownload(nimported.get(),
                                  filename.c_str(),
                                  nullptr  /*customName*/,
                                  nullptr  /*appData*/,
                                  false    /*startFirst*/,
                                  nullptr  /*cancelToken*/);

        ASSERT_TRUE(waitForResponse(&mApi[0].transferFlags[MegaTransfer::TYPE_DOWNLOAD], 180)) << "Cloudraid download with timeout errors timed out (180 seconds)";
        ASSERT_EQ(API_OK, mApi[0].lastError) << "Cannot download the cloudraid file (error: " << mApi[0].lastError << ")";
        ASSERT_GE(onTransferUpdate_filesize, 0u);
        ASSERT_EQ(onTransferUpdate_progress, onTransferUpdate_filesize);
        ASSERT_LT(DebugTestHook::countdownToTimeout, 0);
    }
    ASSERT_TRUE(DebugTestHook::resetForTests()) << "SDK test hooks are not enabled in release mode";
}
#endif



/**
* @brief TEST_F SdkTestOverquotaNonCloudraid
*
* Induces a simulated overquota error during a conventional download.  Confirms the download stops, pauses, and resumes.
*
*/

#ifdef DEBUG
TEST_F(SdkTest, SdkTestOverquotaNonCloudraid)
{
    LOG_info << "___TEST SdkTestOverquotaNonCloudraid";
    ASSERT_NO_FATAL_FAILURE(getAccountsForTest(2));

    //for (int i = 0; i < 1000; ++i) {
    ASSERT_TRUE(DebugTestHook::resetForTests()) << "SDK test hooks are not enabled in release mode";

    // make a file to download, and upload so we can pull it down
    std::unique_ptr<MegaNode> rootnode{megaApi[0]->getRootNode()};
    deleteFile(UPFILE);

    ASSERT_TRUE(createFile(UPFILE, true)) << "Couldn't create " << UPFILE;
    MegaHandle uploadedNodeHandle = UNDEF;
    ASSERT_EQ(MegaError::API_OK, doStartUpload(0, &uploadedNodeHandle, UPFILE.c_str(),
                                                        rootnode.get(),
                                                        nullptr /*fileName*/,
                                                        ::mega::MegaApi::INVALID_CUSTOM_MOD_TIME,
                                                        nullptr /*appData*/,
                                                        false   /*isSourceTemporary*/,
                                                        false   /*startFirst*/,
                                                        nullptr /*cancelToken*/)) << "Upload transfer failed";

    std::unique_ptr<MegaNode> n1{megaApi[0]->getNodeByHandle(uploadedNodeHandle)};

    ASSERT_NE(n1.get(), ((::mega::MegaNode *)NULL));

    // set up to simulate 509 error
    DebugTestHook::isRaid = false;
    DebugTestHook::isRaidKnown = false;
    DebugTestHook::countdownToOverquota = 3;
    #ifdef MEGASDK_DEBUG_TEST_HOOKS_ENABLED
    globalMegaTestHooks.onHttpReqPost = DebugTestHook::onHttpReqPost509;
    globalMegaTestHooks.onSetIsRaid = DebugTestHook::onSetIsRaid;
    #endif

    // download - we should see a 30 second pause for 509 processing in the middle
    string filename2 = DOTSLASH + DOWNFILE;
    deleteFile(filename2);
    mApi[0].transferFlags[MegaTransfer::TYPE_DOWNLOAD] = false;
    megaApi[0]->startDownload(n1.get(),
                              filename2.c_str(),
                              nullptr  /*customName*/,
                              nullptr  /*appData*/,
                              false    /*startFirst*/,
                              nullptr  /*cancelToken*/);

    // get to 30 sec pause point
    second_timer t;
    while (t.elapsed() < 30 && DebugTestHook::countdownToOverquota >= 0)
    {
        WaitMillisec(1000);
    }
    ASSERT_TRUE(DebugTestHook::isRaidKnown);
    ASSERT_FALSE(DebugTestHook::isRaid);

    // ok so now we should see no more http requests sent for 30 seconds. Test 20 for reliable testing
    int originalcount = DebugTestHook::countdownToOverquota;
    second_timer t2;
    while (t2.elapsed() < 20)
    {
        WaitMillisec(1000);
    }
    ASSERT_TRUE(DebugTestHook::countdownToOverquota == originalcount);

    // Now wait for the file to finish

    ASSERT_TRUE(waitForResponse(&mApi[0].transferFlags[MegaTransfer::TYPE_DOWNLOAD], 600))
        << "Download transfer failed after " << maxTimeout << " seconds";
    ASSERT_EQ(API_OK, mApi[0].lastError) << "Cannot download the file (error: " << mApi[0].lastError << ")";

    ASSERT_LT(DebugTestHook::countdownToOverquota, 0);
    ASSERT_LT(DebugTestHook::countdownToOverquota, originalcount);  // there should have been more http activity after the wait

    ASSERT_TRUE(DebugTestHook::resetForTests()) << "SDK test hooks are not enabled in release mode";

    //cout << "Passed round " << i; }

}
#endif


/**
* @brief TEST_F SdkTestOverquotaNonCloudraid
*
* use the hooks to simulate an overquota condition while running a raid download transfer, and check the handling
*
*/

#ifdef DEBUG
TEST_F(SdkTest, SdkTestOverquotaCloudraid)
{
    LOG_info << "___TEST SdkTestOverquotaCloudraid";
    ASSERT_NO_FATAL_FAILURE(getAccountsForTest(2));

    ASSERT_TRUE(DebugTestHook::resetForTests()) << "SDK test hooks are not enabled in release mode";

    auto importHandle = importPublicLink(0, MegaClient::MEGAURL+"/#!zAJnUTYD!8YE5dXrnIEJ47NdDfFEvqtOefhuDMphyae0KY5zrhns", megaApi[0]->getRootNode());
    MegaNode *nimported = megaApi[0]->getNodeByHandle(importHandle);

    // set up to simulate 509 error
    DebugTestHook::isRaid = false;
    DebugTestHook::isRaidKnown = false;
    DebugTestHook::countdownToOverquota = 8;
    #ifdef MEGASDK_DEBUG_TEST_HOOKS_ENABLED
    globalMegaTestHooks.onHttpReqPost = DebugTestHook::onHttpReqPost509;
    globalMegaTestHooks.onSetIsRaid = DebugTestHook::onSetIsRaid;
    #endif

    // download - we should see a 30 second pause for 509 processing in the middle
    string filename2 = DOTSLASH + DOWNFILE;
    deleteFile(filename2);
    mApi[0].transferFlags[MegaTransfer::TYPE_DOWNLOAD] = false;
    megaApi[0]->startDownload(nimported,
                              filename2.c_str(),
                              nullptr  /*customName*/,
                              nullptr  /*appData*/,
                              false    /*startFirst*/,
                              nullptr  /*cancelToken*/);

    // get to 30 sec pause point
    second_timer t;
    while (t.elapsed() < 30 && DebugTestHook::countdownToOverquota >= 0)
    {
        WaitMillisec(1000);
    }
    ASSERT_TRUE(DebugTestHook::isRaidKnown);
    ASSERT_TRUE(DebugTestHook::isRaid);

    // ok so now we should see no more http requests sent for 30 seconds.  Test 20 for reliablilty
    int originalcount = DebugTestHook::countdownToOverquota;
    second_timer t2;
    while (t2.elapsed() < 20)
    {
        WaitMillisec(1000);
    }
    ASSERT_EQ(DebugTestHook::countdownToOverquota, originalcount);

    // Now wait for the file to finish

    ASSERT_TRUE(waitForResponse(&mApi[0].transferFlags[MegaTransfer::TYPE_DOWNLOAD], 600))
        << "Download transfer failed after " << maxTimeout << " seconds";
    ASSERT_EQ(API_OK, mApi[0].lastError) << "Cannot download the file (error: " << mApi[0].lastError << ")";

    ASSERT_LT(DebugTestHook::countdownToOverquota, 0);
    ASSERT_LT(DebugTestHook::countdownToOverquota, originalcount);  // there should have been more http activity after the wait

    ASSERT_TRUE(DebugTestHook::resetForTests()) << "SDK test hooks are not enabled in release mode";
}
#endif


struct CheckStreamedFile_MegaTransferListener : public MegaTransferListener
{
    typedef ::mega::byte byte;

    size_t reserved;
    size_t receiveBufPos;
    size_t file_start_offset;
    byte* receiveBuf;
    bool completedSuccessfully;
    bool completedUnsuccessfully;
    MegaError* completedUnsuccessfullyError;
    byte* compareDecryptedData;
    bool comparedEqual;


    CheckStreamedFile_MegaTransferListener(size_t receiveStartPoint, size_t receiveSizeExpected, byte* fileCompareData)
        : reserved(0)
        , receiveBufPos(0)
        , file_start_offset(0)
        , receiveBuf(NULL)
        , completedSuccessfully(false)
        , completedUnsuccessfully(false)
        , completedUnsuccessfullyError(NULL)
        , compareDecryptedData(fileCompareData)
        , comparedEqual(true)
    {
        file_start_offset = receiveStartPoint;
        reserved = receiveSizeExpected;
        receiveBuf = new byte[reserved];
        compareDecryptedData = fileCompareData;
    }

    ~CheckStreamedFile_MegaTransferListener()
    {
        delete[] receiveBuf;
    }

    void onTransferStart(MegaApi *api, MegaTransfer *transfer) override
    {
    }
    void onTransferFinish(MegaApi* api, MegaTransfer *transfer, MegaError* error) override
    {
        if (error && error->getErrorCode() != API_OK)
        {
            ((error->getErrorCode() == API_EARGS && reserved == 0) ? completedSuccessfully : completedUnsuccessfully) = true;
            completedUnsuccessfullyError = error->copy();
        }
        else
        {
            if (0 != memcmp(receiveBuf, compareDecryptedData + file_start_offset, receiveBufPos))
                comparedEqual = false;
            completedSuccessfully = true;
        }
    }
    void onTransferUpdate(MegaApi *api, MegaTransfer *transfer) override
    {
    }
    void onTransferTemporaryError(MegaApi *api, MegaTransfer * /*transfer*/, MegaError* error) override
    {
        ostringstream msg;
        msg << "onTransferTemporaryError: " << (error ? error->getErrorString() : "NULL");
        api->log(MegaApi::LOG_LEVEL_WARNING, msg.str().c_str());
    }
    bool onTransferData(MegaApi *api, MegaTransfer *transfer, char *buffer, size_t size) override
    {
        assert(receiveBufPos + size <= reserved);
        memcpy(receiveBuf + receiveBufPos, buffer, size);
        receiveBufPos += size;

        if (0 != memcmp(receiveBuf, compareDecryptedData + file_start_offset, receiveBufPos))
            comparedEqual = false;

        return true;
    }
};


CheckStreamedFile_MegaTransferListener* StreamRaidFilePart(MegaApi* megaApi, m_off_t start, m_off_t end, bool raid, bool smallpieces, MegaNode* raidFileNode, MegaNode*nonRaidFileNode, ::mega::byte* filecomparedata)
{
    assert(raidFileNode && nonRaidFileNode);
    LOG_info << "stream test ---------------------------------------------------" << start << " to " << end << "(len " << end - start << ") " << (raid ? " RAID " : " non-raid ") << (raid ? (smallpieces ? " smallpieces " : "normalpieces") : "");

#ifdef MEGASDK_DEBUG_TEST_HOOKS_ENABLED
    globalMegaTestHooks.onSetIsRaid = smallpieces ? &DebugTestHook::onSetIsRaid_smallchunks10 : NULL;
#endif

    CheckStreamedFile_MegaTransferListener* p = new CheckStreamedFile_MegaTransferListener(size_t(start), size_t(end - start), filecomparedata);
    megaApi->setStreamingMinimumRate(0);
    megaApi->startStreaming(raid ? raidFileNode : nonRaidFileNode, start, end - start, p);
    return p;
}



/**
* @brief TEST_F SdkCloudraidStreamingSoakTest
*
* Stream random portions of the well-known file for 10 minutes, while randomly varying
*       raid / non-raid
*       front/end/middle  (especial attention to first and last raidlines, and varying start/end within a raidline)
*       large piece / small piece
*       small raid chunk sizes (so small pieces of file don't just load in one request per connection) / normal sizes
*
*/


TEST_F(SdkTest, SdkCloudraidStreamingSoakTest)
{
    LOG_info << "___TEST SdkCloudraidStreamingSoakTest";
    ASSERT_NO_FATAL_FAILURE(getAccountsForTest(2));

#ifdef MEGASDK_DEBUG_TEST_HOOKS_ENABLED
    ASSERT_TRUE(DebugTestHook::resetForTests()) << "SDK test hooks are not enabled in release mode";
#endif

    // ensure we have our standard raid test file
    auto importHandle = importPublicLink(0, MegaClient::MEGAURL+"/#!zAJnUTYD!8YE5dXrnIEJ47NdDfFEvqtOefhuDMphyae0KY5zrhns", std::unique_ptr<MegaNode>{megaApi[0]->getRootNode()}.get());
    MegaNode *nimported = megaApi[0]->getNodeByHandle(importHandle);

    MegaNode *rootnode = megaApi[0]->getRootNode();

    // get the file, and upload as non-raid
    string filename2 = DOTSLASH + DOWNFILE;
    deleteFile(filename2);

    mApi[0].transferFlags[MegaTransfer::TYPE_DOWNLOAD] = false;
    megaApi[0]->startDownload(nimported,
                              filename2.c_str(),
                              nullptr  /*customName*/,
                              nullptr  /*appData*/,
                              false    /*startFirst*/,
                              nullptr  /*cancelToken*/);

    ASSERT_TRUE(waitForResponse(&mApi[0].transferFlags[MegaTransfer::TYPE_DOWNLOAD])) << "Setup transfer failed after " << maxTimeout << " seconds";
    ASSERT_EQ(API_OK, mApi[0].lastError) << "Cannot download the initial file (error: " << mApi[0].lastError << ")";

    char raidchar = 0;
    char nonraidchar = 'M';

    string filename3 = filename2;
    incrementFilename(filename3);
    filename3 += ".neverseenbefore";
    deleteFile(filename3);
    copyFile(filename2, filename3);
    {
        fstream fs(filename3.c_str(), ios::in | ios::out | ios::binary);
        raidchar = (char)fs.get();
        fs.seekg(0);
        fs.put('M');  // we have to edit the file before upload, as Mega is too clever and will skip actual upload otherwise
        fs.flush();
    }

    // actual upload
    MegaHandle uploadedNodeHandle = UNDEF;
    ASSERT_EQ(MegaError::API_OK, doStartUpload(0, &uploadedNodeHandle, filename3.c_str(),
                                                        rootnode,
                                                        nullptr /*fileName*/,
                                                        ::mega::MegaApi::INVALID_CUSTOM_MOD_TIME,
                                                        nullptr /*appData*/,
                                                        false   /*isSourceTemporary*/,
                                                        false   /*startFirst*/,
                                                        nullptr /*cancelToken*/)) << "Upload transfer failed";

    MegaNode *nonRaidNode = megaApi[0]->getNodeByHandle(uploadedNodeHandle);

    int64_t filesize = getFilesize(filename2);
    std::ifstream compareDecryptedFile(filename2.c_str(), ios::binary);
    std::vector<::mega::byte> compareDecryptedData(static_cast<size_t>(filesize));
    compareDecryptedFile.read((char*)compareDecryptedData.data(), filesize);

    m_time_t starttime = m_time();
    int seconds_to_test_for = 60; //gRunningInCI ? 60 : 60 * 10;

    // ok loop for 10 minutes  (one munite under jenkins)
    srand(unsigned(starttime));
    int randomRunsDone = 0;
    m_off_t randomRunsBytes = 0;
    for (; m_time() - starttime < seconds_to_test_for; ++randomRunsDone)
    {

        int testtype = rand() % 10;
        int smallpieces = rand() % 2;
        int nonraid = rand() % 4 == 1;

        compareDecryptedData[0] = ::mega::byte(nonraid ? nonraidchar : raidchar);

        m_off_t start = 0, end = 0;

        if (testtype < 3)  // front of file
        {
            start = std::max<int>(0, rand() % 5 * 10240 - 1024);
            end = start + rand() % 5 * 10240;
        }
        else if (testtype == 3)  // within 1, 2, or 3 raidlines
        {
            start = std::max<int>(0, rand() % 5 * 10240 - 1024);
            end = start + rand() % (3 * RAIDLINE);
        }
        else if (testtype < 8) // end of file
        {
            end = std::min<m_off_t>(32620740, 32620740 + RAIDLINE - rand() % (2 * RAIDLINE));
            start = end - rand() % 5 * 10240;
        }
        else if (testtype == 8) // 0 size [seems this is not allowed at intermediate layer now - EARGS]
        {
            start = rand() % 32620740;
            end = start;
        }
        else // decent piece of the file
        {
            int pieceSize = 50000; //gRunningInCI ? 50000 : 5000000;
            start = rand() % pieceSize;
            int n = pieceSize / (smallpieces ? 100 : 1);
            end = start + n + rand() % n;
        }

        // seems 0 size not allowed now - make sure we get at least 1 byte
        if (start == end)
        {
            if (start > 0) start -= 1;
            else end += 1;
        }
        randomRunsBytes += end - start;

        LOG_info << "beginning stream test, " << start << " to " << end << "(len " << end - start << ") " << (nonraid ? " non-raid " : " RAID ") << (!nonraid ? (smallpieces ? " smallpieces " : "normalpieces") : "");

        CheckStreamedFile_MegaTransferListener* p = StreamRaidFilePart(megaApi[0].get(), start, end, !nonraid, smallpieces, nimported, nonRaidNode, compareDecryptedData.data());

        for (unsigned i = 0; p->comparedEqual; ++i)
        {
            WaitMillisec(100);
            if (p->completedUnsuccessfully)
            {
                ASSERT_FALSE(p->completedUnsuccessfully) << " on random run " << randomRunsDone << ", download failed: " << start << " to " << end << ", "
                    << (nonraid?"nonraid":"raid") <<  ", " << (smallpieces?"small pieces":"normal size pieces")
                    << ", reported error: " << (p->completedUnsuccessfullyError ? p->completedUnsuccessfullyError->getErrorCode() : 0)
                    << " " << (p->completedUnsuccessfullyError ? p->completedUnsuccessfullyError->getErrorString() : "NULL");
                break;
            }
            else if (p->completedSuccessfully)
            {
                break;
            }
            else if (i > maxTimeout * 10)
            {
                ASSERT_TRUE(i <= maxTimeout * 10) << "download took too long, more than " << maxTimeout << " seconds.  Is the free transfer quota exhausted?";
                break;
            }
        }
        ASSERT_TRUE(p->comparedEqual);

        delete p;

    }

    ASSERT_GT(randomRunsDone, 10 /*(gRunningInCI ? 10 : 100)*/ );

    ostringstream msg;
    msg << "Streaming test downloaded " << randomRunsDone << " samples of the file from random places and sizes, " << randomRunsBytes << " bytes total";
    megaApi[0]->log(MegaApi::LOG_LEVEL_DEBUG, msg.str().c_str());

    delete nimported;
    delete nonRaidNode;
    delete rootnode;

#ifdef MEGASDK_DEBUG_TEST_HOOKS_ENABLED
    ASSERT_TRUE(DebugTestHook::resetForTests()) << "SDK test hooks are not enabled in release mode";
#endif
}

TEST_F(SdkTest, SdkRecentsTest)
{
    LOG_info << "___TEST SdkRecentsTest___";
    ASSERT_NO_FATAL_FAILURE(getAccountsForTest(2));

    MegaNode *rootnode = megaApi[0]->getRootNode();

    deleteFile(UPFILE);
    deleteFile(DOWNFILE);

    string filename1 = UPFILE;
    ASSERT_TRUE(createFile(filename1, false)) << "Couldn't create " << filename1;

    auto err = doStartUpload(0, nullptr, filename1.c_str(),
                                      rootnode,
                                      nullptr /*fileName*/,
                                      ::mega::MegaApi::INVALID_CUSTOM_MOD_TIME,
                                      nullptr /*appData*/,
                                      false   /*isSourceTemporary*/,
                                      false   /*startFirst*/,
                                      nullptr /*cancelToken*/);
    ASSERT_EQ(API_OK, err) << "Cannot upload a test file (error: " << err << ")";
    WaitMillisec(1000);

    ofstream f(filename1);
    f << "update";
    f.close();

    err = doStartUpload(0, nullptr, filename1.c_str(),
                                 rootnode,
                                 nullptr /*fileName*/,
                                 ::mega::MegaApi::INVALID_CUSTOM_MOD_TIME,
                                 nullptr /*appData*/,
                                 false   /*isSourceTemporary*/,
                                 false   /*startFirst*/,
                                 nullptr /*cancelToken*/);

    ASSERT_EQ(API_OK, err) << "Cannot upload an updated test file (error: " << err << ")";
    WaitMillisec(1000);

    synchronousCatchup(0);

    string filename2 = DOWNFILE;
    ASSERT_TRUE(createFile(filename2, false)) << "Couldn't create " << filename2;
    err = doStartUpload(0, nullptr, filename2.c_str(),
                                 rootnode,
                                 nullptr /*fileName*/,
                                 ::mega::MegaApi::INVALID_CUSTOM_MOD_TIME,
                                 nullptr /*appData*/,
                                 false   /*isSourceTemporary*/,
                                 false   /*startFirst*/,
                                 nullptr /*cancelToken*/);
    ASSERT_EQ(API_OK, err) << "Cannot upload a test file2 (error: " << err << ")";
    WaitMillisec(1000);

    ofstream f2(filename2);
    f2 << "update";
    f2.close();

    err = doStartUpload(0, nullptr, filename2.c_str(),
                                 rootnode,
                                 nullptr /*fileName*/,
                                 ::mega::MegaApi::INVALID_CUSTOM_MOD_TIME,
                                 nullptr /*appData*/,
                                 false   /*isSourceTemporary*/,
                                 false   /*startFirst*/,
                                 nullptr /*cancelToken*/);

    ASSERT_EQ(API_OK, err) << "Cannot upload an updated test file2 (error: " << err << ")";

    synchronousCatchup(0);


    std::unique_ptr<MegaRecentActionBucketList> buckets{megaApi[0]->getRecentActions(1, 10)};

    ostringstream logMsg;
    for (int i = 0; i < buckets->size(); ++i)
    {
        logMsg << "bucket " << to_string(i);
        megaApi[0]->log(MegaApi::LOG_LEVEL_INFO, logMsg.str().c_str());
        auto bucket = buckets->get(i);
        for (int j = 0; j < buckets->get(i)->getNodes()->size(); ++j)
        {
            auto node = bucket->getNodes()->get(j);
            logMsg << node->getName() << " " << node->getCreationTime() << " " << bucket->getTimestamp() << " " << bucket->getParentHandle() << " " << bucket->isUpdate() << " " << bucket->isMedia();
            megaApi[0]->log(MegaApi::LOG_LEVEL_DEBUG, logMsg.str().c_str());
        }
    }

    ASSERT_TRUE(buckets != nullptr);
    ASSERT_TRUE(buckets->size() > 0);
    ASSERT_TRUE(buckets->get(0)->getNodes()->size() > 1);
    ASSERT_EQ(DOWNFILE, string(buckets->get(0)->getNodes()->get(0)->getName()));
    ASSERT_EQ(UPFILE, string(buckets->get(0)->getNodes()->get(1)->getName()));
}

#ifdef USE_FREEIMAGE
TEST_F(SdkTest, SdkHttpReqCommandPutFATest)
{
    LOG_info << "___TEST SdkHttpReqCommandPutFATest___";
    ASSERT_NO_FATAL_FAILURE(getAccountsForTest(1));

    // SCENARIO 1: Upload image file and check thumbnail and preview
    std::unique_ptr<MegaNode> rootnode(megaApi[0]->getRootNode());
    MegaHandle uploadResultHandle = UNDEF;
    ASSERT_EQ(MegaError::API_OK, doStartUpload(0, &uploadResultHandle, IMAGEFILE.c_str(),
                                                        rootnode.get(),
                                                        nullptr /*fileName*/,
                                                        ::mega::MegaApi::INVALID_CUSTOM_MOD_TIME,
                                                        nullptr /*appData*/,
                                                        false   /*isSourceTemporary*/,
                                                        false   /*startFirst*/,
                                                        nullptr /*cancelToken*/))  << "Uploaded file with wrong name (error: " << mApi[0].lastError << ")";



    std::unique_ptr<MegaNode> n1(megaApi[0]->getNodeByHandle(uploadResultHandle));
    ASSERT_NE(n1, nullptr);
    ASSERT_STREQ(IMAGEFILE.c_str(), n1->getName()) << "Uploaded file with wrong name (error: " << mApi[0].lastError << ")";

    // Get the thumbnail of the uploaded image
    std::string thumbnailPath = "logo_thumbnail.png";
    ASSERT_EQ(API_OK, doGetThumbnail(0, n1.get(), thumbnailPath.c_str()));

    // Get the preview of the uploaded image
    std::string previewPath = "logo_preview.png";
    ASSERT_EQ(API_OK, doGetPreview(0, n1.get(), previewPath.c_str()));

    // SCENARIO 2: Request FA upload URLs (thumbnail and preview)
    int64_t fileSize_thumbnail = 2295;
    int64_t fileSize_preview = 2376;

    // Request a thumbnail upload URL
    std::string thumbnailURL;
    ASSERT_EQ(API_OK, doGetThumbnailUploadURL(0, thumbnailURL, n1->getHandle(), fileSize_thumbnail, true)) << "Cannot request thumbnail upload URL";
    ASSERT_FALSE(thumbnailURL.empty()) << "Got empty thumbnail upload URL";

    // Request a preview upload URL
    std::string previewURL;
    ASSERT_EQ(API_OK, doGetPreviewUploadURL(0, previewURL, n1->getHandle(), fileSize_preview, true)) << "Cannot request preview upload URL";
    ASSERT_FALSE(previewURL.empty()) << "Got empty preview upload URL";
}
#endif

#ifndef __APPLE__ // todo: enable for Mac (needs work in synchronousMediaUploadComplete)
TEST_F(SdkTest, SdkMediaImageUploadTest)
{
    LOG_info << "___TEST MediaUploadRequestURL___";
    ASSERT_NO_FATAL_FAILURE(getAccountsForTest(1));

    unsigned int apiIndex = 0;
    int64_t fileSize = 1304;
    const char* outputImage = "newlogo.png";
    synchronousMediaUpload(apiIndex, fileSize, IMAGEFILE.c_str(), IMAGEFILE_C.c_str(), outputImage, THUMBNAIL.c_str(), PREVIEW.c_str());

}

TEST_F(SdkTest, SdkMediaUploadTest)
{
    LOG_info << "___TEST MediaUploadRequestURL___";
    ASSERT_NO_FATAL_FAILURE(getAccountsForTest(1));

    unsigned int apiIndex = 0;
    int64_t fileSize = 10000;
    string filename = UPFILE;
    ASSERT_TRUE(createFile(filename, false)) << "Couldnt create " << filename;
    const char* outputFile = "newfile.txt";
    synchronousMediaUpload(apiIndex, fileSize, filename.c_str(), DOWNFILE.c_str(), outputFile);

}
#endif

TEST_F(SdkTest, SdkGetPricing)
{
    ASSERT_NO_FATAL_FAILURE(getAccountsForTest(1));
    LOG_info << "___TEST GetPricing___";

    auto err = synchronousGetPricing(0);
    ASSERT_TRUE(err == API_OK) << "Get pricing failed (error: " << err << ")";

    ASSERT_TRUE(strcmp(mApi[0].mMegaCurrency->getCurrencyName(), "EUR") == 0) << "Unexpected currency";
}

TEST_F(SdkTest, SdkGetBanners)
{
    ASSERT_NO_FATAL_FAILURE(getAccountsForTest(1));
    LOG_info << "___TEST GetBanners___";

    auto err = synchronousGetBanners(0);
    ASSERT_TRUE(err == API_OK || err == API_ENOENT) << "Get banners failed (error: " << err << ")";
}

TEST_F(SdkTest, SdkLocalPath_leafOrParentName)
{
    char pathSep = LocalPath::localPathSeparator_utf8;

    string rootName;
    string rootDrive;
#ifdef WIN32
    rootName = "D";
    rootDrive = rootName + ':';
#endif

    // "D:\\foo\\bar.txt" or "/foo/bar.txt"
    LocalPath lp = LocalPath::fromAbsolutePath(rootDrive + pathSep + "foo" + pathSep + "bar.txt");
    ASSERT_EQ(lp.leafOrParentName(), "bar.txt");

    // "D:\\foo\\" or "/foo/"
    lp = LocalPath::fromAbsolutePath(rootDrive + pathSep + "foo" + pathSep);
    ASSERT_EQ(lp.leafOrParentName(), "foo");

    // "D:\\foo" or "/foo"
    lp = LocalPath::fromAbsolutePath(rootDrive + pathSep + "foo");
    ASSERT_EQ(lp.leafOrParentName(), "foo");

    // "D:\\" or "/"
    lp = LocalPath::fromAbsolutePath(rootDrive + pathSep);
    ASSERT_EQ(lp.leafOrParentName(), rootName);

#ifdef WIN32
    // "D:"
    lp = LocalPath::fromAbsolutePath(rootDrive);
    ASSERT_EQ(lp.leafOrParentName(), rootName);

    // "D"
    lp = LocalPath::fromAbsolutePath(rootName);
    ASSERT_EQ(lp.leafOrParentName(), rootName);

    // Current implementation prevents the following from working correctly on *nix platforms

    // "D:\\foo\\bar\\.\\" or "/foo/bar/./"
    lp = LocalPath::fromAbsolutePath(rootDrive + pathSep + "foo" + pathSep + "bar" + pathSep + '.' + pathSep);
    ASSERT_EQ(lp.leafOrParentName(), "bar");

    // "D:\\foo\\bar\\." or "/foo/bar/."
    lp = LocalPath::fromAbsolutePath(rootDrive + pathSep + "foo" + pathSep + "bar" + pathSep + '.');
    ASSERT_EQ(lp.leafOrParentName(), "bar");

    // "D:\\foo\\bar\\..\\" or "/foo/bar/../"
    lp = LocalPath::fromAbsolutePath(rootDrive + pathSep + "foo" + pathSep + "bar" + pathSep + ".." + pathSep);
    ASSERT_EQ(lp.leafOrParentName(), "foo");

    // "D:\\foo\\bar\\.." or "/foo/bar/.."
    lp = LocalPath::fromAbsolutePath(rootDrive + pathSep + "foo" + pathSep + "bar" + pathSep + "..");
    ASSERT_EQ(lp.leafOrParentName(), "foo");
#endif

    // ".\\foo\\" or "./foo/"
    lp = LocalPath::fromRelativePath(string(".") + pathSep + "foo" + pathSep);
    ASSERT_EQ(lp.leafOrParentName(), "foo");

    // ".\\foo" or "./foo"
    lp = LocalPath::fromRelativePath(string(".") + pathSep + "foo");
    ASSERT_EQ(lp.leafOrParentName(), "foo");
}

TEST_F(SdkTest, SdkSimpleCommands)
{
    ASSERT_NO_FATAL_FAILURE(getAccountsForTest(1));
    LOG_info << "___TEST SimpleCommands___";

    // fetchTimeZone() test
    auto err = synchronousFetchTimeZone(0);
    ASSERT_EQ(API_OK, err) << "Fetch time zone failed (error: " << err << ")";
    ASSERT_TRUE(mApi[0].tzDetails && mApi[0].tzDetails->getNumTimeZones()) << "Invalid Time Zone details"; // some simple validation

    // getMiscFlags() -- not logged in
    logout(0, false, maxTimeout);
    gSessionIDs[0] = "invalid";
    err = synchronousGetMiscFlags(0);
    ASSERT_EQ(API_OK, err) << "Get misc flags failed (error: " << err << ")";

    // getUserEmail() test
    ASSERT_NO_FATAL_FAILURE(getAccountsForTest(1));
    std::unique_ptr<MegaUser> user(megaApi[0]->getMyUser());
    ASSERT_TRUE(!!user); // some simple validation

    err = synchronousGetUserEmail(0, user->getHandle());
    ASSERT_EQ(API_OK, err) << "Get user email failed (error: " << err << ")";
    ASSERT_NE(mApi[0].email.find('@'), std::string::npos); // some simple validation

    // cleanRubbishBin() test (accept both success and already empty statuses)
    err = synchronousCleanRubbishBin(0);
    ASSERT_TRUE(err == API_OK || err == API_ENOENT) << "Clean rubbish bin failed (error: " << err << ")";

    // getMiscFlags() -- not logged in
    logout(0, false, maxTimeout);
    gSessionIDs[0] = "invalid";
    err = synchronousGetMiscFlags(0);
    ASSERT_EQ(API_OK, err) << "Get misc flags failed (error: " << err << ")";
}

TEST_F(SdkTest, SdkHeartbeatCommands)
{
    ASSERT_NO_FATAL_FAILURE(getAccountsForTest(1));
    LOG_info << "___TEST HeartbeatCommands___";
    std::vector<std::pair<string, MegaHandle>> backupNameToBackupId;

    // setbackup test
    fs::path localtestroot = makeNewTestRoot();
    string localFolder = localtestroot.string();
    std::unique_ptr<MegaNode> rootnode{ megaApi[0]->getRootNode() };
    int backupType = BackupType::CAMERA_UPLOAD;
    int state = 1;
    int subState = 3;

    size_t numBackups = 3;
    vector<string> backupNames {"/SdkBackupNamesTest1", "/SdkBackupNamesTest2", "/SdkBackupNamesTest3" };
    vector<string> folderNames {"CommandBackupPutTest1", "CommandBackupPutTest2", "CommandBackupPutTest3" };
    vector<MegaHandle> targetNodes;

    // create remote folders for each backup
    for (size_t i = 0; i < numBackups; i++)
    {
        auto h = createFolder(0, folderNames[i].c_str(), rootnode.get());
        ASSERT_NE(h, UNDEF);
        targetNodes.push_back(h);
    }

    // set all backups, only wait for completion of the third one
    size_t lastIndex = numBackups - 1;
    for (size_t i = 0; i < lastIndex; i++)
    {
        megaApi[0]->setBackup(backupType, targetNodes[i], localFolder.c_str(), backupNames[i].c_str(), state, subState,
            new OneShotListener([&](MegaError& e, MegaRequest& r) {
                if (e.getErrorCode() == API_OK)
                {
                    backupNameToBackupId.emplace_back(r.getName(), r.getParentHandle());
                }
            }));
    }

    auto err = synchronousSetBackup(0,
        [&](MegaError& e, MegaRequest& r) {
            if (e.getErrorCode() == API_OK)
            {
                backupNameToBackupId.emplace_back(r.getName(), r.getParentHandle());
            }
        },
        backupType, targetNodes[lastIndex], localFolder.c_str(), backupNames[lastIndex].c_str(), state, subState);

    ASSERT_EQ(API_OK, err) << "setBackup failed (error: " << err << ")";
    ASSERT_EQ(backupNameToBackupId.size(), numBackups) << "setBackup didn't register all the backups";

    // update backup
    err = synchronousUpdateBackup(0, mBackupId, MegaApi::BACKUP_TYPE_INVALID, UNDEF, nullptr, nullptr, -1, -1);
    ASSERT_EQ(API_OK, err) << "updateBackup failed (error: " << err << ")";

    // now remove all backups, only wait for completion of the third one
    // (automatically updates the user's attribute, removing the entry for the backup id)
    for (size_t i = 0; i < lastIndex; i++)
    {
        megaApi[0]->removeBackup(backupNameToBackupId[i].second);
    }
    synchronousRemoveBackup(0, backupNameToBackupId[lastIndex].second);

    // add a backup again
    err = synchronousSetBackup(0,
            [&](MegaError& e, MegaRequest& r) {
                if (e.getErrorCode() == API_OK) backupNameToBackupId.emplace_back(r.getName(), r.getParentHandle());
            },
            backupType, targetNodes[0], localFolder.c_str(), backupNames[0].c_str(), state, subState);
    ASSERT_EQ(API_OK, err) << "setBackup failed (error: " << err << ")";

    // check heartbeat
    err = synchronousSendBackupHeartbeat(0, mBackupId, 1, 10, 1, 1, 0, targetNodes[0]);
    ASSERT_EQ(API_OK, err) << "sendBackupHeartbeat failed (error: " << err << ")";


    // --- negative test cases ---
    gTestingInvalidArgs = true;

    // register the same backup twice: should work fine
    err = synchronousSetBackup(0,
        [&](MegaError& e, MegaRequest& r) {
            if (e.getErrorCode() == API_OK) backupNameToBackupId.emplace_back(r.getName(), r.getParentHandle());
        },
        backupType, targetNodes[0], localFolder.c_str(), backupNames[0].c_str(), state, subState);

    ASSERT_EQ(API_OK, err) << "setBackup failed (error: " << err << ")";

    // update a removed backup: should throw an error
    err = synchronousRemoveBackup(0, mBackupId, nullptr);
    ASSERT_EQ(API_OK, err) << "removeBackup failed (error: " << err << ")";
    err = synchronousUpdateBackup(0, mBackupId, BackupType::INVALID, UNDEF, nullptr, nullptr, -1, -1);
    ASSERT_EQ(API_ENOENT, err) << "updateBackup for deleted backup should have produced ENOENT but got error: " << err;

    // We can't test this, as reviewer wants an assert to fire for EARGS
    //// create a backup with a big status: should report an error
    //err = synchronousSetBackup(0,
    //        nullptr,
    //        backupType, targetNodes[0], localFolder.c_str(), backupNames[0].c_str(), 255/*state*/, subState);
    //ASSERT_NE(API_OK, err) << "setBackup failed (error: " << err << ")";

    gTestingInvalidArgs = false;
}

TEST_F(SdkTest, SdkFavouriteNodes)
{
    ASSERT_NO_FATAL_FAILURE(getAccountsForTest(1));
    LOG_info << "___TEST SDKFavourites___";

    unique_ptr<MegaNode> rootnodeA(megaApi[0]->getRootNode());

    ASSERT_TRUE(rootnodeA);

    auto nh = createFolder(0, "folder-A", rootnodeA.get());
    ASSERT_NE(nh, UNDEF);
    unique_ptr<MegaNode> folderA(megaApi[0]->getNodeByHandle(nh));
    ASSERT_TRUE(!!folderA);

    nh = createFolder(0, "sub-folder-A", folderA.get());
    ASSERT_NE(nh, UNDEF);
    unique_ptr<MegaNode> subFolderA(megaApi[0]->getNodeByHandle(nh));
    ASSERT_TRUE(!!subFolderA);

    string filename1 = UPFILE;
    ASSERT_TRUE(createFile(filename1, false)) << "Couldn't create " << filename1;

    MegaHandle h = UNDEF;
    ASSERT_EQ(MegaError::API_OK, doStartUpload(0, &h, filename1.c_str(),
                                                        subFolderA.get(),
                                                        nullptr /*fileName*/,
                                                        ::mega::MegaApi::INVALID_CUSTOM_MOD_TIME,
                                                        nullptr /*appData*/,
                                                        false   /*isSourceTemporary*/,
                                                        false   /*startFirst*/,
                                                        nullptr /*cancelToken*/)) << "Cannot upload a test file";

    std::unique_ptr<MegaNode> n1(megaApi[0]->getNodeByHandle(h));

    bool null_pointer = (n1.get() == nullptr);
    ASSERT_FALSE(null_pointer) << "Cannot initialize test scenario (error: " << mApi[0].lastError << ")";

    auto err = synchronousSetNodeFavourite(0, subFolderA.get(), true);
    err = synchronousSetNodeFavourite(0, n1.get(), true);

    err = synchronousGetFavourites(0, subFolderA.get(), 0);
    ASSERT_EQ(API_OK, err) << "synchronousGetFavourites (error: " << err << ")";
    ASSERT_EQ(mMegaFavNodeList->size(), 2u) << "synchronousGetFavourites failed...";
    err = synchronousGetFavourites(0, nullptr, 1);
    ASSERT_EQ(mMegaFavNodeList->size(), 1u) << "synchronousGetFavourites failed...";
    unique_ptr<MegaNode> favNode(megaApi[0]->getNodeByHandle(mMegaFavNodeList->get(0)));
    ASSERT_EQ(favNode->getName(), UPFILE) << "synchronousGetFavourites failed with node passed nullptr";
}

TEST_F(SdkTest, SdkDeviceNames)
{
    /// Run this before other tests that use device name, like SdkBackupFolder

    ASSERT_NO_FATAL_FAILURE(getAccountsForTest(1));
    LOG_info << "___TEST SdkDeviceNames___";

    // test setter/getter
    string deviceName = string("SdkDeviceNamesTest_") + getCurrentTimestamp(true);
    auto err = synchronousSetDeviceName(0, deviceName.c_str());
    ASSERT_EQ(API_OK, err) << "setDeviceName failed (error: " << err << ")";
    err = synchronousGetDeviceName(0);
    ASSERT_EQ(API_OK, err) << "getDeviceName failed (error: " << err << ")";
    ASSERT_EQ(attributeValue, deviceName) << "getDeviceName returned incorrect value";
}


TEST_F(SdkTest, SdkBackupFolder)
{
    /// Run this after SdkDeviceNames test that changes device name.

    ASSERT_NO_FATAL_FAILURE(getAccountsForTest(1));
    LOG_info << "___TEST BackupFolder___";

    // get timestamp
    string timestamp = getCurrentTimestamp(true);

    // look for Device Name attr
    string deviceName;
    bool deviceNameWasSetByCurrentTest = false;
    if (synchronousGetDeviceName(0) == API_OK && !attributeValue.empty())
    {
        deviceName = attributeValue;
    }
    else
    {
        deviceName = "Jenkins " + timestamp;
        synchronousSetDeviceName(0, deviceName.c_str());

        // make sure Device Name attr was set
        int err = synchronousGetDeviceName(0);
        ASSERT_TRUE(err == API_OK) << "Getting device name attr failed (error: " << err << ")";
        ASSERT_EQ(deviceName, attributeValue) << "Getting device name attr failed (wrong value)";
        deviceNameWasSetByCurrentTest = true;
    }

#ifdef ENABLE_SYNC
    // create My Backups folder
    syncTestMyBackupsRemoteFolder(0);
    MegaHandle mh = mApi[0].lastSyncBackupId;

    // Create a test root directory
    fs::path localBasePath = makeNewTestRoot();

    // request to backup a folder
    fs::path localFolderPath = localBasePath / "LocalBackedUpFolder";
    fs::create_directories(localFolderPath);
    const string backupNameStr = string("RemoteBackupFolder_") + timestamp;
    const char* backupName = backupNameStr.c_str();
    MegaHandle newSyncRootNodeHandle = UNDEF;
    int err = synchronousSyncFolder(0, &newSyncRootNodeHandle, MegaSync::TYPE_BACKUP, localFolderPath.u8string().c_str(), backupName, INVALID_HANDLE, nullptr);
    ASSERT_TRUE(err == API_OK) << "Backup folder failed (error: " << err << ")";

    // verify node attribute
    std::unique_ptr<MegaNode> backupNode(megaApi[0]->getNodeByHandle(newSyncRootNodeHandle));
    const char* deviceIdFromNode = backupNode->getDeviceId();
    ASSERT_TRUE(!deviceIdFromNode || !*deviceIdFromNode);

    unique_ptr<char[]> actualRemotePath{ megaApi[0]->getNodePathByNodeHandle(newSyncRootNodeHandle) };
    // TODO: always verify the remote path was created as expected,
    // even if it needs to create a new public interface that allows
    // to retrieve the handle of the device-folder
    if (deviceNameWasSetByCurrentTest)
    {
        // Verify that the remote path was created as expected.
        // Only check this if current test has actually set the device name, otherwise the device name may have changed
        // since the backup folder has been created.
        unique_ptr<char[]> myBackupsFolder{ megaApi[0]->getNodePathByNodeHandle(mh) };
        string expectedRemotePath = string(myBackupsFolder.get()) + '/' + deviceName + '/' + backupName;
        ASSERT_EQ(expectedRemotePath, actualRemotePath.get()) << "Wrong remote path for backup";
    }

    // So we can detect when the node database has been committed.
    resetlastEvent();

    // Verify that the sync was added
    unique_ptr<MegaSyncList> allSyncs{ megaApi[0]->getSyncs() };
    ASSERT_TRUE(allSyncs && allSyncs->size()) << "API reports 0 Sync instances";
    bool found = false;
    for (int i = 0; i < allSyncs->size(); ++i)
    {
        MegaSync* megaSync = allSyncs->get(i);
        if (megaSync->getType() == MegaSync::TYPE_BACKUP &&
            megaSync->getMegaHandle() == newSyncRootNodeHandle &&
            !strcmp(megaSync->getName(), backupName) &&
            !strcmp(megaSync->getLastKnownMegaFolder(), actualRemotePath.get()))
        {
            // Make sure the sync's actually active.
            ASSERT_TRUE(megaSync->isActive()) << "Sync instance found but not active.";

            found = true;
            break;
        }
    }
    ASSERT_EQ(found, true) << "Sync instance could not be found";

    // Wait for the node database to be updated.
    ASSERT_TRUE(WaitFor([&](){ return lastEventsContains(MegaEvent::EVENT_COMMIT_DB); }, 8192));

    // Verify sync after logout / login
    string session = dumpSession();
    locallogout();
    auto tracker = asyncRequestFastLogin(0, session.c_str());
    ASSERT_EQ(API_OK, tracker->waitForResult()) << " Failed to establish a login/session for account " << 0;
    fetchnodes(0, maxTimeout); // auto-resumes one active backup
    // Verify the sync again
    allSyncs.reset(megaApi[0]->getSyncs());
    ASSERT_TRUE(allSyncs && allSyncs->size()) << "API reports 0 Sync instances, after relogin";
    found = false;

    for (int i = 0; i < allSyncs->size(); ++i)
    {
        MegaSync* megaSync = allSyncs->get(i);
        if (megaSync->getType() == MegaSync::TYPE_BACKUP &&
            megaSync->getMegaHandle() == newSyncRootNodeHandle &&
            !strcmp(megaSync->getName(), backupName) &&
            !strcmp(megaSync->getLastKnownMegaFolder(), actualRemotePath.get()))
        {
            // Make sure the sync's actually active.
            ASSERT_TRUE(megaSync->isActive()) << "Sync instance found but not active.";

            found = true;
            break;
        }
    }
    ASSERT_EQ(found, true) << "Sync instance could not be found, after logout & login";

    // Remove registered backup
    RequestTracker removeTracker(megaApi[0].get());
    megaApi[0]->removeSync(allSyncs->get(0)->getBackupId(), &removeTracker);
    ASSERT_EQ(API_OK, removeTracker.waitForResult());

    RequestTracker removeNodesTracker(megaApi[0].get());
    megaApi[0]->moveOrRemoveDeconfiguredBackupNodes(allSyncs->get(0)->getMegaHandle(), INVALID_HANDLE, &removeNodesTracker);
    ASSERT_EQ(API_OK, removeNodesTracker.waitForResult());

    allSyncs.reset(megaApi[0]->getSyncs());
    ASSERT_TRUE(!allSyncs || !allSyncs->size()) << "Registered backup was not removed";

    // Request to backup another folder
    // this time, the remote folder structure is already there
    fs::path localFolderPath2 = localBasePath / "LocalBackedUpFolder2";
    fs::create_directories(localFolderPath2);
    const string backupName2Str = string("RemoteBackupFolder2_") + timestamp;
    const char* backupName2 = backupName2Str.c_str();
    err = synchronousSyncFolder(0, nullptr, MegaSync::TYPE_BACKUP, localFolderPath2.u8string().c_str(), backupName2, INVALID_HANDLE, nullptr);
    ASSERT_TRUE(err == API_OK) << "Backup folder 2 failed (error: " << err << ")";
    allSyncs.reset(megaApi[0]->getSyncs());
    ASSERT_TRUE(allSyncs && allSyncs->size() == 1) << "Sync not found for second backup";

    // Create remote folder to be used as destination when removing second backup
    std::unique_ptr<MegaNode> remoteRootNode(megaApi[0]->getRootNode());
    auto nhrb = createFolder(0, "DestinationOfRemovedBackup", remoteRootNode.get());
    ASSERT_NE(nhrb, UNDEF) << "Error creating remote DestinationOfRemovedBackup";
    std::unique_ptr<MegaNode> remoteDestNode(megaApi[0]->getNodeByHandle(nhrb));
    ASSERT_NE(remoteDestNode.get(), nullptr) << "Error getting remote node of DestinationOfRemovedBackup";
    std::unique_ptr<MegaNodeList> destChildren(megaApi[0]->getChildren(remoteDestNode.get()));
    ASSERT_TRUE(!destChildren || !destChildren->size());

    // Remove second backup, using the option to move the contents rather than delete them
    RequestTracker removeTracker2(megaApi[0].get());
    megaApi[0]->removeSync(allSyncs->get(0)->getBackupId(), &removeTracker2);
    ASSERT_EQ(API_OK, removeTracker2.waitForResult());

    RequestTracker moveNodesTracker(megaApi[0].get());
    megaApi[0]->moveOrRemoveDeconfiguredBackupNodes(allSyncs->get(0)->getMegaHandle(), nhrb, &moveNodesTracker);
    ASSERT_EQ(API_OK, moveNodesTracker.waitForResult());

    allSyncs.reset(megaApi[0]->getSyncs());
    ASSERT_TRUE(!allSyncs || !allSyncs->size()) << "Sync not removed for second backup";
    destChildren.reset(megaApi[0]->getChildren(remoteDestNode.get()));
    ASSERT_TRUE(destChildren && destChildren->size() == 1);
    ASSERT_STREQ(destChildren->get(0)->getName(), backupName2);
#endif
}

#ifdef ENABLE_SYNC
TEST_F(SdkTest, SdkExternalDriveFolder)
{
    ASSERT_NO_FATAL_FAILURE(getAccountsForTest(1));
    LOG_info << "___TEST SdkExternalDriveFolder___";

    // dummy path to drive
    fs::path basePath = makeNewTestRoot();
    fs::path pathToDrive = basePath / "ExtDrive";
    fs::create_directory(pathToDrive);

    // drive name
    string driveName = "SdkExternalDriveTest_" + getCurrentTimestamp(true);

    // set drive name
    const string& pathToDriveStr = pathToDrive.u8string();
    auto err = synchronousSetDriveName(0, pathToDriveStr.c_str(), driveName.c_str());
    ASSERT_EQ(API_OK, err) << "setDriveName failed (error: " << err << ")";

    // attempt to set the same name to another drive
    fs::path pathToDrive2 = basePath / "ExtDrive2";
    fs::create_directory(pathToDrive2);
    const string& pathToDriveStr2 = pathToDrive2.u8string();
    bool oldTestLogVal = gTestingInvalidArgs;
    gTestingInvalidArgs = true;
    err = synchronousSetDriveName(0, pathToDriveStr2.c_str(), driveName.c_str());
    ASSERT_EQ(API_EEXIST, err) << "setDriveName allowed duplicated name. Should not have.";
    gTestingInvalidArgs = oldTestLogVal;

    // get drive name
    err = synchronousGetDriveName(0, pathToDriveStr.c_str());
    ASSERT_EQ(API_OK, err) << "getDriveName failed (error: " << err << ")";
    ASSERT_EQ(attributeValue, driveName) << "getDriveName returned incorrect value";

    // create My Backups folder
    syncTestMyBackupsRemoteFolder(0);
    MegaHandle mh = mApi[0].lastSyncBackupId;

    // add backup
    string bkpName = "Bkp";
    const fs::path& pathToBkp = pathToDrive / bkpName;
    fs::create_directory(pathToBkp);
    const string& pathToBkpStr = pathToBkp.u8string();
    MegaHandle backupFolderHandle = UNDEF;
    err = synchronousSyncFolder(0, &backupFolderHandle, MegaSync::SyncType::TYPE_BACKUP, pathToBkpStr.c_str(), nullptr, INVALID_HANDLE, pathToDriveStr.c_str());
    ASSERT_EQ(API_OK, err) << "sync folder failed (error: " << err << ")";
    auto backupId = mApi[0].lastSyncBackupId;

    // Verify that the remote path was created as expected
    unique_ptr<char[]> myBackupsFolder{ megaApi[0]->getNodePathByNodeHandle(mh) };
    string expectedRemotePath = string(myBackupsFolder.get()) + '/' + driveName + '/' + bkpName;
    unique_ptr<char[]> actualRemotePath{ megaApi[0]->getNodePathByNodeHandle(backupFolderHandle) };
    ASSERT_EQ(expectedRemotePath, actualRemotePath.get()) << "Wrong remote path for backup";

    // disable backup
    std::unique_ptr<MegaNode> backupNode(megaApi[0]->getNodeByHandle(backupFolderHandle));
    err = synchronousSetSyncRunState(0, backupId, MegaSync::RUNSTATE_DISABLED);
    ASSERT_EQ(API_OK, err) << "Disable sync failed (error: " << err << ")";

    // remove backup
    err = synchronousRemoveSync(0, backupId);
    ASSERT_EQ(API_OK, err) << "Remove sync failed (error: " << err << ")";

    ASSERT_EQ(MegaError::API_OK, synchronousRemoveBackupNodes(0, backupFolderHandle));

    // reset DriveName value, before a future test
    err = synchronousSetDriveName(0, pathToDriveStr.c_str(), "");
    ASSERT_EQ(API_OK, err) << "setDriveName failed when resetting (error: " << err << ")";

    // attempt to get drive name (after being deleted)
    err = synchronousGetDriveName(0, pathToDriveStr.c_str());
    ASSERT_EQ(API_ENOENT, err) << "getDriveName not failed as it should (error: " << err << ")";
}
#endif

void SdkTest::syncTestMyBackupsRemoteFolder(unsigned apiIdx)
{
    mApi[apiIdx].lastSyncBackupId = UNDEF;
    int err = synchronousGetUserAttribute(apiIdx, MegaApi::USER_ATTR_MY_BACKUPS_FOLDER);
    EXPECT_TRUE(err == MegaError::API_OK
                || err == MegaError::API_ENOENT) << "Failed to get USER_ATTR_MY_BACKUPS_FOLDER";

    if (mApi[apiIdx].lastSyncBackupId == UNDEF)
    {
        const char* folderName = "My Backups";

        mApi[apiIdx].userUpdated = false;
        int err = synchronousSetMyBackupsFolder(apiIdx, folderName);
        EXPECT_EQ(err, MegaError::API_OK) << "Failed to set backups folder to " << folderName;
        EXPECT_TRUE(waitForResponse(&mApi[apiIdx].userUpdated)) << "User attribute update not received after " << maxTimeout << " seconds";

        unique_ptr<MegaUser> myUser(megaApi[apiIdx]->getMyUser());
        err = synchronousGetUserAttribute(apiIdx, myUser.get(), MegaApi::USER_ATTR_MY_BACKUPS_FOLDER);
        EXPECT_EQ(err, MegaError::API_OK) << "Failed to get user attribute USER_ATTR_MY_BACKUPS_FOLDER";
    }

    EXPECT_NE(mApi[apiIdx].lastSyncBackupId, UNDEF);
    unique_ptr<MegaNode> n(megaApi[apiIdx]->getNodeByHandle(mApi[apiIdx].lastSyncBackupId));
    EXPECT_NE(n, nullptr);
}

void SdkTest::resetOnNodeUpdateCompletionCBs()
{
    for_each(begin(mApi), end(mApi),
             [](PerApi& api) { if (api.mOnNodesUpdateCompletion) api.mOnNodesUpdateCompletion = nullptr; });
}

onNodesUpdateCompletion_t SdkTest::createOnNodesUpdateLambda(const MegaHandle& hfolder, int change)
{
    return [this, hfolder, change](size_t apiIndex, MegaNodeList* nodes)
           { onNodesUpdateCheck(apiIndex, hfolder, nodes, change); };
}

TEST_F(SdkTest, SdkUserAlias)
{
    ASSERT_NO_FATAL_FAILURE(getAccountsForTest(1));
    LOG_info << "___TEST SdkUserAlias___";

    // setup
    MegaHandle uh = UNDEF;
    if (auto u = megaApi[0]->getMyUser())
    {
        uh = u->getHandle();
    }
    else
    {
        ASSERT_TRUE(false) << "Cannot find the MegaUser for email: " << mApi[0].email;
    }

    if (uh == UNDEF)
    {
        ASSERT_TRUE(false) << "failed to get user handle for email:" << mApi[0].email;
    }

    // test setter/getter
    string alias = "UserAliasTest";
    auto err = synchronousSetUserAlias(0, uh, alias.c_str());
    ASSERT_EQ(API_OK, err) << "setUserAlias failed (error: " << err << ")";
    err = synchronousGetUserAlias(0, uh);
    ASSERT_EQ(API_OK, err) << "getUserAlias failed (error: " << err << ")";
    ASSERT_EQ(attributeValue, alias) << "getUserAlias returned incorrect value";
}

TEST_F(SdkTest, SdkGetCountryCallingCodes)
{
    LOG_info << "___TEST SdkGetCountryCallingCodes___";
    ASSERT_NO_FATAL_FAILURE(getAccountsForTest(2));

    getCountryCallingCodes();
    ASSERT_NE(nullptr, stringListMap);
    ASSERT_GT(stringListMap->size(), 0);
    // sanity check a few country codes
    const MegaStringList* const nz = stringListMap->get("NZ");
    ASSERT_NE(nullptr, nz);
    ASSERT_EQ(1, nz->size());
    ASSERT_EQ(0, strcmp("64", nz->get(0)));
    const MegaStringList* const de = stringListMap->get("DE");
    ASSERT_NE(nullptr, de);
    ASSERT_EQ(1, de->size());
    ASSERT_EQ(0, strcmp("49", de->get(0)));
}

TEST_F(SdkTest, SdkGetRegisteredContacts)
{
    LOG_info << "___TEST SdkGetRegisteredContacts___";
    ASSERT_NO_FATAL_FAILURE(getAccountsForTest(2));

    const std::string js1 = "+0000000010";
    const std::string js2 = "+0000000011";
    const std::map<std::string, std::string> contacts{
        {js1, "John Smith"}, // sms verified
        {js2, "John Smith"}, // sms verified
        {"+640", "John Smith"}, // not sms verified
    };
    getRegisteredContacts(contacts);
    ASSERT_NE(nullptr, stringTable);
    ASSERT_EQ(2, stringTable->size());

    // repacking and sorting result
    using row_t = std::tuple<std::string, std::string, std::string>;
    std::vector<row_t> table;
    for (int i = 0; i < stringTable->size(); ++i)
    {
        const MegaStringList* const stringList = stringTable->get(i);
        ASSERT_EQ(3, stringList->size());
        table.emplace_back(stringList->get(0), stringList->get(1), stringList->get(2));
    }

    std::sort(table.begin(), table.end(), [](const row_t& lhs, const row_t& rhs)
                                          {
                                              return std::get<0>(lhs) < std::get<0>(rhs);
                                          });

    // Check johnsmith1
    ASSERT_EQ(js1, std::get<0>(table[0])); // eud
    ASSERT_GT(std::get<1>(table[0]).size(), 0u); // id
    ASSERT_EQ(js1, std::get<2>(table[0])); // ud

    // Check johnsmith2
    ASSERT_EQ(js2, std::get<0>(table[1])); // eud
    ASSERT_GT(std::get<1>(table[1]).size(), 0u); // id
    ASSERT_EQ(js2, std::get<2>(table[1])); // ud
}

TEST_F(SdkTest, DISABLED_invalidFileNames)
{
    LOG_info << "___TEST invalidFileNames___";
    ASSERT_NO_FATAL_FAILURE(getAccountsForTest(2));

    auto aux = LocalPath::fromAbsolutePath(fs::current_path().u8string());

#if defined (__linux__) || defined (__ANDROID__)
    if (fileSystemAccess.getlocalfstype(aux) == FS_EXT)
    {
        // Escape set of characters and check if it's the expected one
        const char *name = megaApi[0]->escapeFsIncompatible("!\"#$%&'()*+,-./:;<=>?@[\\]^_`{|}~", fs::current_path().c_str());
        ASSERT_TRUE (!strcmp(name, "!\"#$%&'()*+,-.%2f:;<=>?@[\\]^_`{|}~"));
        delete [] name;

        // Unescape set of characters and check if it's the expected one
        name = megaApi[0]->unescapeFsIncompatible("%21%22%23%24%25%26%27%28%29%2a%2b%2c%2d"
                                                            "%2e%2f%30%31%32%33%34%35%36%37"
                                                            "%38%39%3a%3b%3c%3d%3e%3f%40%5b"
                                                            "%5c%5d%5e%5f%60%7b%7c%7d%7e",
                                                            fs::current_path().c_str());

        ASSERT_TRUE(!strcmp(name, "%21%22%23%24%25%26%27%28%29%2a%2b%2c%2d%2e"
                                  "/%30%31%32%33%34%35%36%37%38%39%3a%3b%3c%3d%3e"
                                  "%3f%40%5b%5c%5d%5e%5f%60%7b%7c%7d%7e"));
        delete [] name;
    }
#elif defined  (__APPLE__) || defined (USE_IOS)
    if (fileSystemAccess.getlocalfstype(aux) == FS_APFS
            || fileSystemAccess.getlocalfstype(aux) == FS_HFS)
    {
        // Escape set of characters and check if it's the expected one
        const char *name = megaApi[0]->escapeFsIncompatible("!\"#$%&'()*+,-./:;<=>?@[\\]^_`{|}~", fs::current_path().c_str());
        ASSERT_TRUE (!strcmp(name, "!\"#$%&'()*+,-./%3a;<=>?@[\\]^_`{|}~"));
        delete [] name;

        // Unescape set of characters and check if it's the expected one
        name = megaApi[0]->unescapeFsIncompatible("%21%22%23%24%25%26%27%28%29%2a%2b%2c%2d"
                                                            "%2e%2f%30%31%32%33%34%35%36%37"
                                                            "%38%39%3a%3b%3c%3d%3e%3f%40%5b"
                                                            "%5c%5d%5e%5f%60%7b%7c%7d%7e",
                                                            fs::current_path().c_str());

        ASSERT_TRUE(!strcmp(name, "%21%22%23%24%25%26%27%28%29%2a%2b%2c%2d%2e"
                                  "%2f%30%31%32%33%34%35%36%37%38%39:%3b%3c%3d%3e"
                                  "%3f%40%5b%5c%5d%5e%5f%60%7b%7c%7d%7e"));
        delete [] name;
    }
#elif defined(_WIN32) || defined(_WIN64)
    if (fileSystemAccess.getlocalfstype(aux) == FS_NTFS)
    {
        // Escape set of characters and check if it's the expected one
        const char *name = megaApi[0]->escapeFsIncompatible("!\"#$%&'()*+,-./:;<=>?@[\\]^_`{|}~", fs::current_path().u8string().c_str());
        ASSERT_TRUE (!strcmp(name, "!%22#$%&'()%2a+,-.%2f%3a;%3c=%3e%3f@[%5c]^_`{%7c}~"));
        delete [] name;

        // Unescape set of characters and check if it's the expected one
        name = megaApi[0]->unescapeFsIncompatible("%21%22%23%24%25%26%27%28%29%2a%2b%2c%2d"
                                                            "%2e%2f%30%31%32%33%34%35%36%37"
                                                            "%38%39%3a%3b%3c%3d%3e%3f%40%5b"
                                                            "%5c%5d%5e%5f%60%7b%7c%7d%7e",
                                                            fs::current_path().u8string().c_str());

        ASSERT_TRUE(!strcmp(name, "%21\"%23%24%25%26%27%28%29*%2b%2c%2d"
                                  "%2e/%30%31%32%33%34%35%36%37"
                                  "%38%39:%3b<%3d>?%40%5b"
                                  "\\%5d%5e%5f%60%7b|%7d%7e"));

        delete [] name;
    }
#endif

    // Maps filename unescaped (original) to filename escaped (expected result): f%2ff => f/f
    std::unique_ptr<MegaStringMap> fileNamesStringMap = std::unique_ptr<MegaStringMap>{MegaStringMap::createInstance()};
    fs::path uploadPath = fs::current_path() / "upload_invalid_filenames";
    if (fs::exists(uploadPath))
    {
        fs::remove_all(uploadPath);
    }
    fs::create_directories(uploadPath);

    for (int i = 0x01; i <= 0xA0; i++)
    {
        // skip [0-9] [A-Z] [a-z]
        if ((i >= 0x30 && i <= 0x39)
                || (i >= 0x41 && i <= 0x5A)
                || (i >= 0x61 && i <= 0x7A))
        {
            continue;
        }

        // Create file with unescaped character ex: f%5cf
        char unescapedName[6];
        sprintf(unescapedName, "f%%%02xf", i);
        if (createLocalFile(uploadPath, unescapedName))
        {
            const char *unescapedFileName = megaApi[0]->unescapeFsIncompatible(unescapedName, uploadPath.u8string().c_str());
            fileNamesStringMap->set(unescapedName, unescapedFileName);
            delete [] unescapedFileName;
        }

        // Create another file with the original character if supported f\f
        if ((i >= 0x01 && i <= 0x20)
                || (i >= 0x7F && i <= 0xA0))
        {
            // Skip control characters
            continue;
        }

        char escapedName[4];
        sprintf(escapedName, "f%cf", i);
        const char *escapedFileName = megaApi[0]->escapeFsIncompatible(escapedName, uploadPath.u8string().c_str());
        if (escapedFileName && !strcmp(escapedName, escapedFileName))
        {
            // Only create those files with supported characters, those ones that need unescaping
            // has been created above
            if (createLocalFile(uploadPath, escapedName))
            {
                const char * unescapedFileName = megaApi[0]->unescapeFsIncompatible(escapedName, uploadPath.u8string().c_str());
                fileNamesStringMap->set(escapedName, unescapedFileName);
                delete [] unescapedFileName;
            }
        }
        delete [] escapedFileName;
    }

    TransferTracker uploadListener(megaApi[0].get());
    megaApi[0]->startUpload(uploadPath.u8string().c_str(),
                            std::unique_ptr<MegaNode>{megaApi[0]->getRootNode()}.get(),
                            nullptr /*fileName*/,
                            ::mega::MegaApi::INVALID_CUSTOM_MOD_TIME,
                            nullptr /*appData*/,
                            false   /*isSourceTemporary*/,
                            false   /*startFirst*/,
                            nullptr /*cancelToken*/,
                            &uploadListener);

    ASSERT_EQ(API_OK, uploadListener.waitForResult());

    ::mega::unique_ptr <MegaNode> n(megaApi[0]->getNodeByPath("/upload_invalid_filenames"));
    ASSERT_TRUE(n.get());
    ::mega::unique_ptr <MegaNode> authNode(megaApi[0]->authorizeNode(n.get()));
    ASSERT_TRUE(authNode.get());
    MegaNodeList *children(authNode->getChildren());
    ASSERT_TRUE(children && children->size());

    for (int i = 0; i < children->size(); i++)
    {
        MegaNode *child = children->get(i);
        const char *uploadedName = child->getName();
        const char *uploadedNameEscaped = megaApi[0]->escapeFsIncompatible(child->getName(), uploadPath.u8string().c_str());
        const char *expectedName = fileNamesStringMap->get(uploadedNameEscaped);
        delete [] uploadedNameEscaped;

        // Conditions to check if uploaded fileName is correct:
        // 1) Escaped uploaded filename must be found in fileNamesStringMap (original filename found)
        // 2) Uploaded filename must be equal than the expected value (original filename unescaped)
        ASSERT_TRUE (uploadedName && expectedName && !strcmp(uploadedName, expectedName));
    }

    // Download files
    fs::path downloadPath = fs::current_path() / "download_invalid_filenames";
    if (fs::exists(downloadPath))
    {
        fs::remove_all(downloadPath);
    }
    fs::create_directories(downloadPath);
    TransferTracker downloadListener(megaApi[0].get());
    megaApi[0]->startDownload(authNode.get(),
                              downloadPath.u8string().c_str(),
                              nullptr  /*customName*/,
                              nullptr  /*appData*/,
                              false    /*startFirst*/,
                              nullptr  /*cancelToken*/,
                              &downloadListener);

    ASSERT_EQ(API_OK, downloadListener.waitForResult());

    for (fs::directory_iterator itpath (downloadPath); itpath != fs::directory_iterator(); ++itpath)
    {
        std::string downloadedName = itpath->path().filename().u8string();
        if (!downloadedName.compare(".") || !downloadedName.compare(".."))
        {
            continue;
        }

        // Conditions to check if downloaded fileName is correct:
        // download filename must be found in fileNamesStringMap (original filename found)
        ASSERT_TRUE(fileNamesStringMap->get(downloadedName.c_str()));
    }

#ifdef WIN32
    // double check a few well known paths
    ASSERT_EQ(fileSystemAccess.getlocalfstype(LocalPath::fromAbsolutePath("c:")), FS_NTFS);
    ASSERT_EQ(fileSystemAccess.getlocalfstype(LocalPath::fromAbsolutePath("c:\\")), FS_NTFS);
    ASSERT_EQ(fileSystemAccess.getlocalfstype(LocalPath::fromAbsolutePath("C:\\")), FS_NTFS);
    ASSERT_EQ(fileSystemAccess.getlocalfstype(LocalPath::fromAbsolutePath("C:\\Program Files")), FS_NTFS);
    ASSERT_EQ(fileSystemAccess.getlocalfstype(LocalPath::fromAbsolutePath("c:\\Program Files\\Windows NT")), FS_NTFS);
#endif

}

TEST_F(SdkTest, RecursiveUploadWithLogout)
{
    LOG_info << "___TEST RecursiveUploadWithLogout___";
    ASSERT_NO_FATAL_FAILURE(getAccountsForTest(1));

    // this one used to cause a double-delete

    // make new folders (and files) in the local filesystem - approx 90
    fs::path p = fs::current_path() / "uploadme_mega_auto_test_sdk";
    if (fs::exists(p))
    {
        fs::remove_all(p);
    }
    fs::create_directories(p);
    ASSERT_TRUE(buildLocalFolders(p.u8string().c_str(), "newkid", 3, 2, 10));

    string filename1 = UPFILE;
    ASSERT_TRUE(createFile(filename1, false)) << "Couldnt create " << filename1;
    ASSERT_EQ(MegaError::API_OK, doStartUpload(0, nullptr, filename1.c_str(),
                                                                std::unique_ptr<MegaNode>{megaApi[0]->getRootNode()}.get(),
                                                                p.filename().u8string().c_str() /*fileName*/,
                                                                ::mega::MegaApi::INVALID_CUSTOM_MOD_TIME,
                                                                nullptr /*appData*/,
                                                                false   /*isSourceTemporary*/,
                                                                false   /*startFirst*/,
                                                                nullptr /*cancelToken*/)) << "Cannot upload a test file";

    // first check that uploading a folder to overwrite a file fails
    auto uploadListener1 = std::make_shared<TransferTracker>(megaApi[0].get());
    uploadListener1->selfDeleteOnFinalCallback = uploadListener1;

    megaApi[0]->startUpload(p.u8string().c_str(),
                            std::unique_ptr<MegaNode>{megaApi[0]->getRootNode()}.get(),
                            nullptr /*fileName*/,
                            ::mega::MegaApi::INVALID_CUSTOM_MOD_TIME,
                            nullptr /*appData*/,
                            false   /*isSourceTemporary*/,
                            false   /*startFirst*/,
                            nullptr /*cancelToken*/,
                            uploadListener1.get());

    ASSERT_EQ(uploadListener1->waitForResult(), API_EEXIST);

    // remove the file so nothing is in the way anymore

    ASSERT_EQ(MegaError::API_OK, doDeleteNode(0, std::unique_ptr<MegaNode>{megaApi[0]->getNodeByPath(("/" + p.filename().u8string()).c_str())}.get())) << "Cannot delete a test node";



    int currentMaxUploadSpeed = megaApi[0]->getMaxUploadSpeed();
    ASSERT_EQ(true, megaApi[0]->setMaxUploadSpeed(1)); // set a small value for max upload speed (bytes per second)


    // start uploading
    // uploadListener may have to live after this function exits if the logout test below fails
    auto uploadListener = std::make_shared<TransferTracker>(megaApi[0].get());
    uploadListener->selfDeleteOnFinalCallback = uploadListener;

    megaApi[0]->startUpload(p.u8string().c_str(),
                            std::unique_ptr<MegaNode>{megaApi[0]->getRootNode()}.get(),
                            nullptr /*fileName*/,
                            ::mega::MegaApi::INVALID_CUSTOM_MOD_TIME,
                            nullptr /*appData*/,
                            false   /*isSourceTemporary*/,
                            false   /*startFirst*/,
                            nullptr /*cancelToken*/,
                            uploadListener.get());
    WaitMillisec(500);

    // logout while the upload (which consists of many transfers) is ongoing
    gSessionIDs[0].clear();
#ifdef ENABLE_SYNC
    ASSERT_EQ(API_OK, doRequestLogout(0, false));
#else
    ASSERT_EQ(API_OK, doRequestLogout(0));
#endif
    gSessionIDs[0] = "invalid";

    int result = uploadListener->waitForResult();
    ASSERT_TRUE(result == API_EACCESS || result == API_EINCOMPLETE);

    auto tracker = asyncRequestLogin(0, mApi[0].email.c_str(), mApi[0].pwd.c_str());
    ASSERT_EQ(API_OK, tracker->waitForResult()) << " Failed to establish a login/session for account " << 0;
    ASSERT_EQ(true, megaApi[0]->setMaxUploadSpeed(currentMaxUploadSpeed)); // restore previous max upload speed (bytes per second)
}

TEST_F(SdkTest, RecursiveDownloadWithLogout)
{
    LOG_info << "___TEST RecursiveDownloadWithLogout";
    ASSERT_NO_FATAL_FAILURE(getAccountsForTest(2));

    // this one used to cause a double-delete

    // make new folders (and files) in the local filesystem - approx 130 - we must upload in order to have something to download
    fs::path uploadpath = fs::current_path() / "uploadme_mega_auto_test_sdk";
    fs::path downloadpath = fs::current_path() / "downloadme_mega_auto_test_sdk";

    std::error_code ec;
    fs::remove_all(uploadpath, ec);
    fs::remove_all(downloadpath, ec);
    ASSERT_TRUE(!fs::exists(uploadpath));
    ASSERT_TRUE(!fs::exists(downloadpath));
    fs::create_directories(uploadpath);


    ASSERT_TRUE(buildLocalFolders(uploadpath.u8string().c_str(), "newkid", 3, 2, 10));

    out() << " uploading tree so we can download it";

    // upload all of those
    TransferTracker uploadListener(megaApi[0].get());
    megaApi[0]->startUpload(uploadpath.u8string().c_str(), std::unique_ptr<MegaNode>{megaApi[0]->getRootNode()}.get(),
                            nullptr /*fileName*/,
                            ::mega::MegaApi::INVALID_CUSTOM_MOD_TIME,
                            nullptr /*appData*/,
                            false   /*isSourceTemporary*/,
                            false   /*startFirst*/,
                            nullptr /*cancelToken*/,
                            &uploadListener);

    ASSERT_EQ(API_OK, uploadListener.waitForResult());

    int currentMaxDownloadSpeed = megaApi[0]->getMaxDownloadSpeed();
    ASSERT_EQ(true, megaApi[0]->setMaxDownloadSpeed(1)); // set a small value for max download speed (bytes per second)

    out() << " checking download of folder to overwrite file fails";

    ASSERT_TRUE(createFile(downloadpath.u8string(), false)) << "Couldn't create " << downloadpath << " as a file";

    // ok now try the download to overwrite file
    TransferTracker downloadListener1(megaApi[0].get());
    megaApi[0]->startDownload(megaApi[0]->getNodeByPath("/uploadme_mega_auto_test_sdk"),
            downloadpath.u8string().c_str(),
            nullptr  /*customName*/,
            nullptr  /*appData*/,
            false    /*startFirst*/,
            nullptr  /*cancelToken*/,
            &downloadListener1);

    ASSERT_TRUE(downloadListener1.waitForResult() == API_EEXIST);

    fs::remove_all(downloadpath, ec);

    out() << " downloading tree and logout while it's ongoing";

    // ok now try the download
    TransferTracker downloadListener2(megaApi[0].get());
    megaApi[0]->startDownload(megaApi[0]->getNodeByPath("/uploadme_mega_auto_test_sdk"),
            downloadpath.u8string().c_str(),
            nullptr  /*customName*/,
            nullptr  /*appData*/,
            false    /*startFirst*/,
            nullptr  /*cancelToken*/,
            &downloadListener2);

    for (int i = 1000; i-- && !downloadListener2.started; ) WaitMillisec(1);
    ASSERT_TRUE(downloadListener2.started);
    ASSERT_TRUE(!downloadListener2.finished);

    // logout while the download (which consists of many transfers) is ongoing

#ifdef ENABLE_SYNC
    ASSERT_EQ(API_OK, doRequestLogout(0, false));
#else
    ASSERT_EQ(API_OK, doRequestLogout(0));
#endif
    gSessionIDs[0] = "invalid";

    int result = downloadListener2.waitForResult();
    ASSERT_TRUE(result == API_EACCESS || result == API_EINCOMPLETE);
    fs::remove_all(uploadpath, ec);
    fs::remove_all(downloadpath, ec);

    auto tracker = asyncRequestLogin(0, mApi[0].email.c_str(), mApi[0].pwd.c_str());
    ASSERT_EQ(API_OK, tracker->waitForResult()) << " Failed to establish a login/session for account " << 0;
    ASSERT_EQ(true, megaApi[0]->setMaxDownloadSpeed(currentMaxDownloadSpeed)); // restore previous max download speed (bytes per second)
}

#ifdef ENABLE_SYNC

void cleanUp(::mega::MegaApi* megaApi, const fs::path &basePath)
{
<<<<<<< HEAD
    unique_ptr<MegaSyncList> syncPtrs(megaApi->getSyncs());
    for (int i = 0; i < syncPtrs->size(); ++i)
    {
        RequestTracker removeTracker(megaApi);
        megaApi->removeSync(syncPtrs->get(i)->getBackupId(), INVALID_HANDLE, &removeTracker);
        ASSERT_EQ(API_OK, removeTracker.waitForResult());
    }
    syncPtrs.reset(megaApi->getSyncs());
    ASSERT_EQ(syncPtrs->size(), 0);
=======
    unique_ptr<MegaSyncList> allSyncs{ megaApi->getSyncs() };
    for (int i = 0; i < allSyncs->size(); ++i)
    {
        RequestTracker rt1(megaApi);
        megaApi->removeSync(allSyncs->get(i)->getBackupId(), &rt1);
        ASSERT_EQ(API_OK, rt1.waitForResult());

        if (allSyncs->get(i)->getType() == MegaSync::TYPE_BACKUP)
        {
            RequestTracker rt2(megaApi);
            megaApi->moveOrRemoveDeconfiguredBackupNodes(allSyncs->get(i)->getMegaHandle(), INVALID_HANDLE, &rt2);
            ASSERT_EQ(API_OK, rt2.waitForResult());
        }
    }
>>>>>>> 065a3610

    std::unique_ptr<MegaNode> baseNode{megaApi->getNodeByPath(("/" + basePath.u8string()).c_str())};
    if (baseNode)
    {
        RequestTracker removeTracker(megaApi);
        megaApi->remove(baseNode.get(), &removeTracker);
        ASSERT_EQ(API_OK, removeTracker.waitForResult());
    }

    std::unique_ptr<MegaNode> binNode{megaApi->getNodeByPath("//bin")};
    if (binNode)
    {
        unique_ptr<MegaNodeList> cs(megaApi->getChildren(binNode.get()));
        for (int i = 0; i < (cs ? cs->size() : 0); ++i)
        {
            RequestTracker removeTracker(megaApi);
            megaApi->remove(cs->get(i), &removeTracker);
            ASSERT_EQ(API_OK, removeTracker.waitForResult());
        }
    }

    std::error_code ignoredEc;
    fs::remove_all(basePath, ignoredEc);

}

std::unique_ptr<::mega::MegaSync> waitForSyncState(::mega::MegaApi* megaApi, ::mega::MegaNode* remoteNode, ::mega::MegaSync::SyncRunningState runState, MegaSync::Error err)
{
    std::unique_ptr<MegaSync> sync;
    WaitFor([&megaApi, &remoteNode, &sync, runState, err]() -> bool
    {
        sync.reset(megaApi->getSyncByNode(remoteNode));
        return (sync && sync->getRunState() == runState && sync->getError() == err);
    }, 30*1000);

    if (sync && sync->getRunState() == runState && sync->getError() == err)
    {
        if (!sync)
        {
            LOG_debug << "sync is now null";
        }
        else
        {
            LOG_debug << "sync exists but state is " << sync->getRunState() << " and error is " << sync->getError();
        }
        return sync;
    }
    else
    {
        return nullptr; // signal that the sync never reached the expected/required state
    }
}

std::unique_ptr<::mega::MegaSync> waitForSyncState(::mega::MegaApi* megaApi, handle backupID, ::mega::MegaSync::SyncRunningState runState, MegaSync::Error err)
{
    std::unique_ptr<MegaSync> sync;
    WaitFor([&megaApi, backupID, &sync, runState, err]() -> bool
    {
        sync.reset(megaApi->getSyncByBackupId(backupID));
        return (sync && sync->getRunState() == runState && sync->getError() == err);
    }, 30*1000);

    if (sync && sync->getRunState() == runState && sync->getError() == err)
    {
        return sync;
    }
    else
    {
        return nullptr; // signal that the sync never reached the expected/required state
    }
}


TEST_F(SdkTest, SyncBasicOperations)
{
    // What we are going to test here:
    // - add syncs
    // - add sync that fails
    // - disable a sync
    // - disable a sync that fails
    // - disable a disabled sync
    // - Enable a sync
    // - Enable a sync that fails
    // - Enable an enabled sync
    // - Remove a sync
    // - Remove a sync that doesn't exist
    // - Remove a removed sync

    LOG_info << "___TEST SyncBasicOperations___";
    ASSERT_NO_FATAL_FAILURE(getAccountsForTest(1));

    fs::path basePath = "SyncBasicOperations";
    std::string syncFolder1 = "sync1";
    std::string syncFolder2 = "sync2";
    std::string syncFolder3 = "sync3";
    fs::path basePath1 = basePath / syncFolder1;
    fs::path basePath2 = basePath / syncFolder2;
    fs::path basePath3 = basePath / syncFolder3;
    const auto localPath1 = fs::current_path() / basePath1;
    const auto localPath2 = fs::current_path() / basePath2;
    const auto localPath3 = fs::current_path() / basePath3;

    ASSERT_NO_FATAL_FAILURE(cleanUp(this->megaApi[0].get(), basePath));

    // Create local directories and a files.
    fs::create_directories(localPath1);
    ASSERT_TRUE(createFile((localPath1 / "fileTest1").u8string(), false));
    fs::create_directories(localPath2);
    ASSERT_TRUE(createFile((localPath2 / "fileTest2").u8string(), false));
    fs::create_directories(localPath3);

    LOG_verbose << "SyncBasicOperations :  Creating the remote folders to be synced to.";
    std::unique_ptr<MegaNode> remoteRootNode(megaApi[0]->getRootNode());
    ASSERT_NE(remoteRootNode.get(), nullptr);
    // Sync 1
    auto nh = createFolder(0, syncFolder1.c_str(), remoteRootNode.get());
    ASSERT_NE(nh, UNDEF) << "Error creating remote folders";
    std::unique_ptr<MegaNode> remoteBaseNode1(megaApi[0]->getNodeByHandle(nh));
    ASSERT_NE(remoteBaseNode1.get(), nullptr);
    // Sync 2
    nh = createFolder(0, syncFolder2.c_str(), remoteRootNode.get());
    ASSERT_NE(nh, UNDEF) << "Error creating remote folders";
    std::unique_ptr<MegaNode> remoteBaseNode2(megaApi[0]->getNodeByHandle(nh));
    ASSERT_NE(remoteBaseNode2.get(), nullptr);
    // Sync 3
    nh = createFolder(0, syncFolder3.c_str(), remoteRootNode.get());
    ASSERT_NE(nh, UNDEF) << "Error creating remote folders";
    std::unique_ptr<MegaNode> remoteBaseNode3(megaApi[0]->getNodeByHandle(nh));
    ASSERT_NE(remoteBaseNode3.get(), nullptr);

    LOG_verbose << "SyncRemoveRemoteNode :  Add syncs";
    // Sync 1
    const auto& lp1 = localPath1.u8string();
    ASSERT_EQ(API_OK, synchronousSyncFolder(0, nullptr, MegaSync::TYPE_TWOWAY, lp1.c_str(), nullptr, remoteBaseNode1->getHandle(), nullptr)) << "API Error adding a new sync";
    ASSERT_EQ(MegaSync::NO_SYNC_ERROR, mApi[0].lastSyncError);
    std::unique_ptr<MegaSync> sync = waitForSyncState(megaApi[0].get(), remoteBaseNode1.get(), MegaSync::RUNSTATE_RUNNING, MegaSync::NO_SYNC_ERROR);
    ASSERT_TRUE(sync && sync->getRunState() == MegaSync::RUNSTATE_RUNNING);
    ASSERT_EQ(MegaSync::NO_SYNC_ERROR, sync->getError());
    // Sync2
    const auto& lp2 = localPath2.u8string();
    ASSERT_EQ(API_OK, synchronousSyncFolder(0, nullptr, MegaSync::TYPE_TWOWAY, lp2.c_str(), nullptr, remoteBaseNode2->getHandle(), nullptr)) << "API Error adding a new sync";
    ASSERT_EQ(MegaSync::NO_SYNC_ERROR, mApi[0].lastSyncError);
    std::unique_ptr<MegaSync> sync2 = waitForSyncState(megaApi[0].get(), remoteBaseNode2.get(), MegaSync::RUNSTATE_RUNNING, MegaSync::NO_SYNC_ERROR);
    ASSERT_TRUE(sync2 && sync2->getRunState() == MegaSync::RUNSTATE_RUNNING);
    ASSERT_EQ(MegaSync::NO_SYNC_ERROR, sync->getError());

    handle backupId = sync->getBackupId();
    handle backupId2 = sync2->getBackupId();

    LOG_verbose << "SyncRemoveRemoteNode :  Add syncs that fail";
    {
        TestingWithLogErrorAllowanceGuard g;
        const auto& lp3 = localPath3.u8string();
        ASSERT_EQ(API_EEXIST, synchronousSyncFolder(0, nullptr, MegaSync::TYPE_TWOWAY, lp3.c_str(), nullptr, remoteBaseNode1->getHandle(), nullptr)); // Remote node is currently synced.
        ASSERT_EQ(MegaSync::ACTIVE_SYNC_SAME_PATH, mApi[0].lastSyncError);
        ASSERT_EQ(API_EEXIST, synchronousSyncFolder(0, nullptr, MegaSync::TYPE_TWOWAY, lp3.c_str(), nullptr, remoteBaseNode2->getHandle(), nullptr)); // Remote node is currently synced.
        ASSERT_EQ(MegaSync::ACTIVE_SYNC_SAME_PATH, mApi[0].lastSyncError);
        const auto& lp4 = (localPath3 / fs::path("xxxyyyzzz")).u8string();
        ASSERT_EQ(API_ENOENT, synchronousSyncFolder(0, nullptr, MegaSync::TYPE_TWOWAY, lp4.c_str(), nullptr, remoteBaseNode3->getHandle(), nullptr)); // Local resource doesn't exists.
        ASSERT_EQ(MegaSync::LOCAL_PATH_UNAVAILABLE, mApi[0].lastSyncError);
    }

    LOG_verbose << "SyncRemoveRemoteNode :  Disable a sync";
    // Sync 1
    ASSERT_EQ(API_OK, synchronousSetSyncRunState(0, backupId, MegaSync::RUNSTATE_DISABLED));
    sync = waitForSyncState(megaApi[0].get(), remoteBaseNode1.get(), MegaSync::RUNSTATE_DISABLED, MegaSync::NO_SYNC_ERROR);
    ASSERT_TRUE(sync && sync->getRunState() == MegaSync::RUNSTATE_DISABLED);
    ASSERT_EQ(MegaSync::NO_SYNC_ERROR, sync->getError());

    //  Sync 2
    ASSERT_EQ(API_OK, synchronousSetSyncRunState(0, sync2->getBackupId(), MegaSync::RUNSTATE_DISABLED));
    sync2 = waitForSyncState(megaApi[0].get(), remoteBaseNode2.get(), MegaSync::RUNSTATE_DISABLED, MegaSync::NO_SYNC_ERROR);
    ASSERT_TRUE(sync2 && sync2->getRunState() == MegaSync::RUNSTATE_DISABLED);
    ASSERT_EQ(MegaSync::NO_SYNC_ERROR, sync->getError());

    LOG_verbose << "SyncRemoveRemoteNode :  Disable disabled syncs";
    ASSERT_EQ(API_OK, synchronousSetSyncRunState(0, sync->getBackupId(), MegaSync::RUNSTATE_DISABLED)); // Currently disabled.
    ASSERT_EQ(API_OK, synchronousSetSyncRunState(0, backupId, MegaSync::RUNSTATE_DISABLED)); // Currently disabled.

    LOG_verbose << "SyncRemoveRemoteNode :  Enable Syncs";
    // Sync 1
    ASSERT_EQ(API_OK, synchronousSetSyncRunState(0, backupId, MegaSync::RUNSTATE_RUNNING));
    ASSERT_EQ(MegaSync::NO_SYNC_ERROR, mApi[0].lastSyncError);
    sync = waitForSyncState(megaApi[0].get(), remoteBaseNode1.get(), MegaSync::RUNSTATE_RUNNING, MegaSync::NO_SYNC_ERROR);
    ASSERT_TRUE(sync && sync->getRunState() == MegaSync::RUNSTATE_RUNNING);
    // Sync 2
    ASSERT_EQ(API_OK, synchronousSetSyncRunState(0, sync2->getBackupId(), MegaSync::RUNSTATE_RUNNING));
    ASSERT_EQ(MegaSync::NO_SYNC_ERROR, mApi[0].lastSyncError);
    sync2 = waitForSyncState(megaApi[0].get(), remoteBaseNode2.get(), MegaSync::RUNSTATE_RUNNING, MegaSync::NO_SYNC_ERROR);
    ASSERT_TRUE(sync2 && sync2->getRunState() == MegaSync::RUNSTATE_RUNNING);

    LOG_verbose << "SyncRemoveRemoteNode :  Enable syncs that fail";
    {
        TestingWithLogErrorAllowanceGuard g;

        ASSERT_EQ(API_ENOENT, synchronousSetSyncRunState(0, 999999, MegaSync::RUNSTATE_RUNNING)); // Hope it doesn't exist.
        ASSERT_EQ(MegaSync::UNKNOWN_ERROR, mApi[0].lastSyncError); // MegaApi.h specifies that this contains the error code (not the tag)
        ASSERT_EQ(API_OK, synchronousSetSyncRunState(0, sync2->getBackupId(), MegaSync::RUNSTATE_RUNNING)); // Currently enabled, already running.
        ASSERT_EQ(MegaSync::NO_SYNC_ERROR, mApi[0].lastSyncError);  // since the sync is active, we should see its real state, and it should not have had any error code stored in it
    }

    LOG_verbose << "SyncRemoveRemoteNode :  Remove Syncs";
    // Sync 1
    ASSERT_EQ(API_OK, synchronousRemoveSync(0, backupId)) << "API Error removing the sync";
    sync.reset(megaApi[0]->getSyncByNode(remoteBaseNode1.get()));
    ASSERT_EQ(nullptr, sync.get());
    // Sync 2
    ASSERT_EQ(API_OK, synchronousRemoveSync(0, sync2->getBackupId())) << "API Error removing the sync";
    // Keep sync2 not updated. Will be used later to test another removal attemp using a non-updated object.

    LOG_verbose << "SyncRemoveRemoteNode :  Remove Syncs that fail";
    {
        TestingWithLogErrorAllowanceGuard g;

        ASSERT_EQ(API_ENOENT, synchronousRemoveSync(0, 9999999)); // Hope id doesn't exist
        ASSERT_EQ(API_ENOENT, synchronousRemoveSync(0, backupId)); // already removed.
        ASSERT_EQ(API_ENOENT, synchronousRemoveSync(0, backupId2)); // already removed.
    }

    ASSERT_NO_FATAL_FAILURE(cleanUp(this->megaApi[0].get(), basePath));
}

TEST_F(SdkTest, SyncIsNodeSyncable)
{
    LOG_info << "___TEST SyncIsNodeSyncable___";
    ASSERT_NO_FATAL_FAILURE(getAccountsForTest(1));

    fs::path basePath = "SyncIsNodeSyncable";
    std::string syncFolder1 =   "sync1";
    std::string syncFolder2 =   "sync2"; // <-- synced
    std::string  syncFolder2a =   "2a";
    std::string  syncFolder2b =   "2b";
    std::string syncFolder3 =   "sync3";

    fs::path basePath1 = basePath / syncFolder1;
    fs::path basePath2 = basePath / syncFolder2;
    fs::path basePath2a = basePath / syncFolder2 / syncFolder2a;
    fs::path basePath2b = basePath / syncFolder2 / syncFolder2b;
    fs::path basePath3 = basePath / syncFolder3;
    const auto localPath1 = fs::current_path() / basePath1;
    const auto localPath2 = fs::current_path() / basePath2;
    const auto localPath2a = fs::current_path() / basePath2a;
    const auto localPath2b = fs::current_path() / basePath2b;
    const auto localPath3 = fs::current_path() / basePath3;

    ASSERT_NO_FATAL_FAILURE(cleanUp(this->megaApi[0].get(), basePath));

    // Create local directories and a files.
    fs::create_directories(localPath1);
    ASSERT_TRUE(createFile((localPath1 / "fileTest1").u8string(), false));
    fs::create_directories(localPath2);
    ASSERT_TRUE(createFile((localPath2 / "fileTest2").u8string(), false));
    fs::create_directories(localPath2a);
    ASSERT_TRUE(createFile((localPath2a / "fileTest2a").u8string(), false));
    fs::create_directories(localPath2b);
    ASSERT_TRUE(createFile((localPath2b / "fileTest2b").u8string(), false));
    fs::create_directories(localPath3);

    LOG_verbose << "Sync.IsNodeSyncable:  Creating the remote folders to be synced to.";
    std::unique_ptr<MegaNode> remoteRootNode(megaApi[0]->getRootNode());
    ASSERT_NE(remoteRootNode.get(), nullptr);

    // SyncIsNodeSyncable
    MegaHandle nh = createFolder(0, basePath.string().c_str(), remoteRootNode.get());
    ASSERT_NE(nh, UNDEF) << "Error creating remote folders";
    std::unique_ptr<MegaNode> remoteBaseNode(megaApi[0]->getNodeByHandle(nh));
    ASSERT_NE(remoteBaseNode.get(), nullptr);
    // Sync 1
    nh = createFolder(0, syncFolder1.c_str(), remoteBaseNode.get());
    ASSERT_NE(nh, UNDEF) << "Error creating remote folders";
    std::unique_ptr<MegaNode> remoteBaseNode1(megaApi[0]->getNodeByHandle(nh));
    ASSERT_NE(remoteBaseNode1.get(), nullptr);
    // Sync 2
    nh = createFolder(0, syncFolder2.c_str(), remoteBaseNode.get());
    ASSERT_NE(nh, UNDEF) << "Error creating remote folders";
    std::unique_ptr<MegaNode> remoteBaseNode2(megaApi[0]->getNodeByHandle(nh));
    ASSERT_NE(remoteBaseNode2.get(), nullptr);
    // Sync 3
    nh = createFolder(0, syncFolder3.c_str(), remoteBaseNode.get());
    ASSERT_NE(nh, UNDEF) << "Error creating remote folders";
    std::unique_ptr<MegaNode> remoteBaseNode3(megaApi[0]->getNodeByHandle(nh));
    ASSERT_NE(remoteBaseNode3.get(), nullptr);
    // Sync 2a
    nh = createFolder(0, syncFolder2a.c_str(), remoteBaseNode2.get());
    ASSERT_NE(nh, UNDEF) << "Error creating remote folders";
    std::unique_ptr<MegaNode> remoteBaseNode2a(megaApi[0]->getNodeByHandle(nh));
    ASSERT_NE(remoteBaseNode2a.get(), nullptr);
    // Sync 2b
    nh = createFolder(0, syncFolder2b.c_str(), remoteBaseNode2.get());
    ASSERT_NE(nh, UNDEF) << "Error creating remote folders";
    std::unique_ptr<MegaNode> remoteBaseNode2b(megaApi[0]->getNodeByHandle(nh));
    ASSERT_NE(remoteBaseNode2b.get(), nullptr);

    MegaHandle handle2 = INVALID_HANDLE;
    int err = synchronousSyncFolder(0, &handle2,  MegaSync::SyncType::TYPE_TWOWAY, localPath2.u8string().c_str(), "sync test", remoteBaseNode2.get()->getHandle(), nullptr);
    /// <summary>
    ASSERT_TRUE(err == API_OK) << "Backup folder 2 failed (error: " << err << ")";

    MegaNode* node3 = megaApi[0].get()->getNodeByPath((string("/") + Utils::replace(basePath3.string(), '\\', '/')).c_str());
    ASSERT_NE(node3, (MegaNode*)NULL);
    unique_ptr<MegaError> error(megaApi[0]->isNodeSyncableWithError(node3));
    ASSERT_EQ(error->getErrorCode(), API_OK);
    ASSERT_EQ(error->getSyncError(), NO_SYNC_ERROR);

    MegaNode* node2a = megaApi[0].get()->getNodeByPath((string("/") + Utils::replace(basePath2a.string(), '\\', '/')).c_str());
    // on Windows path separator is \ but API takes /
    ASSERT_NE(node2a, (MegaNode*)NULL);
    error.reset(megaApi[0]->isNodeSyncableWithError(node2a));
    ASSERT_EQ(error->getErrorCode(), API_EEXIST);
    ASSERT_EQ(error->getSyncError(), ACTIVE_SYNC_ABOVE_PATH);

    MegaNode* baseNode = megaApi[0].get()->getNodeByPath((string("/") + Utils::replace(basePath.string(), '\\', '/')).c_str());
    // on Windows path separator is \ but API takes /
    ASSERT_NE(baseNode, (MegaNode*)NULL);
    error.reset(megaApi[0]->isNodeSyncableWithError(baseNode));
    ASSERT_EQ(error->getErrorCode(), API_EEXIST);
    ASSERT_EQ(error->getSyncError(), ACTIVE_SYNC_BELOW_PATH);
}

struct SyncListener : MegaListener
{
    // make sure callbacks are consistent - added() first, nothing after deleted(), etc.

    // map by tag for now, should be backupId when that is available

    enum syncstate_t { nonexistent, added, deleted};

    std::map<handle, syncstate_t> stateMap;

    syncstate_t& state(MegaSync* sync)
    {
        if (stateMap.find(sync->getBackupId()) == stateMap.end())
        {
            stateMap[sync->getBackupId()] = nonexistent;
        }
        return stateMap[sync->getBackupId()];
    }

    std::vector<std::string> mErrors;

    bool anyErrors = false;

    bool hasAnyErrors()
    {
        for (auto &s: mErrors)
        {
            out() << "SyncListener error: " << s;
        }
        return anyErrors;
    }

    void check(bool b, std::string e = std::string())
    {
        if (!b)
        {
            anyErrors = true;
            if (!e.empty())
            {
                mErrors.push_back(e);
                out() << "SyncListener added error: " << e;
            }
        }
    }

    void clear()
    {
        // session was logged out (locally)
        stateMap.clear();
    }

    void onSyncFileStateChanged(MegaApi* api, MegaSync* sync, std::string* localPath, int newState) override
    {
        // probably too frequent to output
        //out() << "onSyncFileStateChanged " << sync << newState;
    }

    void onSyncAdded(MegaApi* api, MegaSync* sync) override
    {
        out() << "onSyncAdded " << toHandle(sync->getBackupId());
        check(sync->getBackupId() != UNDEF, "sync added with undef backup Id");

        check(state(sync) == nonexistent);
        state(sync) = added;
    }

    void onSyncDeleted(MegaApi* api, MegaSync* sync) override
    {
        out() << "onSyncDeleted " << toHandle(sync->getBackupId());
        check(state(sync) != nonexistent && state(sync) != deleted);
        state(sync) = nonexistent;
    }

    void onSyncStateChanged(MegaApi* api, MegaSync* sync) override
    {
        out() << "onSyncStateChanged " << toHandle(sync->getBackupId()) << " runState: " << sync->getRunState();

        check(sync->getBackupId() != UNDEF, "onSyncStateChanged with undef backup Id");

        // MegaApi doco says: "Notice that adding a sync will not cause onSyncStateChanged to be called."
        // And also: "for changes that imply other callbacks, expect that the SDK
        // will call onSyncStateChanged first, so that you can update your model only using this one."
        check(state(sync) != nonexistent);
    }

    void onGlobalSyncStateChanged(MegaApi* api) override
    {
        // just too frequent for out() really
        //out() << "onGlobalSyncStateChanged ";
    }
};

struct MegaListenerDeregisterer
{
    // register the listener on constructions
    // deregister on destruction (ie, whenever we exit the function - we may exit early if a test fails

    MegaApi* api = nullptr;
    MegaListener* listener;


    MegaListenerDeregisterer(MegaApi* a, SyncListener* l)
        : api(a), listener(l)
    {
        api->addListener(listener);
    }
    ~MegaListenerDeregisterer()
    {
        api->removeListener(listener);
    }
};


TEST_F(SdkTest, SyncResumptionAfterFetchNodes)
{
    LOG_info << "___TEST SyncResumptionAfterFetchNodes___";
    ASSERT_NO_FATAL_FAILURE(getAccountsForTest(2));

    // This test has several issues:
    // 1. Remote nodes may not be committed to the sctable database in time for fetchnodes which
    //    then fails adding syncs because the remotes are missing. For this reason we wait until
    //    we receive the EVENT_COMMIT_DB event after transferring the nodes.
    // 2. Syncs are deleted some time later leading to error messages (like local fingerprint mismatch)
    //    if we don't wait for long enough after we get called back. A sync only gets flagged but
    //    is deleted later.

    const std::string session = dumpSession();

    const fs::path basePath = "SyncResumptionAfterFetchNodes";
    const auto sync1Path = fs::current_path() / basePath / "sync1"; // stays active
    const auto sync2Path = fs::current_path() / basePath / "sync2"; // will be made inactive
    const auto sync3Path = fs::current_path() / basePath / "sync3"; // will be deleted
    const auto sync4Path = fs::current_path() / basePath / "sync4"; // stays active

    ASSERT_NO_FATAL_FAILURE(cleanUp(this->megaApi[0].get(), basePath));

    SyncListener syncListener0, syncListener1;
    MegaListenerDeregisterer mld1(megaApi[0].get(), &syncListener0), mld2(megaApi[1].get(), &syncListener1);

    fs::create_directories(sync1Path);
    fs::create_directories(sync2Path);
    fs::create_directories(sync3Path);
    fs::create_directories(sync4Path);

    resetlastEvent();

    // transfer the folder and its subfolders
    TransferTracker uploadListener(megaApi[0].get());
    megaApi[0]->startUpload(basePath.u8string().c_str(),
                            megaApi[0]->getRootNode(),
                            nullptr /*fileName*/,
                            ::mega::MegaApi::INVALID_CUSTOM_MOD_TIME,
                            nullptr /*appData*/,
                            false   /*isSourceTemporary*/,
                            false   /*startFirst*/,
                            nullptr /*cancelToken*/,
                            &uploadListener);

    ASSERT_EQ(API_OK, uploadListener.waitForResult());

    // loop until we get a commit to the sctable to ensure we cached the new remote nodes
    ASSERT_TRUE(WaitFor([&](){ return lastEventsContains(MegaEvent::EVENT_COMMIT_DB); }, 10000));

    auto megaNode = [this, &basePath](const std::string& p)
    {
        const auto path = "/" + basePath.u8string() + "/" + p;
        return std::unique_ptr<MegaNode>{megaApi[0]->getNodeByPath(path.c_str())};
    };

    auto syncFolder = [this, &megaNode](const fs::path& p) -> handle
    {
        RequestTracker syncTracker(megaApi[0].get());
        auto node = megaNode(p.filename().u8string());
        megaApi[0]->syncFolder(MegaSync::TYPE_TWOWAY, p.u8string().c_str(), nullptr, node ? node->getHandle() : INVALID_HANDLE, nullptr, &syncTracker);
        EXPECT_EQ(API_OK, syncTracker.waitForResult());

        return syncTracker.request->getParentHandle();
    };

    auto disableSyncByBackupId = [this](handle backupId)
    {
        RequestTracker syncTracker(megaApi[0].get());
        megaApi[0]->setSyncRunState(backupId, MegaSync::RUNSTATE_DISABLED, &syncTracker);
        ASSERT_EQ(API_OK, syncTracker.waitForResult());
    };

    auto resumeSyncByBackupId = [this](handle backupId)
    {
        RequestTracker syncTracker(megaApi[0].get());
        megaApi[0]->setSyncRunState(backupId, MegaSync::RUNSTATE_RUNNING, &syncTracker);
        ASSERT_EQ(API_OK, syncTracker.waitForResult());
    };

    auto removeSyncByBackupId = [this, &megaNode](handle backupId)
    {
        RequestTracker syncTracker(megaApi[0].get());
<<<<<<< HEAD
        megaApi[0]->removeSync(backupId, UNDEF, &syncTracker);
=======
        megaApi[0]->removeSync(backupId, &syncTracker);
>>>>>>> 065a3610
        ASSERT_EQ(API_OK, syncTracker.waitForResult());
    };

    auto checkSyncOK = [this, &megaNode](const fs::path& p)
    {
        auto node = megaNode(p.filename().u8string());
        //return std::unique_ptr<MegaSync>{megaApi[0]->getSyncByNode(node.get())} != nullptr; //disabled syncs are not OK but foundable

        LOG_verbose << "checkSyncOK " << p.filename().u8string() << " node found: " << bool(node);

        std::unique_ptr<MegaSync> sync{megaApi[0]->getSyncByNode(node.get())};

        LOG_verbose << "checkSyncOK " << p.filename().u8string() << " sync found: " << bool(sync);

        if (!sync) return false;

        LOG_verbose << "checkSyncOK " << p.filename().u8string() << " sync is: " << sync->getLocalFolder();


        LOG_verbose << "checkSyncOK " << p.filename().u8string() << " runState: " << sync->getRunState();

        return sync->getRunState() == MegaSync::RUNSTATE_RUNNING;

    };

    auto checkSyncDisabled = [this, &megaNode](const fs::path& p)
    {
        auto node = megaNode(p.filename().u8string());
        std::unique_ptr<MegaSync> sync{megaApi[0]->getSyncByNode(node.get())};
        if (!sync) return false;
        return sync->getRunState() == MegaSync::RUNSTATE_DISABLED;
    };


    auto reloginViaSession = [this, &session, &syncListener0]()
    {
        locallogout();  // only logs out 0
        syncListener0.clear();

        //loginBySessionId(0, session);
        auto tracker = asyncRequestFastLogin(0, session.c_str());
        ASSERT_EQ(API_OK, tracker->waitForResult()) << " Failed to establish a login/session for account " << 0;
    };

    LOG_verbose << " SyncResumptionAfterFetchNodes : syncying folders";

    handle backupId1 = syncFolder(sync1Path);  (void)backupId1;
    handle backupId2 = syncFolder(sync2Path);
    handle backupId3 = syncFolder(sync3Path);  (void)backupId3;
    handle backupId4 = syncFolder(sync4Path);  (void)backupId4;

    ASSERT_TRUE(checkSyncOK(sync1Path));
    ASSERT_TRUE(checkSyncOK(sync2Path));
    ASSERT_TRUE(checkSyncOK(sync3Path));
    ASSERT_TRUE(checkSyncOK(sync4Path));

    LOG_verbose << " SyncResumptionAfterFetchNodes : disabling sync 2";
    disableSyncByBackupId(backupId2);
    LOG_verbose << " SyncResumptionAfterFetchNodes : disabling sync 4";
    disableSyncByBackupId(backupId4);
    LOG_verbose << " SyncResumptionAfterFetchNodes : removing sync";
    removeSyncByBackupId(backupId3);

    // wait for the sync removals to actually take place
    std::this_thread::sleep_for(std::chrono::seconds{3});

    ASSERT_TRUE(checkSyncOK(sync1Path));
    ASSERT_TRUE(checkSyncDisabled(sync2Path));
    ASSERT_FALSE(checkSyncOK(sync3Path));
    ASSERT_TRUE(checkSyncDisabled(sync4Path));

    reloginViaSession();

    ASSERT_FALSE(checkSyncOK(sync1Path));
    ASSERT_FALSE(checkSyncOK(sync2Path));
    ASSERT_FALSE(checkSyncOK(sync3Path));
    ASSERT_FALSE(checkSyncOK(sync4Path));

    resetlastEvent();
    fetchnodes(0, maxTimeout); // auto-resumes two active syncs
    ASSERT_TRUE(WaitFor([&](){ return lastEventsContains(MegaEvent::EVENT_SYNCS_RESTORED); }, 10000));

    WaitMillisec(1000); // give them a chance to start on the sync thread

    ASSERT_TRUE(checkSyncOK(sync1Path));
    ASSERT_FALSE(checkSyncOK(sync2Path));
    ASSERT_TRUE(checkSyncDisabled(sync2Path));
    ASSERT_FALSE(checkSyncOK(sync3Path));
    ASSERT_FALSE(checkSyncOK(sync4Path));
    ASSERT_TRUE(checkSyncDisabled(sync4Path));

    // check if we can still resume manually
    LOG_verbose << " SyncResumptionAfterFetchNodes : resuming syncs";
    resumeSyncByBackupId(backupId2);
    resumeSyncByBackupId(backupId4);

    ASSERT_TRUE(checkSyncOK(sync1Path));
    ASSERT_TRUE(checkSyncOK(sync2Path));
    ASSERT_FALSE(checkSyncOK(sync3Path));
    ASSERT_TRUE(checkSyncOK(sync4Path));

    // check if resumeSync re-activated the sync
    reloginViaSession();

    ASSERT_FALSE(checkSyncOK(sync1Path));
    ASSERT_FALSE(checkSyncOK(sync2Path));
    ASSERT_FALSE(checkSyncOK(sync3Path));
    ASSERT_FALSE(checkSyncOK(sync4Path));

    resetlastEvent();
    fetchnodes(0, maxTimeout); // auto-resumes three active syncs
    ASSERT_TRUE(WaitFor([&](){ return lastEventsContains(MegaEvent::EVENT_SYNCS_RESTORED); }, 10000));

    WaitMillisec(1000); // give them a chance to start on the sync thread

    ASSERT_TRUE(checkSyncOK(sync1Path));
    ASSERT_TRUE(checkSyncOK(sync2Path));
    ASSERT_FALSE(checkSyncOK(sync3Path));
    ASSERT_TRUE(checkSyncOK(sync4Path));

    LOG_verbose << " SyncResumptionAfterFetchNodes : removing syncs";
    removeSyncByBackupId(backupId1);
    removeSyncByBackupId(backupId2);
    removeSyncByBackupId(backupId4);

    // wait for the sync removals to actually take place
    std::this_thread::sleep_for(std::chrono::seconds{5});

    ASSERT_FALSE(syncListener0.hasAnyErrors());
    ASSERT_FALSE(syncListener1.hasAnyErrors());

    ASSERT_NO_FATAL_FAILURE(cleanUp(this->megaApi[0].get(), basePath));
}

/**
 * @brief TEST_F SyncRemoteNode
 *
 * Testing remote node rename, move and remove.
 */
TEST_F(SdkTest, SyncRemoteNode)
{

    // What we are going to test here:
    // - rename remote -> Sync Fail
    // - move remote -> Sync fail
    // - remove remote -> Sync fail
    // - remove a failing sync

    LOG_info << "___TEST SyncRemoteNode___";
    ASSERT_NO_FATAL_FAILURE(getAccountsForTest(1));

    fs::path basePath = "SyncRemoteNode";
    const auto localPath = fs::current_path() / basePath;

    ASSERT_NO_FATAL_FAILURE(cleanUp(this->megaApi[0].get(), basePath));

    // Create local directory and file.
    fs::create_directories(localPath);
    ASSERT_TRUE(createFile((localPath / "fileTest1").u8string(), false));

    LOG_verbose << "SyncRemoteNode :  Creating remote folder";
    std::unique_ptr<MegaNode> remoteRootNode(megaApi[0]->getRootNode());
    ASSERT_NE(remoteRootNode.get(), nullptr);
    auto nh = createFolder(0, basePath.u8string().c_str(), remoteRootNode.get());
    ASSERT_NE(nh, UNDEF) << "Error creating remote basePath";
    std::unique_ptr<MegaNode> remoteBaseNode(megaApi[0]->getNodeByHandle(nh));
    ASSERT_NE(remoteBaseNode.get(), nullptr);

    LOG_verbose << "SyncRemoteNode :  Enabling sync";
    ASSERT_EQ(API_OK, synchronousSyncFolder(0, nullptr, MegaSync::TYPE_TWOWAY, localPath.u8string().c_str(), nullptr, remoteBaseNode->getHandle(), nullptr)) << "API Error adding a new sync";
    std::unique_ptr<MegaSync> sync = waitForSyncState(megaApi[0].get(), remoteBaseNode.get(), MegaSync::RUNSTATE_RUNNING, MegaSync::NO_SYNC_ERROR);
    ASSERT_TRUE(sync && sync->getRunState() == MegaSync::RUNSTATE_RUNNING);
    handle backupId = sync->getBackupId();

    {
        TestingWithLogErrorAllowanceGuard g;

        // Rename remote folder --> Sync fail
        LOG_verbose << "SyncRemoteNode :  Rename remote node with sync active.";
        std::string basePathRenamed = "SyncRemoteNodeRenamed";
        ASSERT_EQ(API_OK, doRenameNode(0, remoteBaseNode.get(), basePathRenamed.c_str()));
        sync = waitForSyncState(megaApi[0].get(), backupId, MegaSync::RUNSTATE_DISABLED, MegaSync::REMOTE_PATH_HAS_CHANGED);
        ASSERT_TRUE(sync && sync->getRunState() == MegaSync::RUNSTATE_DISABLED);
        ASSERT_EQ(MegaSync::REMOTE_PATH_HAS_CHANGED, sync->getError());

        LOG_verbose << "SyncRemoteNode :  Restoring remote folder name.";
        ASSERT_EQ(API_OK, doRenameNode(0, remoteBaseNode.get(), basePath.u8string().c_str()));
    }

    LOG_verbose << "SyncRemoteNode :  Enabling sync again.";
    ASSERT_EQ(API_OK, synchronousSetSyncRunState(0, backupId, MegaSync::RUNSTATE_RUNNING)) << "API Error enabling the sync";

    WaitMillisec(1000);

    sync = waitForSyncState(megaApi[0].get(), remoteBaseNode.get(), MegaSync::RUNSTATE_RUNNING, MegaSync::NO_SYNC_ERROR);
    ASSERT_TRUE(sync && sync->getRunState() == MegaSync::RUNSTATE_RUNNING);
    ASSERT_EQ(MegaSync::NO_SYNC_ERROR, sync->getError());

    // Move remote folder --> Sync fail

    LOG_verbose << "SyncRemoteNode :  Creating secondary folder";
    std::string movedBasePath = basePath.u8string() + "Moved";
    nh = createFolder(0, movedBasePath.c_str(), remoteRootNode.get());
    ASSERT_NE(nh, UNDEF) << "Error creating remote movedBasePath";
    std::unique_ptr<MegaNode> remoteMoveNodeParent(megaApi[0]->getNodeByHandle(nh));
    ASSERT_NE(remoteMoveNodeParent.get(), nullptr);

    {
        TestingWithLogErrorAllowanceGuard g;
        LOG_verbose << "SyncRemoteNode :  Move remote node with sync active to the secondary folder.";
        ASSERT_EQ(API_OK, doMoveNode(0, nullptr, remoteBaseNode.get(), remoteMoveNodeParent.get()));
        sync = waitForSyncState(megaApi[0].get(), backupId, MegaSync::RUNSTATE_DISABLED, MegaSync::REMOTE_PATH_HAS_CHANGED);
        ASSERT_TRUE(sync && sync->getRunState() == MegaSync::RUNSTATE_DISABLED);
        ASSERT_EQ(MegaSync::REMOTE_PATH_HAS_CHANGED, sync->getError());

        LOG_verbose << "SyncRemoteNode :  Moving back the remote node.";
        ASSERT_EQ(API_OK, doMoveNode(0, nullptr, remoteBaseNode.get(), remoteRootNode.get()));

        WaitMillisec(1000);

        ASSERT_NE(remoteBaseNode.get(), nullptr);
        sync = waitForSyncState(megaApi[0].get(), backupId, MegaSync::RUNSTATE_DISABLED, MegaSync::REMOTE_PATH_HAS_CHANGED);
        ASSERT_TRUE(sync && sync->getRunState() == MegaSync::RUNSTATE_DISABLED);
        ASSERT_EQ(MegaSync::REMOTE_PATH_HAS_CHANGED, sync->getError());
    }


    LOG_verbose << "SyncRemoteNode :  Enabling sync again.";
    ASSERT_EQ(API_OK, synchronousSetSyncRunState(0, backupId, MegaSync::RUNSTATE_RUNNING)) << "API Error enabling the sync";

    WaitMillisec(1000);

    sync = waitForSyncState(megaApi[0].get(), remoteBaseNode.get(), MegaSync::RUNSTATE_RUNNING, MegaSync::NO_SYNC_ERROR);
    ASSERT_TRUE(sync && sync->getRunState() == MegaSync::RUNSTATE_RUNNING);
    ASSERT_EQ(MegaSync::NO_SYNC_ERROR, sync->getError());


    // Rename remote folder --> Sync fail
    {
        TestingWithLogErrorAllowanceGuard g;
        LOG_verbose << "SyncRemoteNode :  Rename remote node.";
        std::string renamedBasePath = basePath.u8string() + "Renamed";
        ASSERT_EQ(API_OK, doRenameNode(0, remoteBaseNode.get(), renamedBasePath.c_str()));
        sync = waitForSyncState(megaApi[0].get(), backupId, MegaSync::RUNSTATE_DISABLED, MegaSync::REMOTE_PATH_HAS_CHANGED);
        ASSERT_TRUE(sync && sync->getRunState() == MegaSync::RUNSTATE_DISABLED);
        ASSERT_EQ(MegaSync::REMOTE_PATH_HAS_CHANGED, sync->getError());

        LOG_verbose << "SyncRemoteNode :  Renaming back the remote node.";
        ASSERT_EQ(API_OK, doRenameNode(0, remoteBaseNode.get(), basePath.u8string().c_str()));

        WaitMillisec(1000);

        ASSERT_NE(remoteBaseNode.get(), nullptr);
        sync = waitForSyncState(megaApi[0].get(), backupId, MegaSync::RUNSTATE_DISABLED, MegaSync::REMOTE_PATH_HAS_CHANGED);
        ASSERT_TRUE(sync && sync->getRunState() == MegaSync::RUNSTATE_DISABLED);

        unique_ptr<char[]> pathFromNode{ megaApi[0]->getNodePath(remoteBaseNode.get()) };
        string actualPath{ pathFromNode.get() };
        string pathFromSync(sync->getLastKnownMegaFolder());
        ASSERT_EQ(actualPath, pathFromSync) << "Wrong updated path";

        ASSERT_EQ(MegaSync::REMOTE_PATH_HAS_CHANGED, sync->getError()); //the error stays until re-enabled
    }

    LOG_verbose << "SyncRemoteNode :  Enabling sync again.";
    ASSERT_EQ(API_OK, synchronousSetSyncRunState(0, backupId, MegaSync::RUNSTATE_RUNNING)) << "API Error enabling the sync";
    sync = waitForSyncState(megaApi[0].get(), remoteBaseNode.get(), MegaSync::RUNSTATE_RUNNING, MegaSync::NO_SYNC_ERROR);
    ASSERT_TRUE(sync && sync->getRunState() == MegaSync::RUNSTATE_RUNNING);
    ASSERT_EQ(MegaSync::NO_SYNC_ERROR, sync->getError());


    {
        TestingWithLogErrorAllowanceGuard g;
        // Remove remote folder --> Sync fail
        LOG_verbose << "SyncRemoteNode :  Removing remote node with sync active.";
        ASSERT_EQ(API_OK, doDeleteNode(0, remoteBaseNode.get()));                                //  <--- remote node deleted!!
        sync = waitForSyncState(megaApi[0].get(), backupId, MegaSync::RUNSTATE_DISABLED, MegaSync::REMOTE_NODE_NOT_FOUND);
        ASSERT_TRUE(sync && sync->getRunState() == MegaSync::RUNSTATE_DISABLED);
        ASSERT_EQ(MegaSync::REMOTE_NODE_NOT_FOUND, sync->getError());

        LOG_verbose << "SyncRemoteNode :  Recreating remote folder.";
        nh = createFolder(0, basePath.u8string().c_str(), remoteRootNode.get());

        WaitMillisec(1000);

        ASSERT_NE(nh, UNDEF) << "Error creating remote basePath";
        remoteBaseNode.reset(megaApi[0]->getNodeByHandle(nh));
        ASSERT_NE(remoteBaseNode.get(), nullptr);
        sync = waitForSyncState(megaApi[0].get(), backupId, MegaSync::RUNSTATE_DISABLED, MegaSync::REMOTE_NODE_NOT_FOUND);
        ASSERT_TRUE(sync && sync->getRunState() == MegaSync::RUNSTATE_DISABLED);
        ASSERT_EQ(MegaSync::REMOTE_NODE_NOT_FOUND, sync->getError());
    }

    {
        TestingWithLogErrorAllowanceGuard g;
        LOG_verbose << "SyncRemoteNode :  Enabling sync again.";
        ASSERT_EQ(API_ENOENT, synchronousSetSyncRunState(0, backupId, MegaSync::RUNSTATE_RUNNING)) << "API Error enabling the sync";  //  <--- remote node has been deleted, we should not be able to resume!!
    }
    //sync = waitForSyncState(megaApi[0].get(), remoteBaseNode.get(), true, true, MegaSync::NO_SYNC_ERROR);
    //ASSERT_TRUE(sync && sync->isActive());
    //ASSERT_EQ(MegaSync::NO_SYNC_ERROR, sync->getError());

    //{
    //    TestingWithLogErrorAllowanceGuard g;

    //    // Check if a locallogout keeps the sync configuration if the remote is removed.
    //    LOG_verbose << "SyncRemoteNode :  Removing remote node with sync active.";
    //    ASSERT_NO_FATAL_FAILURE(deleteNode(0, remoteBaseNode.get())) << "Error deleting remote basePath";;
    //    sync = waitForSyncState(megaApi[0].get(), tagID, MegaSync::SYNC_FAILED);
    //    ASSERT_TRUE(sync && !sync->isEnabled() && !sync->isActive());
    //    ASSERT_EQ(MegaSync::REMOTE_NODE_NOT_FOUND, sync->getError());
    //}

    std::string session = dumpSession();
    ASSERT_NO_FATAL_FAILURE(locallogout());
    //loginBySessionId(0, session);

    resetlastEvent();

    auto tracker = asyncRequestFastLogin(0, session.c_str());
    ASSERT_EQ(API_OK, tracker->waitForResult()) << " Failed to establish a login/session for account " << 0;
    ASSERT_NO_FATAL_FAILURE(fetchnodes(0));

    // since the node was deleted, path is irrelevant
    //sync.reset(megaApi[0]->getSyncByBackupId(tagID));
    //ASSERT_EQ(string(sync->getLastKnownMegaFolder()), ("/" / basePath).u8string());

    // wait for the event that says all syncs (if any) have been reloaded
    ASSERT_TRUE(WaitFor([&](){ return lastEventsContains(MegaEvent::EVENT_SYNCS_RESTORED); }, 10000));

    // Remove a failing sync.
    LOG_verbose << "SyncRemoteNode :  Remove failed sync";
    ASSERT_EQ(API_OK, synchronousRemoveSync(0, sync->getBackupId())) << "API Error removing the sync";
    sync.reset(megaApi[0]->getSyncByBackupId(backupId));
    ASSERT_EQ(nullptr, sync.get());

    // Wait for sync to be effectively removed.
    std::this_thread::sleep_for(std::chrono::seconds{5});

    ASSERT_NO_FATAL_FAILURE(cleanUp(this->megaApi[0].get(), basePath));
}

/**
 * @brief TEST_F SyncPersistence
 *
 * Testing configured syncs persitence
 */
TEST_F(SdkTest, SyncPersistence)
{
    // What we are going to test here:
    // - locallogut -> Syncs kept
    // - logout with setKeepSyncsAfterLogout(true) -> Syncs kept
    // - logout -> Syncs removed

    LOG_info << "___TEST SyncPersistence___";
    ASSERT_NO_FATAL_FAILURE(getAccountsForTest(1));

    // Make sure session ID is invalidated.
    gSessionIDs[0] = "invalid";

    fs::path basePath = "SyncPersistence";
    const auto localPath = fs::current_path() / basePath;

    ASSERT_NO_FATAL_FAILURE(cleanUp(this->megaApi[0].get(), basePath));

    // Create local directory and file.
    fs::create_directories(localPath);
    ASSERT_TRUE(createFile((localPath / "fileTest1").u8string(), false));

    LOG_verbose << "SyncPersistence :  Creating remote folder";
    std::unique_ptr<MegaNode> remoteRootNode(megaApi[0]->getRootNode());
    ASSERT_NE(remoteRootNode.get(), nullptr);

    resetlastEvent();

    auto nh = createFolder(0, basePath.u8string().c_str(), remoteRootNode.get());
    ASSERT_NE(nh, UNDEF) << "Error creating remote basePath";
    std::unique_ptr<MegaNode> remoteBaseNode(megaApi[0]->getNodeByHandle(nh));
    ASSERT_NE(remoteBaseNode.get(), nullptr);

    // make sure there are no outstanding cs requests in case
    // "Postponing DB commit until cs requests finish"
    // means our Sync's cloud Node is not in the db
    ASSERT_TRUE(WaitFor([&](){ return lastEventsContains(MegaEvent::EVENT_COMMIT_DB); }, 10000));


    LOG_verbose << "SyncPersistence :  Enabling sync";
    ASSERT_EQ(API_OK, synchronousSyncFolder(0, nullptr, MegaSync::TYPE_TWOWAY, localPath.u8string().c_str(), nullptr, remoteBaseNode->getHandle(), nullptr)) << "API Error adding a new sync";
    std::unique_ptr<MegaSync> sync = waitForSyncState(megaApi[0].get(), remoteBaseNode.get(), MegaSync::RUNSTATE_RUNNING, MegaSync::NO_SYNC_ERROR);
    ASSERT_TRUE(sync && sync->getRunState() == MegaSync::RUNSTATE_RUNNING);
    handle backupId = sync->getBackupId();
    std::string remoteFolder(sync->getLastKnownMegaFolder());

    // Check if a locallogout keeps the sync configured.
    std::string session = dumpSession();
    ASSERT_NO_FATAL_FAILURE(locallogout());
    auto trackerFastLogin = asyncRequestFastLogin(0, session.c_str());
    ASSERT_EQ(API_OK, trackerFastLogin->waitForResult()) << " Failed to establish a login/session for account " << 0;

    resetlastEvent();
    ASSERT_NO_FATAL_FAILURE(fetchnodes(0));

    // wait for the event that says all syncs (if any) have been reloaded
    ASSERT_TRUE(WaitFor([&](){ return lastEventsContains(MegaEvent::EVENT_SYNCS_RESTORED); }, 10000));

    sync = waitForSyncState(megaApi[0].get(), backupId, MegaSync::RUNSTATE_RUNNING, MegaSync::NO_SYNC_ERROR);
    ASSERT_TRUE(sync && sync->getRunState() == MegaSync::RUNSTATE_RUNNING);
    ASSERT_EQ(remoteFolder, string(sync->getLastKnownMegaFolder()));

    // Check if a logout with keepSyncsAfterLogout keeps the sync configured.
    ASSERT_NO_FATAL_FAILURE(logout(0, true, maxTimeout));
    gSessionIDs[0] = "invalid";
    auto trackerLogin = asyncRequestLogin(0, mApi[0].email.c_str(), mApi[0].pwd.c_str());
    ASSERT_EQ(API_OK, trackerLogin->waitForResult()) << " Failed to establish a login/session for account " << 0;
    ASSERT_NO_FATAL_FAILURE(fetchnodes(0));
    sync = waitForSyncState(megaApi[0].get(), backupId, MegaSync::RUNSTATE_DISABLED, MegaSync::LOGGED_OUT);
    ASSERT_TRUE(sync && sync->getRunState() == MegaSync::RUNSTATE_DISABLED);
    ASSERT_EQ(remoteFolder, string(sync->getLastKnownMegaFolder()));

    // Check if a logout without keepSyncsAfterLogout doesn't keep the sync configured.
    ASSERT_NO_FATAL_FAILURE(logout(0, false, maxTimeout));
    gSessionIDs[0] = "invalid";
    trackerLogin = asyncRequestLogin(0, mApi[0].email.c_str(), mApi[0].pwd.c_str());
    ASSERT_EQ(API_OK, trackerLogin->waitForResult()) << " Failed to establish a login/session for account " << 0;
    ASSERT_NO_FATAL_FAILURE(fetchnodes(0));
    sync.reset(megaApi[0]->getSyncByBackupId(backupId));
    ASSERT_EQ(sync, nullptr);

    ASSERT_NO_FATAL_FAILURE(cleanUp(this->megaApi[0].get(), basePath));
}

/**
 * @brief TEST_F SyncPaths
 *
 * Testing non ascii paths and symlinks
 */
TEST_F(SdkTest, SyncPaths)
{
    // What we are going to test here:
    // - Check paths with non ascii chars and check that sync works.
    // - (No WIN32) Add a sync with non canonical path and check that it works,
    //   that symlinks are not followed and that sync path collision with
    //   symlinks involved works.

    LOG_info << "___TEST SyncPaths___";
    ASSERT_NO_FATAL_FAILURE(getAccountsForTest(1));

    string basePathStr = "SyncPaths-синхронизация";
    string fileNameStr = "fileTest1-файл";

    fs::path basePath = fs::u8path(basePathStr.c_str());
    const auto localPath = fs::current_path() / basePath;
    fs::path filePath = localPath / fs::u8path(fileNameStr.c_str());
    fs::path fileDownloadPath = fs::current_path() / fs::u8path(fileNameStr.c_str());

    ASSERT_NO_FATAL_FAILURE(cleanUp(this->megaApi[0].get(), basePath));
    ASSERT_NO_FATAL_FAILURE(cleanUp(this->megaApi[0].get(), "symlink_1A"));
    deleteFile(fileDownloadPath.u8string());

    // Create local directories

    std::error_code ignoredEc;
    fs::remove_all(localPath, ignoredEc);

    fs::create_directory(localPath);
    fs::create_directory(localPath / "level_1A");
    fs::create_directory_symlink(localPath / "level_1A", localPath / "symlink_1A");
    fs::create_directory_symlink(localPath / "level_1A", fs::current_path() / "symlink_1A");

    LOG_verbose << "SyncPaths :  Creating remote folder";
    std::unique_ptr<MegaNode> remoteRootNode(megaApi[0]->getRootNode());
    ASSERT_NE(remoteRootNode.get(), nullptr);
    auto nh = createFolder(0, basePath.u8string().c_str(), remoteRootNode.get());
    ASSERT_NE(nh, UNDEF) << "Error creating remote basePath";
    std::unique_ptr<MegaNode> remoteBaseNode(megaApi[0]->getNodeByHandle(nh));
    ASSERT_NE(remoteBaseNode.get(), nullptr);

    LOG_verbose << "SyncPersistence :  Creating sync";
    ASSERT_EQ(API_OK, synchronousSyncFolder(0, nullptr, MegaSync::TYPE_TWOWAY, localPath.u8string().c_str(), nullptr, remoteBaseNode->getHandle(), nullptr)) << "API Error adding a new sync";
    std::unique_ptr<MegaSync> sync = waitForSyncState(megaApi[0].get(), remoteBaseNode.get(), MegaSync::RUNSTATE_RUNNING, MegaSync::NO_SYNC_ERROR);
    ASSERT_TRUE(sync && sync->getRunState() == MegaSync::RUNSTATE_RUNNING);

    LOG_verbose << "SyncPersistence :  Adding a file and checking if it is synced: " << filePath.u8string();
    ASSERT_TRUE(createFile(filePath.u8string(), false)) << "Couldnt create " << filePath.u8string();
    std::unique_ptr<MegaNode> remoteNode;
    WaitFor([this, &remoteNode, &remoteBaseNode, fileNameStr]() -> bool
    {
        remoteNode.reset(megaApi[0]->getNodeByPath(("/" + string(remoteBaseNode->getName()) + "/" + fileNameStr).c_str()));
        return (remoteNode.get() != nullptr);
    },50*1000);
    ASSERT_NE(remoteNode.get(), nullptr);
    ASSERT_EQ(MegaError::API_OK, doStartDownload(0, remoteNode.get(),
                                                         fileDownloadPath.u8string().c_str(),
                                                         nullptr  /*customName*/,
                                                         nullptr  /*appData*/,
                                                         false    /*startFirst*/,
                                                         nullptr  /*cancelToken*/));

    ASSERT_TRUE(fileexists(fileDownloadPath.u8string()));
    deleteFile(fileDownloadPath.u8string());

#if !defined(__APPLE__)
    LOG_verbose << "SyncPersistence :  Check that symlinks are not synced.";
    std::unique_ptr<MegaNode> remoteNodeSym(megaApi[0]->getNodeByPath(("/" + string(remoteBaseNode->getName()) + "/symlink_1A").c_str()));
    ASSERT_EQ(remoteNodeSym.get(), nullptr);

    nh = createFolder(0, "symlink_1A", remoteRootNode.get());
    ASSERT_NE(nh, UNDEF) << "Error creating remote basePath";
    remoteNodeSym.reset(megaApi[0]->getNodeByHandle(nh));
    ASSERT_NE(remoteNodeSym.get(), nullptr);

#ifndef WIN32
    {
        TestingWithLogErrorAllowanceGuard g;

        LOG_verbose << "SyncPersistence :  Check that symlinks are considered when creating a sync.";
        ASSERT_EQ(API_EARGS, synchronousSyncFolder(0, nullptr, MegaSync::TYPE_TWOWAY, (fs::current_path() / "symlink_1A").u8string().c_str(), nullptr, remoteNodeSym->getHandle(), nullptr)) << "API Error adding a new sync";
        ASSERT_EQ(MegaSync::LOCAL_PATH_SYNC_COLLISION, mApi[0].lastSyncError);
    }
#endif

    // Disable the first one, create again the one with the symlink, check that it is working and check if the first fails when enabled.
    auto tagID = sync->getBackupId();
    ASSERT_EQ(API_OK, synchronousSetSyncRunState(0, tagID, MegaSync::RUNSTATE_DISABLED)) << "API Error disabling sync";
    sync = waitForSyncState(megaApi[0].get(), tagID, MegaSync::RUNSTATE_DISABLED, MegaSync::NO_SYNC_ERROR);
    ASSERT_TRUE(sync && sync->getRunState() == MegaSync::RUNSTATE_DISABLED);

    ASSERT_EQ(API_OK, synchronousSyncFolder(0, nullptr, MegaSync::TYPE_TWOWAY, (fs::current_path() / "symlink_1A").u8string().c_str(), nullptr, remoteNodeSym->getHandle(), nullptr)) << "API Error adding a new sync";
    std::unique_ptr<MegaSync> syncSym = waitForSyncState(megaApi[0].get(), remoteNodeSym.get(), MegaSync::RUNSTATE_RUNNING, MegaSync::NO_SYNC_ERROR);
    ASSERT_TRUE(syncSym && syncSym->getRunState() == MegaSync::RUNSTATE_RUNNING);

    LOG_verbose << "SyncPersistence :  Adding a file and checking if it is synced,";
    ASSERT_TRUE(createFile((localPath / "level_1A" / fs::u8path(fileNameStr.c_str())).u8string(), false));
    WaitFor([this, &remoteNode, &remoteNodeSym, fileNameStr]() -> bool
    {
        remoteNode.reset(megaApi[0]->getNodeByPath(("/" + string(remoteNodeSym->getName()) + "/" + fileNameStr).c_str()));
        return (remoteNode.get() != nullptr);
    },50*1000);
    ASSERT_NE(remoteNode.get(), nullptr);
    ASSERT_EQ(MegaError::API_OK, doStartDownload(0,remoteNode.get(),
                                                         fileDownloadPath.u8string().c_str(),
                                                         nullptr  /*customName*/,
                                                         nullptr  /*appData*/,
                                                         false    /*startFirst*/,
                                                         nullptr  /*cancelToken*/));

    ASSERT_TRUE(fileexists(fileDownloadPath.u8string()));
    deleteFile(fileDownloadPath.u8string());

#ifndef WIN32
{
        TestingWithLogErrorAllowanceGuard g;

        ASSERT_EQ(API_EARGS, synchronousSetSyncRunState(0, tagID, MegaSync::RUNSTATE_RUNNING)) << "API Error enabling a sync";
        ASSERT_EQ(MegaSync::LOCAL_PATH_SYNC_COLLISION, mApi[0].lastSyncError);
    }
#endif

#endif

    ASSERT_NO_FATAL_FAILURE(cleanUp(this->megaApi[0].get(), basePath));
    ASSERT_NO_FATAL_FAILURE(cleanUp(this->megaApi[0].get(), "symlink_1A"));
}

/**
 * @brief TEST_F SyncOQTransitions
 *
 * Testing OQ Transitions
 */
TEST_F(SdkTest, SyncOQTransitions)
{

    // What we are going to test here:
    // - Online transitions: Sync is disabled when in OQ and enabled after OQ
    // - Offline transitions: Sync is disabled when in OQ and enabled after OQ
    // - Enabling a sync temporarily disabled.

    LOG_info << "___TEST SyncOQTransitions___";
    ASSERT_NO_FATAL_FAILURE(getAccountsForTest(2));

    string fileNameStr = "fileTest";

    fs::path basePath = "SyncOQTransitions";
    fs::path fillPath = "OQFolder";

    const auto localPath = fs::current_path() / basePath;
    fs::path filePath = localPath / fs::u8path(fileNameStr.c_str());

    ASSERT_NO_FATAL_FAILURE(cleanUp(this->megaApi[0].get(), basePath));
    ASSERT_NO_FATAL_FAILURE(cleanUp(this->megaApi[0].get(), fillPath));

    // Create local directory
    fs::create_directories(localPath);

    LOG_verbose << "SyncOQTransitions :  Creating remote folder";
    std::unique_ptr<MegaNode> remoteRootNode(megaApi[0]->getRootNode());
    ASSERT_NE(remoteRootNode.get(), nullptr);
    auto nh = createFolder(0, basePath.u8string().c_str(), remoteRootNode.get());
    ASSERT_NE(nh, UNDEF) << "Error creating remote basePath";
    std::unique_ptr<MegaNode> remoteBaseNode(megaApi[0]->getNodeByHandle(nh));
    ASSERT_NE(remoteBaseNode.get(), nullptr);
    nh = createFolder(0, fillPath.u8string().c_str(), remoteRootNode.get());
    ASSERT_NE(nh, UNDEF) << "Error creating remote fillPath";
    std::unique_ptr<MegaNode> remoteFillNode(megaApi[0]->getNodeByHandle(nh));
    ASSERT_NE(remoteFillNode.get(), nullptr);

    LOG_verbose << "SyncOQTransitions :  Creating sync";
    ASSERT_EQ(API_OK, synchronousSyncFolder(0, nullptr, MegaSync::TYPE_TWOWAY, localPath.u8string().c_str(), nullptr, remoteBaseNode->getHandle(), nullptr)) << "API Error adding a new sync";
    std::unique_ptr<MegaSync> sync = waitForSyncState(megaApi[0].get(), remoteBaseNode.get(), MegaSync::RUNSTATE_RUNNING, MegaSync::NO_SYNC_ERROR);
    ASSERT_TRUE(sync && sync->getRunState() == MegaSync::RUNSTATE_RUNNING);
    handle backupId = sync->getBackupId();

    LOG_verbose << "SyncOQTransitions :  Filling up storage space";
    auto importHandle = importPublicLink(0, MegaClient::MEGAURL+"/file/D4AGlbqY#Ak-OW4MP7lhnQxP9nzBU1bOP45xr_7sXnIz8YYqOBUg", remoteFillNode.get());
    std::unique_ptr<MegaNode> remote1GBFile(megaApi[0]->getNodeByHandle(importHandle));

    ASSERT_NO_FATAL_FAILURE(synchronousGetSpecificAccountDetails(0, true, false, false)); // Get account size.
    ASSERT_NE(mApi[0].accountDetails, nullptr);
    int filesNeeded = int(mApi[0].accountDetails->getStorageMax() / remote1GBFile->getSize());

    for (int i=1; i < filesNeeded; i++)
    {
        ASSERT_EQ(API_OK, doCopyNode(0, nullptr, remote1GBFile.get(), remoteFillNode.get(), (remote1GBFile->getName() + to_string(i)).c_str()));
    }
    std::unique_ptr<MegaNode> last1GBFileNode(megaApi[0]->getChildNode(remoteFillNode.get(), (remote1GBFile->getName() + to_string(filesNeeded-1)).c_str()));

    {
        TestingWithLogErrorAllowanceGuard g;

        LOG_verbose << "SyncOQTransitions :  Check that Sync is disabled due to OQ.";
        ASSERT_NO_FATAL_FAILURE(synchronousGetSpecificAccountDetails(0, true, false, false)); // Needed to ensure we know we are in OQ
        sync = waitForSyncState(megaApi[0].get(), backupId, MegaSync::RUNSTATE_DISABLED, MegaSync::STORAGE_OVERQUOTA);
        ASSERT_TRUE(sync && sync->getRunState() == MegaSync::RUNSTATE_DISABLED);
        ASSERT_EQ(MegaSync::STORAGE_OVERQUOTA, sync->getError());

        LOG_verbose << "SyncOQTransitions :  Check that Sync could not be enabled while disabled due to OQ.";
        ASSERT_EQ(API_EFAILED, synchronousSetSyncRunState(0, backupId, MegaSync::RUNSTATE_RUNNING))  << "API Error enabling a sync";
        sync = waitForSyncState(megaApi[0].get(), backupId, MegaSync::RUNSTATE_DISABLED, MegaSync::STORAGE_OVERQUOTA);  // fresh snapshot of sync state
        ASSERT_TRUE(sync && sync->getRunState() == MegaSync::RUNSTATE_DISABLED);
        ASSERT_EQ(MegaSync::STORAGE_OVERQUOTA, sync->getError());
    }

    LOG_verbose << "SyncOQTransitions :  Free up space and check that Sync is not active again.";
    ASSERT_EQ(API_OK, synchronousRemove(0, last1GBFileNode.get()));
    ASSERT_NO_FATAL_FAILURE(synchronousGetSpecificAccountDetails(0, true, false, false)); // Needed to ensure we know we are not in OQ
    sync = waitForSyncState(megaApi[0].get(), backupId, MegaSync::RUNSTATE_DISABLED, MegaSync::STORAGE_OVERQUOTA);  // of course the error stays as OverQuota.  Sync still not re-enabled.
    ASSERT_TRUE(sync && sync->getRunState() == MegaSync::RUNSTATE_DISABLED);

    LOG_verbose << "SyncOQTransitions :  Share big files folder with another account.";

    ASSERT_EQ(API_OK, synchronousInviteContact(0, mApi[1].email.c_str(), "SdkTestShareKeys contact request A to B", MegaContactRequest::INVITE_ACTION_ADD));
    ASSERT_TRUE(WaitFor([this]()
    {
        return unique_ptr<MegaContactRequestList>(megaApi[1]->getIncomingContactRequests())->size() == 1;
    }, 60*1000));
    ASSERT_NO_FATAL_FAILURE(getContactRequest(1, false));
    ASSERT_EQ(API_OK, synchronousReplyContactRequest(1, mApi[1].cr.get(), MegaContactRequest::REPLY_ACTION_ACCEPT));
    ASSERT_EQ(API_OK, synchronousShare(0, remoteFillNode.get(), mApi[1].email.c_str(), MegaShare::ACCESS_FULL)) << "Folder sharing failed";
    ASSERT_TRUE(WaitFor([this]()
    {
        return unique_ptr<MegaShareList>(megaApi[1]->getInSharesList())->size() == 1;
    }, 60*1000));

    unique_ptr<MegaNodeList> nodeList(megaApi[1]->getInShares(megaApi[1]->getContact(mApi[0].email.c_str())));
    ASSERT_EQ(nodeList->size(), 1);
    MegaNode* inshareNode = nodeList->get(0);

    LOG_verbose << "SyncOQTransitions :  Check for transition to OQ while offline.";
    std::string session = dumpSession();
    ASSERT_NO_FATAL_FAILURE(locallogout());

    std::unique_ptr<MegaNode> remote1GBFile2nd(megaApi[1]->getChildNode(inshareNode, remote1GBFile->getName()));
    ASSERT_EQ(API_OK, doCopyNode(1, nullptr, remote1GBFile2nd.get(), inshareNode, (remote1GBFile2nd->getName() + to_string(filesNeeded-1)).c_str()));

    {
        TestingWithLogErrorAllowanceGuard g;

        ASSERT_NO_FATAL_FAILURE(resumeSession(session.c_str()));   // sync not actually resumed here though (though it would be if it was still enabled)
        ASSERT_NO_FATAL_FAILURE(fetchnodes(0));
        ASSERT_NO_FATAL_FAILURE(synchronousGetSpecificAccountDetails(0, true, false, false)); // Needed to ensure we know we are in OQ
        sync = waitForSyncState(megaApi[0].get(), backupId, MegaSync::RUNSTATE_DISABLED, MegaSync::STORAGE_OVERQUOTA);
        ASSERT_TRUE(sync && sync->getRunState() == MegaSync::RUNSTATE_DISABLED);
        ASSERT_EQ(MegaSync::STORAGE_OVERQUOTA, sync->getError());
    }

    LOG_verbose << "SyncOQTransitions :  Check for transition from OQ while offline.";
    ASSERT_NO_FATAL_FAILURE(locallogout());

    std::unique_ptr<MegaNode> toRemoveNode(megaApi[1]->getChildNode(inshareNode, (remote1GBFile->getName() + to_string(filesNeeded-1)).c_str()));
    ASSERT_EQ(API_OK, synchronousRemove(1, toRemoveNode.get()));

    ASSERT_NO_FATAL_FAILURE(resumeSession(session.c_str()));
    ASSERT_NO_FATAL_FAILURE(fetchnodes(0));
    ASSERT_NO_FATAL_FAILURE(synchronousGetSpecificAccountDetails(0, true, false, false)); // Needed to ensure we know we are no longer in OQ
    sync = waitForSyncState(megaApi[0].get(), backupId, MegaSync::RUNSTATE_DISABLED, MegaSync::STORAGE_OVERQUOTA);
    ASSERT_TRUE(sync && sync->getRunState() == MegaSync::RUNSTATE_DISABLED);

    ASSERT_NO_FATAL_FAILURE(cleanUp(this->megaApi[0].get(), basePath));
    ASSERT_NO_FATAL_FAILURE(cleanUp(this->megaApi[0].get(), fillPath));
}

/**
 * @brief TEST_F StressTestSDKInstancesOverWritableFolders
 *
 * Testing multiple SDK instances working in parallel
 */

// dgw: This test will consistently fail on Linux unless we raise the
//      maximum number of open file descriptors.
//
//      This is necessary as a great many PosixWaiters are created for each
//      API object. Each waiter requires us to create a pipe pair.
//
//      As such, we quickly exhaust the default limit on descriptors.
//
//      If we raise the limit, the test will run but will still encounter
//      other limits, say memory exhaustion.
TEST_F(SdkTest, DISABLED_StressTestSDKInstancesOverWritableFoldersOverWritableFolders)
{
    // What we are going to test here:
    // - Creating multiple writable folders
    // - Login and fetch nodes in separated MegaApi instances
    //   and hence in multiple SDK instances running in parallel.

    LOG_info << "___TEST StressTestSDKInstancesOverWritableFolders___";
    ASSERT_NO_FATAL_FAILURE(getAccountsForTest(1));

    std::string baseFolder = "StressTestSDKInstancesOverWritableFoldersFolder";

    int numFolders = 90;

    ASSERT_NO_FATAL_FAILURE(cleanUp(this->megaApi[0].get(), baseFolder));

    LOG_verbose << "StressTestSDKInstancesOverWritableFolders :  Creating remote folder";
    std::unique_ptr<MegaNode> remoteRootNode(megaApi[0]->getRootNode());
    ASSERT_NE(remoteRootNode.get(), nullptr);
    auto nh = createFolder(0, baseFolder.c_str(), remoteRootNode.get());
    ASSERT_NE(nh, UNDEF) << "Error creating remote basePath";
    std::unique_ptr<MegaNode> remoteBaseNode(megaApi[0]->getNodeByHandle(nh));
    ASSERT_NE(remoteBaseNode.get(), nullptr);

    // create subfolders ...
    for (int index = 0 ; index < numFolders; index++ )
    {
        string subFolderPath = string("subfolder_").append(SSTR(index));
        nh = createFolder(0, subFolderPath.c_str(), remoteBaseNode.get());
        ASSERT_NE(nh, UNDEF) << "Error creating remote subfolder";
        std::unique_ptr<MegaNode> remoteSubFolderNode(megaApi[0]->getNodeByHandle(nh));
        ASSERT_NE(remoteSubFolderNode.get(), nullptr);

        // ... with a file in it
        string filename1 = UPFILE;
        ASSERT_TRUE(createFile(filename1, false)) << "Couldnt create " << filename1;
        ASSERT_EQ(MegaError::API_OK, doStartUpload(0, nullptr, filename1.c_str(),
                                                                  remoteSubFolderNode.get(),
                                                                  nullptr /*fileName*/,
                                                                  ::mega::MegaApi::INVALID_CUSTOM_MOD_TIME,
                                                                  nullptr /*appData*/,
                                                                  false   /*isSourceTemporary*/,
                                                                  false   /*startFirst*/,
                                                                  nullptr /*cancelToken*/)) << "Cannot upload a test file";
    }

    auto howMany = numFolders;

    std::vector<std::unique_ptr<RequestTracker>> trackers;
    trackers.resize(howMany);

    std::vector<std::unique_ptr<MegaApi>> exportedFolderApis;
    exportedFolderApis.resize(howMany);

    std::vector<std::string> exportedLinks;
    exportedLinks.resize(howMany);

    std::vector<std::string> authKeys;
    authKeys.resize(howMany);

    // export subfolders
    for (int index = 0 ; index < howMany; index++ )
    {
        string subFolderPath = string("subfolder_").append(SSTR(index));
        std::unique_ptr<MegaNode> remoteSubFolderNode(megaApi[0]->getNodeByPath(subFolderPath.c_str(), remoteBaseNode.get()));
        ASSERT_NE(remoteSubFolderNode.get(), nullptr);

        // ___ get a link to the file node
        string nodelink = createPublicLink(0, remoteSubFolderNode.get(), 0, 0, false/*mApi[0].accountDetails->getProLevel() == 0)*/, true/*writable*/);
        // The created link is stored in this->link at onRequestFinish()
        LOG_verbose << "StressTestSDKInstancesOverWritableFolders : " << subFolderPath << " link = " << nodelink;

        exportedLinks[index] = nodelink;

        std::unique_ptr<MegaNode> nexported(megaApi[0]->getNodeByHandle(remoteSubFolderNode->getHandle()));
        ASSERT_NE(nexported.get(), nullptr);

        if (nexported)
        {
            if (nexported->getWritableLinkAuthKey())
            {
                string authKey(nexported->getWritableLinkAuthKey());
                ASSERT_FALSE(authKey.empty());
                authKeys[index] = authKey;
            }
        }
    }

    // create apis to exported folders
    for (int index = 0 ; index < howMany; index++ )
    {
        exportedFolderApis[index].reset(
            newMegaApi(APP_KEY.c_str(),
                       megaApiCacheFolder(index + 10).c_str(),
                       USER_AGENT.c_str(),
                       static_cast<unsigned>(THREADS_PER_MEGACLIENT)));

        // reduce log level to something beareable
        exportedFolderApis[index]->setLogLevel(MegaApi::LOG_LEVEL_WARNING);
    }

    // login to exported folders
    for (int index = 0 ; index < howMany; index++ )
    {
        string nodelink = exportedLinks[index];
        string authKey = authKeys[index];

        out() << "login to exported folder " << index;
        trackers[index] = asyncRequestLoginToFolder(exportedFolderApis[index].get(), nodelink.c_str(), authKey.c_str());
    }

    // wait for login to complete:
    for (int index = 0; index < howMany; ++index)
    {
        ASSERT_EQ(API_OK, trackers[index]->waitForResult()) << " Failed to fetchnodes for accout " << index;
    }

    // perform parallel fetchnodes for each
    for (int index = 0; index < howMany; ++index)
    {
        out() << "Fetching nodes for account " << index;
        trackers[index] = asyncRequestFetchnodes(exportedFolderApis[index].get());
    }

    // wait for fetchnodes to complete:
    for (int index = 0; index < howMany; ++index)
    {
        ASSERT_EQ(API_OK, trackers[index]->waitForResult()) << " Failed to fetchnodes for accout " << index;
    }

    // In case the last test exited without cleaning up (eg, debugging etc)
    Cleanup();
}

/**
 * @brief TEST_F StressTestSDKInstancesOverWritableFolders
 *
 * Testing multiple SDK instances working in parallel
 */
TEST_F(SdkTest, WritableFolderSessionResumption)
{
    // What we are going to test here:
    // - Creating multiple writable folders
    // - Login and fetch nodes in separated MegaApi instances
    //   and hence in multiple SDK instances running in parallel.

    LOG_info << "___TEST WritableFolderSessionResumption___";
    ASSERT_NO_FATAL_FAILURE(getAccountsForTest(1));

    std::string baseFolder = "WritableFolderSessionResumption";

    unsigned numFolders = 1;

    ASSERT_NO_FATAL_FAILURE(cleanUp(this->megaApi[0].get(), baseFolder));

    LOG_verbose << "WritableFolderSessionResumption :  Creating remote folder";
    std::unique_ptr<MegaNode> remoteRootNode(megaApi[0]->getRootNode());
    ASSERT_NE(remoteRootNode.get(), nullptr);
    auto nh = createFolder(0, baseFolder.c_str(), remoteRootNode.get());
    ASSERT_NE(nh, UNDEF) << "Error creating remote basePath";
    std::unique_ptr<MegaNode> remoteBaseNode(megaApi[0]->getNodeByHandle(nh));
    ASSERT_NE(remoteBaseNode.get(), nullptr);

    // create subfolders ...
    for (unsigned index = 0 ; index < numFolders; index++ )
    {
        string subFolderPath = string("subfolder_").append(SSTR(index));
        nh = createFolder(0, subFolderPath.c_str(), remoteBaseNode.get());
        ASSERT_NE(nh, UNDEF) << "Error creating remote subfolder";
        std::unique_ptr<MegaNode> remoteSubFolderNode(megaApi[0]->getNodeByHandle(nh));
        ASSERT_NE(remoteSubFolderNode.get(), nullptr);

        // ... with a file in it
        string filename1 = UPFILE;
        ASSERT_TRUE(createFile(filename1, false)) << "Couldnt create " << filename1;
        ASSERT_EQ(MegaError::API_OK, doStartUpload(0, nullptr, filename1.c_str(),
                                                            remoteSubFolderNode.get(),
                                                            nullptr /*fileName*/,
                                                            ::mega::MegaApi::INVALID_CUSTOM_MOD_TIME,
                                                            nullptr /*appData*/,
                                                            false   /*isSourceTemporary*/,
                                                            false   /*startFirst*/,
                                                            nullptr /*cancelToken*/)) << "Cannot upload a test file";
    }

    auto howMany = numFolders;

    std::vector<std::unique_ptr<RequestTracker>> trackers;
    trackers.resize(howMany);

    std::vector<std::unique_ptr<MegaApi>> exportedFolderApis;
    exportedFolderApis.resize(howMany);

    std::vector<std::string> exportedLinks;
    exportedLinks.resize(howMany);

    std::vector<std::string> authKeys;
    authKeys.resize(howMany);

    std::vector<std::string> sessions;
    sessions.resize(howMany);

    // export subfolders
    for (unsigned index = 0 ; index < howMany; index++ )
    {
        string subFolderPath = string("subfolder_").append(SSTR(index));
        std::unique_ptr<MegaNode> remoteSubFolderNode(megaApi[0]->getNodeByPath(subFolderPath.c_str(), remoteBaseNode.get()));
        ASSERT_NE(remoteSubFolderNode.get(), nullptr);

        // ___ get a link to the file node
        string nodelink = createPublicLink(0, remoteSubFolderNode.get(), 0, 0, false/*mApi[0].accountDetails->getProLevel() == 0)*/, true/*writable*/);
        // The created link is stored in this->link at onRequestFinish()
        LOG_verbose << "WritableFolderSessionResumption : " << subFolderPath << " link = " << nodelink;

        exportedLinks[index] = nodelink;

        std::unique_ptr<MegaNode> nexported(megaApi[0]->getNodeByHandle(remoteSubFolderNode->getHandle()));
        ASSERT_NE(nexported.get(), nullptr);

        if (nexported)
        {
            if (nexported->getWritableLinkAuthKey())
            {
                string authKey(nexported->getWritableLinkAuthKey());
                ASSERT_FALSE(authKey.empty());
                authKeys[index] = authKey;
            }
        }
    }

    ASSERT_NO_FATAL_FAILURE( logout(0, false, maxTimeout) );
    gSessionIDs[0] = "invalid";

    // create apis to exported folders
    for (unsigned index = 0 ; index < howMany; index++ )
    {
        exportedFolderApis[index].reset(
            newMegaApi(APP_KEY.c_str(),
                       megaApiCacheFolder(static_cast<int>(index) + 10).c_str(),
                       USER_AGENT.c_str(),
                       static_cast<unsigned>(THREADS_PER_MEGACLIENT)));

        // reduce log level to something beareable
        exportedFolderApis[index]->setLogLevel(MegaApi::LOG_LEVEL_WARNING);
    }

    // login to exported folders
    for (unsigned index = 0 ; index < howMany; index++ )
    {
        string nodelink = exportedLinks[index];
        string authKey = authKeys[index];

        out() << logTime() << "login to exported folder " << index;
        trackers[index] = asyncRequestLoginToFolder(exportedFolderApis[index].get(), nodelink.c_str(), authKey.c_str());
    }

    // wait for login to complete:
    for (unsigned index = 0; index < howMany; ++index)
    {
        ASSERT_EQ(API_OK, trackers[index]->waitForResult()) << " Failed to fetchnodes for account " << index;
    }

    // perform parallel fetchnodes for each
    for (unsigned index = 0; index < howMany; ++index)
    {
        out() << logTime() << "Fetching nodes for account " << index;
        trackers[index] = asyncRequestFetchnodes(exportedFolderApis[index].get());
    }

    // wait for fetchnodes to complete:
    for (unsigned index = 0; index < howMany; ++index)
    {
        ASSERT_EQ(API_OK, trackers[index]->waitForResult()) << " Failed to fetchnodes for account " << index;
    }

    // get session
    for (unsigned index = 0 ; index < howMany; index++ )
    {
        out() << logTime() << "dump session of exported folder " << index;
        sessions[index] = exportedFolderApis[index]->dumpSession();
    }

    // local logout
    for (unsigned index = 0 ; index < howMany; index++ )
    {
        out() << logTime() << "local logout of exported folder " << index;
        trackers[index] = asyncRequestLocalLogout(exportedFolderApis[index].get());

    }
    // wait for logout to complete:
    for (unsigned index = 0; index < howMany; ++index)
    {
        ASSERT_EQ(API_OK, trackers[index]->waitForResult()) << " Failed to local logout for folder " << index;
    }

    // resume session
    for (unsigned index = 0 ; index < howMany; index++ )
    {
        out() << logTime() << "fast login to exported folder " << index;
        trackers[index] = asyncRequestFastLogin(exportedFolderApis[index].get(), sessions[index].c_str());
    }
    // wait for fast login to complete:
    for (unsigned index = 0; index < howMany; ++index)
    {
        ASSERT_EQ(API_OK, trackers[index]->waitForResult()) << " Failed to fast login for folder " << index;
    }

    // perform parallel fetchnodes for each
    for (unsigned index = 0; index < howMany; ++index)
    {
        out() << logTime() << "Fetching nodes for account " << index;
        trackers[index] = asyncRequestFetchnodes(exportedFolderApis[index].get());
    }

    // wait for fetchnodes to complete:
    for (unsigned index = 0; index < howMany; ++index)
    {
        ASSERT_EQ(API_OK, trackers[index]->waitForResult()) << " Failed to fetchnodes for account " << index;
    }

    // get root node to confirm all went well
    for (unsigned index = 0; index < howMany; ++index)
    {
        std::unique_ptr<MegaNode> root{exportedFolderApis[index]->getRootNode()};
        ASSERT_TRUE(root != nullptr);
    }

    // In case the last test exited without cleaning up (eg, debugging etc)
    Cleanup();
}

/**
 * @brief TEST_F SdkTargetOverwriteTest
 *
 * Testing to upload a file into an inshare with read only privileges.
 * API must put node into rubbish bin, instead of fail putnodes with API_EACCESS
 */
TEST_F(SdkTest, SdkTargetOverwriteTest)
{
    LOG_info << "___TEST SdkTargetOverwriteTest___";
    ASSERT_NO_FATAL_FAILURE(getAccountsForTest(2));

    //--- Add secondary account as contact ---
    string message = "Hi contact. Let's share some stuff";
    mApi[1].contactRequestUpdated = false;
    ASSERT_NO_FATAL_FAILURE( inviteContact(0, mApi[1].email, message, MegaContactRequest::INVITE_ACTION_ADD) );
    ASSERT_TRUE( waitForResponse(&mApi[1].contactRequestUpdated) )   // at the target side (auxiliar account)
            << "Contact request creation not received after " << maxTimeout << " seconds";

    ASSERT_NO_FATAL_FAILURE( getContactRequest(1, false) );
    mApi[0].contactRequestUpdated = mApi[1].contactRequestUpdated = false;
    ASSERT_NO_FATAL_FAILURE( replyContact(mApi[1].cr.get(), MegaContactRequest::REPLY_ACTION_ACCEPT) );
    ASSERT_TRUE( waitForResponse(&mApi[1].contactRequestUpdated) )   // at the target side (auxiliar account)
            << "Contact request creation not received after " << maxTimeout << " seconds";
    ASSERT_TRUE( waitForResponse(&mApi[0].contactRequestUpdated) )   // at the source side (main account)
            << "Contact request creation not received after " << maxTimeout << " seconds";
    mApi[1].cr.reset();

    //--- Create a new folder in cloud drive ---
    std::unique_ptr<MegaNode> rootnode{megaApi[0]->getRootNode()};
    char foldername1[64] = "Shared-folder";
    MegaHandle hfolder1 = createFolder(0, foldername1, rootnode.get());
    ASSERT_NE(hfolder1, UNDEF);
    MegaNode *n1 = megaApi[0]->getNodeByHandle(hfolder1);
    ASSERT_NE(n1, nullptr);

    // --- Create a new outgoing share ---
    mApi[0].nodeUpdated = mApi[1].nodeUpdated = false; // reset flags expected to be true in asserts below
    mApi[0].mOnNodesUpdateCompletion = createOnNodesUpdateLambda(hfolder1, MegaNode::CHANGE_TYPE_OUTSHARE);
    mApi[1].mOnNodesUpdateCompletion = createOnNodesUpdateLambda(hfolder1, MegaNode::CHANGE_TYPE_INSHARE);

    ASSERT_NO_FATAL_FAILURE(shareFolder(n1, mApi[1].email.c_str(), MegaShare::ACCESS_READWRITE));
    ASSERT_TRUE( waitForResponse(&mApi[0].nodeUpdated) )   // at the target side (main account)
            << "Node update not received after " << maxTimeout << " seconds";
    ASSERT_TRUE( waitForResponse(&mApi[1].nodeUpdated) )   // at the target side (auxiliar account)
            << "Node update not received after " << maxTimeout << " seconds";

    MegaShareList *sl = megaApi[1]->getInSharesList(::MegaApi::ORDER_NONE);
    ASSERT_EQ(1, sl->size()) << "Incoming share not received in auxiliar account";
    MegaShare *share = sl->get(0);

    ASSERT_TRUE(share->getNodeHandle() == n1->getHandle())
            << "Wrong inshare handle: " << Base64Str<MegaClient::NODEHANDLE>(share->getNodeHandle())
            << ", expected: " << Base64Str<MegaClient::NODEHANDLE>( n1->getHandle());

    ASSERT_TRUE(share->getAccess() >=::MegaShare::ACCESS_READWRITE)
             << "Insufficient permissions: " << MegaShare::ACCESS_READWRITE  << " over created share";

    // important to reset
    resetOnNodeUpdateCompletionCBs();

    // --- Create local file and start upload from secondary account into inew InShare ---
    onTransferUpdate_progress = 0;
    onTransferUpdate_filesize = 0;
    mApi[1].transferFlags[MegaTransfer::TYPE_UPLOAD] = false;
    std::string fileName = std::to_string(time(nullptr));
    ASSERT_TRUE(createLocalFile(fs::current_path(), fileName.c_str(), 1024));
    fs::path fp = fs::current_path() / fileName;

    TransferTracker tt(megaApi[1].get());
    megaApi[1]->startUpload(fp.u8string().c_str(),
                            n1,
                            nullptr /*fileName*/,
                            ::mega::MegaApi::INVALID_CUSTOM_MOD_TIME,
                            nullptr /*appData*/,
                            false   /*isSourceTemporary*/,
                            false   /*startFirst*/,
                            nullptr /*cancelToken*/,
                            &tt);   /*MegaTransferListener*/

    // --- Pause transfer, revoke out-share permissions for secondary account and resume transfer ---
    megaApi[1]->pauseTransfers(true);

    mApi[0].nodeUpdated = mApi[1].nodeUpdated = false; // reset flags expected to be true in asserts below
    mApi[0].mOnNodesUpdateCompletion = createOnNodesUpdateLambda(hfolder1, MegaNode::CHANGE_TYPE_OUTSHARE);
    mApi[1].mOnNodesUpdateCompletion = createOnNodesUpdateLambda(hfolder1, MegaNode::CHANGE_TYPE_REMOVED);

    ASSERT_NO_FATAL_FAILURE(shareFolder(n1, mApi[1].email.c_str(), MegaShare::ACCESS_UNKNOWN));
    ASSERT_TRUE( waitForResponse(&mApi[0].nodeUpdated) )   // at the target side (main account)
            << "Node update not received after " << maxTimeout << " seconds";
    ASSERT_TRUE( waitForResponse(&mApi[1].nodeUpdated) )   // at the target side (auxiliar account)
            << "Node update not received after " << maxTimeout << " seconds";
    megaApi[1]->pauseTransfers(false);
    // --- Wait for transfer completion

    // in fact we get EACCESS - maybe this API feature is not migrated to live yet?
    ASSERT_EQ(API_OK, ErrorCodes(tt.waitForResult(600))) << "Upload transfer failed";

    // --- Check that node has been created in rubbish bin ---
    std::unique_ptr <MegaNode> n (mApi[1].megaApi->getNodeByHandle(tt.resultNodeHandle));
    ASSERT_TRUE(n) << "Error retrieving new created node";

    std::unique_ptr <MegaNode> rubbishNode (mApi[1].megaApi->getRubbishNode());
    ASSERT_TRUE(rubbishNode) << "Error retrieving rubbish bin node";

    ASSERT_TRUE(n->getParentHandle() == rubbishNode->getHandle())
            << "Error: new node parent handle: " << Base64Str<MegaClient::NODEHANDLE>(n->getParentHandle())
            << " doesn't match with rubbish bin node handle: " << Base64Str<MegaClient::NODEHANDLE>(rubbishNode->getHandle());

    // --- Clean rubbish bin for secondary account ---
    auto err = synchronousCleanRubbishBin(1);
    ASSERT_TRUE(err == API_OK || err == API_ENOENT) << "Clean rubbish bin failed (error: " << err << ")";
}

/**
 * @brief TEST_F SdkTestAudioFileThumbnail
 *
 * Tests extracting thumbnail for uploaded audio file.
 *
 * The file to be uploaded must exist or the test will fail.
 * If environment variable MEGA_DIR_PATH_TO_INPUT_FILES is defined, the file is expected to be in that folder. Otherwise,
 * a relative path will be checked. Currently, the relative path is dependent on the building tool
 */
#if !USE_FREEIMAGE || !USE_MEDIAINFO
TEST_F(SdkTest, DISABLED_SdkTestAudioFileThumbnail)
#else
TEST_F(SdkTest, SdkTestAudioFileThumbnail)
#endif
{
    LOG_info << "___TEST Audio File Thumbnail___";

    const char* bufPathToMp3 = getenv("MEGA_DIR_PATH_TO_INPUT_FILES"); // needs platform-specific path separators
    static const std::string AUDIO_FILENAME = "test_cover_png.mp3";

    // Attempt to get the test audio file from these locations:
    // 1. dedicated env var;
    // 2. subtree location, like the one in the repo;
    // 3. current working directory
    LocalPath mp3LP;

    if (bufPathToMp3)
    {
        mp3LP = LocalPath::fromAbsolutePath(bufPathToMp3);
        mp3LP.appendWithSeparator(LocalPath::fromRelativePath(AUDIO_FILENAME), false);
    }
    else
    {
        mp3LP.append(LocalPath::fromRelativePath("."));
        mp3LP.appendWithSeparator(LocalPath::fromRelativePath("tests"), false);
        mp3LP.appendWithSeparator(LocalPath::fromRelativePath("integration"), false);
        mp3LP.appendWithSeparator(LocalPath::fromRelativePath(AUDIO_FILENAME), false);

        if (!fileexists(mp3LP.toPath(false)))
            mp3LP = LocalPath::fromRelativePath(AUDIO_FILENAME);
    }

    const std::string& mp3 = mp3LP.toPath(false);

    ASSERT_TRUE(fileexists(mp3)) << mp3 << " file does not exist";

    ASSERT_NO_FATAL_FAILURE(getAccountsForTest());

    std::unique_ptr<MegaNode> rootnode{ megaApi[0]->getRootNode() };
    ASSERT_EQ(MegaError::API_OK, doStartUpload(0, nullptr, mp3.c_str(),
                                                       rootnode.get(),
                                                       nullptr /*fileName*/,
                                                       ::mega::MegaApi::INVALID_CUSTOM_MOD_TIME,
                                                       nullptr /*appData*/,
                                                       false   /*isSourceTemporary*/,
                                                       false   /*startFirst*/,
                                                       nullptr /*cancelToken*/)) << "Cannot upload test file " << mp3;
    std::unique_ptr<MegaNode> node(megaApi[0]->getNodeByPath(AUDIO_FILENAME.c_str(), rootnode.get()));
    ASSERT_TRUE(node->hasPreview() && node->hasThumbnail());

}

#endif

/**
 * @brief TEST_F SdkTestSetsAndElements
 *
 * Tests creating, modifying and removing Sets and Elements.
 */
TEST_F(SdkTest, SdkTestSetsAndElements)
{
    LOG_info << "___TEST Sets and Elements___";
    ASSERT_NO_FATAL_FAILURE(getAccountsForTest(1));

    //  1. Create Set
    //  2. Update Set name
    //  3. Upload test file
    //  4. Add Element
    //  5. Fetch Set
    //  6. Update Element order
    //  7. Update Element name
    //  8. Remove Element
    //  9. Add another element
    // 10. Logout / login
    // 11. Remove all Sets

    // Use another connection with the same credentials
    megaApi.emplace_back(newMegaApi(APP_KEY.c_str(), megaApiCacheFolder(0).c_str(), USER_AGENT.c_str(), unsigned(THREADS_PER_MEGACLIENT)));
    auto& differentApi = *megaApi.back();
    differentApi.addListener(this);
    PerApi pa; // make a copy
    pa.email = mApi.back().email;
    pa.pwd = mApi.back().pwd;
    mApi.push_back(move(pa));
    auto& differentApiDtls = mApi.back();
    differentApiDtls.megaApi = &differentApi;
    int differentApiIdx = int(megaApi.size() - 1);

    auto loginTracker = asyncRequestLogin(differentApiIdx, differentApiDtls.email.c_str(), differentApiDtls.pwd.c_str());
    ASSERT_EQ(API_OK, loginTracker->waitForResult()) << " Failed to establish a login/session for account " << differentApiIdx;
    loginTracker = asyncRequestFetchnodes(differentApiIdx);
    ASSERT_EQ(API_OK, loginTracker->waitForResult()) << " Failed to fetch nodes for account " << differentApiIdx;

    // 1. Create Set
    string name = u8"Set name ideograms: 讓我們打破這個"; // "讓我們打破這個"
    differentApiDtls.setUpdated = false;
    MegaSet* newSet = nullptr;
    int err = doCreateSet(0, &newSet, name.c_str());
    ASSERT_EQ(err, API_OK);

    unique_ptr<MegaSet> s1p(newSet);
    ASSERT_NE(s1p, nullptr);
    ASSERT_NE(s1p->id(), INVALID_HANDLE);
    ASSERT_EQ(s1p->name(), name);
    ASSERT_NE(s1p->ts(), 0);
    ASSERT_NE(s1p->user(), INVALID_HANDLE);
    MegaHandle sh = s1p->id();

    // test action packets
    ASSERT_TRUE(waitForResponse(&differentApiDtls.setUpdated)) << "Set create AP not received after " << maxTimeout << " seconds";
    unique_ptr<MegaSet> s2p(differentApi.getSet(sh));
    ASSERT_NE(s2p, nullptr);
    ASSERT_EQ(s2p->id(), s1p->id());
    ASSERT_EQ(s2p->name(), name);
    ASSERT_EQ(s2p->ts(), s1p->ts());
    ASSERT_EQ(s2p->user(), s1p->user());

    // Clear Set name
    differentApiDtls.setUpdated = false;
    err = doUpdateSetName(0, nullptr, sh, "");
    ASSERT_EQ(err, API_OK);
    unique_ptr<MegaSet> s1clearname(megaApi[0]->getSet(sh));
    ASSERT_NE(s1clearname, nullptr);
    ASSERT_STREQ(s1clearname->name(), "");
    // test action packets
    ASSERT_TRUE(waitForResponse(&differentApiDtls.setUpdated)) << "Set update AP not received after " << maxTimeout << " seconds";
    s2p.reset(differentApi.getSet(sh));
    ASSERT_NE(s2p, nullptr);
    ASSERT_STREQ(s2p->name(), "");

    // 2. Update Set name
    MegaHandle shu = INVALID_HANDLE;
    name += u8" updated";
    differentApiDtls.setUpdated = false;
    err = doUpdateSetName(0, &shu, sh, name.c_str());
    ASSERT_EQ(err, API_OK);
    ASSERT_EQ(shu, sh);

    unique_ptr<MegaSet> s1up(megaApi[0]->getSet(shu));
    ASSERT_NE(s1up, nullptr);
    ASSERT_EQ(s1up->id(), sh);
    ASSERT_EQ(s1up->name(), name);
    ASSERT_EQ(s1up->user(), s1p->user());
    //ASSERT_NE(s1up->ts(), s1p->ts()); // apparently this is not always updated

    // test action packets
    ASSERT_TRUE(waitForResponse(&differentApiDtls.setUpdated)) << "Set update AP not received after " << maxTimeout << " seconds";
    s2p.reset(differentApi.getSet(sh));
    ASSERT_NE(s2p, nullptr);
    ASSERT_EQ(s2p->name(), name);
    ASSERT_EQ(s2p->ts(), s1up->ts());

    // 3. Upload test file
    std::unique_ptr<MegaNode> rootnode{ megaApi[0]->getRootNode() };
    ASSERT_TRUE(createFile(UPFILE, false)) << "Couldn't create " << UPFILE;
    MegaHandle uploadedNode = INVALID_HANDLE;
    ASSERT_EQ(MegaError::API_OK, doStartUpload(0, &uploadedNode, UPFILE.c_str(),
        rootnode.get(),
        nullptr /*fileName*/,
        ::mega::MegaApi::INVALID_CUSTOM_MOD_TIME,
        nullptr /*appData*/,
        false   /*isSourceTemporary*/,
        false   /*startFirst*/,
        nullptr /*cancelToken*/)) << "Cannot upload a test file";

    // 4. Add Element
    string elattrs = u8"Element name emoji: 📞🎉❤️"; // "📞🎉❤️"
    differentApiDtls.setElementUpdated = false;
    MegaSetElementList* newEll = nullptr;
    err = doCreateSetElement(0, &newEll, sh, uploadedNode, elattrs.c_str());
    ASSERT_EQ(err, API_OK);

    unique_ptr<MegaSetElementList> els(newEll);
    ASSERT_NE(els, nullptr);
    ASSERT_EQ(els->size(), 1u);
    ASSERT_EQ(els->get(0)->node(), uploadedNode);
    ASSERT_EQ(els->get(0)->name(), elattrs);
    ASSERT_NE(els->get(0)->ts(), 0);
    ASSERT_EQ(els->get(0)->order(), 1000);
    MegaHandle eh = els->get(0)->id();
    unique_ptr<MegaSetElement> elp(megaApi[0]->getSetElement(sh, eh));
    ASSERT_NE(elp, nullptr);
    ASSERT_EQ(elp->id(), eh);
    ASSERT_EQ(elp->node(), uploadedNode);
    ASSERT_EQ(elp->name(), elattrs);
    ASSERT_NE(elp->ts(), 0);
    ASSERT_EQ(elp->order(), 1000); // first default value, according to specs

    // test action packets
    ASSERT_TRUE(waitForResponse(&differentApiDtls.setElementUpdated)) << "Element add AP not received after " << maxTimeout << " seconds";
    s2p.reset(differentApi.getSet(sh));
    ASSERT_NE(s2p, nullptr);
    unique_ptr<MegaSetElementList> els2(differentApi.getSetElements(sh));
    ASSERT_NE(els2, nullptr);
    ASSERT_EQ(els2->size(), els->size());
    unique_ptr<MegaSetElement> elp2(differentApi.getSetElement(sh, eh));
    ASSERT_NE(elp2, nullptr);
    ASSERT_EQ(elp2->id(), elp->id());
    ASSERT_EQ(elp2->node(), elp->node());
    ASSERT_EQ(elp2->name(), elattrs);
    ASSERT_EQ(elp2->ts(), elp->ts());
    ASSERT_EQ(elp2->order(), elp->order());

    // Clear Element name
    differentApiDtls.setElementUpdated = false;
    err = doUpdateSetElementName(0, nullptr, sh, eh, "");
    ASSERT_EQ(err, API_OK);
    unique_ptr<MegaSetElement> elclearname(megaApi[0]->getSetElement(sh, eh));
    ASSERT_NE(elclearname, nullptr);
    ASSERT_STREQ(elclearname->name(), "");
    // test action packets
    ASSERT_TRUE(waitForResponse(&differentApiDtls.setElementUpdated)) << "Element update AP not received after " << maxTimeout << " seconds";
    elp2.reset(differentApi.getSetElement(sh, eh));
    ASSERT_NE(elp2, nullptr);
    ASSERT_STREQ(elp2->name(), "");

    // Add cover to Set
    differentApiDtls.setUpdated = false;
    err = doPutSetCover(0, nullptr, sh, eh);
    ASSERT_EQ(err, API_OK);
    s1up.reset(megaApi[0]->getSet(sh));
    ASSERT_EQ(s1up->name(), name);
    ASSERT_EQ(s1up->cover(), eh);
    ASSERT_EQ(megaApi[0]->getSetCover(sh), eh);
    // test action packets
    ASSERT_TRUE(waitForResponse(&differentApiDtls.setUpdated)) << "Set cover update AP not received after " << maxTimeout << " seconds";
    s2p.reset(differentApi.getSet(sh));
    ASSERT_NE(s2p, nullptr);
    ASSERT_EQ(s2p->name(), name);
    ASSERT_EQ(s2p->cover(), eh);

    // Remove cover from Set
    differentApiDtls.setUpdated = false;
    err = doPutSetCover(0, nullptr, sh, INVALID_HANDLE);
    ASSERT_EQ(err, API_OK);
    s1up.reset(megaApi[0]->getSet(sh));
    ASSERT_EQ(s1up->name(), name);
    ASSERT_EQ(s1up->cover(), INVALID_HANDLE);
    ASSERT_EQ(megaApi[0]->getSetCover(sh), INVALID_HANDLE);
    // test action packets
    ASSERT_TRUE(waitForResponse(&differentApiDtls.setUpdated)) << "Set cover removal AP not received after " << maxTimeout << " seconds";
    s2p.reset(differentApi.getSet(sh));
    ASSERT_NE(s2p, nullptr);
    ASSERT_EQ(s2p->name(), name);
    ASSERT_EQ(s2p->cover(), INVALID_HANDLE);

    // 5. Fetch Set
    MegaSet* fetchedSet = nullptr;
    MegaSetElementList* fetchedEls = nullptr;
    err = doFetchSet(0, &fetchedSet, &fetchedEls, sh);
    ASSERT_EQ(err, API_OK);
    ASSERT_NE(fetchedSet, nullptr);
    ASSERT_NE(fetchedEls, nullptr);
    unique_ptr<MegaSet> sf(fetchedSet);
    unique_ptr<MegaSetElementList> elsf(fetchedEls);

    ASSERT_EQ(sf->id(), sh);
    ASSERT_EQ(sf->name(), name);
    ASSERT_EQ(sf->ts(), s1up->ts());
    ASSERT_EQ(sf->user(), s1up->user());

    ASSERT_EQ(elsf->size(), 1u);
    const MegaSetElement* elfp = elsf->get(0);
    ASSERT_NE(elfp, nullptr);
    ASSERT_EQ(elfp->id(), eh);
    ASSERT_EQ(elfp->node(), uploadedNode);
    ASSERT_STREQ(elfp->name(), "");
    ASSERT_EQ(elfp->ts(), elp2->ts());
    ASSERT_EQ(elfp->order(), elp2->order());

    // 6. Update Element order
    MegaHandle el1 = INVALID_HANDLE;
    int64_t order = 222;
    differentApiDtls.setElementUpdated = false;
    err = doUpdateSetElementOrder(0, &el1, sh, eh, order);
    ASSERT_EQ(err, API_OK);
    ASSERT_EQ(el1, eh);

    unique_ptr<MegaSetElement> elu1p(megaApi[0]->getSetElement(sh, eh));
    ASSERT_NE(elu1p, nullptr);
    ASSERT_EQ(elu1p->id(), eh);
    ASSERT_EQ(elu1p->node(), uploadedNode);
    ASSERT_STREQ(elu1p->name(), "");
    ASSERT_EQ(elu1p->order(), order);
    ASSERT_NE(elu1p->ts(), 0);

    // test action packets
    ASSERT_TRUE(waitForResponse(&differentApiDtls.setElementUpdated)) << "Element order change AP not received after " << maxTimeout << " seconds";
    elp2.reset(differentApi.getSetElement(sh, eh));
    ASSERT_NE(elp2, nullptr);
    ASSERT_STREQ(elp2->name(), "");
    ASSERT_EQ(elp2->order(), elu1p->order());

    // 7. Update Element name
    MegaHandle el2 = INVALID_HANDLE;
    elattrs += u8" updated";
    differentApiDtls.setElementUpdated = false;
    err = doUpdateSetElementName(0, &el2, sh, eh, elattrs.c_str());
    ASSERT_EQ(err, API_OK);
    ASSERT_EQ(el2, eh);
    elu1p.reset(megaApi[0]->getSetElement(sh, eh));
    ASSERT_EQ(elu1p->id(), eh);
    ASSERT_EQ(elu1p->name(), elattrs);

    // test action packets
    ASSERT_TRUE(waitForResponse(&differentApiDtls.setElementUpdated)) << "Element name change AP not received after " << maxTimeout << " seconds";
    elp2.reset(differentApi.getSetElement(sh, eh));
    ASSERT_NE(elp2, nullptr);
    ASSERT_EQ(elp2->name(), elattrs);

    // 8. Remove Element
    differentApiDtls.setElementUpdated = false;
    err = doRemoveSetElement(0, sh, eh);
    ASSERT_EQ(err, API_OK);

    elp.reset(megaApi[0]->getSetElement(sh, eh));
    ASSERT_EQ(elp, nullptr);

    // test action packets
    ASSERT_TRUE(waitForResponse(&differentApiDtls.setElementUpdated)) << "Element remove AP not received after " << maxTimeout << " seconds";
    s2p.reset(differentApi.getSet(sh));
    ASSERT_NE(s2p, nullptr);
    els2.reset(differentApi.getSetElements(sh));
    ASSERT_EQ(els2->size(), 0u);
    elp2.reset(differentApi.getSetElement(sh, eh));
    ASSERT_EQ(elp2, nullptr);

    // 9. Add another element
    differentApiDtls.setElementUpdated = false;
    elattrs += u8" again";
    MegaSetElementList* newEll2 = nullptr;
    err = doCreateSetElement(0, &newEll2, sh, uploadedNode, elattrs.c_str());
    ASSERT_EQ(err, API_OK);
    ASSERT_NE(newEll2, nullptr);
    ASSERT_EQ(newEll2->size(), 1u);
    ASSERT_EQ(newEll2->get(0)->name(), elattrs);
    eh = newEll2->get(0)->id();
    ASSERT_NE(eh, INVALID_HANDLE);
    delete newEll2;
    unique_ptr<MegaSetElement> elp_b4lo(megaApi[0]->getSetElement(sh, eh));
    ASSERT_NE(elp_b4lo, nullptr);
    ASSERT_EQ(elp_b4lo->id(), eh);
    ASSERT_EQ(elp_b4lo->name(), elattrs);
    // test action packets
    ASSERT_TRUE(waitForResponse(&differentApiDtls.setElementUpdated)) << "Element add AP not received after " << maxTimeout << " seconds";

    // 10. Logout / login
    unique_ptr<char[]> session(dumpSession());
    ASSERT_NO_FATAL_FAILURE(locallogout());
    s1p.reset(megaApi[0]->getSet(sh));
    ASSERT_EQ(s1p, nullptr);
    ASSERT_NO_FATAL_FAILURE(resumeSession(session.get()));
    ASSERT_NO_FATAL_FAILURE(fetchnodes(0)); // load cached Sets

    s1p.reset(megaApi[0]->getSet(sh));
    ASSERT_NE(s1p, nullptr);
    ASSERT_EQ(s1p->id(), sh);
    ASSERT_EQ(s1p->user(), s1up->user());
    ASSERT_EQ(s1p->ts(), s1up->ts());
    ASSERT_EQ(s1p->name(), name);

    unique_ptr<MegaSetElement> ellp(megaApi[0]->getSetElement(sh, eh));
    ASSERT_NE(ellp, nullptr);
    ASSERT_EQ(ellp->id(), elp_b4lo->id());
    ASSERT_EQ(ellp->node(), elp_b4lo->node());
    ASSERT_EQ(ellp->ts(), elp_b4lo->ts());
    ASSERT_EQ(ellp->name(), elattrs);

    // 11. Remove all Sets
    unique_ptr<MegaSetList> sets(megaApi[0]->getSets());
    unique_ptr<MegaSetList> sets2(differentApi.getSets());
    ASSERT_EQ(sets->size(), sets2->size());
    for (unsigned i = 0; i < sets->size(); ++i)
    {
        handle setId = sets->get(i)->id();
        differentApiDtls.setUpdated = false;
        err = doRemoveSet(0, setId);
        ASSERT_EQ(err, API_OK);

        s1p.reset(megaApi[0]->getSet(setId));
        ASSERT_EQ(s1p, nullptr);

        // test action packets
        ASSERT_TRUE(waitForResponse(&differentApiDtls.setUpdated)) << "Set remove AP not received after " << maxTimeout << " seconds";
        s2p.reset(differentApi.getSet(setId));
        ASSERT_EQ(s2p, nullptr);
    }

    sets.reset(megaApi[0]->getSets());
    ASSERT_EQ(sets->size(), 0u);

    sets2.reset(differentApi.getSets());
    ASSERT_EQ(sets2->size(), 0u);
}


/**
 * @brief TEST_F SdkUserAlerts
 *
 * Generate User Alerts and check that they are received as expected.
 *
 * Generated so far:
 *      IncomingPendingContact  --  request created
 *      ContactChange  --  contact request accepted
 *      NewShare
 *      RemovedSharedNode
 *      NewSharedNodes
 *      UpdatedSharedNode
 *      UpdatedSharedNode (combined with previous one)
 *      DeletedShare
 *      ContactChange  --  contact deleted
 *
 * Not generated:
 *      UpdatedPendingContactIncoming   skipped (requires a 2 week wait)
 *      UpdatedPendingContactOutgoing   skipped (requires a 2 week wait)
 *      Payment                         skipped (out of user control)
 *      PaymentReminder                 skipped (out of user control)
 *      Takedown                        skipped (out of user control)
 */
TEST_F(SdkTest, SdkUserAlerts)
{
    LOG_info << "___TEST SdkUserAlerts___";
    ASSERT_NO_FATAL_FAILURE(getAccountsForTest(2));

    int A1idx = 0;
    int B1idx = 1;

    // Alerts generated by the actions in this test should be compared with the ones received through sc50 request.
    // However, for now we kept code dealing with sc50 disabled because sc50 request times out very often in Jenkins.
#define MEGA_TEST_SC50_ALERTS 0

#if MEGA_TEST_SC50_ALERTS
    // B2 (uses the same credentials as B1)
    // Create this here, in order to keep valid references to the others throughout the entire test
    megaApi.emplace_back(newMegaApi(APP_KEY.c_str(), megaApiCacheFolder(B1idx).c_str(), string(USER_AGENT+"SC50").c_str(), unsigned(THREADS_PER_MEGACLIENT)));
    auto& B2 = *megaApi.back();
    B2.addListener(this);
    PerApi pa; // make a copy
    pa.email = mApi.back().email;
    pa.pwd = mApi.back().pwd;
    mApi.push_back(move(pa));
    auto& B2dtls = mApi.back();
    B2dtls.megaApi = &B2;
#endif

    // A1
    auto& A1dtls = mApi[A1idx];
    auto& A1 = *megaApi[A1idx];
    ASSERT_EQ(API_OK, doAckUserAlerts(A1idx)) << " Failed to acknowledge user alerts for A1";

    // B1
    auto& B1dtls = mApi[B1idx];
    auto& B1 = *megaApi[B1idx];
    ASSERT_EQ(API_OK, doAckUserAlerts(B1idx)) << " Failed to acknowledge user alerts for B1";

#if MEGA_TEST_SC50_ALERTS
    // B2
    B2dtls.userAlertsUpdated = false;
    B2dtls.userAlertList.reset();

    int B2idx = int(megaApi.size() - 1);
    auto loginTracker = asyncRequestLogin(B2idx, B2dtls.email.c_str(), B2dtls.pwd.c_str());
    ASSERT_EQ(API_OK, loginTracker->waitForResult()) << " Failed to establish a login/session for account " << B2idx << " (B2)";
    loginTracker = asyncRequestFetchnodes(B2idx);
    ASSERT_EQ(API_OK, loginTracker->waitForResult()) << " Failed to fetch nodes for account " << B2idx << " (B2)";
    // test sc50 after login
    unsigned sc50Timeout = 120; // seconds
    ASSERT_TRUE(waitForResponse(&B2dtls.userAlertsUpdated, sc50Timeout))
        << "sc50 alerts after login not received by B2 after " << sc50Timeout << " seconds";
    ASSERT_EQ(B2dtls.userAlertList, nullptr) << "sc50";
    unique_ptr<MegaUserAlertList> sc50List(B2.getUserAlerts());
    ASSERT_TRUE(sc50List);
    ASSERT_NE(sc50List->size(), 0);
    // save session
    unique_ptr<char[]> B2session(B2.dumpSession());
    auto logoutErr = doRequestLocalLogout(B2idx);
    ASSERT_EQ(API_OK, logoutErr) << "Local logout failed (error: " << logoutErr << ") for account " << B2idx << " (B2)";
#endif

    vector<unique_ptr<MegaUserAlert>> bkpList; // used for comparing existing alerts with ones received through sc50

    // IncomingPendingContact  --  request created
    //--------------------------------------------

    // reset User Alerts for B1
    B1dtls.userAlertsUpdated = false;
    B1dtls.userAlertList.reset();

    // --- Send a contact request ---
    A1dtls.contactRequestUpdated = B1dtls.contactRequestUpdated = false;
    ASSERT_NO_FATAL_FAILURE(inviteContact(A1idx, B1dtls.email, "test: A1 invited B1", MegaContactRequest::INVITE_ACTION_ADD));
    ASSERT_TRUE(waitForResponse(&A1dtls.contactRequestUpdated))
        << "Contact request creation not received by A1 after " << maxTimeout << " seconds";
    ASSERT_TRUE(waitForResponse(&B1dtls.contactRequestUpdated))
        << "Contact request creation not received by B1 after " << maxTimeout << " seconds";
    B1dtls.cr.reset();
    ASSERT_NO_FATAL_FAILURE(getContactRequest(B1idx, false));
    ASSERT_NE(B1dtls.cr, nullptr);

    // IncomingPendingContact  --  request created
    ASSERT_TRUE(waitForResponse(&B1dtls.userAlertsUpdated))
        << "Alert about contact request creation not received by B1 after " << maxTimeout << " seconds";
    ASSERT_NE(B1dtls.userAlertList, nullptr) << "IncomingPendingContact  --  request created";
    ASSERT_EQ(B1dtls.userAlertList->size(), 1) << "IncomingPendingContact  --  request created";
    const auto* a = B1dtls.userAlertList->get(0);
    ASSERT_STRCASEEQ(a->getEmail(), A1dtls.email.c_str()) << "IncomingPendingContact  --  request created";
    ASSERT_STRCASEEQ(a->getTitle(), "Sent you a contact request") << "IncomingPendingContact  --  request created";
    ASSERT_GT(a->getId(), 0u) << "IncomingPendingContact  --  request created";
    ASSERT_EQ(a->getType(), MegaUserAlert::TYPE_INCOMINGPENDINGCONTACT_REQUEST) << "IncomingPendingContact  --  request created";
    ASSERT_STREQ(a->getTypeString(), "NEW_CONTACT_REQUEST") << "IncomingPendingContact  --  request created";
    ASSERT_STRCASEEQ(a->getHeading(), A1dtls.email.c_str()) << "IncomingPendingContact  --  request created";
    ASSERT_NE(a->getTimestamp(0), 0) << "IncomingPendingContact  --  request created";
    ASSERT_FALSE(a->isOwnChange()) << "IncomingPendingContact  --  request created";
    ASSERT_EQ(a->getPcrHandle(), B1dtls.cr->getHandle()) << "IncomingPendingContact  --  request created";
    bkpList.emplace_back(a->copy());


    // ContactChange  --  contact request accepted
    //--------------------------------------------

    // reset User Alerts for A1
    A1dtls.userAlertsUpdated = false;
    A1dtls.userAlertList.reset();

    // --- Accept contact request ---
    A1dtls.contactRequestUpdated = B1dtls.contactRequestUpdated = false;
    ASSERT_NO_FATAL_FAILURE(replyContact(B1dtls.cr.get(), MegaContactRequest::REPLY_ACTION_ACCEPT));
    ASSERT_TRUE(waitForResponse(&A1dtls.contactRequestUpdated))
        << "Contact request accept not received by A1 after " << maxTimeout << " seconds";
    ASSERT_TRUE(waitForResponse(&B1dtls.contactRequestUpdated))
        << "Contact request accept not received by B1 after " << maxTimeout << " seconds";
    B1dtls.cr.reset();

    // ContactChange  --  contact request accepted
    ASSERT_TRUE(waitForResponse(&A1dtls.userAlertsUpdated))
        << "Alert about contact request accepted not received by A1 after " << maxTimeout << " seconds";
    ASSERT_NE(A1dtls.userAlertList, nullptr) << "ContactChange  --  contact request accepted";
    ASSERT_EQ(A1dtls.userAlertList->size(), 1) << "ContactChange  --  contact request accepted";
    a = A1dtls.userAlertList->get(0);
    ASSERT_STRCASEEQ(a->getEmail(), B1dtls.email.c_str()) << "ContactChange  --  contact request accepted";
    ASSERT_STRCASEEQ(a->getTitle(), "Contact relationship established") << "ContactChange  --  contact request accepted";
    ASSERT_GT(a->getId(), 0u) << "ContactChange  --  contact request accepted";
    ASSERT_EQ(a->getType(), MegaUserAlert::TYPE_CONTACTCHANGE_CONTACTESTABLISHED) << "ContactChange  --  contact request accepted";
    ASSERT_STREQ(a->getTypeString(), "CONTACT_ESTABLISHED") << "ContactChange  --  contact request accepted";
    ASSERT_STRCASEEQ(a->getHeading(), B1dtls.email.c_str()) << "ContactChange  --  contact request accepted";
    ASSERT_NE(a->getTimestamp(0), 0) << "ContactChange  --  contact request accepted";
    ASSERT_FALSE(a->isOwnChange()) << "ContactChange  --  contact request accepted";
    ASSERT_EQ(a->getUserHandle(), B1.getMyUserHandleBinary()) << "ContactChange  --  contact request accepted";
    // received by A1, do not keep it for comparing with B2's sc50


    // create some folders / files to share

        // Create some nodes to share
        //  |--Shared-folder
        //    |--subfolder
        //    |--file.txt       // PUBLICFILE
        //  |--file1.txt        // UPFILE

    std::unique_ptr<MegaNode> rootnode{ A1.getRootNode() };
    char sharedFolder[] = "Shared-folder";
    MegaHandle hSharedFolder = createFolder(A1idx, sharedFolder, rootnode.get());
    ASSERT_NE(hSharedFolder, UNDEF);

    std::unique_ptr<MegaNode> nSharedFolder(A1.getNodeByHandle(hSharedFolder));
    ASSERT_NE(nSharedFolder, nullptr);

    char subfolder[] = "subfolder";
    MegaHandle hSubfolder = createFolder(A1idx, subfolder, nSharedFolder.get());
    ASSERT_NE(hSubfolder, UNDEF);


    // not a large file since don't need to test transfers here
    ASSERT_TRUE(createFile(PUBLICFILE.c_str(), false)) << "Couldn't create " << PUBLICFILE.c_str();
    MegaHandle hPublicfile = UNDEF;
    ASSERT_EQ(MegaError::API_OK, doStartUpload(A1idx, &hPublicfile, PUBLICFILE.c_str(), nSharedFolder.get(),
        nullptr /*fileName*/,
        ::mega::MegaApi::INVALID_CUSTOM_MOD_TIME,
        nullptr /*appData*/,
        false   /*isSourceTemporary*/,
        false   /*startFirst*/,
        nullptr /*cancelToken*/)) << "Cannot upload a test file";

    std::unique_ptr<MegaNode> nSubfolder(A1.getNodeByHandle(hSubfolder));
    ASSERT_NE(nSubfolder, nullptr);
    std::unique_ptr<MegaNode> rootA1(A1.getRootNode());
    ASSERT_NE(rootA1, nullptr);
    ASSERT_TRUE(createFile(UPFILE.c_str(), false)) << "Couldn't create " << UPFILE.c_str();
    MegaHandle hUpfile = UNDEF;
    ASSERT_EQ(MegaError::API_OK, doStartUpload(A1idx, &hUpfile, UPFILE.c_str(), rootA1.get(),
        nullptr /*fileName*/,
        ::mega::MegaApi::INVALID_CUSTOM_MOD_TIME,
        nullptr /*appData*/,
        false   /*isSourceTemporary*/,
        false   /*startFirst*/,
        nullptr /*cancelToken*/)) << "Cannot upload a second test file";


    // NewShare
    //--------------------------------------------

    // reset User Alerts for B1
    B1dtls.userAlertsUpdated = false;
    B1dtls.userAlertList.reset();

    // --- Create a new outgoing share ---
    A1dtls.nodeUpdated = B1dtls.nodeUpdated = false; // reset flags expected to be true in asserts below
    A1dtls.mOnNodesUpdateCompletion = [&A1dtls, A1idx](size_t apiIndex, MegaNodeList*) { if (A1idx == int(apiIndex)) A1dtls.nodeUpdated = true; };
    B1dtls.mOnNodesUpdateCompletion = [&B1dtls, B1idx](size_t apiIndex, MegaNodeList*) { if (B1idx == int(apiIndex)) B1dtls.nodeUpdated = true; };

    ASSERT_NO_FATAL_FAILURE(shareFolder(nSharedFolder.get(), B1dtls.email.c_str(), MegaShare::ACCESS_FULL));
    ASSERT_TRUE(waitForResponse(&A1dtls.nodeUpdated))   // at the target side (main account)
        << "Node update not received by A1 after " << maxTimeout << " seconds";
    ASSERT_TRUE(waitForResponse(&B1dtls.nodeUpdated))   // at the target side (auxiliar account)
        << "Node update not received by B1 after " << maxTimeout << " seconds";
    // important to reset
    resetOnNodeUpdateCompletionCBs();

    // NewShare
    ASSERT_TRUE(waitForResponse(&B1dtls.userAlertsUpdated))
        << "Alert about new share not received by B1 after " << maxTimeout << " seconds";
    ASSERT_NE(B1dtls.userAlertList, nullptr) << "NewShare";
    ASSERT_EQ(B1dtls.userAlertList->size(), 1) << "NewShare";
    a = B1dtls.userAlertList->get(0);
    ASSERT_STRCASEEQ(a->getEmail(), A1dtls.email.c_str()) << "NewShare";
    string title = "New shared folder from " + A1dtls.email;
    ASSERT_STRCASEEQ(a->getTitle(), title.c_str()) << "NewShare";
    ASSERT_GT(a->getId(), 0u) << "NewShare";
    ASSERT_EQ(a->getType(), MegaUserAlert::TYPE_NEWSHARE) << "NewShare";
    ASSERT_STREQ(a->getTypeString(), "NEW_SHARE") << "NewShare";
    ASSERT_STRCASEEQ(a->getHeading(), A1dtls.email.c_str()) << "NewShare";
    ASSERT_NE(a->getTimestamp(0), 0) << "NewShare";
    ASSERT_FALSE(a->isOwnChange()) << "NewShare";
    ASSERT_EQ(a->getUserHandle(), A1.getMyUserHandleBinary()) << "NewShare";
    ASSERT_EQ(a->getNodeHandle(), nSharedFolder->getHandle()) << "NewShare";
    string path = A1dtls.email + ':' + sharedFolder;
    ASSERT_STRCASEEQ(a->getPath(), path.c_str()) << "NewShare";
    ASSERT_STREQ(a->getName(), sharedFolder) << "NewShare";
    bkpList.emplace_back(a->copy());


    // RemovedSharedNode
    //--------------------------------------------

    // reset User Alerts for B1
    B1dtls.userAlertsUpdated = false;
    B1dtls.userAlertList.reset();

    // --- Move shared sub-folder (owned) to Root ---
    ASSERT_EQ(API_OK, doMoveNode(A1idx, nullptr, nSubfolder.get(), rootA1.get())) << "Moving subfolder out of (owned) share failed";

    // RemovedSharedNode
    ASSERT_TRUE(waitForResponse(&B1dtls.userAlertsUpdated))
        << "Alert about removed shared node not received by B1 after " << maxTimeout << " seconds";
    ASSERT_NE(B1dtls.userAlertList, nullptr) << "RemovedSharedNode";
    ASSERT_EQ(B1dtls.userAlertList->size(), 1) << "RemovedSharedNode";
    a = B1dtls.userAlertList->get(0);
    ASSERT_STRCASEEQ(a->getEmail(), A1dtls.email.c_str()) << "RemovedSharedNode";
    title = "Removed item from shared folder";
    ASSERT_STRCASEEQ(a->getTitle(), title.c_str()) << "RemovedSharedNode";
    ASSERT_GT(a->getId(), 0u) << "RemovedSharedNode";
    ASSERT_EQ(a->getType(), MegaUserAlert::TYPE_REMOVEDSHAREDNODES) << "RemovedSharedNode";
    ASSERT_STREQ(a->getTypeString(), "NODES_IN_SHARE_REMOVED") << "RemovedSharedNode";
    ASSERT_STRCASEEQ(a->getHeading(), A1dtls.email.c_str()) << "RemovedSharedNode";
    ASSERT_NE(a->getTimestamp(0), 0) << "RemovedSharedNode";
    ASSERT_FALSE(a->isOwnChange()) << "RemovedSharedNode";
    ASSERT_EQ(a->getUserHandle(), A1.getMyUserHandleBinary()) << "RemovedSharedNode";
    ASSERT_EQ(a->getNumber(0), 1) << "RemovedSharedNode";
    //bkpList.emplace_back(a->copy());  // this wasa not received in sc50 response


    // NewSharedNodes
    //--------------------------------------------

    // reset User Alerts for B1
    B1dtls.userAlertsUpdated = false;
    B1dtls.userAlertList.reset();
    A1dtls.userAlertsUpdated = false;
    A1dtls.userAlertList.reset();

    // --- Move sub-folder from Root (owned) back to share ---
    ASSERT_EQ(API_OK, doMoveNode(A1idx, nullptr, nSubfolder.get(), nSharedFolder.get())) << "Moving sub-folder from Root (owned) to share failed";
    // NOTE: This did not create a NewSharedNodes alert (even when it contained files). Notified as a potential bug.

    // --- Move file from Root (owned) to share ---
    std::unique_ptr<MegaNode> nfile2(A1.getNodeByHandle(hUpfile));
    ASSERT_NE(nfile2, nullptr);
    ASSERT_EQ(API_OK, doMoveNode(A1idx, nullptr, nfile2.get(), nSubfolder.get())) << "Moving file from Root (owned) to shared folder failed";

    // NewSharedNodes
    ASSERT_TRUE(waitForResponse(&B1dtls.userAlertsUpdated))
        << "Alert about node added to share not received by B1 after " << maxTimeout << " seconds";
    ASSERT_NE(B1dtls.userAlertList, nullptr) << "NewSharedNodes";
    ASSERT_EQ(B1dtls.userAlertList->size(), 1) << "NewSharedNodes";
    a = B1dtls.userAlertList->get(0);
    ASSERT_STRCASEEQ(a->getEmail(), A1dtls.email.c_str()) << "NewSharedNodes";
    title = A1dtls.email + " added 1 file";
    ASSERT_STRCASEEQ(a->getTitle(), title.c_str()) << "NewSharedNodes";
    ASSERT_GT(a->getId(), 0u) << "NewSharedNodes";
    ASSERT_EQ(a->getType(), MegaUserAlert::TYPE_NEWSHAREDNODES) << "NewSharedNodes";
    ASSERT_STREQ(a->getTypeString(), "NEW_NODES_IN_SHARE") << "NewSharedNodes";
    ASSERT_STRCASEEQ(a->getHeading(), A1dtls.email.c_str()) << "NewSharedNodes";
    ASSERT_NE(a->getTimestamp(0), 0) << "NewSharedNodes";
    ASSERT_FALSE(a->isOwnChange()) << "NewSharedNodes";
    ASSERT_EQ(a->getUserHandle(), A1.getMyUserHandleBinary()) << "NewSharedNodes";
    ASSERT_EQ(a->getNumber(0), 0) << "NewSharedNodes"; // folder count
    ASSERT_EQ(a->getNumber(1), 1) << "NewSharedNodes"; // file count
    ASSERT_EQ(a->getNodeHandle(), hSubfolder) << "NewSharedNodes"; // parent handle
    ASSERT_EQ(a->getHandle(0), hUpfile) << "NewSharedNodes";
    //bkpList.emplace_back(a->copy());  // this was not received in sc50 response


    // UpdatedSharedNode
    //--------------------------------------------

    // reset User Alerts for B1
    B1dtls.userAlertsUpdated = false;
    B1dtls.userAlertList.reset();

    // --- Modify shared file ---
    {
        ofstream f(UPFILE);
        f << "edited";
    }
    // Upload a file over an existing one to update
    ASSERT_EQ(API_OK, doStartUpload(0, nullptr, UPFILE.c_str(), nSubfolder.get(),
        nullptr /*fileName*/,
        ::mega::MegaApi::INVALID_CUSTOM_MOD_TIME,
        nullptr /*appData*/,
        false   /*isSourceTemporary*/,
        false   /*startFirst*/,
        nullptr /*cancelToken*/));

    // UpdatedSharedNode
    ASSERT_TRUE(waitForResponse(&B1dtls.userAlertsUpdated))
        << "Alert about node updated in share not received by B1 after " << maxTimeout << " seconds";
    ASSERT_NE(B1dtls.userAlertList, nullptr) << "UpdatedSharedNode";
    ASSERT_EQ(B1dtls.userAlertList->size(), 1) << "UpdatedSharedNode";
    a = B1dtls.userAlertList->get(0);
    ASSERT_STRCASEEQ(a->getEmail(), A1dtls.email.c_str()) << "UpdatedSharedNode";
    ASSERT_STRCASEEQ(a->getTitle(), "Updated 1 item in shared folder") << "UpdatedSharedNode";
    ASSERT_GT(a->getId(), 0u) << "UpdatedSharedNode";
    ASSERT_EQ(a->getType(), MegaUserAlert::TYPE_UPDATEDSHAREDNODES) << "UpdatedSharedNode";
    ASSERT_STREQ(a->getTypeString(), "NODES_IN_SHARE_UPDATED") << "UpdatedSharedNode";
    ASSERT_STRCASEEQ(a->getHeading(), A1dtls.email.c_str()) << "UpdatedSharedNode";
    ASSERT_NE(a->getTimestamp(0), 0) << "UpdatedSharedNode";
    ASSERT_FALSE(a->isOwnChange()) << "UpdatedSharedNode";
    ASSERT_EQ(a->getUserHandle(), A1.getMyUserHandleBinary()) << "UpdatedSharedNode";
    ASSERT_EQ(a->getNumber(0), 1) << "UpdatedSharedNode"; // item count
    // this will be combined with the next one, do not keep it for comparing with B2's sc50


    // UpdatedSharedNode  --  combined with the previous one
    //--------------------------------------------

    // reset User Alerts for B1
    B1dtls.userAlertsUpdated = false;
    B1dtls.userAlertList.reset();

    // --- Modify shared file ---
    {
        ofstream f(UPFILE);
        f << " AND edited again";
    }
    // Upload a file over an existing one to update
    ASSERT_EQ(API_OK, doStartUpload(0, nullptr, UPFILE.c_str(), nSubfolder.get(),
        nullptr /*fileName*/,
        ::mega::MegaApi::INVALID_CUSTOM_MOD_TIME,
        nullptr /*appData*/,
        false   /*isSourceTemporary*/,
        false   /*startFirst*/,
        nullptr /*cancelToken*/));

    // UpdatedSharedNode (combined)
    ASSERT_TRUE(waitForResponse(&B1dtls.userAlertsUpdated))
        << "Alert about node updated, again, in share not received by B1 after " << maxTimeout << " seconds";
    ASSERT_NE(B1dtls.userAlertList, nullptr) << "UpdatedSharedNode (combined)";
    ASSERT_EQ(B1dtls.userAlertList->size(), 1) << "UpdatedSharedNode (combined)";
    a = B1dtls.userAlertList->get(0);
    ASSERT_STRCASEEQ(a->getEmail(), A1dtls.email.c_str()) << "UpdatedSharedNode (combined)";
    ASSERT_STRCASEEQ(a->getTitle(), "Updated 2 items in shared folder") << "UpdatedSharedNode (combined)";
    ASSERT_GT(a->getId(), 0u) << "UpdatedSharedNode (combined)";
    ASSERT_EQ(a->getType(), MegaUserAlert::TYPE_UPDATEDSHAREDNODES) << "UpdatedSharedNode (combined)";
    ASSERT_STREQ(a->getTypeString(), "NODES_IN_SHARE_UPDATED") << "UpdatedSharedNode (combined)";
    ASSERT_STRCASEEQ(a->getHeading(), A1dtls.email.c_str()) << "UpdatedSharedNode (combined)";
    ASSERT_NE(a->getTimestamp(0), 0) << "UpdatedSharedNode (combined)";
    ASSERT_FALSE(a->isOwnChange()) << "UpdatedSharedNode (combined)";
    ASSERT_EQ(a->getUserHandle(), A1.getMyUserHandleBinary()) << "UpdatedSharedNode (combined)";
    ASSERT_EQ(a->getNumber(0), 2) << "UpdatedSharedNode (combined)"; // item count
    //bkpList.emplace_back(a->copy());  // this was not received in sc50 response


    // DeletedShare
    //--------------------------------------------

    // reset User Alerts for B1
    B1dtls.userAlertsUpdated = false;
    B1dtls.userAlertList.reset();

    // --- Revoke access to an outgoing share ---
    A1dtls.nodeUpdated = B1dtls.nodeUpdated = false; // reset flags expected to be true in asserts below
    A1dtls.mOnNodesUpdateCompletion = [&A1dtls, A1idx](size_t apiIndex, MegaNodeList*) { if (A1idx == int(apiIndex)) A1dtls.nodeUpdated = true; };
    B1dtls.mOnNodesUpdateCompletion = [&B1dtls, B1idx](size_t apiIndex, MegaNodeList*) { if (B1idx == int(apiIndex)) B1dtls.nodeUpdated = true; };
    ASSERT_NO_FATAL_FAILURE(shareFolder(nSharedFolder.get(), B1dtls.email.c_str(), MegaShare::ACCESS_UNKNOWN));
    ASSERT_TRUE(waitForResponse(&A1dtls.nodeUpdated))   // at the target side (main account)
        << "Node update not received by A1 after " << maxTimeout << " seconds";
    ASSERT_TRUE(waitForResponse(&B1dtls.nodeUpdated))   // at the target side (auxiliar account)
        << "Node update not received by B1 after " << maxTimeout << " seconds";
    // important to reset
    resetOnNodeUpdateCompletionCBs();

    // DeletedShare
    ASSERT_TRUE(waitForResponse(&B1dtls.userAlertsUpdated))
        << "Alert about deleted share not received by B1 after " << maxTimeout << " seconds";
    ASSERT_NE(B1dtls.userAlertList, nullptr) << "DeletedShare";
    ASSERT_EQ(B1dtls.userAlertList->size(), 1) << "DeletedShare";
    a = B1dtls.userAlertList->get(0);
    ASSERT_STRCASEEQ(a->getEmail(), A1dtls.email.c_str()) << "DeletedShare";
    title = "Access to folders shared by " + A1dtls.email + " was removed";
    ASSERT_STRCASEEQ(a->getTitle(), title.c_str()) << "DeletedShare";
    ASSERT_GT(a->getId(), 0u) << "DeletedShare";
    ASSERT_EQ(a->getType(), MegaUserAlert::TYPE_DELETEDSHARE) << "DeletedShare";
    ASSERT_STREQ(a->getTypeString(), "SHARE_UNSHARED") << "DeletedShare";
    ASSERT_STRCASEEQ(a->getHeading(), A1dtls.email.c_str()) << "DeletedShare";
    ASSERT_NE(a->getTimestamp(0), 0) << "DeletedShare";
    ASSERT_FALSE(a->isOwnChange()) << "DeletedShare";
    ASSERT_EQ(a->getUserHandle(), A1.getMyUserHandleBinary()) << "DeletedShare";
    ASSERT_EQ(a->getNodeHandle(), nSharedFolder->getHandle()) << "DeletedShare";
    path = A1dtls.email + ':' + sharedFolder;
    ASSERT_STRCASEEQ(a->getPath(), path.c_str()) << "DeletedShare";
    ASSERT_STREQ(a->getName(), sharedFolder) << "DeletedShare";
    ASSERT_EQ(a->getNumber(0), 1) << "DeletedShare";
    bkpList.emplace_back(a->copy());


    // ContactChange  --  contact deleted
    //--------------------------------------------

    // reset User Alerts for B1
    B1dtls.userAlertsUpdated = false;
    B1dtls.userAlertList.reset();

    // --- Delete an existing contact ---
    A1dtls.userUpdated = false;
    ASSERT_NO_FATAL_FAILURE(removeContact(B1dtls.email));
    ASSERT_TRUE(waitForResponse(&A1dtls.userUpdated))   // at the target side (main account)
        << "Delete contact update not received by A1 after " << maxTimeout << " seconds";

    // ContactChange  --  contact deleted
    ASSERT_TRUE(waitForResponse(&B1dtls.userAlertsUpdated))
        << "Alert about contact removal not received by B1 after " << maxTimeout << " seconds";
    ASSERT_NE(B1dtls.userAlertList, nullptr) << "ContactChange  --  contact deleted";
    ASSERT_EQ(B1dtls.userAlertList->size(), 1) << "ContactChange  --  contact deleted";
    a = B1dtls.userAlertList->get(0);
    ASSERT_STRCASEEQ(a->getEmail(), A1dtls.email.c_str()) << "ContactChange  --  contact deleted";
    ASSERT_STRCASEEQ(a->getTitle(), "Deleted you as a contact") << "ContactChange  --  contact deleted";
    ASSERT_GT(a->getId(), 0u) << "ContactChange  --  contact deleted";
    ASSERT_EQ(a->getType(), MegaUserAlert::TYPE_CONTACTCHANGE_DELETEDYOU) << "ContactChange  --  contact deleted";
    ASSERT_STREQ(a->getTypeString(), "CONTACT_DISCONNECTED") << "ContactChange  --  contact deleted";
    ASSERT_STRCASEEQ(a->getHeading(), A1dtls.email.c_str()) << "ContactChange  --  contact deleted";
    ASSERT_NE(a->getTimestamp(0), 0) << "ContactChange  --  contact deleted";
    ASSERT_FALSE(a->isOwnChange()) << "ContactChange  --  contact deleted";
    ASSERT_EQ(a->getUserHandle(), A1.getMyUserHandleBinary()) << "ContactChange  --  contact deleted";
    bkpList.emplace_back(a->copy());


#if MEGA_TEST_SC50_ALERTS
    // reset User Alerts for B2
    B2dtls.userAlertsUpdated = false;
    B2dtls.userAlertList.reset();

    // resume session for B2
    ASSERT_EQ(API_OK, synchronousFastLogin(B2idx, B2session.get(), this)) << "Resume session failed for B2 (error: " << B2dtls.lastError << ")";
    ASSERT_NO_FATAL_FAILURE(fetchnodes(B2idx));
    // test sc50 after session resume
    ASSERT_TRUE(waitForResponse(&B2dtls.userAlertsUpdated, sc50Timeout))
        << "sc50 alerts after resumeSession() not received by B2 after " << sc50Timeout << " seconds";
    ASSERT_EQ(B2dtls.userAlertList, nullptr) << "sc50";
    sc50List.reset(B2.getUserAlerts());
    ASSERT_TRUE(sc50List);
    ASSERT_NE(sc50List->size(), 0);
    ASSERT_GE(sc50List->size(), (int)bkpList.size());

    // sort sc50 alerts by timestamp
    // this shoud not be needed, but is here to show that not all alerts have been received
    map<int64_t, const MegaUserAlert*> sc50alerts;
    for (int i = 0; i < sc50List->size(); ++i)
    {
        const auto* sc50a = sc50List->get(i);
        sc50alerts[sc50a->getTimestamp(0)] = sc50a;
    }

    // compare last sc50 alerts with the ones generated by the actions above
    // WARNING: At least in this scenario (resume session after the share has been removed), sc50 returned only the following alerts:
    //  - TYPE_INCOMINGPENDINGCONTACT_REQUEST (0),
    //  - TYPE_NEWSHARE (12),
    //  - TYPE_DELETEDSHARE (13)
    //  - TYPE_CONTACTCHANGE_DELETEDYOU (3),

    size_t count = 0;
    for (auto it = sc50alerts.rbegin(); it != sc50alerts.rend() && count < bkpList.size(); ++it)
    {
        const auto* sc50a = it->second;
        const auto* bkp = (bkpList.rbegin() + count)->get();

        ASSERT_EQ(bkp->getType(), sc50a->getType()) << "sc50";
        ASSERT_STREQ(bkp->getTypeString(), sc50a->getTypeString()) << "sc50";
        ASSERT_EQ(bkp->getUserHandle(), sc50a->getUserHandle()) << "sc50";
        ASSERT_EQ(bkp->getNodeHandle(), sc50a->getNodeHandle()) << "sc50";
        ASSERT_EQ(bkp->getPcrHandle(), sc50a->getPcrHandle()) << "sc50";
        ASSERT_STRCASEEQ(bkp->getEmail(), sc50a->getEmail()) << "sc50";
        if (sc50a->getPath()) // the node might not be there when sc50 alerts arrive
        {
            ASSERT_STRCASEEQ(bkp->getPath(), sc50a->getPath()) << "sc50";
        }
        if (sc50a->getName()) // the node might not be there when sc50 alerts arrive
        {
            ASSERT_STREQ(bkp->getName(), sc50a->getName()) << "sc50";
        }
        ASSERT_STRCASEEQ(bkp->getHeading(), sc50a->getHeading()) << "sc50";
        ASSERT_STRCASEEQ(bkp->getTitle(), sc50a->getTitle()) << "sc50";
        ASSERT_EQ(bkp->getNumber(0), sc50a->getNumber(0)) << "sc50";
        ASSERT_EQ(bkp->getNumber(1), sc50a->getNumber(1)) << "sc50";
        // ASSERT_EQ(bkp->getTimestamp(0), sc50a->getTimestamp(0)) << "sc50"; // timestamp will differ, because for sc50 alerts it gets calculated
        ASSERT_STRCASEEQ(bkp->getString(0), sc50a->getString(0)) << "sc50";
        ASSERT_EQ(bkp->getHandle(0), sc50a->getHandle(0)) << "sc50";
        ASSERT_EQ(bkp->getHandle(1), sc50a->getHandle(1)) << "sc50";

        ++count;
    }
#endif
}

/*
TEST_F(SdkTest, CheckRecoveryKey_MANUAL)
{
    ASSERT_NO_FATAL_FAILURE(getAccountsForTest(1));
    const char* email = megaApi[0]->getMyEmail();
    cout << "email: " << email << endl;
    const char* masterKey = megaApi[0]->getMyRSAPrivateKey();

    mApi[0].requestFlags[MegaRequest::TYPE_GET_RECOVERY_LINK] = false;
    megaApi[0]->resetPassword(email, true);
    ASSERT_TRUE(waitForResponse(&mApi[0].requestFlags[MegaRequest::TYPE_GET_RECOVERY_LINK]))
        << "get recovery link/reset password failed after " << maxTimeout << " seconds";
    ASSERT_EQ(mApi[0].lastError, MegaError::API_OK);

    cout << "input link: ";
    string link;
    getline(cin, link);

    cout << "input recovery key: ";
    string recoverykey;
    getline(cin, recoverykey);

    mApi[0].requestFlags[MegaRequest::TYPE_CHECK_RECOVERY_KEY] = false;
    megaApi[0]->checkRecoveryKey(link.c_str(), recoverykey.c_str());
    ASSERT_TRUE(waitForResponse(&mApi[0].requestFlags[MegaRequest::TYPE_CHECK_RECOVERY_KEY]))
        << "check recovery key failed after " << maxTimeout << " seconds";
    ASSERT_EQ(mApi[0].lastError, MegaError::API_OK); // API_EKEY

    // set to the same password
    const char* password = getenv("MEGA_PWD");
    ASSERT_TRUE(password);
    mApi[0].requestFlags[MegaRequest::TYPE_CONFIRM_RECOVERY_LINK] = false;
    megaApi[0]->confirmResetPassword(link.c_str(), password, masterKey);
    ASSERT_TRUE(waitForResponse(&mApi[0].requestFlags[MegaRequest::TYPE_CONFIRM_RECOVERY_LINK]))
        << "confirm recovery link failed after " << maxTimeout << " seconds";
    ASSERT_EQ(mApi[0].lastError, MegaError::API_OK);
}
*/<|MERGE_RESOLUTION|>--- conflicted
+++ resolved
@@ -5727,7 +5727,7 @@
             !strcmp(megaSync->getLastKnownMegaFolder(), actualRemotePath.get()))
         {
             // Make sure the sync's actually active.
-            ASSERT_TRUE(megaSync->isActive()) << "Sync instance found but not active.";
+            ASSERT_TRUE(megaSync->getRunState() == MegaSync::RUNSTATE_RUNNING) << "Sync instance found but not active.";
 
             found = true;
             break;
@@ -5758,7 +5758,7 @@
             !strcmp(megaSync->getLastKnownMegaFolder(), actualRemotePath.get()))
         {
             // Make sure the sync's actually active.
-            ASSERT_TRUE(megaSync->isActive()) << "Sync instance found but not active.";
+            ASSERT_TRUE(megaSync->getRunState() == MegaSync::RUNSTATE_RUNNING) << "Sync instance found but not active.";
 
             found = true;
             break;
@@ -5876,7 +5876,7 @@
 
     // remove backup
     err = synchronousRemoveSync(0, backupId);
-    ASSERT_EQ(API_OK, err) << "Remove sync failed (error: " << err << ")";
+    ASSERT_EQ(MegaError::API_OK, err) << "Remove sync failed (error: " << err << ")";
 
     ASSERT_EQ(MegaError::API_OK, synchronousRemoveBackupNodes(0, backupFolderHandle));
 
@@ -6403,17 +6403,6 @@
 
 void cleanUp(::mega::MegaApi* megaApi, const fs::path &basePath)
 {
-<<<<<<< HEAD
-    unique_ptr<MegaSyncList> syncPtrs(megaApi->getSyncs());
-    for (int i = 0; i < syncPtrs->size(); ++i)
-    {
-        RequestTracker removeTracker(megaApi);
-        megaApi->removeSync(syncPtrs->get(i)->getBackupId(), INVALID_HANDLE, &removeTracker);
-        ASSERT_EQ(API_OK, removeTracker.waitForResult());
-    }
-    syncPtrs.reset(megaApi->getSyncs());
-    ASSERT_EQ(syncPtrs->size(), 0);
-=======
     unique_ptr<MegaSyncList> allSyncs{ megaApi->getSyncs() };
     for (int i = 0; i < allSyncs->size(); ++i)
     {
@@ -6428,7 +6417,6 @@
             ASSERT_EQ(API_OK, rt2.waitForResult());
         }
     }
->>>>>>> 065a3610
 
     std::unique_ptr<MegaNode> baseNode{megaApi->getNodeByPath(("/" + basePath.u8string()).c_str())};
     if (baseNode)
@@ -6944,11 +6932,7 @@
     auto removeSyncByBackupId = [this, &megaNode](handle backupId)
     {
         RequestTracker syncTracker(megaApi[0].get());
-<<<<<<< HEAD
-        megaApi[0]->removeSync(backupId, UNDEF, &syncTracker);
-=======
         megaApi[0]->removeSync(backupId, &syncTracker);
->>>>>>> 065a3610
         ASSERT_EQ(API_OK, syncTracker.waitForResult());
     };
 
