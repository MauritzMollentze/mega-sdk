/**
 * @file tests/sdk_test.cpp
 * @brief Mega SDK test file
 *
 * (c) 2015 by Mega Limited, Wellsford, New Zealand
 *
 * This file is part of the MEGA SDK - Client Access Engine.
 *
 * Applications using the MEGA API must present a valid application key
 * and comply with the the rules set forth in the Terms of Service.
 *
 * The MEGA SDK is distributed in the hope that it will be useful,
 * but WITHOUT ANY WARRANTY; without even the implied warranty of
 * MERCHANTABILITY or FITNESS FOR A PARTICULAR PURPOSE.
 *
 * @copyright Simplified (2-clause) BSD License.
 *
 * You should have received a copy of the license along with this
 * program.
 */

#include "test.h"
#include "stdfs.h"
#include "SdkTest_test.h"
#include "mega/testhooks.h"
#include "megaapi_impl.h"
#include <algorithm>

#define SSTR( x ) static_cast< const std::ostringstream & >( \
        (  std::ostringstream() << std::dec << x ) ).str()


using namespace std;

MegaFileSystemAccess fileSystemAccess;

template<typename T>
class ScopedValue {
public:
    ScopedValue(T& what, T value)
      : mLastValue(std::move(what))
      , mWhat(what)
    {
        what = std::move(value);
    }

    ~ScopedValue()
    {
        mWhat = std::move(mLastValue);
    }

    MEGA_DISABLE_COPY(ScopedValue)
    MEGA_DEFAULT_MOVE(ScopedValue)

private:
    T mLastValue;
    T& mWhat;
}; // ScopedValue<T>

template<typename T>
ScopedValue<T> makeScopedValue(T& what, T value)
{
    return ScopedValue<T>(what, std::move(value));
}

#ifdef _WIN32
DWORD ThreadId()
{
    return GetCurrentThreadId();
}
#else
pthread_t ThreadId()
{
    return pthread_self();
}
#endif

#ifndef WIN32
#define DOTSLASH "./"
#else
#define DOTSLASH ".\\"
#endif

const char* cwd()
{
    // for windows and linux
    static char path[1024];
    const char* ret;
    #ifdef _WIN32
    ret = _getcwd(path, sizeof path);
    #else
    ret = getcwd(path, sizeof path);
    #endif
    assert(ret);
    return ret;
}

bool fileexists(const std::string& fn)
{
#ifdef _WIN32
    fs::path p = fs::u8path(fn);
    return fs::exists(p);
#else
    struct stat   buffer;
    return (stat(fn.c_str(), &buffer) == 0);
#endif
}

void copyFile(std::string& from, std::string& to)
{
    LocalPath f = LocalPath::fromAbsolutePath(from);
    LocalPath t = LocalPath::fromAbsolutePath(to);
    fileSystemAccess.copylocal(f, t, m_time());
}

std::string megaApiCacheFolder(int index)
{
    std::string p(cwd());
#ifdef _WIN32
    p += "\\";
#else
    p += "/";
#endif
    p += "sdk_test_mega_cache_" + to_string(index);

    if (!fileexists(p))
    {

#ifdef _WIN32
        #ifndef NDEBUG
        bool success =
        #endif
        fs::create_directory(p);
        assert(success);
#else
        mkdir(p.c_str(), S_IRWXU);
        assert(fileexists(p));
#endif

    } else
    {
        std::unique_ptr<DirAccess> da(fileSystemAccess.newdiraccess());
        auto lp = LocalPath::fromAbsolutePath(p);
        if (!da->dopen(&lp, nullptr, false))
        {
            throw std::runtime_error(
                        "Cannot open existing mega API cache folder " + p
                        + " please check permissions or delete it so a new one can be created");
        }
    }
    return p;
}

template<typename Predicate>
bool WaitFor(Predicate&& predicate, unsigned timeoutMs)
{
    unsigned sleepMs = 100;
    unsigned totalMs = 0;

    do
    {
        if (predicate()) return true;

        WaitMillisec(sleepMs);
        totalMs += sleepMs;
    }
    while (totalMs < timeoutMs);

    return false;
}

MegaApi* newMegaApi(const char *appKey, const char *basePath, const char *userAgent, unsigned workerThreadCount)
{
#if defined(ENABLE_SYNC) && defined(__APPLE__)
    return new MegaApi(appKey, basePath, userAgent, gFseventsFd, workerThreadCount);
#else
    return new MegaApi(appKey, basePath, userAgent, workerThreadCount);
#endif
}

enum { USERALERT_ARRIVAL_MILLISEC = 1000 };

#ifdef _WIN32
#include "mega/autocomplete.h"
#include <filesystem>
#define getcwd _getcwd
void usleep(int n)
{
    Sleep(n / 1000);
}
#endif

// helper functions and struct/classes
namespace
{

    bool buildLocalFolders(fs::path targetfolder, const string& prefix, int n, int recurselevel, int filesperfolder)
    {
        fs::path p = targetfolder / fs::u8path(prefix);
        if (!fs::create_directory(p))
            return false;

        for (int i = 0; i < filesperfolder; ++i)
        {
            string filename = "file" + to_string(i) + "_" + prefix;
            fs::path fp = p / fs::u8path(filename);
#if (__cplusplus >= 201700L)
            ofstream fs(fp/*, ios::binary*/);
#else
            ofstream fs(fp.u8string()/*, ios::binary*/);
#endif
            fs << filename;
        }

        if (recurselevel > 0)
        {
            for (int i = 0; i < n; ++i)
            {
                if (!buildLocalFolders(p, prefix + "_" + to_string(i), n, recurselevel - 1, filesperfolder))
                    return false;
            }
        }

        return true;
    }

    bool createLocalFile(fs::path path, const char *name)
    {
        if (!name)
        {
           return false;
        }

        fs::path fp = path / fs::u8path(name);
#if (__cplusplus >= 201700L)
        ofstream fs(fp/*, ios::binary*/);
#else
        ofstream fs(fp.u8string()/*, ios::binary*/);
#endif
        fs << name;
        return true;
    }
}

std::map<size_t, std::string> gSessionIDs;

void SdkTest::SetUp()
{
    gTestingInvalidArgs = false;
}

void SdkTest::TearDown()
{
    out() << "Test done, teardown starts";
    // do some cleanup

    gTestingInvalidArgs = false;

    LOG_info << "___ Cleaning up test (TearDown()) ___";

    Cleanup();

    releaseMegaApi(1);
    releaseMegaApi(2);
    if (!megaApi.empty() && megaApi[0])
    {
        releaseMegaApi(0);
    }
    out() << "Teardown done, test exiting";
}

void SdkTest::Cleanup()
{
    out() << "Cleaning up accounts";

    deleteFile(UPFILE);
    deleteFile(DOWNFILE);
    deleteFile(PUBLICFILE);
    deleteFile(AVATARDST);

#ifdef ENABLE_SYNC
    std::vector<std::unique_ptr<RequestTracker>> delSyncTrackers;
    for (auto &m : megaApi)
    {
        if (m)
        {
            auto syncs = unique_ptr<MegaSyncList>(m->getSyncs());
            for (int i = syncs->size(); i--; )
            {
                delSyncTrackers.push_back(std::unique_ptr<RequestTracker>(new RequestTracker(m.get())));
                m->removeSync(syncs->get(i), delSyncTrackers.back().get());
            }
        }
    }
    // wait for delsyncs to complete:
    for (auto& d : delSyncTrackers) d->waitForResult();
    WaitMillisec(5000);
#endif

    if (!megaApi.empty() && megaApi[0])
    {

        // Remove nodes in Cloud & Rubbish
        purgeTree(std::unique_ptr<MegaNode>{megaApi[0]->getRootNode()}.get(), false);
        purgeTree(std::unique_ptr<MegaNode>{megaApi[0]->getRubbishNode()}.get(), false);
        //        megaApi[0]->cleanRubbishBin();

        // Remove auxiliar contact
        std::unique_ptr<MegaUserList> ul{megaApi[0]->getContacts()};
        for (int i = 0; i < ul->size(); i++)
        {
            removeContact(ul->get(i)->getEmail());
        }
    }

    for (auto nApi = unsigned(megaApi.size()); nApi--; ) if (megaApi[nApi])
    {
        // Remove pending contact requests

        std::unique_ptr<MegaContactRequestList> crl{megaApi[nApi]->getOutgoingContactRequests()};
        for (int i = 0; i < crl->size(); i++)
        {
            MegaContactRequest *cr = crl->get(i);
            synchronousInviteContact(nApi, cr->getTargetEmail(), "Test cleanup removing outgoing contact request", MegaContactRequest::INVITE_ACTION_DELETE);
        }

        crl.reset(megaApi[nApi]->getIncomingContactRequests());
        for (int i = 0; i < crl->size(); i++)
        {
            MegaContactRequest *cr = crl->get(i);
            synchronousReplyContactRequest(nApi, cr, MegaContactRequest::REPLY_ACTION_DENY);
        }

    }
}

int SdkTest::getApiIndex(MegaApi* api)
{
    int apiIndex = -1;
    for (int i = int(megaApi.size()); i--; )  if (megaApi[i].get() == api) apiIndex = i;
    if (apiIndex == -1)
    {
        LOG_warn << "Instance of MegaApi not recognized";  // this can occur during MegaApi deletion due to callbacks on shutdown
    }
    return apiIndex;
}

void SdkTest::onRequestFinish(MegaApi *api, MegaRequest *request, MegaError *e)
{
    auto type = request->getType();
    if (type == MegaRequest::TYPE_DELETE)
    {
        return;
    }

    int apiIndex = getApiIndex(api);
    if (apiIndex < 0) return;
    mApi[apiIndex].lastError = e->getErrorCode();

    // there could be a race on these getting set?
    LOG_info << "lastError (by request) for MegaApi " << apiIndex << ": " << mApi[apiIndex].lastError;

    switch(type)
    {

    case MegaRequest::TYPE_GET_ATTR_USER:

        if (mApi[apiIndex].lastError == API_OK)
        {
            if (request->getParamType() == MegaApi::USER_ATTR_DEVICE_NAMES ||
                request->getParamType() == MegaApi::USER_ATTR_DRIVE_NAMES ||
                request->getParamType() == MegaApi::USER_ATTR_ALIAS)
            {
                attributeValue = request->getName() ? request->getName() : "";
            }
            else if (request->getParamType() != MegaApi::USER_ATTR_AVATAR)
            {
                attributeValue = request->getText() ? request->getText() : "";
            }
        }

        if (request->getParamType() == MegaApi::USER_ATTR_AVATAR)
        {
            if (mApi[apiIndex].lastError == API_OK)
            {
                attributeValue = "Avatar changed";
            }

            if (mApi[apiIndex].lastError == API_ENOENT)
            {
                attributeValue = "Avatar not found";
            }
        }
        break;

#ifdef ENABLE_CHAT

    case MegaRequest::TYPE_CHAT_CREATE:
        if (mApi[apiIndex].lastError == API_OK)
        {
            MegaTextChat *chat = request->getMegaTextChatList()->get(0)->copy();

            mApi[apiIndex].chatid = chat->getHandle();
            mApi[apiIndex].chats[mApi[apiIndex].chatid].reset(chat);
        }
        break;

    case MegaRequest::TYPE_CHAT_INVITE:
        if (mApi[apiIndex].lastError == API_OK)
        {
            mApi[apiIndex].chatid = request->getNodeHandle();
            if (mApi[apiIndex].chats.find(mApi[apiIndex].chatid) != mApi[apiIndex].chats.end())
            {
                MegaTextChat *chat = mApi[apiIndex].chats[mApi[apiIndex].chatid].get();
                MegaHandle uh = request->getParentHandle();
                int priv = request->getAccess();
                unique_ptr<userpriv_vector> privsbuf{new userpriv_vector};

                const MegaTextChatPeerList *privs = chat->getPeerList();
                if (privs)
                {
                    for (int i = 0; i < privs->size(); i++)
                    {
                        if (privs->getPeerHandle(i) != uh)
                        {
                            privsbuf->push_back(userpriv_pair(privs->getPeerHandle(i), (privilege_t) privs->getPeerPrivilege(i)));
                        }
                    }
                }
                privsbuf->push_back(userpriv_pair(uh, (privilege_t) priv));
                privs = new MegaTextChatPeerListPrivate(privsbuf.get());
                chat->setPeerList(privs);
                delete privs;
            }
            else
            {
                LOG_err << "Trying to remove a peer from unknown chat";
            }
        }
        break;

    case MegaRequest::TYPE_CHAT_REMOVE:
        if (mApi[apiIndex].lastError == API_OK)
        {
            mApi[apiIndex].chatid = request->getNodeHandle();
            if (mApi[apiIndex].chats.find(mApi[apiIndex].chatid) != mApi[apiIndex].chats.end())
            {
                MegaTextChat *chat = mApi[apiIndex].chats[mApi[apiIndex].chatid].get();
                MegaHandle uh = request->getParentHandle();
                std::unique_ptr<userpriv_vector> privsbuf{new userpriv_vector};

                const MegaTextChatPeerList *privs = chat->getPeerList();
                if (privs)
                {
                    for (int i = 0; i < privs->size(); i++)
                    {
                        if (privs->getPeerHandle(i) != uh)
                        {
                            privsbuf->push_back(userpriv_pair(privs->getPeerHandle(i), (privilege_t) privs->getPeerPrivilege(i)));
                        }
                    }
                }
                privs = new MegaTextChatPeerListPrivate(privsbuf.get());
                chat->setPeerList(privs);
                delete privs;
            }
            else
            {
                LOG_err << "Trying to remove a peer from unknown chat";
            }
        }
        break;

    case MegaRequest::TYPE_CHAT_URL:
        if (mApi[apiIndex].lastError == API_OK)
        {
            chatlink.assign(request->getLink());
        }
        break;
#endif

    case MegaRequest::TYPE_CREATE_ACCOUNT:
        if (mApi[apiIndex].lastError == API_OK)
        {
            sid = request->getSessionKey();
        }
        break;

    case MegaRequest::TYPE_GET_REGISTERED_CONTACTS:
        if (mApi[apiIndex].lastError == API_OK)
        {
            stringTable.reset(request->getMegaStringTable()->copy());
        }
        break;

    case MegaRequest::TYPE_GET_COUNTRY_CALLING_CODES:
        if (mApi[apiIndex].lastError == API_OK)
        {
            stringListMap.reset(request->getMegaStringListMap()->copy());
        }
        break;

    case MegaRequest::TYPE_FETCH_TIMEZONE:
        mApi[apiIndex].tzDetails.reset(mApi[apiIndex].lastError == API_OK ? request->getMegaTimeZoneDetails()->copy() : nullptr);
        break;

    case MegaRequest::TYPE_GET_USER_EMAIL:
        if (mApi[apiIndex].lastError == API_OK)
        {
            mApi[apiIndex].email = request->getEmail();
        }
        break;

    case MegaRequest::TYPE_ACCOUNT_DETAILS:
        mApi[apiIndex].accountDetails.reset(mApi[apiIndex].lastError == API_OK ? request->getMegaAccountDetails() : nullptr);
        break;

    case MegaRequest::TYPE_BACKUP_PUT:
        mBackupId = request->getParentHandle();
        break;

    case MegaRequest::TYPE_GET_ATTR_NODE:
        if (mApi[apiIndex].lastError == API_OK)
        {
            mMegaFavNodeList.reset(request->getMegaHandleList()->copy());
        }
        break;

    case MegaRequest::TYPE_GET_PRICING:
        mApi[apiIndex].mMegaPricing.reset(mApi[apiIndex].lastError == API_OK ? request->getPricing() : nullptr);
        mApi[apiIndex].mMegaCurrency.reset(mApi[apiIndex].lastError == API_OK ? request->getCurrency() : nullptr);
            break;

    }

    // set this flag always the latest, since it is used to unlock the wait
    // for requests results, so we want data to be collected first
    mApi[apiIndex].requestFlags[request->getType()] = true;
}

void SdkTest::onTransferFinish(MegaApi* api, MegaTransfer *transfer, MegaError* e)
{
    int apiIndex = getApiIndex(api);
    if (apiIndex < 0) return;

    mApi[apiIndex].transferFlags[transfer->getType()] = true;
    mApi[apiIndex].lastError = e->getErrorCode();   // todo: change the rest of the transfer test code to use lastTransferError instead.
    mApi[apiIndex].lastTransferError = e->getErrorCode();

    // there could be a race on these getting set?
    LOG_info << "lastError (by transfer) for MegaApi " << apiIndex << ": " << mApi[apiIndex].lastError;

    onTranferFinishedCount += 1;
}

void SdkTest::onTransferUpdate(MegaApi *api, MegaTransfer *transfer)
{
    onTransferUpdate_progress = transfer->getTransferredBytes();
    onTransferUpdate_filesize = transfer->getTotalBytes();
}

void SdkTest::onAccountUpdate(MegaApi* api)
{
    int apiIndex = getApiIndex(api);
    if (apiIndex < 0) return;

    mApi[apiIndex].accountUpdated = true;
}

void SdkTest::onUsersUpdate(MegaApi* api, MegaUserList *users)
{
    int apiIndex = getApiIndex(api);
    if (apiIndex < 0) return;

    if (!users)
        return;

    for (int i = 0; i < users->size(); i++)
    {
        MegaUser *u = users->get(i);

        if (u->hasChanged(MegaUser::CHANGE_TYPE_AVATAR)
                || u->hasChanged(MegaUser::CHANGE_TYPE_FIRSTNAME)
                || u->hasChanged(MegaUser::CHANGE_TYPE_LASTNAME))
        {
            mApi[apiIndex].userUpdated = true;
        }
        else
        {
            // Contact is removed from main account
            mApi[apiIndex].requestFlags[MegaRequest::TYPE_REMOVE_CONTACT] = true;
            mApi[apiIndex].userUpdated = true;
        }
    }
}

void SdkTest::onNodesUpdate(MegaApi* api, MegaNodeList *nodes)
{
    int apiIndex = getApiIndex(api);
    if (apiIndex < 0) return;

    mApi[apiIndex].nodeUpdated = true;
}

void SdkTest::onContactRequestsUpdate(MegaApi* api, MegaContactRequestList* requests)
{
    int apiIndex = getApiIndex(api);
    if (apiIndex < 0) return;

    mApi[apiIndex].contactRequestUpdated = true;
}

#ifdef ENABLE_CHAT
void SdkTest::onChatsUpdate(MegaApi *api, MegaTextChatList *chats)
{
    int apiIndex = getApiIndex(api);
    if (apiIndex < 0) return;

    MegaTextChatList *list = NULL;
    if (chats)
    {
        list = chats->copy();
    }
    else
    {
        list = megaApi[apiIndex]->getChatList();
    }
    for (int i = 0; i < list->size(); i++)
    {
        handle chatid = list->get(i)->getHandle();
        if (mApi[apiIndex].chats.find(chatid) != mApi[apiIndex].chats.end())
        {
            mApi[apiIndex].chats[chatid].reset(list->get(i)->copy());
        }
        else
        {
            mApi[apiIndex].chats[chatid].reset(list->get(i)->copy());
        }
    }
    delete list;

    mApi[apiIndex].chatUpdated = true;
}

void SdkTest::createChat(bool group, MegaTextChatPeerList *peers, int timeout)
{
    int apiIndex = 0;
    mApi[apiIndex].requestFlags[MegaRequest::TYPE_CHAT_CREATE] = false;
    megaApi[0]->createChat(group, peers);
    waitForResponse(&mApi[apiIndex].requestFlags[MegaRequest::TYPE_CHAT_CREATE], timeout);
    if (timeout)
    {
        ASSERT_TRUE(mApi[apiIndex].requestFlags[MegaRequest::TYPE_CHAT_CREATE]) << "Chat creation not finished after " << timeout  << " seconds";
    }

    ASSERT_EQ(API_OK, mApi[apiIndex].lastError) << "Chat creation failed (error: " << mApi[apiIndex].lastError << ")";
}

#endif

void SdkTest::onEvent(MegaApi*, MegaEvent *event)
{
    std::lock_guard<std::mutex> lock{lastEventMutex};
    lastEvent.reset(event->copy());
    lastEvents.insert(event->getType());
}


void SdkTest::fetchnodes(unsigned int apiIndex, int timeout)
{
    mApi[apiIndex].requestFlags[MegaRequest::TYPE_FETCH_NODES] = false;

    mApi[apiIndex].megaApi->fetchNodes();

    ASSERT_TRUE( waitForResponse(&mApi[apiIndex].requestFlags[MegaRequest::TYPE_FETCH_NODES], timeout) )
            << "Fetchnodes failed after " << timeout  << " seconds";
    ASSERT_EQ(API_OK, mApi[apiIndex].lastError) << "Fetchnodes failed (error: " << mApi[apiIndex].lastError << ")";
}

void SdkTest::logout(unsigned int apiIndex, bool keepSyncConfigs, int timeout)
{
    mApi[apiIndex].requestFlags[MegaRequest::TYPE_LOGOUT] = false;
#ifdef ENABLE_SYNC
    mApi[apiIndex].megaApi->logout(keepSyncConfigs, this);
#else
    mApi[apiIndex].megaApi->logout(this);
#endif
    gSessionIDs[apiIndex] = "invalid";

    EXPECT_TRUE( waitForResponse(&mApi[apiIndex].requestFlags[MegaRequest::TYPE_LOGOUT], timeout) )
            << "Logout failed after " << timeout  << " seconds";

    // if the connection was closed before the response of the request was received, the result is ESID
    if (mApi[apiIndex].lastError == API_ESID) mApi[apiIndex].lastError = API_OK;

    EXPECT_EQ(API_OK, mApi[apiIndex].lastError) << "Logout failed (error: " << mApi[apiIndex].lastError << ")";
}

char* SdkTest::dumpSession()
{
    return megaApi[0]->dumpSession();
}

void SdkTest::locallogout(int timeout)
{
    auto logoutErr = doRequestLocalLogout(0);
    ASSERT_EQ(API_OK, logoutErr) << "Local logout failed (error: " << logoutErr << ")";
}

void SdkTest::resumeSession(const char *session, int timeout)
{
    int apiIndex = 0;
    ASSERT_EQ(API_OK, synchronousFastLogin(apiIndex, session, this)) << "Resume session failed (error: " << mApi[apiIndex].lastError << ")";
}

void SdkTest::purgeTree(MegaNode *p, bool depthfirst)
{
    int apiIndex = 0;
    std::unique_ptr<MegaNodeList> children{megaApi[0]->getChildren(p)};

    for (int i = 0; i < children->size(); i++)
    {
        MegaNode *n = children->get(i);

        // removing the folder removes the children anyway
        if (depthfirst && n->isFolder())
            purgeTree(n);

        string nodepath = n->getName() ? n->getName() : "<no name>";
        auto result = synchronousRemove(apiIndex, n);
        if (result == API_EEXIST || result == API_ENOENT)
        {
            LOG_warn << "node " << nodepath << " was already removed in api " << apiIndex << ", detected by error code " << result;
            result = API_OK;
        }

        ASSERT_EQ(API_OK, result) << "Remove node operation failed (error: " << mApi[apiIndex].lastError << ")";
    }
}

bool SdkTest::waitForResponse(bool *responseReceived, unsigned int timeout)
{
    timeout *= 1000000; // convert to micro-seconds
    unsigned int tWaited = 0;    // microseconds
    bool connRetried = false;
    while(!(*responseReceived))
    {
        WaitMillisec(pollingT / 1000);

        if (timeout)
        {
            tWaited += pollingT;
            if (tWaited >= timeout)
            {
                return false;   // timeout is expired
            }
            // if no response after 2 minutes...
            else if (!connRetried && tWaited > (pollingT * 240))
            {
                megaApi[0]->retryPendingConnections(true);
                if (megaApi.size() > 1 && megaApi[1] && megaApi[1]->isLoggedIn())
                {
                    megaApi[1]->retryPendingConnections(true);
                }
                connRetried = true;
            }
        }
    }

    return true;    // response is received
}

bool SdkTest::synchronousTransfer(unsigned apiIndex, int type, std::function<void()> f, unsigned int timeout)
{
    auto& flag = mApi[apiIndex].transferFlags[type];
    flag = false;
    f();
    auto result = waitForResponse(&flag, timeout);
    EXPECT_TRUE(result) << "Transfer (type " << type << ") not finished yet after " << timeout << " seconds";
    if (!result) mApi[apiIndex].lastError = -999; // local timeout
    if (!result) mApi[apiIndex].lastTransferError = -999; // local timeout    TODO: switch all transfer code to use lastTransferError .  Some still uses lastError
    return result;
}

bool SdkTest::synchronousRequest(unsigned apiIndex, int type, std::function<void()> f, unsigned int timeout)
{
    auto& flag = mApi[apiIndex].requestFlags[type];
    flag = false;
    f();
    auto result = waitForResponse(&flag, timeout);
    EXPECT_TRUE(result) << "Request (type " << type << ") failed after " << timeout << " seconds";
    if (!result) mApi[apiIndex].lastError = -999;
    return result;
}

void SdkTest::createFile(string filename, bool largeFile)
{
    fs::path p = fs::u8path(filename);
    std::ofstream file(p,ios::out);

    if (file)
    {
        int limit = 2000;

        // create a file large enough for long upload/download times (5-10MB)
        if (largeFile)
            limit = 1000000 + rand() % 1000000;

        //limit = 5494065 / 5;

        for (int i = 0; i < limit; i++)
        {
            file << "test ";
        }

        file.close();
    }
}

int64_t SdkTest::getFilesize(string filename)
{
    struct stat stat_buf;
    int rc = stat(filename.c_str(), &stat_buf);

    return rc == 0 ? int64_t(stat_buf.st_size) : int64_t(-1);
}

void SdkTest::deleteFile(string filename)
{
    fs::path p = fs::u8path(filename);
    std::error_code ignoredEc;
    fs::remove(p, ignoredEc);
}

void SdkTest::getAccountsForTest(unsigned howMany)
{
    assert(howMany > 0 && howMany <= 3);
    out() << "Test setting up for " << howMany << " accounts ";

    megaApi.resize(howMany);
    mApi.resize(howMany);

    std::vector<std::unique_ptr<RequestTracker>> trackers;
    trackers.resize(howMany);

    for (unsigned index = 0; index < howMany; ++index)
    {
        if (const char *buf = getenv(envVarAccount[index].c_str()))
        {
            mApi[index].email.assign(buf);
        }
        ASSERT_LT((size_t) 0, mApi[index].email.length()) << "Set test account " << index << " username at the environment variable $" << envVarAccount[index];

        if (const char* buf = getenv(envVarPass[index].c_str()))
        {
            mApi[index].pwd.assign(buf);
        }
        ASSERT_LT((size_t) 0, mApi[index].pwd.length()) << "Set test account " << index << " password at the environment variable $" << envVarPass[index];

        megaApi[index].reset(newMegaApi(APP_KEY.c_str(), megaApiCacheFolder(index).c_str(), USER_AGENT.c_str(), unsigned(THREADS_PER_MEGACLIENT)));
        mApi[index].megaApi = megaApi[index].get();

        // helps with restoring logging after tests that fiddle with log level
        mApi[index].megaApi->setLogLevel(MegaApi::LOG_LEVEL_MAX);

        megaApi[index]->setLoggingName(to_string(index).c_str());
        megaApi[index]->addListener(this);    // TODO: really should be per api

        if (!gResumeSessions || gSessionIDs[index].empty() || gSessionIDs[index] == "invalid")
        {
            out() << "Logging into account " << index;
            trackers[index] = asyncRequestLogin(index, mApi[index].email.c_str(), mApi[index].pwd.c_str());
        }
        else
        {
            out() << "Resuming session for account " << index;
            trackers[index] = asyncRequestFastLogin(index, gSessionIDs[index].c_str());
        }
    }

    // wait for logins to complete:
    bool anyLoginFailed = false;
    for (unsigned index = 0; index < howMany; ++index)
    {
        auto loginResult = trackers[index]->waitForResult();
        EXPECT_EQ(API_OK, loginResult) << " Failed to establish a login/session for account " << index;
        if (loginResult != API_OK) anyLoginFailed = true;
        else {
            gSessionIDs[index] = "invalid"; // default
            if (gResumeSessions && megaApi[index]->isLoggedIn() == FULLACCOUNT)
            {
                if (auto p = unique_ptr<char[]>(megaApi[index]->dumpSession()))
                {
                    gSessionIDs[index] = p.get();
                }
            }
        }
    }
    ASSERT_FALSE(anyLoginFailed);

    // perform parallel fetchnodes for each
    for (unsigned index = 0; index < howMany; ++index)
    {
        out() << "Fetching nodes for account " << index;
        trackers[index] = asyncRequestFetchnodes(index);
    }

    // wait for fetchnodes to complete:
    bool anyFetchnodesFailed = false;
    for (unsigned index = 0; index < howMany; ++index)
    {
        auto fetchnodesResult = trackers[index]->waitForResult();
        EXPECT_EQ(API_OK, fetchnodesResult) << " Failed to fetchnodes for account " << index;
        anyFetchnodesFailed = anyFetchnodesFailed || (fetchnodesResult != API_OK);
    }
    ASSERT_FALSE(anyFetchnodesFailed);

    // In case the last test exited without cleaning up (eg, debugging etc)
    Cleanup();
    out() << "Test setup done, test starts";
}

void SdkTest::releaseMegaApi(unsigned int apiIndex)
{
    if (mApi.size() <= apiIndex)
    {
        return;
    }

    assert(megaApi[apiIndex].get() == mApi[apiIndex].megaApi);
    if (mApi[apiIndex].megaApi)
    {
        if (mApi[apiIndex].megaApi->isLoggedIn())
        {
            if (!gResumeSessions)
                ASSERT_NO_FATAL_FAILURE( logout(apiIndex, false, maxTimeout) );
            else
                ASSERT_NO_FATAL_FAILURE( locallogout(apiIndex) );
        }

        megaApi[apiIndex].reset();
        mApi[apiIndex].megaApi = NULL;
    }
}

void SdkTest::inviteContact(unsigned apiIndex, string email, string message, int action)
{
    ASSERT_EQ(API_OK, synchronousInviteContact(apiIndex, email.data(), message.data(), action)) << "Contact invitation failed";
}

void SdkTest::replyContact(MegaContactRequest *cr, int action)
{
    int apiIndex = 1;
    ASSERT_EQ(API_OK, synchronousReplyContactRequest(apiIndex, cr, action)) << "Contact reply failed";
}

void SdkTest::removeContact(string email, int timeout)
{
    int apiIndex = 0;
    MegaUser *u = megaApi[apiIndex]->getContact(email.data());
    bool null_pointer = (u == NULL);
    ASSERT_FALSE(null_pointer) << "Cannot find the specified contact (" << email << ")";

    if (u->getVisibility() != MegaUser::VISIBILITY_VISIBLE)
    {
        mApi[apiIndex].userUpdated = true;  // nothing to do
        delete u;
        return;
    }

    auto result = synchronousRemoveContact(apiIndex, u);

    if (result == API_EEXIST)
    {
        LOG_warn << "Contact " << email << " was already removed in api " << apiIndex;
        result = API_OK;
    }

    ASSERT_EQ(API_OK, result) << "Contact deletion of " << email << " failed on api " << apiIndex;

    delete u;
}

void SdkTest::shareFolder(MegaNode *n, const char *email, int action, int timeout)
{
    int apiIndex = 0;
    ASSERT_EQ(API_OK, synchronousShare(apiIndex, n, email, action)) << "Folder sharing failed" << "User: " << email << " Action: " << action;
}

string SdkTest::createPublicLink(unsigned apiIndex, MegaNode *n, m_time_t expireDate, int timeout, bool isFreeAccount, bool writable)
{
    RequestTracker rt(megaApi[apiIndex].get());

    mApi[apiIndex].megaApi->exportNode(n, expireDate, writable, &rt);

    rt.waitForResult();

    if (!expireDate || !isFreeAccount)
    {
        EXPECT_EQ(API_OK, rt.result.load()) << "Public link creation failed (error: " << mApi[apiIndex].lastError << ")";
    }
    else
    {
        bool res = API_OK != rt.result && rt.result != -999;
        EXPECT_TRUE(res) << "Public link creation with expire time on free account (" << mApi[apiIndex].email << ") succeed, and it mustn't";
    }

    return rt.getLink();
}

MegaHandle SdkTest::importPublicLink(unsigned apiIndex, string link, MegaNode *parent)
{
    RequestTracker rt(megaApi[apiIndex].get());

    mApi[apiIndex].megaApi->importFileLink(link.data(), parent, &rt);

    EXPECT_EQ(API_OK, rt.waitForResult()) << "Public link import failed";

    return rt.getNodeHandle();
}

unique_ptr<MegaNode> SdkTest::getPublicNode(unsigned apiIndex, string link)
{
    RequestTracker rt(megaApi[apiIndex].get());

    mApi[apiIndex].megaApi->getPublicNode(link.data(), &rt);

    EXPECT_EQ(API_OK, rt.waitForResult()) << "Public link retrieval failed";

    return rt.getPublicMegaNode();
}

MegaHandle SdkTest::removePublicLink(unsigned apiIndex, MegaNode *n)
{
    RequestTracker rt(megaApi[apiIndex].get());

    mApi[apiIndex].megaApi->disableExport(n, &rt);

    EXPECT_EQ(API_OK, rt.waitForResult()) << "Public link removal failed";

    return rt.getNodeHandle();
}

void SdkTest::getContactRequest(unsigned int apiIndex, bool outgoing, int expectedSize)
{
    unique_ptr<MegaContactRequestList> crl;
    unsigned timeoutMs = 8000;

    if (outgoing)
    {
        auto predicate = [&]() {
            crl.reset(mApi[apiIndex].megaApi->getOutgoingContactRequests());
            return crl->size() == expectedSize;
        };

        ASSERT_TRUE(WaitFor(predicate, timeoutMs))
          << "Too many outgoing contact requests in account: "
          << apiIndex;
    }
    else
    {
        auto predicate = [&]() {
            crl.reset(mApi[apiIndex].megaApi->getIncomingContactRequests());
            return crl->size() == expectedSize;
        };

        ASSERT_TRUE(WaitFor(predicate, timeoutMs))
          << "Too many incoming contact requests in account: "
          << apiIndex;
    }

    if (!expectedSize) return;

    mApi[apiIndex].cr.reset(crl->get(0)->copy());
}

MegaHandle SdkTest::createFolder(unsigned int apiIndex, const char *name, MegaNode *parent, int timeout)
{
    RequestTracker tracker(megaApi[apiIndex].get());

    megaApi[apiIndex]->createFolder(name, parent, &tracker);

    if (tracker.waitForResult() != API_OK) return UNDEF;

    return tracker.request->getNodeHandle();
}

void SdkTest::getRegisteredContacts(const std::map<std::string, std::string>& contacts)
{
    int apiIndex = 0;

    auto contactsStringMap = std::unique_ptr<MegaStringMap>{MegaStringMap::createInstance()};
    for  (const auto& pair : contacts)
    {
        contactsStringMap->set(pair.first.c_str(), pair.second.c_str());
    }

    ASSERT_EQ(API_OK, synchronousGetRegisteredContacts(apiIndex, contactsStringMap.get(), this)) << "Get registered contacts failed";
}

void SdkTest::getCountryCallingCodes(const int timeout)
{
    int apiIndex = 0;
    ASSERT_EQ(API_OK, synchronousGetCountryCallingCodes(apiIndex, this)) << "Get country calling codes failed";
}

void SdkTest::setUserAttribute(int type, string value, int timeout)
{
    int apiIndex = 0;
    mApi[apiIndex].requestFlags[MegaRequest::TYPE_SET_ATTR_USER] = false;

    if (type == MegaApi::USER_ATTR_AVATAR)
    {
        megaApi[apiIndex]->setAvatar(value.empty() ? NULL : value.c_str());
    }
    else
    {
        megaApi[apiIndex]->setUserAttribute(type, value.c_str());
    }

    ASSERT_TRUE( waitForResponse(&mApi[apiIndex].requestFlags[MegaRequest::TYPE_SET_ATTR_USER], timeout) )
            << "User attribute setup not finished after " << timeout  << " seconds";
    ASSERT_EQ(API_OK, mApi[apiIndex].lastError) << "User attribute setup failed (error: " << mApi[apiIndex].lastError << ")";
}

void SdkTest::getUserAttribute(MegaUser *u, int type, int timeout, int apiIndex)
{
    mApi[apiIndex].requestFlags[MegaRequest::TYPE_GET_ATTR_USER] = false;

    int err;
    if (type == MegaApi::USER_ATTR_AVATAR)
    {
        err = synchronousGetUserAvatar(apiIndex, u, AVATARDST.data());
    }
    else
    {
        err = synchronousGetUserAttribute(apiIndex, u, type);
    }
    bool result = (err == API_OK) || (err == API_ENOENT);
    ASSERT_TRUE(result) << "User attribute retrieval failed (error: " << err << ")";
}

string runProgram(const string& command)
{
    string output;
    FILE* pPipe =
#ifdef _WIN32
        _popen(command.c_str(), "rt");
#else
        popen(command.c_str(), "r");
#endif

    if (!pPipe)
    {
        LOG_err << "Failed to run command\n" << command;
        return output;
    }

    /* Read pipe until file ends or error occurs. */

    char   psBuffer[128];
    while (fgets(psBuffer, 128, pPipe))
    {
        output += psBuffer;
    }

    /* Close pipe. */
    if (!feof(pPipe))
    {
        LOG_err << "Failed to read command output.";
    }

#ifdef _WIN32
    _pclose(pPipe);
#else
    pclose(pPipe);
#endif

    return output;
}

string getLinkFromMailbox(const string& exe,         // Python
                          const string& script,      // email_processor.py
                          const string& realAccount, // user
                          const string& realPswd,    // password for user@host.domain
                          const string& toAddr,      // user+testnewaccount@host.domain
                          const string& intent,      // confirm / delete
                          const chrono::system_clock::time_point& timeOfEmail)
{
    string command = exe + " \"" + script + "\" \"" + realAccount + "\" \"" + realPswd + "\" \"" + toAddr + "\" " + intent;
    string output;

    // Wait for the link to be sent
    constexpr int deltaMs = 10000; // 10 s interval to check for the email
    for (int i = 0; ; i += deltaMs)
    {
        WaitMillisec(deltaMs);

        // get time interval to look for emails, add some seconds to account for the connection and other delays
        const auto& attemptTime = std::chrono::system_clock::now();
        auto timeSinceEmail = std::chrono::duration_cast<std::chrono::seconds>(attemptTime - timeOfEmail).count() + 20;
        output = runProgram(command + ' ' + to_string(timeSinceEmail)); // Run Python script
        if (!output.empty() || i > 180000 / deltaMs) // 3 minute maximum wait
            break;
    }

    // Print whatever was fetched from the mailbox
    LOG_debug << "Link from email (" << intent << "):" << (output.empty() ? "[empty]" : output);

    // Validate the link
    constexpr char expectedLinkPrefix[] = "https://";
    return output.substr(0, sizeof(expectedLinkPrefix) - 1) == expectedLinkPrefix ?
           output : string();
}

string getUniqueAlias()
{
    // use n random chars
    int n = 4;
    string alias;
    auto t = std::time(nullptr);
    srand((unsigned int)t);
    for (int i = 0; i < n; ++i)
    {
        alias += static_cast<char>('a' + rand() % 26);
    }

    // add a timestamp
    auto tm = *std::localtime(&t);
    std::ostringstream oss;
    oss << std::put_time(&tm, "%Y%m%d%H%M%S");
    alias += oss.str();

    return alias;
}

///////////////////////////__ Tests using SdkTest __//////////////////////////////////

/**
 * @brief TEST_F SdkTestCreateAccount
 *
 * It tests the creation of a new account for a random user.
 *  - Create account and send confirmation link
 *  - Logout and resume the create-account process
 *  - Extract confirmation link from the mailbox
 *  - Use the link to confirm the account
 *  - Login to the new account
 *  - Request cancel account link
 *  - Extract cancel account link from the mailbox
 *  - Use the link to cancel the account
 */
TEST_F(SdkTest, SdkTestCreateAccount)
{
    LOG_info << "___TEST Create account___";

    // Make sure the new account details have been set up
    const char* bufRealEmail = getenv("MEGA_REAL_EMAIL"); // user@host.domain
    const char* bufRealPswd = getenv("MEGA_REAL_PWD"); // email password of user@host.domain
    const char* bufScript = getenv("MEGA_LINK_EXTRACT_SCRIPT"); // full path to the link extraction script
    ASSERT_TRUE(bufRealEmail && bufRealPswd && bufScript) <<
        "MEGA_REAL_EMAIL, MEGA_REAL_PWD, MEGA_LINK_EXTRACT_SCRIPT env vars must all be defined";

    // Test that Python was installed
    string pyExe = "python";
    const string pyOpt = " -V";
    const string pyExpected = "Python 3.";
    string output = runProgram(pyExe + pyOpt);  // Python -V
    if (output.substr(0, pyExpected.length()) != pyExpected)
    {
        pyExe += "3";
        output = runProgram(pyExe + pyOpt);  // Python3 -V
        ASSERT_EQ(pyExpected, output.substr(0, pyExpected.length())) << "Python 3 was not found.";
    }
    LOG_debug << "Using " << output;

    ASSERT_NO_FATAL_FAILURE(getAccountsForTest());

    const string realEmail(bufRealEmail); // user@host.domain
    auto pos = realEmail.find('@');
    const string realAccount = realEmail.substr(0, pos); // user
    const string newTestAcc = realAccount + '+' + getUniqueAlias() + realEmail.substr(pos); // user+rand20210919@host.domain
    LOG_info << "Using Mega account " << newTestAcc;
    const char* newTestPwd = "TestPswd!@#$"; // maybe this should be logged too

    // save point in time for account init
    auto timeOfEmail = std::chrono::system_clock::now();

    // Create an ephemeral session internally and send a confirmation link to email
    ASSERT_EQ(API_OK, synchronousCreateAccount(0, newTestAcc.c_str(), newTestPwd, "MyFirstname", "MyLastname"));

    // Logout from ephemeral session and resume session
    ASSERT_NO_FATAL_FAILURE( locallogout() );
    ASSERT_EQ(API_OK, synchronousResumeCreateAccount(0, sid.c_str()));

    // Get confirmation link from the email
    output = getLinkFromMailbox(pyExe, bufScript, realAccount, bufRealPswd, newTestAcc, MegaClient::confirmLinkPrefix(), timeOfEmail);
    ASSERT_FALSE(output.empty()) << "Confirmation link was not found.";

    // Use confirmation link
    ASSERT_EQ(API_OK, synchronousConfirmSignupLink(0, output.c_str(), newTestPwd));

    // Create a separate megaApi instance
    std::unique_ptr<MegaApi> testMegaApi(newMegaApi(APP_KEY.c_str(), megaApiCacheFolder((int)mApi.size()).c_str(), USER_AGENT.c_str(), unsigned(THREADS_PER_MEGACLIENT)));
    testMegaApi->setLogLevel(MegaApi::LOG_LEVEL_MAX);
    testMegaApi->setLoggingName(to_string(mApi.size()).c_str());

    // Login to the new account
    auto loginTracker = ::mega::make_unique<RequestTracker>(testMegaApi.get());
    testMegaApi->login(newTestAcc.c_str(), newTestPwd, loginTracker.get());
    ASSERT_EQ(API_OK, loginTracker->waitForResult()) << " Failed to login to account " << newTestAcc.c_str();

    // fetchnodes // needed internally to fill in user details, including email
    auto fetchnodesTracker = ::mega::make_unique<RequestTracker>(testMegaApi.get());
    testMegaApi->fetchNodes(fetchnodesTracker.get());
    ASSERT_EQ(API_OK, fetchnodesTracker->waitForResult()) << " Failed to fetchnodes for account " << newTestAcc.c_str();

    // Request cancel account link
    timeOfEmail = std::chrono::system_clock::now();
    auto cancelLinkTracker = ::mega::make_unique<RequestTracker>(testMegaApi.get());
    testMegaApi->cancelAccount(cancelLinkTracker.get());
    ASSERT_EQ(API_OK, cancelLinkTracker->waitForResult()) << " Failed to request cancel link for account " << newTestAcc.c_str();

    // Get cancel account link from the mailbox
    output = getLinkFromMailbox(pyExe, bufScript, realAccount, bufRealPswd, newTestAcc, "delete", timeOfEmail);
    ASSERT_FALSE(output.empty()) << "Cancel account link was not found.";

    // Use cancel account link
    auto useCancelLinkTracker = ::mega::make_unique<RequestTracker>(testMegaApi.get());
    testMegaApi->confirmCancelAccount(output.c_str(), newTestPwd, useCancelLinkTracker.get());
    // Allow API_ESID beside API_OK, due to the race between sc and cs channels
    ASSERT_PRED3([](int t, int v1, int v2) { return t == v1 || t == v2; }, useCancelLinkTracker->waitForResult(), API_OK, API_ESID)
        << " Failed to confirm cancel account " << newTestAcc.c_str();
}

/**
 * @brief TEST_F SdkTestCreateEphmeralPlusPlusAccount
 *
 * It tests the creation of a new account for a random user.
 *  - Create account
 *  - Check existence for Welcome pdf
 */
TEST_F(SdkTest, SdkTestCreateEphmeralPlusPlusAccount)
{
    ASSERT_NO_FATAL_FAILURE(getAccountsForTest(1));

    LOG_info << "___TEST Create ephemeral account plus plus___";

    // Create an ephemeral plus plus session internally
    synchronousCreateEphemeralAccountPlusPlus(0, "MyFirstname", "MyLastname");
    ASSERT_EQ(API_OK, mApi[0].lastError) << "Account creation failed (error: " << mApi[0].lastError << ")";

    // Wait, for 10 seconds, for the pdf to be imported
    std::unique_ptr<MegaNode> rootnode{ megaApi[0]->getRootNode() };
    constexpr int deltaMs = 200;
    for (int i = 0; i <= 10000 && !megaApi[0]->getNumChildren(rootnode.get()); i += deltaMs)
    {
        WaitMillisec(deltaMs);
    }

    // Get children of rootnode
    std::unique_ptr<MegaNodeList> children{ megaApi[0]->getChildren(rootnode.get()) };

    // Test that there is only one file, with .pdf extension
    EXPECT_EQ(megaApi[0]->getNumChildren(rootnode.get()), children->size()) << "Wrong number of child nodes";
    ASSERT_EQ(1, children->size()) << "Wrong number of children nodes found";
    const char* name = children->get(0)->getName();
    size_t len = name ? strlen(name) : 0;
    ASSERT_TRUE(len > 4 && !strcasecmp(name + len - 4, ".pdf"));
    LOG_info << "Welcome pdf: " << name;

    // Logout from ephemeral plus plus session and resume session
    ASSERT_NO_FATAL_FAILURE(locallogout());
    synchronousResumeCreateAccountEphemeralPlusPlus(0, sid.c_str());
    ASSERT_EQ(API_OK, mApi[0].lastError) << "Account creation failed after resume (error: " << mApi[0].lastError << ")";

    gSessionIDs[0] = "invalid";
}

bool veryclose(double a, double b)
{
    double diff = b - a;
    double denom = fabs(a) + fabs(b);
    if (denom == 0)
    {
        return diff == 0;
    }
    double ratio = fabs(diff / denom);
    return ratio * 1000000 < 1;
}

TEST_F(SdkTest, SdkTestKillSession)
{
    // Convenience.
    using MegaAccountSessionPtr =
      std::unique_ptr<MegaAccountSession>;

    // Make sure environment variable are restored.
    auto accounts = makeScopedValue(envVarAccount, string_vector(2, "MEGA_EMAIL"));
    auto passwords = makeScopedValue(envVarPass, string_vector(2, "MEGA_PWD"));

    // prevent reusing a session for the wrong client
    gSessionIDs[1] = "invalid";

    // Get two sessions for the same account.
    ASSERT_NO_FATAL_FAILURE(getAccountsForTest(2));

    // Confirm they really are using the same account
    unique_ptr<char[]> client0userhandle(megaApi[0]->getMyUserHandle());
    unique_ptr<char[]> client1userhandle(megaApi[1]->getMyUserHandle());
    ASSERT_EQ(string(client0userhandle.get()), string(client1userhandle.get()));

    // Make sure the sessions aren't reused.
    gSessionIDs[0] = "invalid";
    gSessionIDs[1] = "invalid";

    // Get our hands on the second client's session.
    MegaHandle sessionHandle = UNDEF;

    auto result = synchronousGetExtendedAccountDetails(1, true);
    ASSERT_EQ(result, API_OK)
      << "GetExtendedAccountDetails failed (error: "
      << result
      << ")";

    unique_ptr<char[]> client0session(dumpSession());

    int matches = 0;
    for (int i = 0; i < mApi[1].accountDetails->getNumSessions(); )
    {
        MegaAccountSessionPtr session;

        session.reset(mApi[1].accountDetails->getSession(i++));

        if (session->isAlive() && session->isCurrent())
        {
            sessionHandle = session->getHandle();
            matches += 1;
        }
    }

    if (matches > 1)
    {
        // kill the other sessions so that we succeed on the next test run
        synchronousKillSession(0, INVALID_HANDLE);
    }

    ASSERT_EQ(matches, 1) << "There were more alive+current sessions for client 1 than expected. Those should have been killed now for the next run";

    // Were we able to retrieve the second client's session handle?
    ASSERT_NE(sessionHandle, UNDEF)
      << "Unable to get second client's session handle.";

    // Kill the second client's session (via the first.)
    result = synchronousKillSession(0, sessionHandle);
    ASSERT_EQ(result, API_OK)
      << "Unable to kill second client's session (error: "
      << result
      << ")";

    // Wait for the second client to become logged out (to confirm it does).
    ASSERT_TRUE(WaitFor([&]()
                        {
                            return mApi[1].megaApi->isLoggedIn()  == 0;
                        },
                        80 * 1000));

    // Log out the primary account.
    logout(0, false, maxTimeout);
    gSessionIDs[0] = "invalid";
}

/**
 * @brief TEST_F SdkTestNodeAttributes
 *
 *
 */
TEST_F(SdkTest, SdkTestNodeAttributes)
{
    LOG_info << "___TEST Node attributes___";
    ASSERT_NO_FATAL_FAILURE(getAccountsForTest(2));

    std::unique_ptr<MegaNode> rootnode{megaApi[0]->getRootNode()};

    string filename1 = UPFILE;
    createFile(filename1, false);

    MegaHandle uploadedNode = UNDEF;
    ASSERT_EQ(API_OK, doStartUpload(0, &uploadedNode, filename1.data(), rootnode.get())) << "Cannot upload a test file";

    std::unique_ptr<MegaNode> n1(megaApi[0]->getNodeByHandle(uploadedNode));
    bool null_pointer = (n1.get() == NULL);
    ASSERT_FALSE(null_pointer) << "Cannot initialize test scenario (error: " << mApi[0].lastError << ")";


    // ___ Set invalid duration of a node ___

    gTestingInvalidArgs = true;

    ASSERT_EQ(API_EARGS, synchronousSetNodeDuration(0, n1.get(), -14)) << "Unexpected error setting invalid node duration";

    gTestingInvalidArgs = false;


    // ___ Set duration of a node ___

    ASSERT_EQ(API_OK, synchronousSetNodeDuration(0, n1.get(), 929734)) << "Cannot set node duration";

    n1.reset(megaApi[0]->getNodeByHandle(n1->getHandle()));
    ASSERT_EQ(929734, n1->getDuration()) << "Duration value does not match";


    // ___ Reset duration of a node ___

    ASSERT_EQ(API_OK, synchronousSetNodeDuration(0, n1.get(), -1)) << "Cannot reset node duration";

    n1.reset(megaApi[0]->getNodeByHandle(n1->getHandle()));
    ASSERT_EQ(-1, n1->getDuration()) << "Duration value does not match";

    // set several values that the requests will need to consolidate, some will be in the same batch
    megaApi[0]->setCustomNodeAttribute(n1.get(), "custom1", "value1");
    megaApi[0]->setCustomNodeAttribute(n1.get(), "custom1", "value12");
    megaApi[0]->setCustomNodeAttribute(n1.get(), "custom1", "value13");
    megaApi[0]->setCustomNodeAttribute(n1.get(), "custom2", "value21");
    WaitMillisec(100);
    megaApi[0]->setCustomNodeAttribute(n1.get(), "custom2", "value22");
    megaApi[0]->setCustomNodeAttribute(n1.get(), "custom2", "value23");
    megaApi[0]->setCustomNodeAttribute(n1.get(), "custom3", "value31");
    megaApi[0]->setCustomNodeAttribute(n1.get(), "custom3", "value32");
    megaApi[0]->setCustomNodeAttribute(n1.get(), "custom3", "value33");
    ASSERT_EQ(API_OK, doSetNodeDuration(0, n1.get(), 929734)) << "Cannot set node duration";
    n1.reset(megaApi[0]->getNodeByHandle(n1->getHandle()));

    ASSERT_STREQ("value13", n1->getCustomAttr("custom1"));
    ASSERT_STREQ("value23", n1->getCustomAttr("custom2"));
    ASSERT_STREQ("value33", n1->getCustomAttr("custom3"));


    // ___ Set invalid coordinates of a node (out of range) ___

    gTestingInvalidArgs = true;

    ASSERT_EQ(API_EARGS, synchronousSetNodeCoordinates(0, n1.get(), -1523421.8719987255814, +6349.54)) << "Unexpected error setting invalid node coordinates";


    // ___ Set invalid coordinates of a node (out of range) ___

    ASSERT_EQ(API_EARGS, synchronousSetNodeCoordinates(0, n1.get(), -160.8719987255814, +49.54)) << "Unexpected error setting invalid node coordinates";


    // ___ Set invalid coordinates of a node (out of range) ___

    ASSERT_EQ(API_EARGS, synchronousSetNodeCoordinates(0, n1.get(), MegaNode::INVALID_COORDINATE, +69.54)) << "Unexpected error trying to reset only one coordinate";

    gTestingInvalidArgs = false;

    // ___ Set coordinates of a node ___

    double lat = -51.8719987255814;
    double lon = +179.54;

    ASSERT_EQ(API_OK, synchronousSetNodeCoordinates(0, n1.get(), lat, lon)) << "Cannot set node coordinates";

    n1.reset(megaApi[0]->getNodeByHandle(n1->getHandle()));

    // do same conversions to lose the same precision
    int buf = int(((lat + 90) / 180) * 0xFFFFFF);
    double res = -90 + 180 * (double) buf / 0xFFFFFF;

    ASSERT_EQ(res, n1->getLatitude()) << "Latitude value does not match";

    buf = int((lon == 180) ? 0 : (lon + 180) / 360 * 0x01000000);
    res = -180 + 360 * (double) buf / 0x01000000;

    ASSERT_EQ(res, n1->getLongitude()) << "Longitude value does not match";


    // ___ Set coordinates of a node to origin (0,0) ___

    lon = 0;
    lat = 0;

    ASSERT_EQ(API_OK, synchronousSetNodeCoordinates(0, n1.get(), 0, 0)) << "Cannot set node coordinates";

    n1.reset(megaApi[0]->getNodeByHandle(n1->getHandle()));

    // do same conversions to lose the same precision
    buf = int(((lat + 90) / 180) * 0xFFFFFF);
    res = -90 + 180 * (double) buf / 0xFFFFFF;

    ASSERT_EQ(res, n1->getLatitude()) << "Latitude value does not match";
    ASSERT_EQ(lon, n1->getLongitude()) << "Longitude value does not match";


    // ___ Set coordinates of a node to border values (90,180) ___

    lat = 90;
    lon = 180;

    ASSERT_EQ(API_OK, synchronousSetNodeCoordinates(0, n1.get(), lat, lon)) << "Cannot set node coordinates";

    n1.reset(megaApi[0]->getNodeByHandle(n1->getHandle()));

    ASSERT_EQ(lat, n1->getLatitude()) << "Latitude value does not match";
    bool value_ok = ((n1->getLongitude() == lon) || (n1->getLongitude() == -lon));
    ASSERT_TRUE(value_ok) << "Longitude value does not match";


    // ___ Set coordinates of a node to border values (-90,-180) ___

    lat = -90;
    lon = -180;

    ASSERT_EQ(API_OK, synchronousSetNodeCoordinates(0, n1.get(), lat, lon)) << "Cannot set node coordinates";

    n1.reset(megaApi[0]->getNodeByHandle(n1->getHandle()));

    ASSERT_EQ(lat, n1->getLatitude()) << "Latitude value does not match";
    value_ok = ((n1->getLongitude() == lon) || (n1->getLongitude() == -lon));
    ASSERT_TRUE(value_ok) << "Longitude value does not match";


    // ___ Reset coordinates of a node ___

    lat = lon = MegaNode::INVALID_COORDINATE;

    synchronousSetNodeCoordinates(0, n1.get(), lat, lon);

    n1.reset(megaApi[0]->getNodeByHandle(n1->getHandle()));
    ASSERT_EQ(lat, n1->getLatitude()) << "Latitude value does not match";
    ASSERT_EQ(lon, n1->getLongitude()) << "Longitude value does not match";


    // ******************    also test shareable / unshareable versions:

    ASSERT_EQ(API_OK, synchronousGetSpecificAccountDetails(0, true, true, true)) << "Cannot get account details";

    // ___ set the coords  (shareable)
    lat = -51.8719987255814;
    lon = +179.54;
    ASSERT_EQ(API_OK, synchronousSetNodeCoordinates(0, n1.get(), lat, lon)) << "Cannot set node coordinates";

    // ___ get a link to the file node
    string nodelink = createPublicLink(0, n1.get(), 0, maxTimeout, mApi[0].accountDetails->getProLevel() == 0);

    // ___ import the link
    auto importHandle = importPublicLink(1, nodelink, std::unique_ptr<MegaNode>{megaApi[1]->getRootNode()}.get());
    std::unique_ptr<MegaNode> nimported{megaApi[1]->getNodeByHandle(importHandle)};

    ASSERT_TRUE(veryclose(lat, nimported->getLatitude())) << "Latitude " << n1->getLatitude() << " value does not match " << lat;
    ASSERT_TRUE(veryclose(lon, nimported->getLongitude())) << "Longitude " << n1->getLongitude() << " value does not match " << lon;

    // ___ remove the imported node, for a clean next test
    ASSERT_EQ(API_OK, synchronousRemove(1, nimported.get())) << "Cannot remove a node";

    // ___ again but unshareable this time - totally separate new node - set the coords  (unshareable)

    string filename2 = "a"+UPFILE;
    createFile(filename2, false);
    MegaHandle uploadedNodeHande = UNDEF;
    ASSERT_EQ(API_OK, doStartUpload(0, &uploadedNodeHande, filename2.data(), rootnode.get())) << "Cannot upload a test file";
    MegaNode *n2 = megaApi[0]->getNodeByHandle(uploadedNodeHande);
    ASSERT_NE(n2, ((void*)NULL)) << "Cannot initialize second node for scenario (error: " << mApi[0].lastError << ")";

    lat = -5 + -51.8719987255814;
    lon = -5 + +179.54;
    mApi[0].requestFlags[MegaRequest::TYPE_SET_ATTR_NODE] = false;
    megaApi[0]->setUnshareableNodeCoordinates(n2, lat, lon);
    waitForResponse(&mApi[0].requestFlags[MegaRequest::TYPE_SET_ATTR_NODE]);
    ASSERT_EQ(API_OK, mApi[0].lastError) << "Cannot set unshareable node coordinates (error: " << mApi[0].lastError << ")";

    // ___ confirm this user can read them
    MegaNode* selfread = megaApi[0]->getNodeByHandle(n2->getHandle());
    ASSERT_TRUE(veryclose(lat, selfread->getLatitude())) << "Latitude " << n2->getLatitude() << " value does not match " << lat;
    ASSERT_TRUE(veryclose(lon, selfread->getLongitude())) << "Longitude " << n2->getLongitude() << " value does not match " << lon;

    // ___ get a link to the file node
    string nodelink2 = createPublicLink(0, n2, 0, maxTimeout, mApi[0].accountDetails->getProLevel() == 0);

    // ___ import the link
    importHandle = importPublicLink(1, nodelink2, std::unique_ptr<MegaNode>{megaApi[1]->getRootNode()}.get());
    nimported = std::unique_ptr<MegaNode>{megaApi[1]->getNodeByHandle(importHandle)};

    // ___ confirm other user cannot read them
    lat = nimported->getLatitude();
    lon = nimported->getLongitude();
    ASSERT_EQ(MegaNode::INVALID_COORDINATE, lat) << "Latitude value does not match";
    ASSERT_EQ(MegaNode::INVALID_COORDINATE, lon) << "Longitude value does not match";

    // exercise all the cases for 'l' command:

    // delete existing link on node
    ASSERT_EQ(API_OK, doDisableExport(0, n2));

    // create on existing node, no link yet
    ASSERT_EQ(API_OK, doExportNode(0, n2));

    // create on existing node, with link already  (different command response)
    ASSERT_EQ(API_OK, doExportNode(0, n2));

    gTestingInvalidArgs = true;
    // create on non existent node
    ASSERT_EQ(API_EARGS, doExportNode(0, nullptr));
    gTestingInvalidArgs = false;

}


TEST_F(SdkTest, SdkTestExerciseOtherCommands)
{
    LOG_info << "___TEST SdkTestExerciseOtherCommands___";
    ASSERT_NO_FATAL_FAILURE(getAccountsForTest(2));

    /*bool HttpReqCommandPutFA::procresult(Result r)
    bool CommandGetFA::procresult(Result r)
    bool CommandAttachFA::procresult(Result r)
    bool CommandPutFileBackgroundURL::procresult(Result r)
    bool CommandPutNodes::procresult(Result r)
    bool CommandDelVersions::procresult(Result r)
    bool CommandKillSessions::procresult(Result r)
    bool CommandEnumerateQuotaItems::procresult(Result r)
    bool CommandPurchaseAddItem::procresult(Result r)
    bool CommandPurchaseCheckout::procresult(Result r)
    bool CommandPutMultipleUAVer::procresult(Result r)
    bool CommandPutUAVer::procresult(Result r)
    bool CommandDelUA::procresult(Result r)
    bool CommandSendDevCommand::procresult(Result r)
    bool CommandGetUserEmail::procresult(Result r)
    bool CommandGetMiscFlags::procresult(Result r)
    bool CommandQueryTransferQuota::procresult(Result r)
    bool CommandGetUserTransactions::procresult(Result r)
    bool CommandGetUserPurchases::procresult(Result r)
    bool CommandGetUserSessions::procresult(Result r)
    bool CommandSetMasterKey::procresult(Result r)
    bool CommandCreateEphemeralSession::procresult(Result r)
    bool CommandResumeEphemeralSession::procresult(Result r)
    bool CommandCancelSignup::procresult(Result r)
    bool CommandWhyAmIblocked::procresult(Result r)
    bool CommandSendSignupLink::procresult(Result r)
    bool CommandSendSignupLink2::procresult(Result r)
    bool CommandQuerySignupLink::procresult(Result r)
    bool CommandConfirmSignupLink2::procresult(Result r)
    bool CommandConfirmSignupLink::procresult(Result r)
    bool CommandSetKeyPair::procresult(Result r)
    bool CommandReportEvent::procresult(Result r)
    bool CommandSubmitPurchaseReceipt::procresult(Result r)
    bool CommandCreditCardStore::procresult(Result r)
    bool CommandCreditCardQuerySubscriptions::procresult(Result r)
    bool CommandCreditCardCancelSubscriptions::procresult(Result r)
    bool CommandCopySession::procresult(Result r)
    bool CommandGetPaymentMethods::procresult(Result r)
    bool CommandUserFeedbackStore::procresult(Result r)
    bool CommandSupportTicket::procresult(Result r)
    bool CommandCleanRubbishBin::procresult(Result r)
    bool CommandGetRecoveryLink::procresult(Result r)
    bool CommandQueryRecoveryLink::procresult(Result r)
    bool CommandGetPrivateKey::procresult(Result r)
    bool CommandConfirmRecoveryLink::procresult(Result r)
    bool CommandConfirmCancelLink::procresult(Result r)
    bool CommandResendVerificationEmail::procresult(Result r)
    bool CommandResetSmsVerifiedPhoneNumber::procresult(Result r)
    bool CommandValidatePassword::procresult(Result r)
    bool CommandGetEmailLink::procresult(Result r)
    bool CommandConfirmEmailLink::procresult(Result r)
    bool CommandGetVersion::procresult(Result r)
    bool CommandGetLocalSSLCertificate::procresult(Result r)
    bool CommandChatGrantAccess::procresult(Result r)
    bool CommandChatRemoveAccess::procresult(Result r)
    bool CommandChatTruncate::procresult(Result r)
    bool CommandChatSetTitle::procresult(Result r)
    bool CommandChatPresenceURL::procresult(Result r)
    bool CommandRegisterPushNotification::procresult(Result r)
    bool CommandArchiveChat::procresult(Result r)
    bool CommandSetChatRetentionTime::procresult(Result r)
    bool CommandRichLink::procresult(Result r)
    bool CommandChatLink::procresult(Result r)
    bool CommandChatLinkURL::procresult(Result r)
    bool CommandChatLinkClose::procresult(Result r)
    bool CommandChatLinkJoin::procresult(Result r)
    bool CommandGetMegaAchievements::procresult(Result r)
    bool CommandGetWelcomePDF::procresult(Result r)
    bool CommandMediaCodecs::procresult(Result r)
    bool CommandContactLinkCreate::procresult(Result r)
    bool CommandContactLinkQuery::procresult(Result r)
    bool CommandContactLinkDelete::procresult(Result r)
    bool CommandKeepMeAlive::procresult(Result r)
    bool CommandMultiFactorAuthSetup::procresult(Result r)
    bool CommandMultiFactorAuthCheck::procresult(Result r)
    bool CommandMultiFactorAuthDisable::procresult(Result r)
    bool CommandGetPSA::procresult(Result r)
    bool CommandSetLastAcknowledged::procresult(Result r)
    bool CommandSMSVerificationSend::procresult(Result r)
    bool CommandSMSVerificationCheck::procresult(Result r)
    bool CommandFolderLinkInfo::procresult(Result r)
    bool CommandBackupPut::procresult(Result r)
    bool CommandBackupPutHeartBeat::procresult(Result r)
    bool CommandBackupRemove::procresult(Result r)*/

}

/**
 * @brief TEST_F SdkTestResumeSession
 *
 * It creates a local cache, logs out of the current session and tries to resume it later.
 */
TEST_F(SdkTest, SdkTestResumeSession)
{
    LOG_info << "___TEST Resume session___";
    ASSERT_NO_FATAL_FAILURE(getAccountsForTest(2));

     unique_ptr<char[]> session(dumpSession());

    ASSERT_NO_FATAL_FAILURE( locallogout() );
    ASSERT_NO_FATAL_FAILURE( resumeSession(session.get()) );
    ASSERT_NO_FATAL_FAILURE( fetchnodes(0) );
}

/**
 * @brief TEST_F SdkTestNodeOperations
 *
 * It performs different operations with nodes, assuming the Cloud folder is empty at the beginning.
 *
 * - Create a new folder
 * - Rename a node
 * - Copy a node
 * - Get child nodes of given node
 * - Get child node by name
 * - Get node by path
 * - Get node by name
 * - Move a node
 * - Get parent node
 * - Move a node to Rubbish bin
 * - Remove a node
 */
TEST_F(SdkTest, SdkTestNodeOperations)
{
    LOG_info <<  "___TEST Node operations___";
    ASSERT_NO_FATAL_FAILURE(getAccountsForTest(2));

    // --- Create a new folder ---

    MegaNode *rootnode = megaApi[0]->getRootNode();
    char name1[64] = "New folder";

    auto nh = createFolder(0, name1, rootnode);
    ASSERT_NE(nh, UNDEF);

    // --- Rename a node ---

    MegaNode *n1 = megaApi[0]->getNodeByHandle(nh);
    strcpy(name1, "Folder renamed");

    ASSERT_EQ(API_OK, doRenameNode(0, n1, name1));

    // --- Copy a node ---

    MegaNode *n2;
    char name2[64] = "Folder copy";

    MegaHandle nodeCopiedHandle = UNDEF;
    ASSERT_EQ(API_OK, doCopyNode(0, &nodeCopiedHandle, n1, rootnode, name2)) << "Cannot create a copy of a node";
    n2 = megaApi[0]->getNodeByHandle(nodeCopiedHandle);


    // --- Get child nodes ---

    MegaNodeList *children;
    children = megaApi[0]->getChildren(rootnode);

    EXPECT_EQ(megaApi[0]->getNumChildren(rootnode), children->size()) << "Wrong number of child nodes";
    ASSERT_LE(2, children->size()) << "Wrong number of children nodes found";
    EXPECT_STREQ(name2, children->get(0)->getName()) << "Wrong name of child node"; // "Folder copy"
    EXPECT_STREQ(name1, children->get(1)->getName()) << "Wrong name of child node"; // "Folder rename"

    delete children;


    // --- Get child node by name ---

    MegaNode *n3;
    n3 = megaApi[0]->getChildNode(rootnode, name2);

    bool null_pointer = (n3 == NULL);
    EXPECT_FALSE(null_pointer) << "Child node by name not found";
//    ASSERT_EQ(n2->getHandle(), n3->getHandle());  This test may fail due to multiple nodes with the same name


    // --- Get node by path ---

    char path[128] = "/Folder copy";
    MegaNode *n4;
    n4 = megaApi[0]->getNodeByPath(path);

    null_pointer = (n4 == NULL);
    EXPECT_FALSE(null_pointer) << "Node by path not found";


    // --- Search for a node ---
    MegaNodeList *nlist;
    nlist = megaApi[0]->search(rootnode, "copy");

    ASSERT_EQ(1, nlist->size());
    EXPECT_EQ(n4->getHandle(), nlist->get(0)->getHandle()) << "Search node by pattern failed";

    delete nlist;


    // --- Move a node ---
    ASSERT_EQ(API_OK, doMoveNode(0, nullptr, n1, n2)) << "Cannot move node";


    // --- Get parent node ---

    MegaNode *n5;
    n5 = megaApi[0]->getParentNode(n1);

    ASSERT_EQ(n2->getHandle(), n5->getHandle()) << "Wrong parent node";


    // --- Send to Rubbish bin ---
    ASSERT_EQ(API_OK, doMoveNode(0, nullptr, n2, megaApi[0]->getRubbishNode())) << "Cannot move node to Rubbish bin";


    // --- Remove a node ---
    ASSERT_EQ(API_OK, synchronousRemove(0, n2)) << "Cannot remove a node";

    delete rootnode;
    delete n1;
    delete n2;
    delete n3;
    delete n4;
    delete n5;
}

/**
 * @brief TEST_F SdkTestTransfers
 *
 * It performs different operations related to transfers in both directions: up and down.
 *
 * - Starts an upload transfer and cancel it
 * - Starts an upload transfer, pause it, resume it and complete it
 * - Get node by fingerprint
 * - Get size of a node
 * - Download a file
 */
TEST_F(SdkTest, SdkTestTransfers)
{
    LOG_info << "___TEST Transfers___";
    ASSERT_NO_FATAL_FAILURE(getAccountsForTest(2));

    LOG_info << cwd();

    MegaNode *rootnode = megaApi[0]->getRootNode();
    string filename1 = UPFILE;
    createFile(filename1);


    // --- Cancel a transfer ---

    mApi[0].requestFlags[MegaRequest::TYPE_CANCEL_TRANSFERS] = false;
    megaApi[0]->startUpload(filename1.data(), rootnode);
    megaApi[0]->cancelTransfers(MegaTransfer::TYPE_UPLOAD);
    ASSERT_TRUE( waitForResponse(&mApi[0].requestFlags[MegaRequest::TYPE_CANCEL_TRANSFERS]) )
            << "Cancellation of transfers failed after " << maxTimeout << " seconds";
    EXPECT_EQ(API_OK, mApi[0].lastError) << "Transfer cancellation failed (error: " << mApi[0].lastError << ")";


    // --- Upload a file (part 1) ---

    TransferTracker tt(megaApi[0].get());
    megaApi[0]->startUpload(filename1.data(), rootnode, &tt);
    // do not wait yet for completion

    // --- Pause a transfer ---

    mApi[0].requestFlags[MegaRequest::TYPE_PAUSE_TRANSFERS] = false;
    megaApi[0]->pauseTransfers(true, MegaTransfer::TYPE_UPLOAD);
    ASSERT_TRUE( waitForResponse(&mApi[0].requestFlags[MegaRequest::TYPE_PAUSE_TRANSFERS]) )
            << "Pause of transfers failed after " << maxTimeout << " seconds";
    EXPECT_EQ(API_OK, mApi[0].lastError) << "Cannot pause transfer (error: " << mApi[0].lastError << ")";
    EXPECT_TRUE(megaApi[0]->areTransfersPaused(MegaTransfer::TYPE_UPLOAD)) << "Upload transfer not paused";


    // --- Resume a transfer ---

    mApi[0].requestFlags[MegaRequest::TYPE_PAUSE_TRANSFERS] = false;
    megaApi[0]->pauseTransfers(false, MegaTransfer::TYPE_UPLOAD);
    ASSERT_TRUE( waitForResponse(&mApi[0].requestFlags[MegaRequest::TYPE_PAUSE_TRANSFERS]) )
            << "Resumption of transfers after pause has failed after " << maxTimeout << " seconds";
    EXPECT_EQ(API_OK, mApi[0].lastError) << "Cannot resume transfer (error: " << mApi[0].lastError << ")";
    EXPECT_FALSE(megaApi[0]->areTransfersPaused(MegaTransfer::TYPE_UPLOAD)) << "Upload transfer not resumed";


    // --- Upload a file (part 2) ---

    ASSERT_EQ(API_OK,tt.waitForResult()) << "Cannot upload file (error: " << mApi[0].lastError << ")";

    MegaNode *n1 = megaApi[0]->getNodeByHandle(tt.resultNodeHandle);
    bool null_pointer = (n1 == NULL);

    ASSERT_FALSE(null_pointer) << "Cannot upload file (error: " << mApi[0].lastError << ")";
    ASSERT_STREQ(filename1.data(), n1->getName()) << "Uploaded file with wrong name (error: " << mApi[0].lastError << ")";


    ASSERT_EQ(API_OK, doSetFileVersionsOption(0, false));  // false = not disabled

    // Upload a file over an existing one to make a version
    {
        ofstream f(filename1);
        f << "edited";
    }

    ASSERT_EQ(API_OK, doStartUpload(0, nullptr, filename1.c_str(), rootnode));

    // Upload a file over an existing one to make a version
    {
        ofstream f(filename1);
        f << "edited2";
    }

    ASSERT_EQ(API_OK, doStartUpload(0, nullptr, filename1.c_str(), rootnode));

    // copy a node with versions to a new name (exercises the multi node putndoes_result)
    MegaNode* nodeToCopy1 = megaApi[0]->getNodeByPath(("/" + filename1).c_str());
    ASSERT_EQ(API_OK, doCopyNode(0, nullptr, nodeToCopy1, rootnode, "some_other_name"));

    // put original filename1 back
    fs::remove(filename1);
    createFile(filename1);
    ASSERT_EQ(API_OK, doStartUpload(0, nullptr, filename1.c_str(), rootnode));
    n1 = megaApi[0]->getNodeByPath(("/" + filename1).c_str());

    // --- Get node by fingerprint (needs to be a file, not a folder) ---

    std::unique_ptr<char[]> fingerprint{megaApi[0]->getFingerprint(n1)};
    MegaNode *n2 = megaApi[0]->getNodeByFingerprint(fingerprint.get());

    null_pointer = (n2 == NULL);
    EXPECT_FALSE(null_pointer) << "Node by fingerprint not found";
//    ASSERT_EQ(n2->getHandle(), n4->getHandle());  This test may fail due to multiple nodes with the same name

    // --- Get the size of a file ---

    int64_t filesize = getFilesize(filename1);
    int64_t nodesize = megaApi[0]->getSize(n2);
    EXPECT_EQ(filesize, nodesize) << "Wrong size of uploaded file";


    // --- Download a file ---

    string filename2 = DOTSLASH + DOWNFILE;

    mApi[0].transferFlags[MegaTransfer::TYPE_DOWNLOAD] = false;
    megaApi[0]->startDownload(n2, filename2.c_str());
    ASSERT_TRUE( waitForResponse(&mApi[0].transferFlags[MegaTransfer::TYPE_DOWNLOAD], 600) )
            << "Download transfer failed after " << maxTimeout << " seconds";
    ASSERT_EQ(API_OK, mApi[0].lastError) << "Cannot download the file (error: " << mApi[0].lastError << ")";

    MegaNode *n3 = megaApi[0]->getNodeByHandle(n2->getHandle());
    null_pointer = (n3 == NULL);

    ASSERT_FALSE(null_pointer) << "Cannot download node";
    ASSERT_EQ(n2->getHandle(), n3->getHandle()) << "Cannot download node (error: " << mApi[0].lastError << ")";


    // --- Upload a 0-bytes file ---

    string filename3 = EMPTYFILE;
    FILE *fp = fopen(filename3.c_str(), "w");
    fclose(fp);

    MegaHandle uploadedNodeHande = UNDEF;
    ASSERT_EQ(API_OK, doStartUpload(0, &uploadedNodeHande, filename3.c_str(), rootnode)) << "Cannot upload a test file";

    MegaNode *n4 = megaApi[0]->getNodeByHandle(uploadedNodeHande);
    null_pointer = (n4 == NULL);

    ASSERT_FALSE(null_pointer) << "Cannot upload file (error: " << mApi[0].lastError << ")";
    ASSERT_STREQ(filename3.data(), n4->getName()) << "Uploaded file with wrong name (error: " << mApi[0].lastError << ")";


    // --- Download a 0-byte file ---

    filename3 = DOTSLASH +  EMPTYFILE;

    mApi[0].transferFlags[MegaTransfer::TYPE_DOWNLOAD] = false;
    megaApi[0]->startDownload(n4, filename3.c_str());
    ASSERT_TRUE( waitForResponse(&mApi[0].transferFlags[MegaTransfer::TYPE_DOWNLOAD], 600) )
            << "Download 0-byte file failed after " << maxTimeout << " seconds";
    ASSERT_EQ(API_OK, mApi[0].lastError) << "Cannot download the file (error: " << mApi[0].lastError << ")";

    MegaNode *n5 = megaApi[0]->getNodeByHandle(n4->getHandle());
    null_pointer = (n5 == NULL);

    ASSERT_FALSE(null_pointer) << "Cannot download node";
    ASSERT_EQ(n4->getHandle(), n5->getHandle()) << "Cannot download node (error: " << mApi[0].lastError << ")";


    delete rootnode;
    delete n1;
    delete n2;
    delete n3;
    delete n4;
    delete n5;
}

/**
 * @brief TEST_F SdkTestContacts
 *
 * Creates an auxiliar 'MegaApi' object to interact with the main MEGA account.
 *
 * - Invite a contact
 * = Ignore the invitation
 * - Delete the invitation
 *
 * - Invite a contact
 * = Deny the invitation
 *
 * - Invite a contact
 * = Accept the invitation
 *
 * - Modify firstname
 * = Check firstname of a contact
 * = Set master key as exported
 * = Get preferred language
 * - Load avatar
 * = Check avatar of a contact
 * - Delete avatar
 * = Check non-existing avatar of a contact
 *
 * - Remove contact
 *
 * TODO:
 * - Invite a contact not registered in MEGA yet (requires validation of account)
 * - Remind an existing invitation (requires 2 weeks wait)
 */
TEST_F(SdkTest, SdkTestContacts)
{
    LOG_info << "___TEST Contacts___";
    ASSERT_NO_FATAL_FAILURE(getAccountsForTest(2));


    // --- Check my email and the email of the contact ---

    EXPECT_STRCASEEQ(mApi[0].email.data(), std::unique_ptr<char[]>{megaApi[0]->getMyEmail()}.get());
    EXPECT_STRCASEEQ(mApi[1].email.data(), std::unique_ptr<char[]>{megaApi[1]->getMyEmail()}.get());


    // --- Send a new contact request ---

    string message = "Hi contact. This is a testing message";

    mApi[0].contactRequestUpdated = mApi[1].contactRequestUpdated = false;
    ASSERT_NO_FATAL_FAILURE( inviteContact(0, mApi[1].email, message, MegaContactRequest::INVITE_ACTION_ADD) );
    // if there were too many invitations within a short period of time, the invitation can be rejected by
    // the API with `API_EOVERQUOTA = -17` as counter spamming meassure (+500 invites in the last 50 days)


    // --- Check the sent contact request ---

    ASSERT_TRUE( waitForResponse(&mApi[0].contactRequestUpdated) )   // at the source side (main account)
            << "Contact request update not received after " << maxTimeout << " seconds";

    ASSERT_NO_FATAL_FAILURE( getContactRequest(0, true) );

    ASSERT_STREQ(message.data(), mApi[0].cr->getSourceMessage()) << "Message sent is corrupted";
    ASSERT_STRCASEEQ(mApi[0].email.data(), mApi[0].cr->getSourceEmail()) << "Wrong source email";
    ASSERT_STRCASEEQ(mApi[1].email.data(), mApi[0].cr->getTargetEmail()) << "Wrong target email";
    ASSERT_EQ(MegaContactRequest::STATUS_UNRESOLVED, mApi[0].cr->getStatus()) << "Wrong contact request status";
    ASSERT_TRUE(mApi[0].cr->isOutgoing()) << "Wrong direction of the contact request";

    mApi[0].cr.reset();


    // --- Check received contact request ---

    ASSERT_TRUE( waitForResponse(&mApi[1].contactRequestUpdated) )   // at the target side (auxiliar account)
            << "Contact request update not received after " << maxTimeout << " seconds";

    ASSERT_NO_FATAL_FAILURE( getContactRequest(1, false) );

    // There isn't message when a user invites the same user too many times, to avoid spamming
    if (mApi[1].cr->getSourceMessage())
    {
        ASSERT_STREQ(message.data(), mApi[1].cr->getSourceMessage()) << "Message received is corrupted";
    }
    ASSERT_STRCASEEQ(mApi[0].email.data(), mApi[1].cr->getSourceEmail()) << "Wrong source email";
    ASSERT_STREQ(NULL, mApi[1].cr->getTargetEmail()) << "Wrong target email";    // NULL according to MegaApi documentation
    ASSERT_EQ(MegaContactRequest::STATUS_UNRESOLVED, mApi[1].cr->getStatus()) << "Wrong contact request status";
    ASSERT_FALSE(mApi[1].cr->isOutgoing()) << "Wrong direction of the contact request";

    mApi[1].cr.reset();


    // --- Ignore received contact request ---

    ASSERT_NO_FATAL_FAILURE( getContactRequest(1, false) );

    mApi[1].contactRequestUpdated = false;
    ASSERT_NO_FATAL_FAILURE( replyContact(mApi[1].cr.get(), MegaContactRequest::REPLY_ACTION_IGNORE) );
    ASSERT_TRUE( waitForResponse(&mApi[1].contactRequestUpdated) )   // at the target side (auxiliar account)
            << "Contact request update not received after " << maxTimeout << " seconds";

    // Ignoring a PCR does not generate actionpackets for the account sending the invitation

    mApi[1].cr.reset();

    ASSERT_NO_FATAL_FAILURE( getContactRequest(1, false, 0) );
    mApi[1].cr.reset();


    // --- Cancel the invitation ---

    message = "I don't wanna be your contact anymore";

    mApi[0].contactRequestUpdated = false;
    ASSERT_NO_FATAL_FAILURE( inviteContact(0, mApi[1].email, message, MegaContactRequest::INVITE_ACTION_DELETE) );
    ASSERT_TRUE( waitForResponse(&mApi[0].contactRequestUpdated) )   // at the target side (auxiliar account), where the deletion is checked
            << "Contact request update not received after " << maxTimeout << " seconds";

    ASSERT_NO_FATAL_FAILURE( getContactRequest(0, true, 0) );
    mApi[0].cr.reset();


    // --- Remind a contact invitation (cannot until 2 weeks after invitation/last reminder) ---

//    mApi[1].contactRequestUpdated = false;
//    megaApi->inviteContact(mApi[1].email.data(), message.data(), MegaContactRequest::INVITE_ACTION_REMIND);
//    waitForResponse(&mApi[1].contactRequestUpdated, 0);    // only at auxiliar account, where the deletion is checked

//    ASSERT_TRUE(mApi[1].contactRequestUpdated) << "Contact invitation reminder not received after " << timeout  << " seconds";


    // --- Invite a new contact (again) ---

    mApi[1].contactRequestUpdated = false;
    ASSERT_NO_FATAL_FAILURE( inviteContact(0, mApi[1].email, message, MegaContactRequest::INVITE_ACTION_ADD) );
    ASSERT_TRUE( waitForResponse(&mApi[1].contactRequestUpdated) )   // at the target side (auxiliar account)
            << "Contact request creation not received after " << maxTimeout << " seconds";


    // --- Deny a contact invitation ---

    ASSERT_NO_FATAL_FAILURE( getContactRequest(1, false) );

    mApi[0].contactRequestUpdated = mApi[1].contactRequestUpdated = false;
    ASSERT_NO_FATAL_FAILURE( replyContact(mApi[1].cr.get(), MegaContactRequest::REPLY_ACTION_DENY) );
    ASSERT_TRUE( waitForResponse(&mApi[1].contactRequestUpdated) )   // at the target side (auxiliar account)
            << "Contact request creation not received after " << maxTimeout << " seconds";
    ASSERT_TRUE( waitForResponse(&mApi[0].contactRequestUpdated) )   // at the source side (main account)
            << "Contact request creation not received after " << maxTimeout << " seconds";

    mApi[1].cr.reset();

    ASSERT_NO_FATAL_FAILURE( getContactRequest(0, true, 0) );
    mApi[0].cr.reset();

    ASSERT_NO_FATAL_FAILURE( getContactRequest(1, false, 0) );
    mApi[1].cr.reset();


    // --- Invite a new contact (again) ---

    mApi[1].contactRequestUpdated = false;
    ASSERT_NO_FATAL_FAILURE( inviteContact(0, mApi[1].email, message, MegaContactRequest::INVITE_ACTION_ADD) );
    ASSERT_TRUE( waitForResponse(&mApi[1].contactRequestUpdated) )   // at the target side (auxiliar account)
            << "Contact request creation not received after " << maxTimeout << " seconds";


    // --- Accept a contact invitation ---

    ASSERT_NO_FATAL_FAILURE( getContactRequest(1, false) );

    mApi[0].contactRequestUpdated = mApi[1].contactRequestUpdated = false;
    ASSERT_NO_FATAL_FAILURE( replyContact(mApi[1].cr.get(), MegaContactRequest::REPLY_ACTION_ACCEPT) );
    ASSERT_TRUE( waitForResponse(&mApi[0].contactRequestUpdated) )   // at the target side (main account)
            << "Contact request creation not received after " << maxTimeout << " seconds";
    ASSERT_TRUE( waitForResponse(&mApi[1].contactRequestUpdated) )   // at the target side (auxiliar account)
            << "Contact request creation not received after " << maxTimeout << " seconds";

    mApi[1].cr.reset();

    ASSERT_NO_FATAL_FAILURE( getContactRequest(0, true, 0) );
    mApi[0].cr.reset();

    ASSERT_NO_FATAL_FAILURE( getContactRequest(1, false, 0) );
    mApi[1].cr.reset();


    // --- Modify firstname ---

    string firstname = "My firstname";

    mApi[1].userUpdated = false;
    ASSERT_NO_FATAL_FAILURE( setUserAttribute(MegaApi::USER_ATTR_FIRSTNAME, firstname));
    ASSERT_TRUE( waitForResponse(&mApi[1].userUpdated) )   // at the target side (auxiliar account)
            << "User attribute update not received after " << maxTimeout << " seconds";


    // --- Check firstname of a contact

    MegaUser *u = megaApi[0]->getMyUser();

    bool null_pointer = (u == NULL);
    ASSERT_FALSE(null_pointer) << "Cannot find the MegaUser for email: " << mApi[0].email;

    ASSERT_NO_FATAL_FAILURE( getUserAttribute(u, MegaApi::USER_ATTR_FIRSTNAME));
    ASSERT_EQ( firstname, attributeValue) << "Firstname is wrong";

    delete u;


    // --- Set master key already as exported

    u = megaApi[0]->getMyUser();

    mApi[0].requestFlags[MegaRequest::TYPE_SET_ATTR_USER] = false;
    megaApi[0]->masterKeyExported();
    ASSERT_TRUE( waitForResponse(&mApi[0].requestFlags[MegaRequest::TYPE_SET_ATTR_USER]) );

    ASSERT_NO_FATAL_FAILURE( getUserAttribute(u, MegaApi::USER_ATTR_PWD_REMINDER, maxTimeout, 0));
    string pwdReminder = attributeValue;
    size_t offset = pwdReminder.find(':');
    offset = pwdReminder.find(':', offset+1);
    ASSERT_EQ( pwdReminder.at(offset+1), '1' ) << "Password reminder attribute not updated";

    delete u;


    // --- Get language preference

    u = megaApi[0]->getMyUser();

    string langCode = "es";
    ASSERT_NO_FATAL_FAILURE( setUserAttribute(MegaApi::USER_ATTR_LANGUAGE, langCode));
    ASSERT_NO_FATAL_FAILURE( getUserAttribute(u, MegaApi::USER_ATTR_LANGUAGE, maxTimeout, 0));
    string language = attributeValue;
    ASSERT_TRUE(!strcmp(langCode.c_str(), language.c_str())) << "Language code is wrong";

    delete u;


    // --- Load avatar ---

    ASSERT_TRUE(fileexists(AVATARSRC)) <<  "File " +AVATARSRC+ " is needed in folder " << cwd();

    mApi[1].userUpdated = false;
    ASSERT_NO_FATAL_FAILURE( setUserAttribute(MegaApi::USER_ATTR_AVATAR, AVATARSRC));
    ASSERT_TRUE( waitForResponse(&mApi[1].userUpdated) )   // at the target side (auxiliar account)
            << "User attribute update not received after " << maxTimeout << " seconds";


    // --- Get avatar of a contact ---

    u = megaApi[0]->getMyUser();

    null_pointer = (u == NULL);
    ASSERT_FALSE(null_pointer) << "Cannot find the MegaUser for email: " << mApi[0].email;

    attributeValue = "";

    ASSERT_NO_FATAL_FAILURE( getUserAttribute(u, MegaApi::USER_ATTR_AVATAR));
    ASSERT_STREQ( "Avatar changed", attributeValue.data()) << "Failed to change avatar";

    int64_t filesizeSrc = getFilesize(AVATARSRC);
    int64_t filesizeDst = getFilesize(AVATARDST);
    ASSERT_EQ(filesizeDst, filesizeSrc) << "Received avatar differs from uploaded avatar";

    delete u;


    // --- Delete avatar ---

    mApi[1].userUpdated = false;
    ASSERT_NO_FATAL_FAILURE( setUserAttribute(MegaApi::USER_ATTR_AVATAR, ""));
    ASSERT_TRUE( waitForResponse(&mApi[1].userUpdated) )   // at the target side (auxiliar account)
            << "User attribute update not received after " << maxTimeout << " seconds";


    // --- Get non-existing avatar of a contact ---

    u = megaApi[0]->getMyUser();

    null_pointer = (u == NULL);
    ASSERT_FALSE(null_pointer) << "Cannot find the MegaUser for email: " << mApi[0].email;

    attributeValue = "";

    ASSERT_NO_FATAL_FAILURE( getUserAttribute(u, MegaApi::USER_ATTR_AVATAR));
    ASSERT_STREQ("Avatar not found", attributeValue.data()) << "Failed to remove avatar";

    delete u;


    // --- Delete an existing contact ---

    mApi[0].userUpdated = false;
    ASSERT_NO_FATAL_FAILURE( removeContact(mApi[1].email) );
    ASSERT_TRUE( waitForResponse(&mApi[0].userUpdated) )   // at the target side (main account)
            << "User attribute update not received after " << maxTimeout << " seconds";

    u = megaApi[0]->getContact(mApi[1].email.data());
    null_pointer = (u == NULL);

    ASSERT_FALSE(null_pointer) << "Cannot find the MegaUser for email: " << mApi[1].email;
    ASSERT_EQ(MegaUser::VISIBILITY_HIDDEN, u->getVisibility()) << "New contact is still visible";

    delete u;
}

bool SdkTest::checkAlert(int apiIndex, const string& title, const string& path)
{
    bool ok = false;
    for (int i = 0; !ok && i < 10; ++i)
    {

        MegaUserAlertList* list = mApi[apiIndex].megaApi->getUserAlerts();
        if (list->size() > 0)
        {
            MegaUserAlert* a = list->get(list->size() - 1);
            ok = title == a->getTitle() && path == a->getPath() && !ISUNDEF(a->getNodeHandle());

            if (!ok && i == 9)
            {
                EXPECT_STREQ(title.c_str(), a->getTitle());
                EXPECT_STREQ(path.c_str(), a->getPath());
                EXPECT_NE(a->getNodeHandle(), UNDEF);
            }
        }
        delete list;

        if (!ok)
        {
            LOG_info << "Waiting some more for the alert";
            WaitMillisec(USERALERT_ARRIVAL_MILLISEC);
        }
    }
    return ok;
}

bool SdkTest::checkAlert(int apiIndex, const string& title, handle h, int n)
{
    bool ok = false;
    for (int i = 0; !ok && i < 10; ++i)
    {

        MegaUserAlertList* list = megaApi[apiIndex]->getUserAlerts();
        if (list->size() > 0)
        {
            MegaUserAlert* a = list->get(list->size() - 1);
            ok = title == a->getTitle() && a->getNodeHandle() == h && a->getNumber(0) == n;

            if (!ok && i == 9)
            {
                EXPECT_STREQ(a->getTitle(), title.c_str());
                EXPECT_EQ(a->getNodeHandle(), h);
                EXPECT_EQ(a->getNumber(0), n); // 0 for number of folders
            }
        }
        delete list;

        if (!ok)
        {
            LOG_info << "Waiting some more for the alert";
            WaitMillisec(USERALERT_ARRIVAL_MILLISEC);
        }
    }
    return ok;
}

/**
 * @brief TEST_F SdkTestShares
 *
 * Initialize a test scenario by:
 *
 * - Creating/uploading some folders/files to share
 * - Creating a new contact to share to
 *
 * Performs different operations related to sharing:
 *
 * - Share a folder with an existing contact
 * - Check the correctness of the outgoing share
 * - Check the reception and correctness of the incoming share
 * - Move a shared file (not owned) to Rubbish bin
 * - Modify the access level
 * - Revoke the access to the share
 * - Share a folder with a non registered email
 * - Check the correctness of the pending outgoing share
 * - Create a file public link
 * - Import a file public link
 * - Get a node from a file public link
 * - Remove a public link
 * - Create a folder public link
 */
TEST_F(SdkTest, SdkTestShares)
{
    LOG_info << "___TEST Shares___";
    ASSERT_NO_FATAL_FAILURE(getAccountsForTest(2));

    MegaShareList *sl;
    MegaShare *s;
    MegaNodeList *nl;
    MegaNode *n;
    MegaNode *n1;

    // Initialize a test scenario : create some folders/files to share

    // Create some nodes to share
    //  |--Shared-folder
    //    |--subfolder
    //      |--file.txt
    //    |--file.txt

    std::unique_ptr<MegaNode> rootnode{megaApi[0]->getRootNode()};
    char foldername1[64] = "Shared-folder";
    MegaHandle hfolder1 = createFolder(0, foldername1, rootnode.get());
    ASSERT_NE(hfolder1, UNDEF);

    n1 = megaApi[0]->getNodeByHandle(hfolder1);
    ASSERT_NE(n1, nullptr);

    char foldername2[64] = "subfolder";
    MegaHandle hfolder2 = createFolder(0, foldername2, std::unique_ptr<MegaNode>{megaApi[0]->getNodeByHandle(hfolder1)}.get());
    ASSERT_NE(hfolder2, UNDEF);

    createFile(PUBLICFILE.data(), false);   // not a large file since don't need to test transfers here

    MegaHandle hfile1 = UNDEF;
    ASSERT_EQ(API_OK,doStartUpload(0, &hfile1, PUBLICFILE.data(), std::unique_ptr<MegaNode>{megaApi[0]->getNodeByHandle(hfolder1)}.get())) << "Cannot upload a test file";

    MegaHandle hfile2 = UNDEF;
    ASSERT_EQ(API_OK,doStartUpload(0, &hfile2, PUBLICFILE.data(), std::unique_ptr<MegaNode>{megaApi[0]->getNodeByHandle(hfolder2)}.get())) << "Cannot upload a second test file";


    // --- Download authorized node from another account ---

    MegaNode *nNoAuth = megaApi[0]->getNodeByHandle(hfile1);

    int transferError = synchronousStartDownload(1, nNoAuth, "unauthorized_node");

    bool hasFailed = (transferError != API_OK);
    ASSERT_TRUE(hasFailed) << "Download of node without authorization successful! (it should fail)";

    MegaNode *nAuth = megaApi[0]->authorizeNode(nNoAuth);

    transferError = synchronousStartDownload(1, nAuth, "authorized_node");
    ASSERT_EQ(API_OK, transferError) << "Cannot download authorized node (error: " << mApi[1].lastError << ")";

    delete nNoAuth;
    delete nAuth;

    // Initialize a test scenario: create a new contact to share to

    string message = "Hi contact. Let's share some stuff";

    mApi[1].contactRequestUpdated = false;
    ASSERT_NO_FATAL_FAILURE( inviteContact(0, mApi[1].email, message, MegaContactRequest::INVITE_ACTION_ADD) );
    ASSERT_TRUE( waitForResponse(&mApi[1].contactRequestUpdated) )   // at the target side (auxiliar account)
            << "Contact request creation not received after " << maxTimeout << " seconds";


    ASSERT_NO_FATAL_FAILURE( getContactRequest(1, false) );

    mApi[0].contactRequestUpdated = mApi[1].contactRequestUpdated = false;
    ASSERT_NO_FATAL_FAILURE( replyContact(mApi[1].cr.get(), MegaContactRequest::REPLY_ACTION_ACCEPT) );
    ASSERT_TRUE( waitForResponse(&mApi[1].contactRequestUpdated) )   // at the target side (auxiliar account)
            << "Contact request creation not received after " << maxTimeout << " seconds";
    ASSERT_TRUE( waitForResponse(&mApi[0].contactRequestUpdated) )   // at the source side (main account)
            << "Contact request creation not received after " << maxTimeout << " seconds";

    mApi[1].cr.reset();


    // --- Create a new outgoing share ---

    mApi[0].nodeUpdated = mApi[1].nodeUpdated = false;
    ASSERT_NO_FATAL_FAILURE( shareFolder(n1, mApi[1].email.data(), MegaShare::ACCESS_FULL) );
    ASSERT_TRUE( waitForResponse(&mApi[0].nodeUpdated) )   // at the target side (main account)
            << "Node update not received after " << maxTimeout << " seconds";
    ASSERT_TRUE( waitForResponse(&mApi[1].nodeUpdated) )   // at the target side (auxiliar account)
            << "Node update not received after " << maxTimeout << " seconds";


    // --- Check the outgoing share ---

    sl = megaApi[0]->getOutShares();
    ASSERT_EQ(1, sl->size()) << "Outgoing share failed";
    s = sl->get(0);

    n1 = megaApi[0]->getNodeByHandle(hfolder1);    // get an updated version of the node

    ASSERT_EQ(MegaShare::ACCESS_FULL, s->getAccess()) << "Wrong access level of outgoing share";
    ASSERT_EQ(hfolder1, s->getNodeHandle()) << "Wrong node handle of outgoing share";
    ASSERT_STREQ(mApi[1].email.data(), s->getUser()) << "Wrong email address of outgoing share";
    ASSERT_TRUE(n1->isShared()) << "Wrong sharing information at outgoing share";
    ASSERT_TRUE(n1->isOutShare()) << "Wrong sharing information at outgoing share";

    delete sl;


    // --- Check the incoming share ---

    sl = megaApi[1]->getInSharesList();
    ASSERT_EQ(1, sl->size()) << "Incoming share not received in auxiliar account";

    nl = megaApi[1]->getInShares(megaApi[1]->getContact(mApi[0].email.data()));
    ASSERT_EQ(1, nl->size()) << "Incoming share not received in auxiliar account";
    n = nl->get(0);

    ASSERT_EQ(hfolder1, n->getHandle()) << "Wrong node handle of incoming share";
    ASSERT_STREQ(foldername1, n->getName()) << "Wrong folder name of incoming share";
    ASSERT_EQ(API_OK, megaApi[1]->checkAccess(n, MegaShare::ACCESS_FULL).getErrorCode()) << "Wrong access level of incoming share";
    ASSERT_TRUE(n->isInShare()) << "Wrong sharing information at incoming share";
    ASSERT_TRUE(n->isShared()) << "Wrong sharing information at incoming share";

    // --- Move shared file (not owned) to Rubbish bin ---
    MegaHandle movedNodeHandle = UNDEF;
    ASSERT_EQ(API_OK, doMoveNode(1, &movedNodeHandle, megaApi[0]->getNodeByHandle(hfile2), megaApi[1]->getRubbishNode())) << "Moving shared file (not owned) to Rubbish bin failed";

    // --- Test that file in Rubbish bin can be restored ---
    MegaNode* nodeMovedFile = megaApi[1]->getNodeByHandle(movedNodeHandle);  // Different handle! the node must have been copied due to differing accounts
    ASSERT_EQ(nodeMovedFile->getRestoreHandle(), hfolder2) << "Incorrect restore handle for file in Rubbish Bin";

    delete nl;

    // check the corresponding user alert
    ASSERT_TRUE(checkAlert(1, "New shared folder from " + mApi[0].email, mApi[0].email + ":Shared-folder"));

    // add a folder under the share
    char foldernameA[64] = "dummyname1";
    char foldernameB[64] = "dummyname2";

    ASSERT_NE(createFolder(0, foldernameA, std::unique_ptr<MegaNode>{megaApi[0]->getNodeByHandle(hfolder2)}.get()), UNDEF);
    ASSERT_NE(createFolder(0, foldernameB, std::unique_ptr<MegaNode>{megaApi[0]->getNodeByHandle(hfolder2)}.get()), UNDEF);

    // check the corresponding user alert
    ASSERT_TRUE(checkAlert(1, mApi[0].email + " added 2 folders", std::unique_ptr<MegaNode>{megaApi[0]->getNodeByHandle(hfolder2)}->getHandle(), 2));

    // --- Modify the access level of an outgoing share ---

    mApi[0].nodeUpdated = mApi[1].nodeUpdated = false;
    ASSERT_NO_FATAL_FAILURE( shareFolder(megaApi[0]->getNodeByHandle(hfolder1), mApi[1].email.data(), MegaShare::ACCESS_READWRITE) );
    ASSERT_TRUE( waitForResponse(&mApi[0].nodeUpdated) )   // at the target side (main account)
            << "Node update not received after " << maxTimeout << " seconds";
    ASSERT_TRUE( waitForResponse(&mApi[1].nodeUpdated) )   // at the target side (auxiliar account)
            << "Node update not received after " << maxTimeout << " seconds";

    nl = megaApi[1]->getInShares(megaApi[1]->getContact(mApi[0].email.data()));
    ASSERT_EQ(1, nl->size()) << "Incoming share not received in auxiliar account";
    n = nl->get(0);

    ASSERT_EQ(API_OK, megaApi[1]->checkAccess(n, MegaShare::ACCESS_READWRITE).getErrorCode()) << "Wrong access level of incoming share";

    delete nl;


    // --- Revoke access to an outgoing share ---

    mApi[0].nodeUpdated = mApi[1].nodeUpdated = false;
    ASSERT_NO_FATAL_FAILURE( shareFolder(n1, mApi[1].email.data(), MegaShare::ACCESS_UNKNOWN) );
    ASSERT_TRUE( waitForResponse(&mApi[0].nodeUpdated) )   // at the target side (main account)
            << "Node update not received after " << maxTimeout << " seconds";
    ASSERT_TRUE( waitForResponse(&mApi[1].nodeUpdated) )   // at the target side (auxiliar account)
            << "Node update not received after " << maxTimeout << " seconds";

    delete sl;
    sl = megaApi[0]->getOutShares();
    ASSERT_EQ(0, sl->size()) << "Outgoing share revocation failed";
    delete sl;

    nl = megaApi[1]->getInShares(megaApi[1]->getContact(mApi[0].email.data()));
    ASSERT_EQ(0, nl->size()) << "Incoming share revocation failed";
    delete nl;

    // check the corresponding user alert
    {
        MegaUserAlertList* list = megaApi[1]->getUserAlerts();
        ASSERT_TRUE(list->size() > 0);
        MegaUserAlert* a = list->get(list->size() - 1);
        ASSERT_STREQ(a->getTitle(), ("Access to folders shared by " + mApi[0].email + " was removed").c_str());
        ASSERT_STREQ(a->getPath(), (mApi[0].email + ":Shared-folder").c_str());
        ASSERT_NE(a->getNodeHandle(), UNDEF);
        delete list;
    }

    // --- Get pending outgoing shares ---

    char emailfake[64];
    srand(unsigned(time(NULL)));
    sprintf(emailfake, "%d@nonexistingdomain.com", rand()%1000000);
    // carefull, antispam rejects too many tries without response for the same address

    n = megaApi[0]->getNodeByHandle(hfolder2);

    mApi[0].contactRequestUpdated = false;
    mApi[0].nodeUpdated = false;
    ASSERT_NO_FATAL_FAILURE( shareFolder(n, emailfake, MegaShare::ACCESS_FULL) );
    ASSERT_TRUE( waitForResponse(&mApi[0].nodeUpdated) )   // at the target side (main account)
            << "Node update not received after " << maxTimeout << " seconds";
    ASSERT_TRUE( waitForResponse(&mApi[0].contactRequestUpdated) )   // at the target side (main account)
            << "Contact request update not received after " << maxTimeout << " seconds";

    sl = megaApi[0]->getPendingOutShares(n);   delete n;
    ASSERT_EQ(1, sl->size()) << "Pending outgoing share failed";
    s = sl->get(0);
    n = megaApi[0]->getNodeByHandle(s->getNodeHandle());

//    ASSERT_STREQ(emailfake, s->getUser()) << "Wrong email address of outgoing share"; User is not created yet
    ASSERT_FALSE(n->isShared()) << "Node is already shared, must be pending";
    ASSERT_FALSE(n->isOutShare()) << "Node is already shared, must be pending";
    ASSERT_FALSE(n->isInShare()) << "Node is already shared, must be pending";

    delete sl;
    delete n;


    // --- Create a file public link ---

    ASSERT_EQ(API_OK, synchronousGetSpecificAccountDetails(0, true, true, true)) << "Cannot get account details";

    std::unique_ptr<MegaNode> nfile1{megaApi[0]->getNodeByHandle(hfile1)};

    string nodelink3 = createPublicLink(0, nfile1.get(), 0, maxTimeout, mApi[0].accountDetails->getProLevel() == 0);
    // The created link is stored in this->link at onRequestFinish()

    // Get a fresh snapshot of the node and check it's actually exported
    nfile1 = std::unique_ptr<MegaNode>{megaApi[0]->getNodeByHandle(hfile1)};
    ASSERT_TRUE(nfile1->isExported()) << "Node is not exported, must be exported";
    ASSERT_FALSE(nfile1->isTakenDown()) << "Public link is taken down, it mustn't";

    // Regenerate the same link should not trigger a new request
    nfile1 = std::unique_ptr<MegaNode>{megaApi[0]->getNodeByHandle(hfile1)};
    string nodelink4 = createPublicLink(0, nfile1.get(), 0, maxTimeout, mApi[0].accountDetails->getProLevel() == 0);
    ASSERT_STREQ(nodelink3.c_str(), nodelink4.c_str()) << "Wrong public link after link update";


    // Try to update the expiration time of an existing link (only for PRO accounts are allowed, otherwise -11
    string nodelinkN = createPublicLink(0, nfile1.get(), m_time() + 30*86400, maxTimeout, mApi[0].accountDetails->getProLevel() == 0);
    nfile1 = std::unique_ptr<MegaNode>{megaApi[0]->getNodeByHandle(hfile1)};
    if (mApi[0].accountDetails->getProLevel() == 0)
    {
        ASSERT_EQ(0, nfile1->getExpirationTime()) << "Expiration time successfully set, when it shouldn't";
    }
    ASSERT_FALSE(nfile1->isExpired()) << "Public link is expired, it mustn't";


    // --- Import a file public link ---

    auto importHandle = importPublicLink(0, nodelink4, rootnode.get());

    MegaNode *nimported = megaApi[0]->getNodeByHandle(importHandle);

    ASSERT_STREQ(nfile1->getName(), nimported->getName()) << "Imported file with wrong name";
    ASSERT_EQ(rootnode->getHandle(), nimported->getParentHandle()) << "Imported file in wrong path";


    // --- Get node from file public link ---

    auto nodeUP = getPublicNode(1, nodelink4);

    ASSERT_TRUE(nodeUP && nodeUP->isPublic()) << "Cannot get a node from public link";


    // --- Remove a public link ---

    MegaHandle removedLinkHandle = removePublicLink(0, nfile1.get());

    nfile1 = std::unique_ptr<MegaNode>{megaApi[0]->getNodeByHandle(removedLinkHandle)};
    ASSERT_FALSE(nfile1->isPublic()) << "Public link removal failed (still public)";

    delete nimported;


    // --- Create a folder public link ---

    MegaNode *nfolder1 = megaApi[0]->getNodeByHandle(hfolder1);

    string nodelink5 = createPublicLink(0, nfolder1, 0, maxTimeout, mApi[0].accountDetails->getProLevel() == 0);
    // The created link is stored in this->link at onRequestFinish()

    delete nfolder1;

    // Get a fresh snapshot of the node and check it's actually exported
    nfolder1 = megaApi[0]->getNodeByHandle(hfolder1);
    ASSERT_TRUE(nfolder1->isExported()) << "Node is not exported, must be exported";
    ASSERT_FALSE(nfolder1->isTakenDown()) << "Public link is taken down, it mustn't";

    delete nfolder1;

    nfolder1 = megaApi[0]->getNodeByHandle(hfolder1);
    ASSERT_STREQ(nodelink5.c_str(), nfolder1->getPublicLink()) << "Wrong public link from MegaNode";

    // Regenerate the same link should not trigger a new request
    string nodelink6 = createPublicLink(0, nfolder1, 0, maxTimeout, mApi[0].accountDetails->getProLevel() == 0);
    ASSERT_STREQ(nodelink5.c_str(), nodelink6.c_str()) << "Wrong public link after link update";

    delete nfolder1;

}


TEST_F(SdkTest, SdkTestShareKeys)
{
    LOG_info << "___TEST ShareKeys___";
    ASSERT_NO_FATAL_FAILURE(getAccountsForTest(3));

    // Three user scenario, with nested shares and new nodes created that need keys to be shared to the other users.
    // User A creates folder and shares it with user B
    // User A creates folders / subfolder and shares it with user C
    // When user C adds files to subfolder, does B receive the keys ?

    unique_ptr<MegaNode> rootnodeA(megaApi[0]->getRootNode());
    unique_ptr<MegaNode> rootnodeB(megaApi[1]->getRootNode());
    unique_ptr<MegaNode> rootnodeC(megaApi[2]->getRootNode());

    ASSERT_TRUE(rootnodeA &&rootnodeB &&rootnodeC);

    auto nh = createFolder(0, "share-folder-A", rootnodeA.get());
    ASSERT_NE(nh, UNDEF);
    unique_ptr<MegaNode> shareFolderA(megaApi[0]->getNodeByHandle(nh));
    ASSERT_TRUE(!!shareFolderA);

    nh = createFolder(0, "sub-folder-A", shareFolderA.get());
    ASSERT_NE(nh, UNDEF);
    unique_ptr<MegaNode> subFolderA(megaApi[0]->getNodeByHandle(nh));
    ASSERT_TRUE(!!subFolderA);

    // Initialize a test scenario: create a new contact to share to

    ASSERT_EQ(API_OK, synchronousInviteContact(0, mApi[1].email.c_str(), "SdkTestShareKeys contact request A to B", MegaContactRequest::INVITE_ACTION_ADD));
    ASSERT_EQ(API_OK, synchronousInviteContact(0, mApi[2].email.c_str(), "SdkTestShareKeys contact request A to C", MegaContactRequest::INVITE_ACTION_ADD));

    ASSERT_TRUE(WaitFor([this]() {return unique_ptr<MegaContactRequestList>(megaApi[1]->getIncomingContactRequests())->size() == 1
                                      && unique_ptr<MegaContactRequestList>(megaApi[2]->getIncomingContactRequests())->size() == 1;}, 60000));
    ASSERT_NO_FATAL_FAILURE(getContactRequest(1, false));
    ASSERT_NO_FATAL_FAILURE(getContactRequest(2, false));


    ASSERT_EQ(API_OK, synchronousReplyContactRequest(1, mApi[1].cr.get(), MegaContactRequest::REPLY_ACTION_ACCEPT));
    ASSERT_EQ(API_OK, synchronousReplyContactRequest(2, mApi[2].cr.get(), MegaContactRequest::REPLY_ACTION_ACCEPT));

    WaitMillisec(3000);

    ASSERT_EQ(API_OK, synchronousShare(0, shareFolderA.get(), mApi[1].email.c_str(), MegaShare::ACCESS_READ));
    ASSERT_EQ(API_OK, synchronousShare(0, subFolderA.get(), mApi[2].email.c_str(), MegaShare::ACCESS_FULL));

    ASSERT_TRUE(WaitFor([this]() { return unique_ptr<MegaShareList>(megaApi[1]->getInSharesList())->size() == 1
                           && unique_ptr<MegaShareList>(megaApi[2]->getInSharesList())->size() == 1; }, 60000));

    unique_ptr<MegaNodeList> nl1(megaApi[1]->getInShares(megaApi[1]->getContact(mApi[0].email.c_str())));
    unique_ptr<MegaNodeList> nl2(megaApi[2]->getInShares(megaApi[2]->getContact(mApi[0].email.c_str())));

    ASSERT_EQ(1, nl1->size());
    ASSERT_EQ(1, nl2->size());

    MegaNode* receivedShareNodeB = nl1->get(0);
    MegaNode* receivedShareNodeC = nl2->get(0);

    ASSERT_NE(createFolder(2, "folderByC1", receivedShareNodeC), UNDEF);
    ASSERT_NE(createFolder(2, "folderByC2", receivedShareNodeC), UNDEF);

    ASSERT_TRUE(WaitFor([this, &subFolderA]() { unique_ptr<MegaNodeList> aView(megaApi[0]->getChildren(subFolderA.get()));
                                   return aView->size() == 2; }, 60000));

    WaitMillisec(10000);  // make it shorter once we do actually get the keys (seems to need a bug fix)

    // can A see the added folders?

    unique_ptr<MegaNodeList> aView(megaApi[0]->getChildren(subFolderA.get()));
    ASSERT_EQ(2, aView->size());
    ASSERT_STREQ(aView->get(0)->getName(), "folderByC1");
    ASSERT_STREQ(aView->get(1)->getName(), "folderByC2");

    // Can B see the added folders?
    unique_ptr<MegaNodeList> bView(megaApi[1]->getChildren(receivedShareNodeB));
    ASSERT_EQ(1, bView->size());
    ASSERT_STREQ(bView->get(0)->getName(), "sub-folder-A");
    unique_ptr<MegaNodeList> bView2(megaApi[1]->getChildren(bView->get(0)));
    ASSERT_EQ(2, bView2->size());
    ASSERT_STREQ(bView2->get(0)->getName(), "NO_KEY");  // TODO: This is technically not correct but a current side effect of avoiding going back to the servers frequently - to be fixed soon.  For now choose the value that matches production
    ASSERT_STREQ(bView2->get(1)->getName(), "NO_KEY");
}

string localpathToUtf8Leaf(const LocalPath& itemlocalname)
{
    return itemlocalname.leafName().toPath();
}

LocalPath fspathToLocal(const fs::path& p, FileSystemAccess& fsa)
{
    string path(p.u8string());
    return LocalPath::fromAbsolutePath(path);
}


// TODO: SDK-1505
#ifndef __APPLE__
TEST_F(SdkTest, SdkTestFolderIteration)
#else
TEST_F(SdkTest, DISABLED_SdkTestFolderIteration)
#endif
{
    ASSERT_NO_FATAL_FAILURE(getAccountsForTest(2));

    for (int testcombination = 0; testcombination < 2; testcombination++)
    {
        bool openWithNameOrUseFileAccess = testcombination == 0;

        error_code ec;
        if (fs::exists("test_SdkTestFolderIteration"))
        {
            fs::remove_all("test_SdkTestFolderIteration", ec);
            ASSERT_TRUE(!ec) << "could not remove old test folder";
        }

        fs::create_directory("test_SdkTestFolderIteration", ec);
        ASSERT_TRUE(!ec) << "could not create test folder";

        fs::path iteratePath = fs::current_path() / "test_SdkTestFolderIteration";

        // make a directory
        fs::create_directory(iteratePath / "folder");

        // make a file
        {
            ofstream f( (iteratePath / "file.txt").u8string().c_str());
            f << "file content";
        }

        // make some content to test the glob flag
        {
            fs::create_directory(iteratePath / "glob1folder");
            fs::create_directory(iteratePath / "glob2folder");
            ofstream f1( (iteratePath / "glob1file.txt").u8string().c_str());
            ofstream f2( (iteratePath / "glob2file.txt").u8string().c_str());
            f1 << "file content";
            f2 << "file content";
        }
        unsigned glob_entries = 4;

        // make a symlink to a folder (not recoginised by our dnext() on windows currently)
        fs::create_directory_symlink(iteratePath / "folder", iteratePath / "folderlink", ec);
        ASSERT_TRUE(!ec) << "could not create folder symlink";

        // make a symlinnk to a file
        fs::create_symlink(iteratePath / "file.txt", iteratePath / "filelink.txt", ec);
        ASSERT_TRUE(!ec) << "could not create folder symlink";

        // note on windows:  symlinks are excluded by skipAttributes for FILE_ATTRIBUTE_REPARSE_POINT (also see https://docs.microsoft.com/en-us/windows/win32/fileio/determining-whether-a-directory-is-a-volume-mount-point)

        struct FileAccessFields
        {
            m_off_t size = -2;
            m_time_t mtime = 2;
            handle fsid = 3;
            bool fsidvalid = false;
            nodetype_t type = nodetype_t::TYPE_UNKNOWN;
            bool mIsSymLink = false;
            bool retry = false;
            int errorcode = -998;

            FileAccessFields() = default;

            FileAccessFields(const FileAccess& f)
            {
                size = f.size;
                mtime = f.mtime;
                fsid = f.fsid;
                fsidvalid = f.fsidvalid;
                type = f.type;
                mIsSymLink = f.mIsSymLink;
                retry = f.retry;
                errorcode = f.errorcode;
            }
            bool operator == (const FileAccessFields& f) const
            {
                if (size != f.size) { EXPECT_EQ(size, f.size); return false; }
                if (mtime != f.mtime) { EXPECT_EQ(mtime, f.mtime); return false; }

                if (!mIsSymLink)
                {
                    // do we need fsid to be correct for symlink?  Seems on mac plain vs iterated differ
                    if (fsid != f.fsid) { EXPECT_EQ(fsid, f.fsid); return false; }
                }

                if (fsidvalid != f.fsidvalid) { EXPECT_EQ(fsidvalid, f.fsidvalid); return false; }
                if (type != f.type) { EXPECT_EQ(type, f.type); return false; }
                if (mIsSymLink != f.mIsSymLink) { EXPECT_EQ(mIsSymLink, f.mIsSymLink); return false; }
                if (retry != f.retry) { EXPECT_EQ(retry, f.retry); return false; }
                if (errorcode != f.errorcode) { EXPECT_EQ(errorcode, f.errorcode); return false; }
                return true;
            }
        };

        // capture results from the ways of gettnig the file info
        std::map<std::string, FileAccessFields > plain_fopen;
        std::map<std::string, FileAccessFields > iterate_fopen;
        std::map<std::string, FileAccessFields > plain_follow_fopen;
        std::map<std::string, FileAccessFields > iterate_follow_fopen;

        auto fsa = makeFsAccess(false);
        auto localdir = fspathToLocal(iteratePath, *fsa);

        std::unique_ptr<FileAccess> fopen_directory(fsa->newfileaccess(false));  // false = don't follow symlinks
        ASSERT_TRUE(fopen_directory->fopen(localdir, true, false));

        // now open and iterate the directory, not following symlinks (either by name or fopen'd directory)
        std::unique_ptr<DirAccess> da(fsa->newdiraccess());
        if (da->dopen(openWithNameOrUseFileAccess ? &localdir : NULL, openWithNameOrUseFileAccess ? NULL : fopen_directory.get(), false))
        {
            nodetype_t type;
            LocalPath itemlocalname;
            while (da->dnext(localdir, itemlocalname, false, &type))
            {
                string leafNameUtf8 = localpathToUtf8Leaf(itemlocalname);

                std::unique_ptr<FileAccess> plain_fopen_fa(fsa->newfileaccess(false));
                std::unique_ptr<FileAccess> iterate_fopen_fa(fsa->newfileaccess(false));

                LocalPath localpath = localdir;
                localpath.appendWithSeparator(itemlocalname, true);

                ASSERT_TRUE(plain_fopen_fa->fopen(localpath, true, false));
                plain_fopen[leafNameUtf8] = *plain_fopen_fa;

                ASSERT_TRUE(iterate_fopen_fa->fopen(localpath, true, false, da.get()));
                iterate_fopen[leafNameUtf8] = *iterate_fopen_fa;
            }
        }

        std::unique_ptr<FileAccess> fopen_directory2(fsa->newfileaccess(true));  // true = follow symlinks
        ASSERT_TRUE(fopen_directory2->fopen(localdir, true, false));

        // now open and iterate the directory, following symlinks (either by name or fopen'd directory)
        std::unique_ptr<DirAccess> da_follow(fsa->newdiraccess());
        if (da_follow->dopen(openWithNameOrUseFileAccess ? &localdir : NULL, openWithNameOrUseFileAccess ? NULL : fopen_directory2.get(), false))
        {
            nodetype_t type;
            LocalPath itemlocalname;
            while (da_follow->dnext(localdir, itemlocalname, true, &type))
            {
                string leafNameUtf8 = localpathToUtf8Leaf(itemlocalname);

                std::unique_ptr<FileAccess> plain_follow_fopen_fa(fsa->newfileaccess(true));
                std::unique_ptr<FileAccess> iterate_follow_fopen_fa(fsa->newfileaccess(true));

                LocalPath localpath = localdir;
                localpath.appendWithSeparator(itemlocalname, true);

                ASSERT_TRUE(plain_follow_fopen_fa->fopen(localpath, true, false));
                plain_follow_fopen[leafNameUtf8] = *plain_follow_fopen_fa;

                ASSERT_TRUE(iterate_follow_fopen_fa->fopen(localpath, true, false, da_follow.get()));
                iterate_follow_fopen[leafNameUtf8] = *iterate_follow_fopen_fa;
            }
        }

    #ifdef WIN32
        std::set<std::string> plain_names { "folder", "file.txt" }; // currently on windows, any type of symlink is ignored when iterating directories
        std::set<std::string> follow_names { "folder", "file.txt"};
    #else
        std::set<std::string> plain_names { "folder", "file.txt" };
        std::set<std::string> follow_names { "folder", "file.txt", "folderlink", "filelink.txt" };
    #endif

        ASSERT_EQ(plain_fopen.size(), plain_names.size() + glob_entries);
        ASSERT_EQ(iterate_fopen.size(), plain_names.size() + glob_entries);
        ASSERT_EQ(plain_follow_fopen.size(), follow_names.size() + glob_entries);
        ASSERT_EQ(iterate_follow_fopen.size(), follow_names.size() + glob_entries);

        for (auto& name : follow_names)
        {
            bool expected_non_follow = plain_names.find(name) != plain_names.end();
            bool issymlink = name.find("link") != string::npos;

            if (expected_non_follow)
            {
                ASSERT_TRUE(plain_fopen.find(name) != plain_fopen.end()) << name;
                ASSERT_TRUE(iterate_fopen.find(name) != iterate_fopen.end()) << name;

                auto& plain = plain_fopen[name];
                auto& iterate = iterate_fopen[name];

                ASSERT_EQ(plain, iterate)  << name;
                ASSERT_TRUE(plain.mIsSymLink == issymlink);
            }

            ASSERT_TRUE(plain_follow_fopen.find(name) != plain_follow_fopen.end()) << name;
            ASSERT_TRUE(iterate_follow_fopen.find(name) != iterate_follow_fopen.end()) << name;

            auto& plain_follow = plain_follow_fopen[name];
            auto& iterate_follow = iterate_follow_fopen[name];

            ASSERT_EQ(plain_follow, iterate_follow) << name;
            ASSERT_TRUE(plain_follow.mIsSymLink == issymlink);
        }

        //ASSERT_EQ(plain_fopen["folder"].size, 0);  size field is not set for folders
        ASSERT_EQ(plain_fopen["folder"].type, FOLDERNODE);
        ASSERT_EQ(plain_fopen["folder"].fsidvalid, true);
        ASSERT_EQ(plain_fopen["folder"].mIsSymLink, false);

        ASSERT_EQ(plain_fopen["file.txt"].size, 12);
        ASSERT_EQ(plain_fopen["file.txt"].fsidvalid, true);
        ASSERT_EQ(plain_fopen["file.txt"].type, FILENODE);
        ASSERT_EQ(plain_fopen["file.txt"].mIsSymLink, false);

// on windows and mac and linux, without the follow flag on, directory iteration does not report symlinks (currently)
//
//        //ASSERT_EQ(plain_fopen["folder"].size, 0);  size field is not set for folders
//        ASSERT_EQ(plain_fopen["folderlink"].type, FOLDERNODE);
//        ASSERT_EQ(plain_fopen["folderlink"].fsidvalid, true);
//        ASSERT_EQ(plain_fopen["folderlink"].mIsSymLink, true);
//
//        ASSERT_EQ(plain_fopen["filelink.txt"].size, 12);
//        ASSERT_EQ(plain_fopen["filelink.txt"].fsidvalid, true);
//        ASSERT_EQ(plain_fopen["filelink.txt"].type, FILENODE);
//        ASSERT_EQ(plain_fopen["filelink.txt"].mIsSymLink, true);
//
        ASSERT_TRUE(plain_fopen.find("folderlink") == plain_fopen.end());
        ASSERT_TRUE(plain_fopen.find("filelink.txt") == plain_fopen.end());

        // check the glob flag
        auto localdirGlob = fspathToLocal(iteratePath / "glob1*", *fsa);
        std::unique_ptr<DirAccess> da2(fsa->newdiraccess());
        if (da2->dopen(&localdirGlob, NULL, true))
        {
            nodetype_t type;
            LocalPath itemlocalname;
            set<string> remainingExpected { "glob1folder", "glob1file.txt" };
            while (da2->dnext(localdir, itemlocalname, true, &type))
            {
                string leafNameUtf8 = localpathToUtf8Leaf(itemlocalname);
                ASSERT_EQ(leafNameUtf8.substr(0, 5), string("glob1"));
                ASSERT_TRUE(remainingExpected.find(leafNameUtf8) != remainingExpected.end());
                remainingExpected.erase(leafNameUtf8);
            }
            ASSERT_EQ(remainingExpected.size(), 0u);
        }

    }
}



/**
* @brief TEST_F SdkTestConsoleAutocomplete
*
* Run various tests confirming the console autocomplete will work as expected
*
*/
#ifdef _WIN32

bool cmp(const autocomplete::CompletionState& c, std::vector<std::string>& s)
{
    bool result = true;
    if (c.completions.size() != s.size())
    {
        result = false;
    }
    else
    {
        std::sort(s.begin(), s.end());
        for (size_t i = c.completions.size(); i--; )
        {
            if (c.completions[i].s != s[i])
            {
                result = false;
                break;
            }
        }
    }
    if (!result)
    {
        for (size_t i = 0; i < c.completions.size() || i < s.size(); ++i)
        {
            out() << (i < s.size() ? s[i] : "") << "/" << (i < c.completions.size() ? c.completions[i].s : "");
        }
    }
    return result;
}

TEST_F(SdkTest, SdkTestConsoleAutocomplete)
{
    ASSERT_NO_FATAL_FAILURE(getAccountsForTest(2));
    using namespace autocomplete;

    {
        std::unique_ptr<Either> p(new Either);
        p->Add(sequence(text("cd")));
        p->Add(sequence(text("lcd")));
        p->Add(sequence(text("ls"), opt(flag("-R"))));
        p->Add(sequence(text("lls"), opt(flag("-R")), param("folder")));
        ACN syntax(std::move(p));

        {
            auto r = autoComplete("", 0, syntax, false);
            std::vector<std::string> e{ "cd", "lcd", "ls", "lls" };
            ASSERT_TRUE(cmp(r, e));
        }

        {
            auto r = autoComplete("l", 1, syntax, false);
            std::vector<std::string> e{ "lcd", "ls", "lls" };
            ASSERT_TRUE(cmp(r, e));
        }

        {
            auto r = autoComplete("ll", 2, syntax, false);
            std::vector<std::string> e{ "lls" };
            ASSERT_TRUE(cmp(r, e));
        }

        {
            auto r = autoComplete("lls", 3, syntax, false);
            std::vector<std::string> e{ "lls" };
            ASSERT_TRUE(cmp(r, e));
        }

        {
            auto r = autoComplete("lls ", 4, syntax, false);
            std::vector<std::string> e{ "<folder>" };
            ASSERT_TRUE(cmp(r, e));
        }

        {
            auto r = autoComplete("lls -", 5, syntax, false);
            std::vector<std::string> e{ "-R" };
            ASSERT_TRUE(cmp(r, e));
        }

        {
            auto r = autoComplete("x", 1, syntax, false);
            std::vector<std::string> e{};
            ASSERT_TRUE(cmp(r, e));
        }

        {
            auto r = autoComplete("x ", 2, syntax, false);
            std::vector<std::string> e{};
            ASSERT_TRUE(cmp(r, e));
        }
    }

    ::mega::NodeHandle megaCurDir;

    MegaApiImpl* impl = *((MegaApiImpl**)(((char*)megaApi[0].get()) + sizeof(*megaApi[0].get())) - 1); //megaApi[0]->pImpl;
    MegaClient* client = impl->getMegaClient();


    std::unique_ptr<Either> p(new Either);
    p->Add(sequence(text("cd")));
    p->Add(sequence(text("lcd")));
    p->Add(sequence(text("ls"), opt(flag("-R")), opt(ACN(new MegaFS(true, true, client, &megaCurDir, "")))));
    p->Add(sequence(text("lls"), opt(flag("-R")), opt(ACN(new LocalFS(true, true, "")))));
    ACN syntax(std::move(p));

    error_code e;
    fs::remove_all("test_autocomplete_files", e);

    fs::create_directory("test_autocomplete_files");
    fs::path old_cwd = fs::current_path();
    fs::current_path("test_autocomplete_files");

    fs::create_directory("dir1");
    fs::create_directory("dir1\\sub11");
    fs::create_directory("dir1\\sub12");
    fs::create_directory("dir2");
    fs::create_directory("dir2\\sub21");
    fs::create_directory("dir2\\sub22");
    fs::create_directory("dir2a");
    fs::create_directory("dir2a\\dir space");
    fs::create_directory("dir2a\\dir space\\next");
    fs::create_directory("dir2a\\dir space2");
    fs::create_directory("dir2a\\nospace");

    {
        auto r = autoComplete("ls -R", 5, syntax, false);
        std::vector<std::string> e{"-R"};
        ASSERT_TRUE(cmp(r, e));
    }

    // dos style file completion, local fs
    CompletionTextOut s;

    {
        auto r = autoComplete("lls ", 4, syntax, false);
        std::vector<std::string> e{ "dir1", "dir2", "dir2a" };
        ASSERT_TRUE(cmp(r, e));
        applyCompletion(r, true, 100, s);
        ASSERT_EQ(r.line, "lls dir1");
    }

    {
        auto r = autoComplete("lls di", 6, syntax, false);
        std::vector<std::string> e{ "dir1", "dir2", "dir2a" };
        ASSERT_TRUE(cmp(r, e));
    }

    {
        auto r = autoComplete("lls dir2", 8, syntax, false);
        std::vector<std::string> e{ "dir2", "dir2a" };
        ASSERT_TRUE(cmp(r, e));
    }

    {
        auto r = autoComplete("lls dir2a", 9, syntax, false);
        std::vector<std::string> e{ "dir2a" };
        ASSERT_TRUE(cmp(r, e));
    }

    {
        auto r = autoComplete("lls dir2 something after", 8, syntax, false);
        std::vector<std::string> e{ "dir2", "dir2a" };
        ASSERT_TRUE(cmp(r, e));
    }

    {
        auto r = autoComplete("lls dir2something immeditely after", 8, syntax, false);
        std::vector<std::string> e{ "dir2", "dir2a" };
        ASSERT_TRUE(cmp(r, e));
    }

    {
        auto r = autoComplete("lls dir2\\", 9, syntax, false);
        std::vector<std::string> e{ "dir2\\sub21", "dir2\\sub22" };
        ASSERT_TRUE(cmp(r, e));
    }

    {
        auto r = autoComplete("lls dir2\\.\\", 11, syntax, false);
        std::vector<std::string> e{ "dir2\\.\\sub21", "dir2\\.\\sub22" };
        ASSERT_TRUE(cmp(r, e));
    }

    {
        auto r = autoComplete("lls dir2\\..", 11, syntax, false);
        std::vector<std::string> e{ "dir2\\.." };
        ASSERT_TRUE(cmp(r, e));
    }

    {
        auto r = autoComplete("lls dir2\\..\\", 12, syntax, false);
        std::vector<std::string> e{ "dir2\\..\\dir1", "dir2\\..\\dir2", "dir2\\..\\dir2a" };
        ASSERT_TRUE(cmp(r, e));
        applyCompletion(r, true, 100, s);
        ASSERT_EQ(r.line, "lls dir2\\..\\dir1");
        applyCompletion(r, true, 100, s);
        ASSERT_EQ(r.line, "lls dir2\\..\\dir2");
        applyCompletion(r, true, 100, s);
        ASSERT_EQ(r.line, "lls dir2\\..\\dir2a");
        applyCompletion(r, true, 100, s);
        ASSERT_EQ(r.line, "lls dir2\\..\\dir1");
        applyCompletion(r, false, 100, s);
        ASSERT_EQ(r.line, "lls dir2\\..\\dir2a");
        applyCompletion(r, false, 100, s);
        ASSERT_EQ(r.line, "lls dir2\\..\\dir2");
    }

    {
        auto r = autoComplete("lls dir2a\\", 10, syntax, false);
        applyCompletion(r, false, 100, s);
        ASSERT_EQ(r.line, "lls dir2a\\nospace");
        applyCompletion(r, false, 100, s);
        ASSERT_EQ(r.line, "lls \"dir2a\\dir space2\"");
        applyCompletion(r, false, 100, s);
        ASSERT_EQ(r.line, "lls \"dir2a\\dir space\"");
        applyCompletion(r, false, 100, s);
        ASSERT_EQ(r.line, "lls dir2a\\nospace");
    }

    {
        auto r = autoComplete("lls \"dir\"1\\", 11, syntax, false);
        applyCompletion(r, true, 100, s);
        ASSERT_EQ(r.line, "lls \"dir1\\sub11\"");
    }

    {
        auto r = autoComplete("lls dir1\\\"..\\dir2\\\"", std::string::npos, syntax, false);
        applyCompletion(r, true, 100, s);
        ASSERT_EQ(r.line, "lls \"dir1\\..\\dir2\\sub21\"");
    }

    {
        auto r = autoComplete("lls c:\\prog", std::string::npos, syntax, false);
        applyCompletion(r, true, 100, s);
        ASSERT_EQ(r.line, "lls \"c:\\Program Files\"");
        applyCompletion(r, true, 100, s);
        ASSERT_EQ(r.line, "lls \"c:\\Program Files (x86)\"");
    }

    {
        auto r = autoComplete("lls \"c:\\program files \"", std::string::npos, syntax, false);
        applyCompletion(r, true, 100, s);
        ASSERT_EQ(r.line, "lls \"c:\\Program Files (x86)\"");
    }

    // unix style completions, local fs

    {
        auto r = autoComplete("lls ", 4, syntax, true);
        std::vector<std::string> e{ "dir1\\", "dir2\\", "dir2a\\" };
        ASSERT_TRUE(cmp(r, e));
        applyCompletion(r, true, 100, s);
        ASSERT_EQ(r.line, "lls dir");
    }

    {
        auto r = autoComplete("lls di", 6, syntax, true);
        std::vector<std::string> e{ "dir1\\", "dir2\\", "dir2a\\" };
        ASSERT_TRUE(cmp(r, e));
        applyCompletion(r, true, 100, s);
        ASSERT_EQ(r.line, "lls dir");
    }

    {
        auto r = autoComplete("lls dir2", 8, syntax, true);
        std::vector<std::string> e{ "dir2\\", "dir2a\\" };
        ASSERT_TRUE(cmp(r, e));
        applyCompletion(r, true, 100, s);
        ASSERT_EQ(r.line, "lls dir2");
    }

    {
        auto r = autoComplete("lls dir2a", 9, syntax, true);
        std::vector<std::string> e{ "dir2a\\" };
        ASSERT_TRUE(cmp(r, e));
        applyCompletion(r, true, 100, s);
        ASSERT_EQ(r.line, "lls dir2a\\");
    }

    {
        auto r = autoComplete("lls dir2 something after", 8, syntax, true);
        std::vector<std::string> e{ "dir2\\", "dir2a\\" };
        ASSERT_TRUE(cmp(r, e));
        applyCompletion(r, true, 100, s);
        ASSERT_EQ(r.line, "lls dir2 something after");
    }

    {
        auto r = autoComplete("lls dir2asomething immediately after", 9, syntax, true);
        std::vector<std::string> e{ "dir2a\\" };
        ASSERT_TRUE(cmp(r, e));
        applyCompletion(r, true, 100, s);
        ASSERT_EQ(r.line, "lls dir2a\\something immediately after");
    }

    {
        auto r = autoComplete("lls dir2\\", 9, syntax, true);
        std::vector<std::string> e{ "dir2\\sub21\\", "dir2\\sub22\\" };
        ASSERT_TRUE(cmp(r, e));
        applyCompletion(r, true, 100, s);
        ASSERT_EQ(r.line, "lls dir2\\sub2");
        auto rr = autoComplete("lls dir2\\sub22", 14, syntax, true);
        applyCompletion(rr, true, 100, s);
        ASSERT_EQ(rr.line, "lls dir2\\sub22\\");
    }

    {
        auto r = autoComplete("lls dir2\\.\\", 11, syntax, true);
        std::vector<std::string> e{ "dir2\\.\\sub21\\", "dir2\\.\\sub22\\" };
        ASSERT_TRUE(cmp(r, e));
        applyCompletion(r, true, 100, s);
        ASSERT_EQ(r.line, "lls dir2\\.\\sub2");
    }

    {
        auto r = autoComplete("lls dir2\\..", 11, syntax, true);
        std::vector<std::string> e{ "dir2\\..\\" };
        ASSERT_TRUE(cmp(r, e));
        applyCompletion(r, true, 100, s);
        ASSERT_EQ(r.line, "lls dir2\\..\\");
    }

    {
        auto r = autoComplete("lls dir2\\..\\", 12, syntax, true);
        std::vector<std::string> e{ "dir2\\..\\dir1\\", "dir2\\..\\dir2\\", "dir2\\..\\dir2a\\" };
        ASSERT_TRUE(cmp(r, e));
        applyCompletion(r, true, 100, s);
        ASSERT_EQ(r.line, "lls dir2\\..\\dir");
    }

    {
        auto r = autoComplete("lls dir2\\..\\", 12, syntax, true);
        std::vector<std::string> e{ "dir2\\..\\dir1\\", "dir2\\..\\dir2\\", "dir2\\..\\dir2a\\" };
        ASSERT_TRUE(cmp(r, e));
        applyCompletion(r, true, 100, s);
        ASSERT_EQ(r.line, "lls dir2\\..\\dir");
    }

    {
        auto r = autoComplete("lls dir2a\\d", 11, syntax, true);
        applyCompletion(r, true, 100, s);
        ASSERT_EQ(r.line, "lls \"dir2a\\dir space\"");
        auto rr = autoComplete("lls \"dir2a\\dir space\"\\", std::string::npos, syntax, false);
        applyCompletion(rr, true, 100, s);
        ASSERT_EQ(rr.line, "lls \"dir2a\\dir space\\next\"");
    }

    {
        auto r = autoComplete("lls \"dir\"1\\", std::string::npos, syntax, true);
        applyCompletion(r, true, 100, s);
        ASSERT_EQ(r.line, "lls \"dir1\\sub1\"");
    }

    {
        auto r = autoComplete("lls dir1\\\"..\\dir2\\\"", std::string::npos, syntax, true);
        applyCompletion(r, true, 100, s);
        ASSERT_EQ(r.line, "lls \"dir1\\..\\dir2\\sub2\"");
    }

    {
        auto r = autoComplete("lls c:\\prog", std::string::npos, syntax, true);
        applyCompletion(r, true, 100, s);
        ASSERT_EQ(r.line, "lls c:\\program");
    }

    {
        auto r = autoComplete("lls \"c:\\program files \"", std::string::npos, syntax, true);
        applyCompletion(r, true, 100, s);
        ASSERT_EQ(r.line, "lls \"c:\\program files (x86)\\\"");
    }

    {
        auto r = autoComplete("lls 'c:\\program files '", std::string::npos, syntax, true);
        applyCompletion(r, true, 100, s);
        ASSERT_EQ(r.line, "lls 'c:\\program files (x86)\\'");
    }

    // mega dir setup

    MegaNode *rootnode = megaApi[0]->getRootNode();
    auto nh = createFolder(0, "test_autocomplete_megafs", rootnode);
    ASSERT_NE(nh, UNDEF);
    MegaNode *n0 = megaApi[0]->getNodeByHandle(nh);

    megaCurDir = NodeHandle().set6byte(nh);

    nh = createFolder(0, "dir1", n0);
    ASSERT_NE(nh, UNDEF);
    MegaNode *n1 = megaApi[0]->getNodeByHandle(nh);
    ASSERT_NE(createFolder(0, "sub11", n1), UNDEF);
    ASSERT_NE(createFolder(0, "sub12", n1), UNDEF);

    nh = createFolder(0, "dir2", n0);
    ASSERT_NE(nh, UNDEF);
    MegaNode *n2 = megaApi[0]->getNodeByHandle(nh);
    ASSERT_NE(createFolder(0, "sub21", n2), UNDEF);
    ASSERT_NE(createFolder(0, "sub22", n2), UNDEF);

    nh = createFolder(0, "dir2a", n0);
    ASSERT_NE(nh, UNDEF);
    MegaNode *n3 = megaApi[0]->getNodeByHandle(nh);

    nh = createFolder(0, "dir space", n3);
    ASSERT_NE(nh, UNDEF);

    MegaNode *n31 = megaApi[0]->getNodeByHandle(nh);

    ASSERT_NE(createFolder(0, "dir space2", n3), UNDEF);
    ASSERT_NE(createFolder(0, "nospace", n3), UNDEF);
    ASSERT_NE(createFolder(0, "next", n31), UNDEF);


    // dos style mega FS completions

    {
        auto r = autoComplete("ls ", std::string::npos, syntax, false);
        std::vector<std::string> e{ "dir1", "dir2", "dir2a" };
        ASSERT_TRUE(cmp(r, e));
        applyCompletion(r, true, 100, s);
        ASSERT_EQ(r.line, "ls dir1");
    }

    {
        auto r = autoComplete("ls di", std::string::npos, syntax, false);
        std::vector<std::string> e{ "dir1", "dir2", "dir2a" };
        ASSERT_TRUE(cmp(r, e));
    }

    {
        auto r = autoComplete("ls dir2", std::string::npos, syntax, false);
        std::vector<std::string> e{ "dir2", "dir2a" };
        ASSERT_TRUE(cmp(r, e));
    }

    {
        auto r = autoComplete("ls dir2a", std::string::npos, syntax, false);
        std::vector<std::string> e{ "dir2a" };
        ASSERT_TRUE(cmp(r, e));
    }

    {
        auto r = autoComplete("ls dir2 something after", 7, syntax, false);
        std::vector<std::string> e{ "dir2", "dir2a" };
        ASSERT_TRUE(cmp(r, e));
    }

    {
        auto r = autoComplete("ls dir2something immeditely after", 7, syntax, false);
        std::vector<std::string> e{ "dir2", "dir2a" };
        ASSERT_TRUE(cmp(r, e));
    }

    {
        auto r = autoComplete("ls dir2/", std::string::npos, syntax, false);
        std::vector<std::string> e{ "dir2/sub21", "dir2/sub22" };
        ASSERT_TRUE(cmp(r, e));
    }

    {
        auto r = autoComplete("ls dir2/./", std::string::npos, syntax, false);
        std::vector<std::string> e{ "dir2/./sub21", "dir2/./sub22" };
        ASSERT_TRUE(cmp(r, e));
    }

    {
        auto r = autoComplete("ls dir2/..", std::string::npos, syntax, false);
        std::vector<std::string> e{ "dir2/.." };
        ASSERT_TRUE(cmp(r, e));
    }

    {
        auto r = autoComplete("ls dir2/../", std::string::npos, syntax, false);
        std::vector<std::string> e{ "dir2/../dir1", "dir2/../dir2", "dir2/../dir2a" };
        ASSERT_TRUE(cmp(r, e));
        applyCompletion(r, true, 100, s);
        ASSERT_EQ(r.line, "ls dir2/../dir1");
        applyCompletion(r, true, 100, s);
        ASSERT_EQ(r.line, "ls dir2/../dir2");
        applyCompletion(r, true, 100, s);
        ASSERT_EQ(r.line, "ls dir2/../dir2a");
        applyCompletion(r, true, 100, s);
        ASSERT_EQ(r.line, "ls dir2/../dir1");
        applyCompletion(r, false, 100, s);
        ASSERT_EQ(r.line, "ls dir2/../dir2a");
        applyCompletion(r, false, 100, s);
        ASSERT_EQ(r.line, "ls dir2/../dir2");
    }

    {
        auto r = autoComplete("ls dir2a/", std::string::npos, syntax, false);
        applyCompletion(r, false, 100, s);
        ASSERT_EQ(r.line, "ls dir2a/nospace");
        applyCompletion(r, false, 100, s);
        ASSERT_EQ(r.line, "ls \"dir2a/dir space2\"");
        applyCompletion(r, false, 100, s);
        ASSERT_EQ(r.line, "ls \"dir2a/dir space\"");
        applyCompletion(r, false, 100, s);
        ASSERT_EQ(r.line, "ls dir2a/nospace");
    }

    {
        auto r = autoComplete("ls \"dir\"1/", std::string::npos, syntax, false);
        applyCompletion(r, true, 100, s);
        ASSERT_EQ(r.line, "ls \"dir1/sub11\"");
    }

    {
        auto r = autoComplete("ls dir1/\"../dir2/\"", std::string::npos, syntax, false);
        applyCompletion(r, true, 100, s);
        ASSERT_EQ(r.line, "ls \"dir1/../dir2/sub21\"");
    }

    {
        auto r = autoComplete("ls /test_autocomplete_meg", std::string::npos, syntax, false);
        applyCompletion(r, true, 100, s);
        ASSERT_EQ(r.line, "ls /test_autocomplete_megafs");
    }

    // unix style mega FS completions

    {
        auto r = autoComplete("ls ", std::string::npos, syntax, true);
        std::vector<std::string> e{ "dir1/", "dir2/", "dir2a/" };
        ASSERT_TRUE(cmp(r, e));
        applyCompletion(r, true, 100, s);
        ASSERT_EQ(r.line, "ls dir");
    }

    {
        auto r = autoComplete("ls di", std::string::npos, syntax, true);
        std::vector<std::string> e{ "dir1/", "dir2/", "dir2a/" };
        ASSERT_TRUE(cmp(r, e));
        applyCompletion(r, true, 100, s);
        ASSERT_EQ(r.line, "ls dir");
    }

    {
        auto r = autoComplete("ls dir2", std::string::npos, syntax, true);
        std::vector<std::string> e{ "dir2/", "dir2a/" };
        ASSERT_TRUE(cmp(r, e));
        applyCompletion(r, true, 100, s);
        ASSERT_EQ(r.line, "ls dir2");
    }

    {
        auto r = autoComplete("ls dir2a", std::string::npos, syntax, true);
        std::vector<std::string> e{ "dir2a/" };
        ASSERT_TRUE(cmp(r, e));
        applyCompletion(r, true, 100, s);
        ASSERT_EQ(r.line, "ls dir2a/");
    }

    {
        auto r = autoComplete("ls dir2 something after", 7, syntax, true);
        std::vector<std::string> e{ "dir2/", "dir2a/" };
        ASSERT_TRUE(cmp(r, e));
        applyCompletion(r, true, 100, s);
        ASSERT_EQ(r.line, "ls dir2 something after");
    }

    {
        auto r = autoComplete("ls dir2asomething immediately after", 8, syntax, true);
        std::vector<std::string> e{ "dir2a/" };
        ASSERT_TRUE(cmp(r, e));
        applyCompletion(r, true, 100, s);
        ASSERT_EQ(r.line, "ls dir2a/something immediately after");
    }

    {
        auto r = autoComplete("ls dir2/", std::string::npos, syntax, true);
        std::vector<std::string> e{ "dir2/sub21/", "dir2/sub22/" };
        ASSERT_TRUE(cmp(r, e));
        applyCompletion(r, true, 100, s);
        ASSERT_EQ(r.line, "ls dir2/sub2");
        auto rr = autoComplete("ls dir2/sub22", std::string::npos, syntax, true);
        applyCompletion(rr, true, 100, s);
        ASSERT_EQ(rr.line, "ls dir2/sub22/");
    }

    {
        auto r = autoComplete("ls dir2/./", std::string::npos, syntax, true);
        std::vector<std::string> e{ "dir2/./sub21/", "dir2/./sub22/" };
        ASSERT_TRUE(cmp(r, e));
        applyCompletion(r, true, 100, s);
        ASSERT_EQ(r.line, "ls dir2/./sub2");
    }

    {
        auto r = autoComplete("ls dir2/..", std::string::npos, syntax, true);
        std::vector<std::string> e{ "dir2/../" };
        ASSERT_TRUE(cmp(r, e));
        applyCompletion(r, true, 100, s);
        ASSERT_EQ(r.line, "ls dir2/../");
    }

    {
        auto r = autoComplete("ls dir2/../", std::string::npos, syntax, true);
        std::vector<std::string> e{ "dir2/../dir1/", "dir2/../dir2/", "dir2/../dir2a/" };
        ASSERT_TRUE(cmp(r, e));
        applyCompletion(r, true, 100, s);
        ASSERT_EQ(r.line, "ls dir2/../dir");
    }

    {
        auto r = autoComplete("ls dir2/../", std::string::npos, syntax, true);
        std::vector<std::string> e{ "dir2/../dir1/", "dir2/../dir2/", "dir2/../dir2a/" };
        ASSERT_TRUE(cmp(r, e));
        applyCompletion(r, true, 100, s);
        ASSERT_EQ(r.line, "ls dir2/../dir");
    }

    {
        auto r = autoComplete("ls dir2a/d", std::string::npos, syntax, true);
        applyCompletion(r, true, 100, s);
        ASSERT_EQ(r.line, "ls \"dir2a/dir space\"");
        auto rr = autoComplete("ls \"dir2a/dir space\"/", std::string::npos, syntax, false);
        applyCompletion(rr, true, 100, s);
        ASSERT_EQ(rr.line, "ls \"dir2a/dir space/next\"");
    }

    {
        auto r = autoComplete("ls \"dir\"1/", std::string::npos, syntax, true);
        applyCompletion(r, true, 100, s);
        ASSERT_EQ(r.line, "ls \"dir1/sub1\"");
    }

    {
        auto r = autoComplete("ls dir1/\"../dir2/\"", std::string::npos, syntax, true);
        applyCompletion(r, true, 100, s);
        ASSERT_EQ(r.line, "ls \"dir1/../dir2/sub2\"");
    }

    {
        auto r = autoComplete("ls /test_autocomplete_meg", std::string::npos, syntax, true);
        applyCompletion(r, true, 100, s);
        ASSERT_EQ(r.line, "ls /test_autocomplete_megafs/");
        r = autoComplete(r.line + "dir2a", std::string::npos, syntax, true);
        applyCompletion(r, true, 100, s);
        ASSERT_EQ(r.line, "ls /test_autocomplete_megafs/dir2a/");
        r = autoComplete(r.line + "d", std::string::npos, syntax, true);
        applyCompletion(r, true, 100, s);
        ASSERT_EQ(r.line, "ls \"/test_autocomplete_megafs/dir2a/dir space\"");
    }

    fs::current_path(old_cwd);

}
#endif

#ifdef ENABLE_CHAT

/**
 * @brief TEST_F SdkTestChat
 *
 * Initialize a test scenario by:
 *
 * - Setting a new contact to chat with
 *
 * Performs different operations related to chats:
 *
 * - Fetch the list of available chats
 * - Create a group chat
 * - Remove a peer from the chat
 * - Invite a contact to a chat
 * - Get the user-specific URL for the chat
 * - Update permissions of an existing peer in a chat
 */
TEST_F(SdkTest, SdkTestChat)
{
    LOG_info << "___TEST Chat___";
    ASSERT_NO_FATAL_FAILURE(getAccountsForTest(2));

    // --- Send a new contact request ---

    string message = "Hi contact. This is a testing message";

    mApi[1].contactRequestUpdated = false;
    ASSERT_NO_FATAL_FAILURE( inviteContact(0, mApi[1].email, message, MegaContactRequest::INVITE_ACTION_ADD) );
    ASSERT_TRUE( waitForResponse(&mApi[1].contactRequestUpdated) )   // at the target side (auxiliar account)
            << "Contact request update not received after " << maxTimeout << " seconds";
    // if there were too many invitations within a short period of time, the invitation can be rejected by
    // the API with `API_EOVERQUOTA = -17` as counter spamming meassure (+500 invites in the last 50 days)

    // --- Accept a contact invitation ---

    ASSERT_NO_FATAL_FAILURE( getContactRequest(1, false) );

    mApi[0].contactRequestUpdated = mApi[1].contactRequestUpdated = false;
    ASSERT_NO_FATAL_FAILURE( replyContact(mApi[1].cr.get(), MegaContactRequest::REPLY_ACTION_ACCEPT) );
    ASSERT_TRUE( waitForResponse(&mApi[1].contactRequestUpdated) )   // at the target side (auxiliar account)
            << "Contact request update not received after " << maxTimeout << " seconds";
    ASSERT_TRUE( waitForResponse(&mApi[0].contactRequestUpdated) )   // at the target side (main account)
            << "Contact request update not received after " << maxTimeout << " seconds";

    mApi[1].cr.reset();


    // --- Check list of available chats --- (fetch is done at SetUp())

    size_t numChats = mApi[0].chats.size();      // permanent chats cannot be deleted, so they're kept forever


    // --- Create a group chat ---

    MegaTextChatPeerList *peers;
    handle h;
    bool group;

    h = megaApi[1]->getMyUser()->getHandle();
    peers = MegaTextChatPeerList::createInstance();//new MegaTextChatPeerListPrivate();
    peers->addPeer(h, PRIV_STANDARD);
    group = true;

    mApi[1].chatUpdated = false;
    mApi[0].requestFlags[MegaRequest::TYPE_CHAT_CREATE] = false;
    ASSERT_NO_FATAL_FAILURE( createChat(group, peers) );
    ASSERT_TRUE( waitForResponse(&mApi[0].requestFlags[MegaRequest::TYPE_CHAT_CREATE]) )
            << "Cannot create a new chat";
    ASSERT_EQ(API_OK, mApi[0].lastError) << "Chat creation failed (error: " << mApi[0].lastError << ")";
    ASSERT_TRUE( waitForResponse(&mApi[1].chatUpdated ))   // at the target side (auxiliar account)
            << "Chat update not received after " << maxTimeout << " seconds";

    MegaHandle chatid = mApi[0].chatid;   // set at onRequestFinish() of chat creation request

    delete peers;

    // check the new chat information
    ASSERT_EQ(mApi[0].chats.size(), ++numChats) << "Unexpected received number of chats";
    ASSERT_TRUE(mApi[1].chatUpdated) << "The peer didn't receive notification of the chat creation";


    // --- Remove a peer from the chat ---

    mApi[1].chatUpdated = false;
    mApi[0].requestFlags[MegaRequest::TYPE_CHAT_REMOVE] = false;
    megaApi[0]->removeFromChat(chatid, h);
    ASSERT_TRUE( waitForResponse(&mApi[0].requestFlags[MegaRequest::TYPE_CHAT_REMOVE]) )
            << "Chat remove failed after " << maxTimeout << " seconds";
    ASSERT_EQ(API_OK, mApi[0].lastError) << "Removal of chat peer failed (error: " << mApi[0].lastError << ")";
    int numpeers = mApi[0].chats[chatid]->getPeerList() ? mApi[0].chats[chatid]->getPeerList()->size() : 0;
    ASSERT_EQ(numpeers, 0) << "Wrong number of peers in the list of peers";
    ASSERT_TRUE( waitForResponse(&mApi[1].chatUpdated) )   // at the target side (auxiliar account)
            << "Didn't receive notification of the peer removal after " << maxTimeout << " seconds";


    // --- Invite a contact to a chat ---

    mApi[1].chatUpdated = false;
    mApi[0].requestFlags[MegaRequest::TYPE_CHAT_INVITE] = false;
    megaApi[0]->inviteToChat(chatid, h, PRIV_STANDARD);
    ASSERT_TRUE( waitForResponse(&mApi[0].requestFlags[MegaRequest::TYPE_CHAT_INVITE]) )
            << "Chat invitation failed after " << maxTimeout << " seconds";
    ASSERT_EQ(API_OK, mApi[0].lastError) << "Invitation of chat peer failed (error: " << mApi[0].lastError << ")";
    numpeers = mApi[0].chats[chatid]->getPeerList() ? mApi[0].chats[chatid]->getPeerList()->size() : 0;
    ASSERT_EQ(numpeers, 1) << "Wrong number of peers in the list of peers";
    ASSERT_TRUE( waitForResponse(&mApi[1].chatUpdated) )   // at the target side (auxiliar account)
            << "The peer didn't receive notification of the invitation after " << maxTimeout << " seconds";


    // --- Get the user-specific URL for the chat ---

    mApi[0].requestFlags[MegaRequest::TYPE_CHAT_URL] = false;
    megaApi[0]->getUrlChat(chatid);
    ASSERT_TRUE( waitForResponse(&mApi[0].requestFlags[MegaRequest::TYPE_CHAT_URL]) )
            << "Retrieval of chat URL failed after " << maxTimeout << " seconds";
    ASSERT_EQ(API_OK, mApi[0].lastError) << "Retrieval of chat URL failed (error: " << mApi[0].lastError << ")";


    // --- Update Permissions of an existing peer in the chat

    mApi[1].chatUpdated = false;
    mApi[0].requestFlags[MegaRequest::TYPE_CHAT_UPDATE_PERMISSIONS] = false;
    megaApi[0]->updateChatPermissions(chatid, h, PRIV_RO);
    ASSERT_TRUE( waitForResponse(&mApi[0].requestFlags[MegaRequest::TYPE_CHAT_UPDATE_PERMISSIONS]) )
            << "Update chat permissions failed after " << maxTimeout << " seconds";
    ASSERT_EQ(API_OK, mApi[0].lastError) << "Update of chat permissions failed (error: " << mApi[0].lastError << ")";
    ASSERT_TRUE( waitForResponse(&mApi[1].chatUpdated) )   // at the target side (auxiliar account)
            << "The peer didn't receive notification of the invitation after " << maxTimeout << " seconds";

}
#endif

class myMIS : public MegaInputStream
{
public:
    int64_t size;
    ifstream ifs;

    myMIS(const char* filename)
        : ifs(filename, ios::binary)
    {
        ifs.seekg(0, ios::end);
        size = ifs.tellg();
        ifs.seekg(0, ios::beg);
    }
    virtual int64_t getSize() { return size; }

    virtual bool read(char *buffer, size_t size) {
        if (buffer)
        {
            ifs.read(buffer, size);
        }
        else
        {
            ifs.seekg(size, ios::cur);
        }
        return !ifs.fail();
    }
};


TEST_F(SdkTest, SdkTestFingerprint)
{
    LOG_info << "___TEST fingerprint stream/file___";
    ASSERT_NO_FATAL_FAILURE(getAccountsForTest(2));

    int filesizes[] = { 10, 100, 1000, 10000, 100000, 10000000 };
    string expected[] = {
        "DAQoBAMCAQQDAgEEAwAAAAAAAAQAypo7",
        "DAWQjMO2LBXoNwH_agtF8CX73QQAypo7",
        "EAugDFlhW_VTCMboWWFb9VMIxugQAypo7",
        "EAhAnWCqOGBx0gGOWe7N6wznWRAQAypo7",
        "GA6CGAQFLOwb40BGchttx22PvhZ5gQAypo7",
        "GA4CWmAdW1TwQ-bddEIKTmSDv0b2QQAypo7",
    };

    auto fsa = makeFsAccess(false);
    string name = "testfile";
    LocalPath localname = LocalPath::fromAbsolutePath(name);

    int value = 0x01020304;
    for (int i = sizeof filesizes / sizeof filesizes[0]; i--; )
    {
        {
            ofstream ofs(name.c_str(), ios::binary);
            char s[8192];
            ofs.rdbuf()->pubsetbuf(s, sizeof s);
            for (auto j = filesizes[i] / sizeof(value); j-- ; ) ofs.write((char*)&value, sizeof(value));
            ofs.write((char*)&value, filesizes[i] % sizeof(value));
        }

        fsa->setmtimelocal(localname, 1000000000);

        string streamfp, filefp;
        {
            m_time_t mtime = 0;
            {
                auto nfa = fsa->newfileaccess();
                nfa->fopen(localname);
                mtime = nfa->mtime;
            }

            myMIS mis(name.c_str());
            streamfp.assign(megaApi[0]->getFingerprint(&mis, mtime));
        }

        filefp = megaApi[0]->getFingerprint(name.c_str());

        ASSERT_EQ(streamfp, filefp);
        ASSERT_EQ(streamfp, expected[i]);
    }
}


static void incrementFilename(string& s)
{
    if (s.size() > 2)
    {
        if (isdigit(s[s.size() - 2]) | !isdigit(s[s.size() - 1]))
        {
            s += "00";
        }
        else
        {
            s[s.size() - 1] = static_cast<string::value_type>(s[s.size()-1] + 1);
            if (s[s.size() - 1] > '9')
            {
                s[s.size() - 1] = static_cast<string::value_type>(s[s.size()-1] - 1);
                s[s.size() - 2] = static_cast<string::value_type>(s[s.size()-2] + 1);
            }
        }
    }
}

struct second_timer
{
    m_time_t t;
    m_time_t pause_t;
    second_timer() { t = m_time(); }
    void reset () { t = m_time(); }
    void pause() { pause_t = m_time(); }
    void resume() { t += m_time() - pause_t; }
    size_t elapsed() { return size_t(m_time() - t); }
};

namespace mega
{
    class DebugTestHook
    {
    public:
        static int countdownToOverquota;
        static int countdownTo404;
        static int countdownTo403;
        static int countdownToTimeout;
        static bool isRaid;
        static bool isRaidKnown;

        static void onSetIsRaid_morechunks(::mega::RaidBufferManager* tbm)
        {

            unsigned oldvalue = tbm->raidLinesPerChunk;
            tbm->raidLinesPerChunk /= 4;
            LOG_info << "adjusted raidlinesPerChunk from " << oldvalue << " to " << tbm->raidLinesPerChunk;
        }

        static bool  onHttpReqPost509(HttpReq* req)
        {
            if (req->type == REQ_BINARY)
            {
                if (countdownToOverquota-- == 0) {
                    req->httpstatus = 509;
                    req->timeleft = 30;  // in seconds
                    req->status = REQ_FAILURE;

                    LOG_info << "SIMULATING HTTP GET 509 OVERQUOTA";
                    return true;
                }
            }
            return false;
        }

        static bool  onHttpReqPost404Or403(HttpReq* req)
        {
            if (req->type == REQ_BINARY)
            {
                if (countdownTo404-- == 0) {
                    req->httpstatus = 404;
                    req->status = REQ_FAILURE;

                    LOG_info << "SIMULATING HTTP GET 404";
                    return true;
                }
                if (countdownTo403-- == 0) {
                    req->httpstatus = 403;
                    req->status = REQ_FAILURE;

                    LOG_info << "SIMULATING HTTP GET 403";
                    return true;
                }
            }
            return false;
        }


        static bool  onHttpReqPostTimeout(HttpReq* req)
        {
            if (req->type == REQ_BINARY)
            {
                if (countdownToTimeout-- == 0) {
                    req->lastdata = Waiter::ds;
                    req->status = REQ_INFLIGHT;

                    LOG_info << "SIMULATING HTTP TIMEOUT (timeout period begins now)";
                    return true;
                }
            }
            return false;
        }

        static void onSetIsRaid(::mega::RaidBufferManager* tbm)
        {
            isRaid = tbm->isRaid();
            isRaidKnown = true;
        }

        static bool resetForTests()
        {
#ifdef MEGASDK_DEBUG_TEST_HOOKS_ENABLED
            globalMegaTestHooks = MegaTestHooks(); // remove any callbacks set in other tests
            countdownToOverquota = 3;
            countdownTo404 = 5;
            countdownTo403 = 10;
            countdownToTimeout = 15;
            isRaid = false;
            isRaidKnown = false;
            return true;
#else
            return false;
#endif
        }

        static void onSetIsRaid_smallchunks10(::mega::RaidBufferManager* tbm)
        {
            tbm->raidLinesPerChunk = 10;
        }

    };

    int DebugTestHook::countdownToOverquota = 3;
    bool DebugTestHook::isRaid = false;
    bool DebugTestHook::isRaidKnown = false;
    int DebugTestHook::countdownTo404 = 5;
    int DebugTestHook::countdownTo403 = 10;
    int DebugTestHook::countdownToTimeout = 15;

}


/**
* @brief TEST_F SdkTestCloudraidTransfers
*
* - Download our well-known cloudraid file with standard settings
* - Download our well-known cloudraid file, but this time with small chunk sizes and periodically pausing and unpausing
* - Download our well-known cloudraid file, but this time with small chunk sizes and periodically destrying the megaApi object, then recreating and Resuming (with session token)
*
*/

#ifdef DEBUG
TEST_F(SdkTest, SdkTestCloudraidTransfers)
{
    LOG_info << "___TEST Cloudraid transfers___";
    ASSERT_NO_FATAL_FAILURE(getAccountsForTest(2));

    ASSERT_TRUE(DebugTestHook::resetForTests()) << "SDK test hooks are not enabled in release mode";

    MegaNode *rootnode = megaApi[0]->getRootNode();

    auto importHandle = importPublicLink(0, MegaClient::MEGAURL+"/#!zAJnUTYD!8YE5dXrnIEJ47NdDfFEvqtOefhuDMphyae0KY5zrhns", rootnode);
    MegaHandle imported_file_handle = importHandle;

    MegaNode *nimported = megaApi[0]->getNodeByHandle(imported_file_handle);


    string filename = DOTSLASH "cloudraid_downloaded_file.sdktest";
    deleteFile(filename.c_str());

    // plain cloudraid download
    mApi[0].transferFlags[MegaTransfer::TYPE_DOWNLOAD] = false;
    megaApi[0]->startDownload(nimported, filename.c_str());
    ASSERT_TRUE(waitForResponse(&mApi[0].transferFlags[MegaTransfer::TYPE_DOWNLOAD], 600))
        << "Download cloudraid transfer failed after " << maxTimeout << " seconds";
    ASSERT_EQ(API_OK, mApi[0].lastError) << "Cannot download the cloudraid file (error: " << mApi[0].lastError << ")";


    // cloudraid download with periodic pause and resume

    incrementFilename(filename);
    deleteFile(filename.c_str());

    // smaller chunk sizes so we can get plenty of pauses
    #ifdef MEGASDK_DEBUG_TEST_HOOKS_ENABLED
    globalMegaTestHooks.onSetIsRaid = ::mega::DebugTestHook::onSetIsRaid_morechunks;
    #endif

    // plain cloudraid download
    {
        onTransferUpdate_progress = 0;
        onTransferUpdate_filesize = 0;
        mApi[0].transferFlags[MegaTransfer::TYPE_DOWNLOAD] = false;
        megaApi[0]->startDownload(nimported, filename.c_str());

        m_off_t lastprogress = 0, pausecount = 0;
        second_timer t;
        while (t.elapsed() < 60 && (onTransferUpdate_filesize == 0 || onTransferUpdate_progress < onTransferUpdate_filesize))
        {
            if (onTransferUpdate_progress > lastprogress)
            {
                megaApi[0]->pauseTransfers(true);
                pausecount += 1;
                WaitMillisec(100);
                megaApi[0]->pauseTransfers(false);
                lastprogress = onTransferUpdate_progress;
            }
            WaitMillisec(100);
        }
        ASSERT_LT(t.elapsed(), 60u) << "timed out downloading cloudraid file";
        ASSERT_GE(onTransferUpdate_filesize, 0u);
        ASSERT_TRUE(onTransferUpdate_progress == onTransferUpdate_filesize);
        ASSERT_GE(pausecount, 3);
        ASSERT_TRUE(waitForResponse(&mApi[0].transferFlags[MegaTransfer::TYPE_DOWNLOAD], 30))<< "Download cloudraid transfer with pauses failed";
        ASSERT_EQ(API_OK, mApi[0].lastError) << "Cannot download the cloudraid file (error: " << mApi[0].lastError << ")";
    }


    incrementFilename(filename);
    deleteFile(filename.c_str());

    // cloudraid download with periodic full exit and resume from session ID
    // plain cloudraid download
    {
        megaApi[0]->setMaxDownloadSpeed(32 * 1024 * 1024 * 8 / 30); // should take 30 seconds, not counting exit/resume session
        mApi[0].transferFlags[MegaTransfer::TYPE_DOWNLOAD] = false;
        megaApi[0]->startDownload(nimported, filename.c_str());

        std::string sessionId = megaApi[0]->dumpSession();

        onTransferUpdate_progress = 0;// updated in callbacks
        onTransferUpdate_filesize = 0;
        m_off_t lastprogress = 0;
        unsigned exitresumecount = 0;
        second_timer t;
        auto initialOnTranferFinishedCount = onTranferFinishedCount;
        auto lastOnTranferFinishedCount = onTranferFinishedCount;
        while (t.elapsed() < 180 && onTranferFinishedCount < initialOnTranferFinishedCount + 2)
        {
            if (onTranferFinishedCount > lastOnTranferFinishedCount)
            {
                t.reset();
                lastOnTranferFinishedCount = onTranferFinishedCount;
                deleteFile(filename.c_str());
                onTransferUpdate_progress = 0;
                onTransferUpdate_filesize = 0;
                lastprogress = 0;
                mApi[0].transferFlags[MegaTransfer::TYPE_DOWNLOAD] = false;
                megaApi[0]->startDownload(nimported, filename.c_str());
            }
            else if (onTransferUpdate_progress > lastprogress + onTransferUpdate_filesize/10 )
            {
                if (exitresumecount < 3*(onTranferFinishedCount - initialOnTranferFinishedCount + 1))
                {
                    megaApi[0].reset();
                    exitresumecount += 1;
                    WaitMillisec(100);

                    megaApi[0].reset(newMegaApi(APP_KEY.c_str(), megaApiCacheFolder(0).c_str(), USER_AGENT.c_str(), unsigned(THREADS_PER_MEGACLIENT)));
                    mApi[0].megaApi = megaApi[0].get();
                    megaApi[0]->addListener(this);
                    megaApi[0]->setMaxDownloadSpeed(32 * 1024 * 1024 * 8 / 30); // should take 30 seconds, not counting exit/resume session

                    t.pause();
                    ASSERT_NO_FATAL_FAILURE(resumeSession(sessionId.c_str()));
                    ASSERT_NO_FATAL_FAILURE(fetchnodes(0));
                    t.resume();

                    lastprogress = onTransferUpdate_progress;
                }
            }
            WaitMillisec(1);
        }
        ASSERT_EQ(onTransferUpdate_progress, onTransferUpdate_filesize);
        ASSERT_EQ(initialOnTranferFinishedCount + 2, onTranferFinishedCount);
        ASSERT_GE(exitresumecount, 6u);
        ASSERT_TRUE(waitForResponse(&mApi[0].transferFlags[MegaTransfer::TYPE_DOWNLOAD], 1)) << "Download cloudraid transfer with pauses failed";
        ASSERT_EQ(API_OK, mApi[0].lastError) << "Cannot download the cloudraid file (error: " << mApi[0].lastError << ")";
    }

    ASSERT_TRUE(DebugTestHook::resetForTests()) << "SDK test hooks are not enabled in release mode";
}
#endif


/**
* @brief TEST_F SdkTestCloudraidTransferWithConnectionFailures
*
* Download a cloudraid file but with a connection failing with http errors 404 and 403.   The download should recover from the problems in 5 channel mode
*
*/

#ifdef DEBUG
TEST_F(SdkTest, SdkTestCloudraidTransferWithConnectionFailures)
{
    LOG_info << "___TEST Cloudraid transfers___";
    ASSERT_NO_FATAL_FAILURE(getAccountsForTest(2));

    ASSERT_TRUE(DebugTestHook::resetForTests()) << "SDK test hooks are not enabled in release mode";

    std::unique_ptr<MegaNode> rootnode{megaApi[0]->getRootNode()};

    auto importHandle = importPublicLink(0, MegaClient::MEGAURL+"/#!zAJnUTYD!8YE5dXrnIEJ47NdDfFEvqtOefhuDMphyae0KY5zrhns", rootnode.get());
    std::unique_ptr<MegaNode> nimported{megaApi[0]->getNodeByHandle(importHandle)};


    string filename = DOTSLASH "cloudraid_downloaded_file.sdktest";
    deleteFile(filename.c_str());

    // set up for 404 and 403 errors
    // smaller chunk sizes so we can get plenty of pauses
    DebugTestHook::countdownTo404 = 5;
    DebugTestHook::countdownTo403 = 12;
#ifdef MEGASDK_DEBUG_TEST_HOOKS_ENABLED
    globalMegaTestHooks.onHttpReqPost = DebugTestHook::onHttpReqPost404Or403;
    globalMegaTestHooks.onSetIsRaid = DebugTestHook::onSetIsRaid_morechunks;
#endif

    // plain cloudraid download
    {
        onTransferUpdate_progress = 0;
        onTransferUpdate_filesize = 0;
        mApi[0].transferFlags[MegaTransfer::TYPE_DOWNLOAD] = false;
        megaApi[0]->startDownload(nimported.get(), filename.c_str());

        ASSERT_TRUE(waitForResponse(&mApi[0].transferFlags[MegaTransfer::TYPE_DOWNLOAD], 180)) << "Cloudraid download with 404 and 403 errors time out (180 seconds)";
        ASSERT_EQ(API_OK, mApi[0].lastError) << "Cannot download the cloudraid file (error: " << mApi[0].lastError << ")";
        ASSERT_GE(onTransferUpdate_filesize, 0u);
        ASSERT_TRUE(onTransferUpdate_progress == onTransferUpdate_filesize);
        ASSERT_LT(DebugTestHook::countdownTo404, 0);
        ASSERT_LT(DebugTestHook::countdownTo403, 0);
    }


    ASSERT_TRUE(DebugTestHook::resetForTests()) << "SDK test hooks are not enabled in release mode";
}
#endif


/**
* @brief TEST_F SdkTestCloudraidTransferWithConnectionFailures
*
* Download a cloudraid file but with a connection failing with http errors 404 and 403.   The download should recover from the problems in 5 channel mode
*
*/

#ifdef DEBUG
TEST_F(SdkTest, SdkTestCloudraidTransferWithSingleChannelTimeouts)
{
    LOG_info << "___TEST Cloudraid transfers___";
    ASSERT_NO_FATAL_FAILURE(getAccountsForTest(2));

    ASSERT_TRUE(DebugTestHook::resetForTests()) << "SDK test hooks are not enabled in release mode";

    std::unique_ptr<MegaNode> rootnode{megaApi[0]->getRootNode()};

    auto importHandle = importPublicLink(0, MegaClient::MEGAURL+"/#!zAJnUTYD!8YE5dXrnIEJ47NdDfFEvqtOefhuDMphyae0KY5zrhns", rootnode.get());
    std::unique_ptr<MegaNode> nimported{megaApi[0]->getNodeByHandle(importHandle)};


    string filename = DOTSLASH "cloudraid_downloaded_file.sdktest";
    deleteFile(filename.c_str());

    // set up for 404 and 403 errors
    // smaller chunk sizes so we can get plenty of pauses
    DebugTestHook::countdownToTimeout = 15;
#ifdef MEGASDK_DEBUG_TEST_HOOKS_ENABLED
    globalMegaTestHooks.onHttpReqPost = DebugTestHook::onHttpReqPostTimeout;
    globalMegaTestHooks.onSetIsRaid = DebugTestHook::onSetIsRaid_morechunks;
#endif

    // plain cloudraid download
    {
        onTransferUpdate_progress = 0;
        onTransferUpdate_filesize = 0;
        mApi[0].transferFlags[MegaTransfer::TYPE_DOWNLOAD] = false;
        megaApi[0]->startDownload(nimported.get(), filename.c_str());

        ASSERT_TRUE(waitForResponse(&mApi[0].transferFlags[MegaTransfer::TYPE_DOWNLOAD], 180)) << "Cloudraid download with timeout errors timed out (180 seconds)";
        ASSERT_EQ(API_OK, mApi[0].lastError) << "Cannot download the cloudraid file (error: " << mApi[0].lastError << ")";
        ASSERT_GE(onTransferUpdate_filesize, 0u);
        ASSERT_EQ(onTransferUpdate_progress, onTransferUpdate_filesize);
        ASSERT_LT(DebugTestHook::countdownToTimeout, 0);
    }
    ASSERT_TRUE(DebugTestHook::resetForTests()) << "SDK test hooks are not enabled in release mode";
}
#endif



/**
* @brief TEST_F SdkTestOverquotaNonCloudraid
*
* Induces a simulated overquota error during a conventional download.  Confirms the download stops, pauses, and resumes.
*
*/

#ifdef DEBUG
TEST_F(SdkTest, SdkTestOverquotaNonCloudraid)
{
    LOG_info << "___TEST SdkTestOverquotaNonCloudraid";
    ASSERT_NO_FATAL_FAILURE(getAccountsForTest(2));

    //for (int i = 0; i < 1000; ++i) {
    ASSERT_TRUE(DebugTestHook::resetForTests()) << "SDK test hooks are not enabled in release mode";

    // make a file to download, and upload so we can pull it down
    std::unique_ptr<MegaNode> rootnode{megaApi[0]->getRootNode()};
    deleteFile(UPFILE);
    createFile(UPFILE, true);

    MegaHandle uploadedNodeHandle = UNDEF;
    ASSERT_EQ(API_OK, doStartUpload(0, &uploadedNodeHandle, UPFILE.c_str(), rootnode.get())) << "Upload transfer failed";
    std::unique_ptr<MegaNode> n1{megaApi[0]->getNodeByHandle(uploadedNodeHandle)};
    ASSERT_NE(n1.get(), ((::mega::MegaNode *)NULL));

    // set up to simulate 509 error
    DebugTestHook::isRaid = false;
    DebugTestHook::isRaidKnown = false;
    DebugTestHook::countdownToOverquota = 3;
    #ifdef MEGASDK_DEBUG_TEST_HOOKS_ENABLED
    globalMegaTestHooks.onHttpReqPost = DebugTestHook::onHttpReqPost509;
    globalMegaTestHooks.onSetIsRaid = DebugTestHook::onSetIsRaid;
    #endif

    // download - we should see a 30 second pause for 509 processing in the middle
    string filename2 = DOTSLASH + DOWNFILE;
    deleteFile(filename2);
    mApi[0].transferFlags[MegaTransfer::TYPE_DOWNLOAD] = false;
    megaApi[0]->startDownload(n1.get(), filename2.c_str());

    // get to 30 sec pause point
    second_timer t;
    while (t.elapsed() < 30 && DebugTestHook::countdownToOverquota >= 0)
    {
        WaitMillisec(1000);
    }
    ASSERT_TRUE(DebugTestHook::isRaidKnown);
    ASSERT_FALSE(DebugTestHook::isRaid);

    // ok so now we should see no more http requests sent for 30 seconds. Test 20 for reliable testing
    int originalcount = DebugTestHook::countdownToOverquota;
    second_timer t2;
    while (t2.elapsed() < 20)
    {
        WaitMillisec(1000);
    }
    ASSERT_TRUE(DebugTestHook::countdownToOverquota == originalcount);

    // Now wait for the file to finish

    ASSERT_TRUE(waitForResponse(&mApi[0].transferFlags[MegaTransfer::TYPE_DOWNLOAD], 600))
        << "Download transfer failed after " << maxTimeout << " seconds";
    ASSERT_EQ(API_OK, mApi[0].lastError) << "Cannot download the file (error: " << mApi[0].lastError << ")";

    ASSERT_LT(DebugTestHook::countdownToOverquota, 0);
    ASSERT_LT(DebugTestHook::countdownToOverquota, originalcount);  // there should have been more http activity after the wait

    ASSERT_TRUE(DebugTestHook::resetForTests()) << "SDK test hooks are not enabled in release mode";

    //cout << "Passed round " << i; }

}
#endif


/**
* @brief TEST_F SdkTestOverquotaNonCloudraid
*
* use the hooks to simulate an overquota condition while running a raid download transfer, and check the handling
*
*/

#ifdef DEBUG
TEST_F(SdkTest, SdkTestOverquotaCloudraid)
{
    LOG_info << "___TEST SdkTestOverquotaCloudraid";
    ASSERT_NO_FATAL_FAILURE(getAccountsForTest(2));

    ASSERT_TRUE(DebugTestHook::resetForTests()) << "SDK test hooks are not enabled in release mode";

    auto importHandle = importPublicLink(0, MegaClient::MEGAURL+"/#!zAJnUTYD!8YE5dXrnIEJ47NdDfFEvqtOefhuDMphyae0KY5zrhns", megaApi[0]->getRootNode());
    MegaNode *nimported = megaApi[0]->getNodeByHandle(importHandle);

    // set up to simulate 509 error
    DebugTestHook::isRaid = false;
    DebugTestHook::isRaidKnown = false;
    DebugTestHook::countdownToOverquota = 8;
    #ifdef MEGASDK_DEBUG_TEST_HOOKS_ENABLED
    globalMegaTestHooks.onHttpReqPost = DebugTestHook::onHttpReqPost509;
    globalMegaTestHooks.onSetIsRaid = DebugTestHook::onSetIsRaid;
    #endif

    // download - we should see a 30 second pause for 509 processing in the middle
    string filename2 = DOTSLASH + DOWNFILE;
    deleteFile(filename2);
    mApi[0].transferFlags[MegaTransfer::TYPE_DOWNLOAD] = false;
    megaApi[0]->startDownload(nimported, filename2.c_str());

    // get to 30 sec pause point
    second_timer t;
    while (t.elapsed() < 30 && DebugTestHook::countdownToOverquota >= 0)
    {
        WaitMillisec(1000);
    }
    ASSERT_TRUE(DebugTestHook::isRaidKnown);
    ASSERT_TRUE(DebugTestHook::isRaid);

    // ok so now we should see no more http requests sent for 30 seconds.  Test 20 for reliablilty
    int originalcount = DebugTestHook::countdownToOverquota;
    second_timer t2;
    while (t2.elapsed() < 20)
    {
        WaitMillisec(1000);
    }
    ASSERT_EQ(DebugTestHook::countdownToOverquota, originalcount);

    // Now wait for the file to finish

    ASSERT_TRUE(waitForResponse(&mApi[0].transferFlags[MegaTransfer::TYPE_DOWNLOAD], 600))
        << "Download transfer failed after " << maxTimeout << " seconds";
    ASSERT_EQ(API_OK, mApi[0].lastError) << "Cannot download the file (error: " << mApi[0].lastError << ")";

    ASSERT_LT(DebugTestHook::countdownToOverquota, 0);
    ASSERT_LT(DebugTestHook::countdownToOverquota, originalcount);  // there should have been more http activity after the wait

    ASSERT_TRUE(DebugTestHook::resetForTests()) << "SDK test hooks are not enabled in release mode";
}
#endif


struct CheckStreamedFile_MegaTransferListener : public MegaTransferListener
{
    typedef ::mega::byte byte;

    size_t reserved;
    size_t receiveBufPos;
    size_t file_start_offset;
    byte* receiveBuf;
    bool completedSuccessfully;
    bool completedUnsuccessfully;
    MegaError* completedUnsuccessfullyError;
    byte* compareDecryptedData;
    bool comparedEqual;


    CheckStreamedFile_MegaTransferListener(size_t receiveStartPoint, size_t receiveSizeExpected, byte* fileCompareData)
        : reserved(0)
        , receiveBufPos(0)
        , file_start_offset(0)
        , receiveBuf(NULL)
        , completedSuccessfully(false)
        , completedUnsuccessfully(false)
        , completedUnsuccessfullyError(NULL)
        , compareDecryptedData(fileCompareData)
        , comparedEqual(true)
    {
        file_start_offset = receiveStartPoint;
        reserved = receiveSizeExpected;
        receiveBuf = new byte[reserved];
        compareDecryptedData = fileCompareData;
    }

    ~CheckStreamedFile_MegaTransferListener()
    {
        delete[] receiveBuf;
    }

    void onTransferStart(MegaApi *api, MegaTransfer *transfer) override
    {
    }
    void onTransferFinish(MegaApi* api, MegaTransfer *transfer, MegaError* error) override
    {
        if (error && error->getErrorCode() != API_OK)
        {
            ((error->getErrorCode() == API_EARGS && reserved == 0) ? completedSuccessfully : completedUnsuccessfully) = true;
            completedUnsuccessfullyError = error->copy();
        }
        else
        {
            if (0 != memcmp(receiveBuf, compareDecryptedData + file_start_offset, receiveBufPos))
                comparedEqual = false;
            completedSuccessfully = true;
        }
    }
    void onTransferUpdate(MegaApi *api, MegaTransfer *transfer) override
    {
    }
    void onTransferTemporaryError(MegaApi *api, MegaTransfer * /*transfer*/, MegaError* error) override
    {
        ostringstream msg;
        msg << "onTransferTemporaryError: " << (error ? error->getErrorString() : "NULL");
        api->log(MegaApi::LOG_LEVEL_WARNING, msg.str().c_str());
    }
    bool onTransferData(MegaApi *api, MegaTransfer *transfer, char *buffer, size_t size) override
    {
        assert(receiveBufPos + size <= reserved);
        memcpy(receiveBuf + receiveBufPos, buffer, size);
        receiveBufPos += size;

        if (0 != memcmp(receiveBuf, compareDecryptedData + file_start_offset, receiveBufPos))
            comparedEqual = false;

        return true;
    }
};


CheckStreamedFile_MegaTransferListener* StreamRaidFilePart(MegaApi* megaApi, m_off_t start, m_off_t end, bool raid, bool smallpieces, MegaNode* raidFileNode, MegaNode*nonRaidFileNode, ::mega::byte* filecomparedata)
{
    assert(raidFileNode && nonRaidFileNode);
    LOG_info << "stream test ---------------------------------------------------" << start << " to " << end << "(len " << end - start << ") " << (raid ? " RAID " : " non-raid ") << (raid ? (smallpieces ? " smallpieces " : "normalpieces") : "");

#ifdef MEGASDK_DEBUG_TEST_HOOKS_ENABLED
    globalMegaTestHooks.onSetIsRaid = smallpieces ? &DebugTestHook::onSetIsRaid_smallchunks10 : NULL;
#endif

    CheckStreamedFile_MegaTransferListener* p = new CheckStreamedFile_MegaTransferListener(size_t(start), size_t(end - start), filecomparedata);
    megaApi->setStreamingMinimumRate(0);
    megaApi->startStreaming(raid ? raidFileNode : nonRaidFileNode, start, end - start, p);
    return p;
}



/**
* @brief TEST_F SdkCloudraidStreamingSoakTest
*
* Stream random portions of the well-known file for 10 minutes, while randomly varying
*       raid / non-raid
*       front/end/middle  (especial attention to first and last raidlines, and varying start/end within a raidline)
*       large piece / small piece
*       small raid chunk sizes (so small pieces of file don't just load in one request per connection) / normal sizes
*
*/


TEST_F(SdkTest, SdkCloudraidStreamingSoakTest)
{
    LOG_info << "___TEST SdkCloudraidStreamingSoakTest";
    ASSERT_NO_FATAL_FAILURE(getAccountsForTest(2));

#ifdef MEGASDK_DEBUG_TEST_HOOKS_ENABLED
    ASSERT_TRUE(DebugTestHook::resetForTests()) << "SDK test hooks are not enabled in release mode";
#endif

    // ensure we have our standard raid test file
    auto importHandle = importPublicLink(0, MegaClient::MEGAURL+"/#!zAJnUTYD!8YE5dXrnIEJ47NdDfFEvqtOefhuDMphyae0KY5zrhns", std::unique_ptr<MegaNode>{megaApi[0]->getRootNode()}.get());
    MegaNode *nimported = megaApi[0]->getNodeByHandle(importHandle);

    MegaNode *rootnode = megaApi[0]->getRootNode();

    // get the file, and upload as non-raid
    string filename2 = DOTSLASH + DOWNFILE;
    deleteFile(filename2);

    mApi[0].transferFlags[MegaTransfer::TYPE_DOWNLOAD] = false;
    megaApi[0]->startDownload(nimported, filename2.c_str());
    ASSERT_TRUE(waitForResponse(&mApi[0].transferFlags[MegaTransfer::TYPE_DOWNLOAD])) << "Setup transfer failed after " << maxTimeout << " seconds";
    ASSERT_EQ(API_OK, mApi[0].lastError) << "Cannot download the initial file (error: " << mApi[0].lastError << ")";

    char raidchar = 0;
    char nonraidchar = 'M';

    string filename3 = filename2;
    incrementFilename(filename3);
    filename3 += ".neverseenbefore";
    deleteFile(filename3);
    copyFile(filename2, filename3);
    {
        fstream fs(filename3.c_str(), ios::in | ios::out | ios::binary);
        raidchar = (char)fs.get();
        fs.seekg(0);
        fs.put('M');  // we have to edit the file before upload, as Mega is too clever and will skip actual upload otherwise
        fs.flush();
    }

    // actual upload
    MegaHandle uploadedNodeHandle = UNDEF;
    ASSERT_EQ(API_OK, doStartUpload(0, &uploadedNodeHandle, filename3.data(), rootnode)) << "Cannot upload a test file";

    MegaNode *nonRaidNode = megaApi[0]->getNodeByHandle(uploadedNodeHandle);

    int64_t filesize = getFilesize(filename2);
    std::ifstream compareDecryptedFile(filename2.c_str(), ios::binary);
    std::vector<::mega::byte> compareDecryptedData(static_cast<size_t>(filesize));
    compareDecryptedFile.read((char*)compareDecryptedData.data(), filesize);

    m_time_t starttime = m_time();
    int seconds_to_test_for = 60; //gRunningInCI ? 60 : 60 * 10;

    // ok loop for 10 minutes  (one munite under jenkins)
    srand(unsigned(starttime));
    int randomRunsDone = 0;
    m_off_t randomRunsBytes = 0;
    for (; m_time() - starttime < seconds_to_test_for; ++randomRunsDone)
    {

        int testtype = rand() % 10;
        int smallpieces = rand() % 2;
        int nonraid = rand() % 4 == 1;

        compareDecryptedData[0] = ::mega::byte(nonraid ? nonraidchar : raidchar);

        m_off_t start = 0, end = 0;

        if (testtype < 3)  // front of file
        {
            start = std::max<int>(0, rand() % 5 * 10240 - 1024);
            end = start + rand() % 5 * 10240;
        }
        else if (testtype == 3)  // within 1, 2, or 3 raidlines
        {
            start = std::max<int>(0, rand() % 5 * 10240 - 1024);
            end = start + rand() % (3 * RAIDLINE);
        }
        else if (testtype < 8) // end of file
        {
            end = std::min<m_off_t>(32620740, 32620740 + RAIDLINE - rand() % (2 * RAIDLINE));
            start = end - rand() % 5 * 10240;
        }
        else if (testtype == 8) // 0 size [seems this is not allowed at intermediate layer now - EARGS]
        {
            start = rand() % 32620740;
            end = start;
        }
        else // decent piece of the file
        {
            int pieceSize = 50000; //gRunningInCI ? 50000 : 5000000;
            start = rand() % pieceSize;
            int n = pieceSize / (smallpieces ? 100 : 1);
            end = start + n + rand() % n;
        }

        // seems 0 size not allowed now - make sure we get at least 1 byte
        if (start == end)
        {
            if (start > 0) start -= 1;
            else end += 1;
        }
        randomRunsBytes += end - start;

        LOG_info << "beginning stream test, " << start << " to " << end << "(len " << end - start << ") " << (nonraid ? " non-raid " : " RAID ") << (!nonraid ? (smallpieces ? " smallpieces " : "normalpieces") : "");

        CheckStreamedFile_MegaTransferListener* p = StreamRaidFilePart(megaApi[0].get(), start, end, !nonraid, smallpieces, nimported, nonRaidNode, compareDecryptedData.data());

        for (unsigned i = 0; p->comparedEqual; ++i)
        {
            WaitMillisec(100);
            if (p->completedUnsuccessfully)
            {
                ASSERT_FALSE(p->completedUnsuccessfully) << " on random run " << randomRunsDone << ", download failed: " << start << " to " << end << ", "
                    << (nonraid?"nonraid":"raid") <<  ", " << (smallpieces?"small pieces":"normal size pieces")
                    << ", reported error: " << (p->completedUnsuccessfullyError ? p->completedUnsuccessfullyError->getErrorCode() : 0)
                    << " " << (p->completedUnsuccessfullyError ? p->completedUnsuccessfullyError->getErrorString() : "NULL");
                break;
            }
            else if (p->completedSuccessfully)
            {
                break;
            }
            else if (i > maxTimeout * 10)
            {
                ASSERT_TRUE(i <= maxTimeout * 10) << "download took too long, more than " << maxTimeout << " seconds.  Is the free transfer quota exhausted?";
                break;
            }
        }
        ASSERT_TRUE(p->comparedEqual);

        delete p;

    }

    ASSERT_GT(randomRunsDone, 10 /*(gRunningInCI ? 10 : 100)*/ );

    ostringstream msg;
    msg << "Streaming test downloaded " << randomRunsDone << " samples of the file from random places and sizes, " << randomRunsBytes << " bytes total";
    megaApi[0]->log(MegaApi::LOG_LEVEL_DEBUG, msg.str().c_str());

    delete nimported;
    delete nonRaidNode;
    delete rootnode;

#ifdef MEGASDK_DEBUG_TEST_HOOKS_ENABLED
    ASSERT_TRUE(DebugTestHook::resetForTests()) << "SDK test hooks are not enabled in release mode";
#endif
}

TEST_F(SdkTest, SdkRecentsTest)
{
    LOG_info << "___TEST SdkRecentsTest___";
    ASSERT_NO_FATAL_FAILURE(getAccountsForTest(2));

    MegaNode *rootnode = megaApi[0]->getRootNode();

    deleteFile(UPFILE);
    deleteFile(DOWNFILE);

    string filename1 = UPFILE;
    createFile(filename1, false);
    auto err = doStartUpload(0, nullptr, filename1.c_str(), rootnode);
    ASSERT_EQ(API_OK, err) << "Cannot upload a test file (error: " << err << ")";

    ofstream f(filename1);
    f << "update";
    f.close();

    err = doStartUpload(0, nullptr, filename1.c_str(), rootnode);
    ASSERT_EQ(API_OK, err) << "Cannot upload an updated test file (error: " << err << ")";

    synchronousCatchup(0);

    string filename2 = DOWNFILE;
    createFile(filename2, false);

    err = doStartUpload(0, nullptr, filename2.c_str(), rootnode);
    ASSERT_EQ(API_OK, err) << "Cannot upload a test file2 (error: " << err << ")";

    ofstream f2(filename2);
    f2 << "update";
    f2.close();

    err = doStartUpload(0, nullptr, filename2.c_str(), rootnode);
    ASSERT_EQ(API_OK, err) << "Cannot upload an updated test file2 (error: " << err << ")";

    synchronousCatchup(0);


    std::unique_ptr<MegaRecentActionBucketList> buckets{megaApi[0]->getRecentActions(1, 10)};

    ostringstream logMsg;
    for (int i = 0; i < buckets->size(); ++i)
    {
        logMsg << "bucket " << to_string(i);
        megaApi[0]->log(MegaApi::LOG_LEVEL_INFO, logMsg.str().c_str());
        auto bucket = buckets->get(i);
        for (int j = 0; j < buckets->get(i)->getNodes()->size(); ++j)
        {
            auto node = bucket->getNodes()->get(j);
            logMsg << node->getName() << " " << node->getCreationTime() << " " << bucket->getTimestamp() << " " << bucket->getParentHandle() << " " << bucket->isUpdate() << " " << bucket->isMedia();
            megaApi[0]->log(MegaApi::LOG_LEVEL_DEBUG, logMsg.str().c_str());
        }
    }

    ASSERT_TRUE(buckets != nullptr);
    ASSERT_TRUE(buckets->size() > 0);
    ASSERT_TRUE(buckets->get(0)->getNodes()->size() > 1);
    ASSERT_EQ(DOWNFILE, string(buckets->get(0)->getNodes()->get(0)->getName()));
    ASSERT_EQ(UPFILE, string(buckets->get(0)->getNodes()->get(1)->getName()));
}


#ifdef __linux__
std::string exec(const char* cmd) {
    // Open pipe for reading.
    std::unique_ptr<FILE, decltype(&pclose)> pipe(popen(cmd, "r"), pclose);

    // Make sure the pipe was actually created.
    if (!pipe) throw std::runtime_error("popen() failed!");

    std::string result;

    // Read from the pipe until we hit EOF or encounter an error.
    for (std::array<char, 128> buffer; ; )
    {
        // Read from the pipe.
        auto nRead = fread(buffer.data(), 1, buffer.size(), pipe.get());

        // Were we able to extract any data?
        if (nRead > 0)
        {
            // If so, add it to our result buffer.
            result.append(buffer.data(), nRead);
        }

        // Have we extracted as much as we can?
        if (nRead < buffer.size()) break;
    }

    // Were we able to extract all of the data?
    if (feof(pipe.get()))
    {
        // Then return the result.
        return result;
    }

    // Otherwise, let the caller know we couldn't read the pipe.
    throw std::runtime_error("couldn't read all data from the pipe!");
}
#endif

TEST_F(SdkTest, SdkMediaUploadTest)
{
    LOG_info << "___TEST MediaUploadRequestURL___";
    ASSERT_NO_FATAL_FAILURE(getAccountsForTest(1));

    // Create a "media upload" instance
    int apiIndex = 0;
    std::unique_ptr<MegaBackgroundMediaUpload> req(MegaBackgroundMediaUpload::createInstance(megaApi[apiIndex].get()));

    // Request a media upload URL
    int64_t fileSize = 10000;
    auto err = synchronousMediaUploadRequestURL(apiIndex, fileSize, req.get(), nullptr);
    ASSERT_EQ(API_OK, err) << "Cannot request media upload URL (error: " << err << ")";

    // Get the generated media upload URL
    std::unique_ptr<char[]> url(req->getUploadURL());
    ASSERT_NE(nullptr, url) << "Got NULL media upload URL";
    ASSERT_NE(0, *url.get()) << "Got empty media upload URL";

    string filename1 = UPFILE;
    createFile(filename1, false);

    string filename2 = DOWNFILE;

    // encrypt file contents and get URL suffix
    req->encryptFile(filename1.c_str(), 0, &fileSize, filename2.c_str(), true);
    std::unique_ptr<char[]> suffix(req->encryptFile(filename1.c_str(), 0, &fileSize, filename2.c_str(), false));
    ASSERT_NE(nullptr, suffix) << "Got NULL suffix after encryption";

    std::unique_ptr<char[]> fingreprint(megaApi[0]->getFingerprint(DOWNFILE.c_str()));
    std::unique_ptr<char[]> fingreprintOrig(megaApi[0]->getFingerprint(UPFILE.c_str()));
    std::unique_ptr<MegaNode> rootnode(megaApi[0]->getRootNode());

#ifdef __linux__
    string command = "curl -s --data-binary @";
    command.append(DOWNFILE.c_str()).append(" ").append(url.get());
    if (suffix) command.append(suffix.get());
    auto uploadToken = exec(command.c_str());
    std::unique_ptr<char[]> base64UploadToken(megaApi[0]->binaryToBase64(uploadToken.c_str(), uploadToken.length()));

    err = synchronousMediaUploadComplete(apiIndex, req.get(), "newfile.txt", rootnode.get(), fingreprint.get(), fingreprintOrig.get(), base64UploadToken.get(), nullptr);

    ASSERT_EQ(API_OK, err) << "Cannot complete media upload (error: " << err << ")";
#endif

}

TEST_F(SdkTest, SdkGetPricing)
{
    ASSERT_NO_FATAL_FAILURE(getAccountsForTest(1));
    LOG_info << "___TEST GetPricing___";

    auto err = synchronousGetPricing(0);
    ASSERT_TRUE(err == API_OK) << "Get pricing failed (error: " << err << ")";

    ASSERT_TRUE(strcmp(mApi[0].mMegaCurrency->getCurrencyName(), "EUR") == 0) << "Unexpected currency";
}

// TODO: re-enable before merging
/*TEST_F(SdkTest, SdkGetBanners)
{
    ASSERT_NO_FATAL_FAILURE(getAccountsForTest(1));
    LOG_info << "___TEST GetBanners___";

    auto err = synchronousGetBanners(0);
    ASSERT_TRUE(err == API_OK || err == API_ENOENT) << "Get banners failed (error: " << err << ")";
}*/

TEST_F(SdkTest, SdkBackupFolder)
{
    ASSERT_NO_FATAL_FAILURE(getAccountsForTest(1));
    LOG_info << "___TEST BackupFolder___";

    // create My Backups folder
    MegaHandle mh = syncTestMyBackupsRemoteFolder(0);

    // look for Device Name attr
    string deviceName;
    if (synchronousGetDeviceName(0) == API_OK && !attributeValue.empty())
    {
        deviceName = attributeValue;
    }
    else
    {
        struct tm tms;
        char timebuf[32];
        strftime(timebuf, sizeof timebuf, "%c", m_localtime(m_time(), &tms));

        deviceName = string("Jenkins ") + timebuf;
        synchronousSetDeviceName(0, deviceName.c_str());

        // make sure Device Name attr was set
        int err = synchronousGetDeviceName(0);
        ASSERT_TRUE(err == API_OK) << "Getting device name attr failed (error: " << err << ")";
        ASSERT_EQ(deviceName, attributeValue) << "Getting device name attr failed (wrong value)";
    }

#ifdef ENABLE_SYNC

    // Create a test root directory
    fs::path localBasePath = makeNewTestRoot();

    // request to backup a folder
    fs::path localFolderPath = localBasePath / "LocalBackedUpFolder";
    fs::create_directories(localFolderPath);
    const char* backupName = "RemoteBackupFolder";
    MegaHandle newSyncRootNodeHandle = UNDEF;
    int err = synchronousSyncFolder(0, &newSyncRootNodeHandle, MegaSync::TYPE_BACKUP, localFolderPath.u8string().c_str(), backupName, INVALID_HANDLE, nullptr);
    ASSERT_TRUE(err == API_OK) << "Backup folder failed (error: " << err << ")";

    // verify node attribute
    std::unique_ptr<MegaNode> backupNode(megaApi[0]->getNodeByHandle(newSyncRootNodeHandle));
    const char* deviceIdFromNode = backupNode->getDeviceId();
    std::unique_ptr<const char[]> deviceIdFromApi{ megaApi[0]->getDeviceId() };
    ASSERT_STREQ(deviceIdFromNode, deviceIdFromApi.get());

    // Verify that the remote path was created as expected
    unique_ptr<char[]> myBackupsFolder{ megaApi[0]->getNodePathByNodeHandle(mh) };
    string expectedRemotePath = string(myBackupsFolder.get()) + '/' + deviceName + '/' + backupName;
    unique_ptr<char[]> actualRemotePath{ megaApi[0]->getNodePathByNodeHandle(newSyncRootNodeHandle) };
    ASSERT_EQ(expectedRemotePath, actualRemotePath.get()) << "Wrong remote path for backup";

    // Verify that the sync was added
    unique_ptr<MegaSyncList> allSyncs{ megaApi[0]->getSyncs() };
    ASSERT_TRUE(allSyncs && allSyncs->size()) << "API reports 0 Sync instances";
    bool found = false;
    for (int i = 0; i < allSyncs->size(); ++i)
    {
        MegaSync* megaSync = allSyncs->get(i);
        if (megaSync->getType() == MegaSync::TYPE_BACKUP &&
            megaSync->getMegaHandle() == newSyncRootNodeHandle &&
            !strcmp(megaSync->getName(), backupName) &&
            !strcmp(megaSync->getLastKnownMegaFolder(), actualRemotePath.get()))
        {
            found = true;
            break;
        }
    }
    ASSERT_EQ(found, true) << "Sync instance could not be found";

    // Verify sync after logout / login
    string session = dumpSession();
    locallogout();
    auto tracker = asyncRequestFastLogin(0, session.c_str());
    ASSERT_EQ(API_OK, tracker->waitForResult()) << " Failed to establish a login/session for account " << 0;
<<<<<<< HEAD

    resetlastEvent();

=======
    resetlastEvent();
>>>>>>> 790a5b3f
    fetchnodes(0, maxTimeout); // auto-resumes one active backup

    ASSERT_TRUE(WaitFor([&](){ return lastEventsContains(MegaEvent::EVENT_SYNCS_RESTORED); }, 10000));

    // Verify the sync again
    allSyncs.reset(megaApi[0]->getSyncs());
    ASSERT_TRUE(allSyncs && allSyncs->size()) << "API reports 0 Sync instances, after relogin";
    found = false;
    for (int i = 0; i < allSyncs->size(); ++i)
    {
        MegaSync* megaSync = allSyncs->get(i);
        if (megaSync->getType() == MegaSync::TYPE_BACKUP &&
            megaSync->getMegaHandle() == newSyncRootNodeHandle &&
            !strcmp(megaSync->getName(), backupName) &&
            !strcmp(megaSync->getLastKnownMegaFolder(), actualRemotePath.get()))
        {
            found = true;
            break;
        }
    }
    ASSERT_EQ(found, true) << "Sync instance could not be found, after logout & login";
    // make sure that client is up to date (upon logout, recent changes might not be committed to DB,
    // which may result on the new node not being available yet).
    size_t times = 10;
    while (times--)
    {
        if (lastEventsContains(MegaEvent::EVENT_NODES_CURRENT)) break;
        std::this_thread::sleep_for(std::chrono::seconds{1});
    }
    ASSERT_TRUE(lastEventsContains(MegaEvent::EVENT_NODES_CURRENT)) << "Timeout expired to receive actionpackets";

    // Test that DeviceId was set for the newly registered backup
    MegaSync* snc = allSyncs->get(0);
    ASSERT_NE(snc, nullptr) << "No sync was found";
    std::unique_ptr<MegaNode> nn(megaApi[0]->getNodeByHandle(snc->getMegaHandle()));
    ASSERT_TRUE(nn) << "MegaNode for the new sync was not found";
    const char* devid = nn->getDeviceId();
    ASSERT_TRUE(devid && devid[0]) << "DeviceId was not set for the new sync";

    // Remove registered backup
    RequestTracker removeTracker(megaApi[0].get());
    megaApi[0]->removeSync(allSyncs->get(0), &removeTracker);
    ASSERT_EQ(API_OK, removeTracker.waitForResult());

    // Test that DeviceId is no longer set for the node of the former backup
    nn.reset(megaApi[0]->getNodeByHandle(snc->getMegaHandle()));
    ASSERT_TRUE(nn) << "MegaNode for the former sync was not found";
    const char* devid2 = nn->getDeviceId();
    ASSERT_TRUE(!devid2 || !devid2[0]) << "DeviceId was not removed for the former sync";

    allSyncs.reset(megaApi[0]->getSyncs());
    ASSERT_TRUE(!allSyncs || !allSyncs->size()) << "Registered backup was not removed";

    // Request to backup another folder
    // this time, the remote folder structure is already there
    fs::path localFolderPath2 = localBasePath / "LocalBackedUpFolder2";
    fs::create_directories(localFolderPath2);
    const char* backupName2 = "RemoteBackupFolder2";
    err = synchronousSyncFolder(0, nullptr, MegaSync::TYPE_BACKUP, localFolderPath2.u8string().c_str(), backupName2, INVALID_HANDLE, nullptr);
    ASSERT_TRUE(err == API_OK) << "Backup folder 2 failed (error: " << err << ")";

#endif
}

TEST_F(SdkTest, SdkSimpleCommands)
{
    ASSERT_NO_FATAL_FAILURE(getAccountsForTest(1));
    LOG_info << "___TEST SimpleCommands___";

    // fetchTimeZone() test
    auto err = synchronousFetchTimeZone(0);
    ASSERT_EQ(API_OK, err) << "Fetch time zone failed (error: " << err << ")";
    ASSERT_TRUE(mApi[0].tzDetails && mApi[0].tzDetails->getNumTimeZones()) << "Invalid Time Zone details"; // some simple validation

    // getMiscFlags() -- not logged in
    logout(0, false, maxTimeout);
    gSessionIDs[0] = "invalid";
    err = synchronousGetMiscFlags(0);
    ASSERT_EQ(API_OK, err) << "Get misc flags failed (error: " << err << ")";

    // getUserEmail() test
    ASSERT_NO_FATAL_FAILURE(getAccountsForTest(1));
    std::unique_ptr<MegaUser> user(megaApi[0]->getMyUser());
    ASSERT_TRUE(!!user); // some simple validation

    err = synchronousGetUserEmail(0, user->getHandle());
    ASSERT_EQ(API_OK, err) << "Get user email failed (error: " << err << ")";
    ASSERT_NE(mApi[0].email.find('@'), std::string::npos); // some simple validation

    // cleanRubbishBin() test (accept both success and already empty statuses)
    err = synchronousCleanRubbishBin(0);
    ASSERT_TRUE(err == API_OK || err == API_ENOENT) << "Clean rubbish bin failed (error: " << err << ")";

    // getMiscFlags() -- not logged in
    logout(0, false, maxTimeout);
    gSessionIDs[0] = "invalid";
    err = synchronousGetMiscFlags(0);
    ASSERT_EQ(API_OK, err) << "Get misc flags failed (error: " << err << ")";
}

TEST_F(SdkTest, SdkHeartbeatCommands)
{
    ASSERT_NO_FATAL_FAILURE(getAccountsForTest(1));
    LOG_info << "___TEST HeartbeatCommands___";
    std::vector<std::pair<string, MegaHandle>> backupNameToBackupId;

    // setbackup test
    fs::path localtestroot = makeNewTestRoot();
    string localFolder = localtestroot.string();
    std::unique_ptr<MegaNode> rootnode{ megaApi[0]->getRootNode() };
    int backupType = BackupType::CAMERA_UPLOAD;
    int state = 1;
    int subState = 3;

    size_t numBackups = 3;
    vector<string> backupNames {"/SdkBackupNamesTest1", "/SdkBackupNamesTest2", "/SdkBackupNamesTest3" };
    vector<string> folderNames {"CommandBackupPutTest1", "CommandBackupPutTest2", "CommandBackupPutTest3" };
    vector<MegaHandle> targetNodes;

    // create remote folders for each backup
    for (size_t i = 0; i < numBackups; i++)
    {
        auto h = createFolder(0, folderNames[i].c_str(), rootnode.get());
        ASSERT_NE(h, UNDEF);
        targetNodes.push_back(h);
    }

    // set all backups, only wait for completion of the third one
    size_t lastIndex = numBackups - 1;
    for (size_t i = 0; i < lastIndex; i++)
    {
        megaApi[0]->setBackup(backupType, targetNodes[i], localFolder.c_str(), backupNames[i].c_str(), state, subState,
            new OneShotListener([&](MegaError& e, MegaRequest& r) {
                if (e.getErrorCode() == API_OK)
                {
                    backupNameToBackupId.emplace_back(r.getName(), r.getParentHandle());
                }
            }));
    }

    auto err = synchronousSetBackup(0,
        [&](MegaError& e, MegaRequest& r) {
            if (e.getErrorCode() == API_OK)
            {
                backupNameToBackupId.emplace_back(r.getName(), r.getParentHandle());
            }
        },
        backupType, targetNodes[lastIndex], localFolder.c_str(), backupNames[lastIndex].c_str(), state, subState);

    ASSERT_EQ(API_OK, err) << "setBackup failed (error: " << err << ")";
    ASSERT_EQ(backupNameToBackupId.size(), numBackups) << "setBackup didn't register all the backups";

    // update backup
    err = synchronousUpdateBackup(0, mBackupId, MegaApi::BACKUP_TYPE_INVALID, UNDEF, nullptr, nullptr, -1, -1);
    ASSERT_EQ(API_OK, err) << "updateBackup failed (error: " << err << ")";

    // now remove all backups, only wait for completion of the third one
    // (automatically updates the user's attribute, removing the entry for the backup id)
    for (size_t i = 0; i < lastIndex; i++)
    {
        megaApi[0]->removeBackup(backupNameToBackupId[i].second);
    }
    synchronousRemoveBackup(0, backupNameToBackupId[lastIndex].second);

    // add a backup again
    err = synchronousSetBackup(0,
            [&](MegaError& e, MegaRequest& r) {
                if (e.getErrorCode() == API_OK) backupNameToBackupId.emplace_back(r.getName(), r.getParentHandle());
            },
            backupType, targetNodes[0], localFolder.c_str(), backupNames[0].c_str(), state, subState);
    ASSERT_EQ(API_OK, err) << "setBackup failed (error: " << err << ")";

    // check heartbeat
    err = synchronousSendBackupHeartbeat(0, mBackupId, 1, 10, 1, 1, 0, targetNodes[0]);
    ASSERT_EQ(API_OK, err) << "sendBackupHeartbeat failed (error: " << err << ")";


    // --- negative test cases ---
    gTestingInvalidArgs = true;

    // register the same backup twice: should work fine
    err = synchronousSetBackup(0,
        [&](MegaError& e, MegaRequest& r) {
            if (e.getErrorCode() == API_OK) backupNameToBackupId.emplace_back(r.getName(), r.getParentHandle());
        },
        backupType, targetNodes[0], localFolder.c_str(), backupNames[0].c_str(), state, subState);

    ASSERT_EQ(API_OK, err) << "setBackup failed (error: " << err << ")";

    // update a removed backup: should throw an error
    err = synchronousRemoveBackup(0, mBackupId, nullptr);
    ASSERT_EQ(API_OK, err) << "removeBackup failed (error: " << err << ")";
    err = synchronousUpdateBackup(0, mBackupId, BackupType::INVALID, UNDEF, nullptr, nullptr, -1, -1);
    ASSERT_EQ(API_ENOENT, err) << "updateBackup for deleted backup should have produced ENOENT but got error: " << err;

    // We can't test this, as reviewer wants an assert to fire for EARGS
    //// create a backup with a big status: should report an error
    //err = synchronousSetBackup(0,
    //        nullptr,
    //        backupType, targetNodes[0], localFolder.c_str(), backupNames[0].c_str(), 255/*state*/, subState);
    //ASSERT_NE(API_OK, err) << "setBackup failed (error: " << err << ")";

    gTestingInvalidArgs = false;
}

TEST_F(SdkTest, SdkFavouriteNodes)
{
    ASSERT_NO_FATAL_FAILURE(getAccountsForTest(1));
    LOG_info << "___TEST SDKFavourites___";

    unique_ptr<MegaNode> rootnodeA(megaApi[0]->getRootNode());

    ASSERT_TRUE(rootnodeA);

    auto nh = createFolder(0, "folder-A", rootnodeA.get());
    ASSERT_NE(nh, UNDEF);
    unique_ptr<MegaNode> folderA(megaApi[0]->getNodeByHandle(nh));
    ASSERT_TRUE(!!folderA);

    nh = createFolder(0, "sub-folder-A", folderA.get());
    ASSERT_NE(nh, UNDEF);
    unique_ptr<MegaNode> subFolderA(megaApi[0]->getNodeByHandle(nh));
    ASSERT_TRUE(!!subFolderA);

    string filename1 = UPFILE;
    createFile(filename1, false);

    MegaHandle h = UNDEF;
    ASSERT_EQ(API_OK, doStartUpload(0, &h, filename1.data(), subFolderA.get())) << "Cannot upload a test file";
    std::unique_ptr<MegaNode> n1(megaApi[0]->getNodeByHandle(h));
    bool null_pointer = (n1.get() == nullptr);
    ASSERT_FALSE(null_pointer) << "Cannot initialize test scenario (error: " << mApi[0].lastError << ")";

    auto err = synchronousSetNodeFavourite(0, subFolderA.get(), true);
    err = synchronousSetNodeFavourite(0, n1.get(), true);

    err = synchronousGetFavourites(0, subFolderA.get(), 0);
    ASSERT_EQ(API_OK, err) << "synchronousGetFavourites (error: " << err << ")";
    ASSERT_EQ(mMegaFavNodeList->size(), 2u) << "synchronousGetFavourites failed...";
    err = synchronousGetFavourites(0, nullptr, 1);
    ASSERT_EQ(mMegaFavNodeList->size(), 1u) << "synchronousGetFavourites failed...";
    unique_ptr<MegaNode> favNode(megaApi[0]->getNodeByHandle(mMegaFavNodeList->get(0)));
    ASSERT_EQ(favNode->getName(), UPFILE) << "synchronousGetFavourites failed with node passed nullptr";
}

TEST_F(SdkTest, DISABLED_SdkDeviceNames)
{
    ASSERT_NO_FATAL_FAILURE(getAccountsForTest(1));
    LOG_info << "___TEST SdkDeviceNames___";

    // test setter/getter
    string deviceName = "SdkDeviceNamesTest";
    auto err = synchronousSetDeviceName(0, deviceName.c_str());
    ASSERT_EQ(API_OK, err) << "setDeviceName failed (error: " << err << ")";
    err = synchronousGetDeviceName(0);
    ASSERT_EQ(API_OK, err) << "getDeviceName failed (error: " << err << ")";
    ASSERT_EQ(attributeValue, deviceName) << "getDeviceName returned incorrect value";
}


#ifdef ENABLE_SYNC
TEST_F(SdkTest, SdkExternalDriveFolder)
{
    ASSERT_NO_FATAL_FAILURE(getAccountsForTest(1));
    LOG_info << "___TEST SdkExternalDriveFolder___";

    // dummy path to drive
    fs::path basePath = makeNewTestRoot();
    fs::path pathToDrive = basePath / "ExtDrive";
    fs::create_directory(pathToDrive);

    // drive name
    string driveName = "SdkExternalDriveTest_";
    char today[50];
    auto rawtime = time(NULL);
    strftime(today, sizeof today, "%Y-%m-%d_%H:%M:%S", localtime(&rawtime));
    driveName += today;

    // set drive name
    const string& pathToDriveStr = pathToDrive.u8string();
    auto err = synchronousSetDriveName(0, pathToDriveStr.c_str(), driveName.c_str());
    ASSERT_EQ(API_OK, err) << "setDriveName failed (error: " << err << ")";

    // get drive name
    err = synchronousGetDriveName(0, pathToDriveStr.c_str());
    ASSERT_EQ(API_OK, err) << "getDriveName failed (error: " << err << ")";
    ASSERT_EQ(attributeValue, driveName) << "getDriveName returned incorrect value";

    // create My Backups folder
    MegaHandle mh = syncTestMyBackupsRemoteFolder(0);

    // add backup
    string bkpName = "Bkp";
    const fs::path& pathToBkp = pathToDrive / bkpName;
    fs::create_directory(pathToBkp);
    const string& pathToBkpStr = pathToBkp.u8string();
    MegaHandle backupFolderHandle = UNDEF;
    err = synchronousSyncFolder(0, &backupFolderHandle, MegaSync::SyncType::TYPE_BACKUP, pathToBkpStr.c_str(), nullptr, INVALID_HANDLE, pathToDriveStr.c_str());
    ASSERT_EQ(API_OK, err) << "sync folder failed (error: " << err << ")";

    // Verify that the remote path was created as expected
    unique_ptr<char[]> myBackupsFolder{ megaApi[0]->getNodePathByNodeHandle(mh) };
    string expectedRemotePath = string(myBackupsFolder.get()) + '/' + driveName + '/' + bkpName;
    unique_ptr<char[]> actualRemotePath{ megaApi[0]->getNodePathByNodeHandle(backupFolderHandle) };
    ASSERT_EQ(expectedRemotePath, actualRemotePath.get()) << "Wrong remote path for backup";

    // disable backup
    std::unique_ptr<MegaNode> backupNode(megaApi[0]->getNodeByHandle(backupFolderHandle));
    err = synchronousDisableSync(0, backupNode.get());
    ASSERT_EQ(API_OK, err) << "Disable sync failed (error: " << err << ")";

    // remove backup
    err = synchronousRemoveSync(0, backupNode.get());
    ASSERT_EQ(API_OK, err) << "Remove sync failed (error: " << err << ")";

    // reset DriveName value, before a future test
    err = synchronousSetDriveName(0, pathToDriveStr.c_str(), "");
    ASSERT_EQ(API_OK, err) << "setDriveName failed when resetting (error: " << err << ")";

    // attempt to get drive name (after being deleted)
    err = synchronousGetDriveName(0, pathToDriveStr.c_str());
    ASSERT_EQ(API_ENOENT, err) << "getDriveName not failed as it should (error: " << err << ")";
}
#endif

MegaHandle SdkTest::syncTestMyBackupsRemoteFolder(unsigned apiIdx)
{
    // Attempt to get My Backups folder;
    // make this work even before the remote API has support for My Backups folder
    MegaHandle mh = UNDEF;
    EXPECT_EQ(API_OK, synchronousGetMyBackupsFolder(apiIdx, mh));

    // create My Backups folder
    unique_ptr<MegaNode> myBkpsNode{ mh && mh != INVALID_HANDLE ? megaApi[apiIdx]->getNodeByHandle(mh) : nullptr };
    if (!myBkpsNode)
    {
        // create My Backups folder (default name, just for testing)
        unique_ptr<MegaNode> rootnode{ megaApi[apiIdx]->getRootNode() };
        const char* folderName = "My Backups";
        mh = createFolder(apiIdx, folderName, rootnode.get());
        EXPECT_NE(mh, UNDEF);

        // set My Backups handle attr
        int err = synchronousSetMyBackupsFolder(apiIdx, mh);
        EXPECT_TRUE(err == API_OK) << "Setting handle for My Backup folder failed (error: " << err << ")";

        // read the attribute to make sure it was set
        err = synchronousGetMyBackupsFolder(apiIdx, mh);
        EXPECT_TRUE(err == API_OK);
    }
    return mh;
}

TEST_F(SdkTest, DISABLED_SdkUserAlias)
{
    ASSERT_NO_FATAL_FAILURE(getAccountsForTest(1));
    LOG_info << "___TEST SdkUserAlias___";

    // setup
    MegaHandle uh = UNDEF;
    if (auto u = megaApi[0]->getMyUser())
    {
        uh = u->getHandle();
    }
    else
    {
        ASSERT_TRUE(false) << "Cannot find the MegaUser for email: " << mApi[0].email;
    }

    if (uh == UNDEF)
    {
        ASSERT_TRUE(false) << "failed to get user handle for email:" << mApi[0].email;
    }

    // test setter/getter
    string alias = "UserAliasTest";
    auto err = synchronousSetUserAlias(0, uh, Base64::btoa(alias).c_str());
    ASSERT_EQ(API_OK, err) << "setUserAlias failed (error: " << err << ")";
    err = synchronousGetUserAlias(0, uh);
    ASSERT_EQ(API_OK, err) << "getUserAlias failed (error: " << err << ")";
    ASSERT_EQ(attributeValue, alias) << "getUserAlias returned incorrect value";
}

TEST_F(SdkTest, SdkGetCountryCallingCodes)
{
    LOG_info << "___TEST SdkGetCountryCallingCodes___";
    ASSERT_NO_FATAL_FAILURE(getAccountsForTest(2));

    getCountryCallingCodes();
    ASSERT_NE(nullptr, stringListMap);
    ASSERT_GT(stringListMap->size(), 0);
    // sanity check a few country codes
    const MegaStringList* const nz = stringListMap->get("NZ");
    ASSERT_NE(nullptr, nz);
    ASSERT_EQ(1, nz->size());
    ASSERT_EQ(0, strcmp("64", nz->get(0)));
    const MegaStringList* const de = stringListMap->get("DE");
    ASSERT_NE(nullptr, de);
    ASSERT_EQ(1, de->size());
    ASSERT_EQ(0, strcmp("49", de->get(0)));
}

TEST_F(SdkTest, SdkGetRegisteredContacts)
{
    LOG_info << "___TEST SdkGetRegisteredContacts___";
    ASSERT_NO_FATAL_FAILURE(getAccountsForTest(2));

    const std::string js1 = "+0000000010";
    const std::string js2 = "+0000000011";
    const std::map<std::string, std::string> contacts{
        {js1, "John Smith"}, // sms verified
        {js2, "John Smith"}, // sms verified
        {"+640", "John Smith"}, // not sms verified
    };
    getRegisteredContacts(contacts);
    ASSERT_NE(nullptr, stringTable);
    ASSERT_EQ(2, stringTable->size());

    // repacking and sorting result
    using row_t = std::tuple<std::string, std::string, std::string>;
    std::vector<row_t> table;
    for (int i = 0; i < stringTable->size(); ++i)
    {
        const MegaStringList* const stringList = stringTable->get(i);
        ASSERT_EQ(3, stringList->size());
        table.emplace_back(stringList->get(0), stringList->get(1), stringList->get(2));
    }

    std::sort(table.begin(), table.end(), [](const row_t& lhs, const row_t& rhs)
                                          {
                                              return std::get<0>(lhs) < std::get<0>(rhs);
                                          });

    // Check johnsmith1
    ASSERT_EQ(js1, std::get<0>(table[0])); // eud
    ASSERT_GT(std::get<1>(table[0]).size(), 0u); // id
    ASSERT_EQ(js1, std::get<2>(table[0])); // ud

    // Check johnsmith2
    ASSERT_EQ(js2, std::get<0>(table[1])); // eud
    ASSERT_GT(std::get<1>(table[1]).size(), 0u); // id
    ASSERT_EQ(js2, std::get<2>(table[1])); // ud
}

TEST_F(SdkTest, DISABLED_invalidFileNames)
{
    LOG_info << "___TEST invalidFileNames___";
    ASSERT_NO_FATAL_FAILURE(getAccountsForTest(2));

    auto fsa =makeFsAccess(false);
    auto aux = LocalPath::fromAbsolutePath(fs::current_path().u8string());

#if defined (__linux__) || defined (__ANDROID__)
    if (fileSystemAccess.getlocalfstype(aux) == FS_EXT)
    {
        // Escape set of characters and check if it's the expected one
        const char *name = megaApi[0]->escapeFsIncompatible("!\"#$%&'()*+,-./:;<=>?@[\\]^_`{|}~", fs::current_path().c_str());
        ASSERT_TRUE (!strcmp(name, "!\"#$%&'()*+,-.%2f:;<=>?@[\\]^_`{|}~"));
        delete [] name;

        // Unescape set of characters and check if it's the expected one
        name = megaApi[0]->unescapeFsIncompatible("%21%22%23%24%25%26%27%28%29%2a%2b%2c%2d"
                                                            "%2e%2f%30%31%32%33%34%35%36%37"
                                                            "%38%39%3a%3b%3c%3d%3e%3f%40%5b"
                                                            "%5c%5d%5e%5f%60%7b%7c%7d%7e",
                                                            fs::current_path().c_str());

        ASSERT_TRUE(!strcmp(name, "%21%22%23%24%25%26%27%28%29%2a%2b%2c%2d%2e"
                                  "/%30%31%32%33%34%35%36%37%38%39%3a%3b%3c%3d%3e"
                                  "%3f%40%5b%5c%5d%5e%5f%60%7b%7c%7d%7e"));
        delete [] name;
    }
#elif defined  (__APPLE__) || defined (USE_IOS)
    if (fileSystemAccess.getlocalfstype(aux) == FS_APFS
            || fileSystemAccess.getlocalfstype(aux) == FS_HFS)
    {
        // Escape set of characters and check if it's the expected one
        const char *name = megaApi[0]->escapeFsIncompatible("!\"#$%&'()*+,-./:;<=>?@[\\]^_`{|}~", fs::current_path().c_str());
        ASSERT_TRUE (!strcmp(name, "!\"#$%&'()*+,-./%3a;<=>?@[\\]^_`{|}~"));
        delete [] name;

        // Unescape set of characters and check if it's the expected one
        name = megaApi[0]->unescapeFsIncompatible("%21%22%23%24%25%26%27%28%29%2a%2b%2c%2d"
                                                            "%2e%2f%30%31%32%33%34%35%36%37"
                                                            "%38%39%3a%3b%3c%3d%3e%3f%40%5b"
                                                            "%5c%5d%5e%5f%60%7b%7c%7d%7e",
                                                            fs::current_path().c_str());

        ASSERT_TRUE(!strcmp(name, "%21%22%23%24%25%26%27%28%29%2a%2b%2c%2d%2e"
                                  "%2f%30%31%32%33%34%35%36%37%38%39:%3b%3c%3d%3e"
                                  "%3f%40%5b%5c%5d%5e%5f%60%7b%7c%7d%7e"));
        delete [] name;
    }
#elif defined(_WIN32) || defined(_WIN64)
    if (fileSystemAccess.getlocalfstype(aux) == FS_NTFS)
    {
        // Escape set of characters and check if it's the expected one
        const char *name = megaApi[0]->escapeFsIncompatible("!\"#$%&'()*+,-./:;<=>?@[\\]^_`{|}~", fs::current_path().u8string().c_str());
        ASSERT_TRUE (!strcmp(name, "!%22#$%&'()%2a+,-.%2f%3a;%3c=%3e%3f@[%5c]^_`{%7c}~"));
        delete [] name;

        // Unescape set of characters and check if it's the expected one
        name = megaApi[0]->unescapeFsIncompatible("%21%22%23%24%25%26%27%28%29%2a%2b%2c%2d"
                                                            "%2e%2f%30%31%32%33%34%35%36%37"
                                                            "%38%39%3a%3b%3c%3d%3e%3f%40%5b"
                                                            "%5c%5d%5e%5f%60%7b%7c%7d%7e",
                                                            fs::current_path().u8string().c_str());

        ASSERT_TRUE(!strcmp(name, "%21\"%23%24%25%26%27%28%29*%2b%2c%2d"
                                  "%2e/%30%31%32%33%34%35%36%37"
                                  "%38%39:%3b<%3d>?%40%5b"
                                  "\\%5d%5e%5f%60%7b|%7d%7e"));

        delete [] name;
    }
#endif

    // Maps filename unescaped (original) to filename escaped (expected result): f%2ff => f/f
    std::unique_ptr<MegaStringMap> fileNamesStringMap = std::unique_ptr<MegaStringMap>{MegaStringMap::createInstance()};
    fs::path uploadPath = fs::current_path() / "upload_invalid_filenames";
    if (fs::exists(uploadPath))
    {
        fs::remove_all(uploadPath);
    }
    fs::create_directories(uploadPath);

    for (int i = 0x01; i <= 0xA0; i++)
    {
        // skip [0-9] [A-Z] [a-z]
        if ((i >= 0x30 && i <= 0x39)
                || (i >= 0x41 && i <= 0x5A)
                || (i >= 0x61 && i <= 0x7A))
        {
            continue;
        }

        // Create file with unescaped character ex: f%5cf
        char unescapedName[6];
        sprintf(unescapedName, "f%%%02xf", i);
        if (createLocalFile(uploadPath, unescapedName))
        {
            const char *unescapedFileName = megaApi[0]->unescapeFsIncompatible(unescapedName, uploadPath.u8string().c_str());
            fileNamesStringMap->set(unescapedName, unescapedFileName);
            delete [] unescapedFileName;
        }

        // Create another file with the original character if supported f\f
        if ((i >= 0x01 && i <= 0x20)
                || (i >= 0x7F && i <= 0xA0))
        {
            // Skip control characters
            continue;
        }

        char escapedName[4];
        sprintf(escapedName, "f%cf", i);
        const char *escapedFileName = megaApi[0]->escapeFsIncompatible(escapedName, uploadPath.u8string().c_str());
        if (escapedFileName && !strcmp(escapedName, escapedFileName))
        {
            // Only create those files with supported characters, those ones that need unescaping
            // has been created above
            if (createLocalFile(uploadPath, escapedName))
            {
                const char * unescapedFileName = megaApi[0]->unescapeFsIncompatible(escapedName, uploadPath.u8string().c_str());
                fileNamesStringMap->set(escapedName, unescapedFileName);
                delete [] unescapedFileName;
            }
        }
        delete [] escapedFileName;
    }

    TransferTracker uploadListener(megaApi[0].get());
    megaApi[0]->startUpload(uploadPath.u8string().c_str(), std::unique_ptr<MegaNode>{megaApi[0]->getRootNode()}.get(), &uploadListener);
    ASSERT_EQ(API_OK, uploadListener.waitForResult());

    ::mega::unique_ptr <MegaNode> n(megaApi[0]->getNodeByPath("/upload_invalid_filenames"));
    ASSERT_TRUE(n.get());
    ::mega::unique_ptr <MegaNode> authNode(megaApi[0]->authorizeNode(n.get()));
    ASSERT_TRUE(authNode.get());
    MegaNodeList *children(authNode->getChildren());
    ASSERT_TRUE(children && children->size());

    for (int i = 0; i < children->size(); i++)
    {
        MegaNode *child = children->get(i);
        const char *uploadedName = child->getName();
        const char *uploadedNameEscaped = megaApi[0]->escapeFsIncompatible(child->getName(), uploadPath.u8string().c_str());
        const char *expectedName = fileNamesStringMap->get(uploadedNameEscaped);
        delete [] uploadedNameEscaped;

        // Conditions to check if uploaded fileName is correct:
        // 1) Escaped uploaded filename must be found in fileNamesStringMap (original filename found)
        // 2) Uploaded filename must be equal than the expected value (original filename unescaped)
        ASSERT_TRUE (uploadedName && expectedName && !strcmp(uploadedName, expectedName));
    }

    // Download files
    fs::path downloadPath = fs::current_path() / "download_invalid_filenames";
    if (fs::exists(downloadPath))
    {
        fs::remove_all(downloadPath);
    }
    fs::create_directories(downloadPath);
    TransferTracker downloadListener(megaApi[0].get());
    megaApi[0]->startDownload(authNode.get(), downloadPath.u8string().c_str(), &downloadListener);
    ASSERT_EQ(API_OK, downloadListener.waitForResult());

    for (fs::directory_iterator itpath (downloadPath); itpath != fs::directory_iterator(); ++itpath)
    {
        std::string downloadedName = itpath->path().filename().u8string();
        if (!downloadedName.compare(".") || !downloadedName.compare(".."))
        {
            continue;
        }

        // Conditions to check if downloaded fileName is correct:
        // download filename must be found in fileNamesStringMap (original filename found)
        ASSERT_TRUE(fileNamesStringMap->get(downloadedName.c_str()));
    }

#ifdef WIN32
    // double check a few well known paths
    ASSERT_EQ(fileSystemAccess.getlocalfstype(LocalPath::fromAbsolutePath("c:")), FS_NTFS);
    ASSERT_EQ(fileSystemAccess.getlocalfstype(LocalPath::fromAbsolutePath("c:\\")), FS_NTFS);
    ASSERT_EQ(fileSystemAccess.getlocalfstype(LocalPath::fromAbsolutePath("C:\\")), FS_NTFS);
    ASSERT_EQ(fileSystemAccess.getlocalfstype(LocalPath::fromAbsolutePath("C:\\Program Files")), FS_NTFS);
    ASSERT_EQ(fileSystemAccess.getlocalfstype(LocalPath::fromAbsolutePath("c:\\Program Files\\Windows NT")), FS_NTFS);
#endif

}
TEST_F(SdkTest, EscapesReservedCharacters)
{
    // Set up necessary accounts.
    getAccountsForTest(1);

    const string input = "\r\\/:?\"<>|*";

    // Generate expected string.
    ostringstream osstream;

    for (auto& character : input)
    {
        osstream << "%"
                 << std::hex
                 << std::setfill('0')
                 << std::setw(2)
                 << +character;
    }

    // Escape input string.
    unique_ptr<char[]> output(
      megaApi[0]->escapeFsIncompatible(input.c_str()));

    // Was the string escaped as expected?
    ASSERT_NE(output.get(), nullptr);
    ASSERT_STREQ(output.get(), osstream.str().c_str());
}

TEST_F(SdkTest, EscapesReservedCharactersOnDownload)
{
    // a/b/c!.txt
    static const string fileName = "a%2fb%2fc!.txt";

    // Set up necessary accounts.
    getAccountsForTest(1);

    // For convenience.
    MegaApi* api = megaApi[0].get();

    // Get root node.
    unique_ptr<MegaNode> root(api->getRootNode());
    ASSERT_NE(root, nullptr);

    // Create file to upload containing escaped characters.
    deleteFile(fileName);
    createFile(fileName);

    // Upload the file.
    {
        TransferTracker tracker(api);
        api->startUpload(fileName.c_str(), root.get(), &tracker);
        ASSERT_EQ(API_OK, tracker.waitForResult());
    }

    // Delete the file, we're done with it.
    deleteFile(fileName);

    // Check file exists in the cloud.
    root.reset(api->authorizeNode(root.get()));
    ASSERT_NE(root, nullptr);

    MegaNodeList* children = root->getChildren();
    ASSERT_NE(children, nullptr);

    MegaNode* child = children->get(0);
    ASSERT_NE(child, nullptr);
    ASSERT_STREQ(child->getName(), "a/b/c!.txt");

    // Download the file.
    {
        TransferTracker tracker(api);

        string targetPath = fs::current_path().u8string();
        targetPath.append(1, LocalPath::localPathSeparator_utf8);

        api->startDownload(child, targetPath.c_str(), &tracker);
        ASSERT_EQ(API_OK, tracker.waitForResult());
    }

    // Was the filename correctly escaped on download?
    ASSERT_TRUE(fileexists(fileName));
    deleteFile(fileName);
}

TEST_F(SdkTest, UnescapesReservedCharacters)
{
    // Set up necessary accounts.
    getAccountsForTest(1);

    string input = "\\/:?\"<>|*%5a%21";
    string input_unescaped = "\\/:?\"<>|*Z!";

    // Escape input string.
    unique_ptr<char[]> escaped(
      megaApi[0]->escapeFsIncompatible(input.c_str()));

    ASSERT_NE(escaped.get(), nullptr);

    // Unescape the escaped string.
    unique_ptr<char[]> unescaped(
      megaApi[0]->unescapeFsIncompatible(escaped.get()));

    // Was the string unescaped as expected?  (round trip causes %5a to be unescaped now)
    ASSERT_NE(unescaped.get(), nullptr);
    ASSERT_STREQ(input_unescaped.c_str(), unescaped.get());
}

TEST_F(SdkTest, UnescapesReservedCharactersOnUpload)
{
    // a/b/c!.txt
    static const string fileName = "a%2fb%2fc!.txt";

    // Set up necessary accounts.
    getAccountsForTest(1);

    // For convenience.
    MegaApi* api = megaApi[0].get();

    // Get root node.
    unique_ptr<MegaNode> root(api->getRootNode());
    ASSERT_NE(root, nullptr);

    // Create file to upload containing escaped characters.
    deleteFile(fileName);
    createFile(fileName);

    // Upload the file.
    TransferTracker tracker(api);
    api->startUpload(fileName.c_str(), root.get(), &tracker);
    ASSERT_EQ(API_OK, tracker.waitForResult());

    // Delete the file, we're done with it.
    deleteFile(fileName);

    // Check if the file's name was correctly unescaped.
    root.reset(api->authorizeNode(root.get()));
    ASSERT_NE(root, nullptr);

    MegaNodeList* children = root->getChildren();
    ASSERT_NE(children, nullptr);

    MegaNode* child = children->get(0);
    ASSERT_NE(child, nullptr);
    ASSERT_STREQ(child->getName(), "a/b/c!.txt");
}

TEST_F(SdkTest, RecursiveUploadWithLogout)
{
    LOG_info << "___TEST RecursiveUploadWithLogout___";
    ASSERT_NO_FATAL_FAILURE(getAccountsForTest(1));

    // this one used to cause a double-delete

    // make new folders (and files) in the local filesystem - approx 90
    fs::path p = fs::current_path() / "uploadme_mega_auto_test_sdk";
    if (fs::exists(p))
    {
        fs::remove_all(p);
    }
    fs::create_directories(p);
    ASSERT_TRUE(buildLocalFolders(p.u8string().c_str(), "newkid", 3, 2, 10));

    // start uploading
    // uploadListener may have to live after this function exits if the logout test below fails
    auto uploadListener = std::make_shared<TransferTracker>(megaApi[0].get());
    uploadListener->selfDeleteOnFinalCallback = uploadListener;

    megaApi[0]->startUpload(p.u8string().c_str(), std::unique_ptr<MegaNode>{megaApi[0]->getRootNode()}.get(), uploadListener.get());
    WaitMillisec(500);

    // logout while the upload (which consists of many transfers) is ongoing
    gSessionIDs[0].clear();
#ifdef ENABLE_SYNC
    ASSERT_EQ(API_OK, doRequestLogout(0, false));
#else
    ASSERT_EQ(API_OK, doRequestLogout(0));
#endif
    gSessionIDs[0] = "invalid";

    int result = uploadListener->waitForResult();
    ASSERT_TRUE(result == API_EACCESS || result == API_EINCOMPLETE);
}

TEST_F(SdkTest, RecursiveDownloadWithLogout)
{
    LOG_info << "___TEST RecursiveDownloadWithLogout";
    ASSERT_NO_FATAL_FAILURE(getAccountsForTest(2));

    // this one used to cause a double-delete

    // make new folders (and files) in the local filesystem - approx 130 - we must upload in order to have something to download
    fs::path uploadpath = fs::current_path() / "uploadme_mega_auto_test_sdk";
    fs::path downloadpath = fs::current_path() / "downloadme_mega_auto_test_sdk";

    std::error_code ec;
    fs::remove_all(uploadpath, ec);
    fs::remove_all(downloadpath, ec);
    ASSERT_TRUE(!fs::exists(uploadpath));
    ASSERT_TRUE(!fs::exists(downloadpath));
    fs::create_directories(uploadpath);
    fs::create_directories(downloadpath);

    ASSERT_TRUE(buildLocalFolders(uploadpath.u8string().c_str(), "newkid", 3, 2, 10));

    // upload all of those
    TransferTracker uploadListener(megaApi[0].get());
    megaApi[0]->startUpload(uploadpath.u8string().c_str(), std::unique_ptr<MegaNode>{megaApi[0]->getRootNode()}.get(), &uploadListener);
    ASSERT_EQ(API_OK, uploadListener.waitForResult());

    // ok now try the download
    TransferTracker downloadListener(megaApi[0].get());
    megaApi[0]->startDownload(megaApi[0]->getNodeByPath("/uploadme_mega_auto_test_sdk"), downloadpath.u8string().c_str(), &downloadListener);
    WaitMillisec(1000);
    ASSERT_TRUE(downloadListener.started);
    ASSERT_TRUE(!downloadListener.finished);

    // logout while the download (which consists of many transfers) is ongoing

#ifdef ENABLE_SYNC
    ASSERT_EQ(API_OK, doRequestLogout(0, false));
#else
    ASSERT_EQ(API_OK, doRequestLogout(0));
#endif
    gSessionIDs[0] = "invalid";

    int result = downloadListener.waitForResult();
    ASSERT_TRUE(result == API_EACCESS || result == API_EINCOMPLETE);
    fs::remove_all(uploadpath, ec);
    fs::remove_all(downloadpath, ec);
}

#ifdef ENABLE_SYNC

void cleanUp(::mega::MegaApi* megaApi, const fs::path &basePath)
{

    RequestTracker removeTracker(megaApi);
    megaApi->removeSyncs(&removeTracker);
    ASSERT_EQ(API_OK, removeTracker.waitForResult());

    std::unique_ptr<MegaNode> baseNode{megaApi->getNodeByPath(("/" + basePath.u8string()).c_str())};
    if (baseNode)
    {
        RequestTracker removeTracker(megaApi);
        megaApi->remove(baseNode.get(), &removeTracker);
        ASSERT_EQ(API_OK, removeTracker.waitForResult());
    }

    std::unique_ptr<MegaNode> binNode{megaApi->getNodeByPath("//bin")};
    if (binNode)
    {
        unique_ptr<MegaNodeList> cs(megaApi->getChildren(binNode.get()));
        for (int i = 0; i < (cs ? cs->size() : 0); ++i)
        {
            RequestTracker removeTracker(megaApi);
            megaApi->remove(cs->get(i), &removeTracker);
            ASSERT_EQ(API_OK, removeTracker.waitForResult());
        }
    }

    std::error_code ignoredEc;
    fs::remove_all(basePath, ignoredEc);

}

std::unique_ptr<::mega::MegaSync> waitForSyncState(::mega::MegaApi* megaApi, ::mega::MegaNode* remoteNode, bool enabled, bool active, MegaSync::Error err)
{
    std::unique_ptr<MegaSync> sync;
    WaitFor([&megaApi, &remoteNode, &sync, enabled, active, err]() -> bool
    {
        sync.reset(megaApi->getSyncByNode(remoteNode));
        return (sync && sync->isEnabled() == enabled && sync->isActive() == active && sync->getError() == err);
    }, 30*1000);

    if (sync && sync->isEnabled() == enabled && sync->isActive() == active && sync->getError() == err)
    {
        return sync;
    }
    else
    {
        return nullptr; // signal that the sync never reached the expected/required state
    }
}

std::unique_ptr<::mega::MegaSync> waitForSyncState(::mega::MegaApi* megaApi, handle backupID, bool enabled, bool active, MegaSync::Error err)
{
    std::unique_ptr<MegaSync> sync;
    WaitFor([&megaApi, backupID, &sync, enabled, active, err]() -> bool
    {
        sync.reset(megaApi->getSyncByBackupId(backupID));
        return (sync && sync->isEnabled() == enabled && sync->isActive() == active && sync->getError() == err);
    }, 30*1000);

    if (sync && sync->isEnabled() == enabled && sync->isActive() == active && sync->getError() == err)
    {
        return sync;
    }
    else
    {
        return nullptr; // signal that the sync never reached the expected/required state
    }
}


TEST_F(SdkTest, SyncBasicOperations)
{
    // What we are going to test here:
    // - add syncs
    // - add sync that fails
    // - disable a sync
    // - disable a sync that fails
    // - disable a disabled sync
    // - Enable a sync
    // - Enable a sync that fails
    // - Enable an enabled sync
    // - Remove a sync
    // - Remove a sync that doesn't exist
    // - Remove a removed sync

    LOG_info << "___TEST SyncBasicOperations___";
    ASSERT_NO_FATAL_FAILURE(getAccountsForTest(1));

    fs::path basePath = "SyncBasicOperations";
    std::string syncFolder1 = "sync1";
    std::string syncFolder2 = "sync2";
    std::string syncFolder3 = "sync3";
    fs::path basePath1 = basePath / syncFolder1;
    fs::path basePath2 = basePath / syncFolder2;
    fs::path basePath3 = basePath / syncFolder3;
    const auto localPath1 = fs::current_path() / basePath1;
    const auto localPath2 = fs::current_path() / basePath2;
    const auto localPath3 = fs::current_path() / basePath3;

    ASSERT_NO_FATAL_FAILURE(cleanUp(this->megaApi[0].get(), basePath));

    // Create local directories and a files.
    fs::create_directories(localPath1);
    createFile((localPath1 / "fileTest1").u8string(), false);
    fs::create_directories(localPath2);
    createFile((localPath2 / "fileTest2").u8string(), false);
    fs::create_directories(localPath3);

    LOG_verbose << "SyncBasicOperations :  Creating the remote folders to be synced to.";
    std::unique_ptr<MegaNode> remoteRootNode(megaApi[0]->getRootNode());
    ASSERT_NE(remoteRootNode.get(), nullptr);
    // Sync 1
    auto nh = createFolder(0, syncFolder1.c_str(), remoteRootNode.get());
    ASSERT_NE(nh, UNDEF) << "Error creating remote folders";
    std::unique_ptr<MegaNode> remoteBaseNode1(megaApi[0]->getNodeByHandle(nh));
    ASSERT_NE(remoteBaseNode1.get(), nullptr);
    // Sync 2
    nh = createFolder(0, syncFolder2.c_str(), remoteRootNode.get());
    ASSERT_NE(nh, UNDEF) << "Error creating remote folders";
    std::unique_ptr<MegaNode> remoteBaseNode2(megaApi[0]->getNodeByHandle(nh));
    ASSERT_NE(remoteBaseNode2.get(), nullptr);
    // Sync 3
    nh = createFolder(0, syncFolder3.c_str(), remoteRootNode.get());
    ASSERT_NE(nh, UNDEF) << "Error creating remote folders";
    std::unique_ptr<MegaNode> remoteBaseNode3(megaApi[0]->getNodeByHandle(nh));
    ASSERT_NE(remoteBaseNode3.get(), nullptr);

    LOG_verbose << "SyncRemoveRemoteNode :  Add syncs";
    // Sync 1
    const auto& lp1 = localPath1.u8string();
    ASSERT_EQ(API_OK, synchronousSyncFolder(0, nullptr, MegaSync::TYPE_TWOWAY, lp1.c_str(), nullptr, remoteBaseNode1->getHandle(), nullptr)) << "API Error adding a new sync";
    ASSERT_EQ(MegaSync::NO_SYNC_ERROR, mApi[0].lastSyncError);
    std::unique_ptr<MegaSync> sync = waitForSyncState(megaApi[0].get(), remoteBaseNode1.get(), true, true, MegaSync::NO_SYNC_ERROR);
    ASSERT_TRUE(sync && sync->isActive());
    ASSERT_EQ(MegaSync::NO_SYNC_ERROR, sync->getError());
    // Sync2
    const auto& lp2 = localPath2.u8string();
    ASSERT_EQ(API_OK, synchronousSyncFolder(0, nullptr, MegaSync::TYPE_TWOWAY, lp2.c_str(), nullptr, remoteBaseNode2->getHandle(), nullptr)) << "API Error adding a new sync";
    ASSERT_EQ(MegaSync::NO_SYNC_ERROR, mApi[0].lastSyncError);
    std::unique_ptr<MegaSync> sync2 = waitForSyncState(megaApi[0].get(), remoteBaseNode2.get(), true, true, MegaSync::NO_SYNC_ERROR);
    ASSERT_TRUE(sync2 && sync2->isActive());
    ASSERT_EQ(MegaSync::NO_SYNC_ERROR, sync->getError());

    LOG_verbose << "SyncRemoveRemoteNode :  Add syncs that fail";
    {
        TestingWithLogErrorAllowanceGuard g;
        const auto& lp3 = localPath3.u8string();
        ASSERT_EQ(API_EEXIST, synchronousSyncFolder(0, nullptr, MegaSync::TYPE_TWOWAY, lp3.c_str(), nullptr, remoteBaseNode1->getHandle(), nullptr)); // Remote node is currently synced.
        ASSERT_EQ(MegaSync::ACTIVE_SYNC_BELOW_PATH, mApi[0].lastSyncError);
        ASSERT_EQ(API_EEXIST, synchronousSyncFolder(0, nullptr, MegaSync::TYPE_TWOWAY, lp3.c_str(), nullptr, remoteBaseNode2->getHandle(), nullptr)); // Remote node is currently synced.
        ASSERT_EQ(MegaSync::ACTIVE_SYNC_BELOW_PATH, mApi[0].lastSyncError);
        const auto& lp4 = (localPath3 / fs::path("xxxyyyzzz")).u8string();
        ASSERT_EQ(API_ENOENT, synchronousSyncFolder(0, nullptr, MegaSync::TYPE_TWOWAY, lp4.c_str(), nullptr, remoteBaseNode3->getHandle(), nullptr)); // Local resource doesn't exists.
        ASSERT_EQ(MegaSync::LOCAL_PATH_UNAVAILABLE, mApi[0].lastSyncError);
    }

    LOG_verbose << "SyncRemoveRemoteNode :  Disable a sync";
    // Sync 1
    handle backupId = sync->getBackupId();
    ASSERT_EQ(API_OK, synchronousDisableSync(0, backupId));
    sync = waitForSyncState(megaApi[0].get(), remoteBaseNode1.get(), false, false, MegaSync::NO_SYNC_ERROR);
    ASSERT_TRUE(sync && !sync->isEnabled());
    ASSERT_EQ(MegaSync::NO_SYNC_ERROR, sync->getError());

    //  Sync 2
    ASSERT_EQ(API_OK, synchronousDisableSync(0, sync2.get()));
    sync2 = waitForSyncState(megaApi[0].get(), remoteBaseNode2.get(), false, false, MegaSync::NO_SYNC_ERROR);
    ASSERT_TRUE(sync2 && !sync2->isEnabled());
    ASSERT_EQ(MegaSync::NO_SYNC_ERROR, sync->getError());

    LOG_verbose << "SyncRemoveRemoteNode :  Disable disabled syncs";
    ASSERT_EQ(API_OK, synchronousDisableSync(0, sync.get())); // Currently disabled.
    ASSERT_EQ(API_OK, synchronousDisableSync(0, backupId)); // Currently disabled.
    ASSERT_EQ(API_OK, synchronousDisableSync(0, remoteBaseNode1.get())); // Currently disabled.

    LOG_verbose << "SyncRemoveRemoteNode :  Enable Syncs";
    // Sync 1
    ASSERT_EQ(API_OK, synchronousEnableSync(0, backupId));
    ASSERT_EQ(MegaSync::NO_SYNC_ERROR, mApi[0].lastSyncError);
    sync = waitForSyncState(megaApi[0].get(), remoteBaseNode1.get(), true, true, MegaSync::NO_SYNC_ERROR);
    ASSERT_TRUE(sync && sync->isActive());
    // Sync 2
    ASSERT_EQ(API_OK, synchronousEnableSync(0, sync2.get()));
    ASSERT_EQ(MegaSync::NO_SYNC_ERROR, mApi[0].lastSyncError);
    sync2 = waitForSyncState(megaApi[0].get(), remoteBaseNode2.get(), true, true, MegaSync::NO_SYNC_ERROR);
    ASSERT_TRUE(sync2 && sync2->isActive());

    LOG_verbose << "SyncRemoveRemoteNode :  Enable syncs that fail";
    {
        TestingWithLogErrorAllowanceGuard g;

        ASSERT_EQ(API_ENOENT, synchronousEnableSync(0, 999999)); // Hope it doesn't exist.
        ASSERT_EQ(MegaSync::UNKNOWN_ERROR, mApi[0].lastSyncError); // MegaApi.h specifies that this contains the error code (not the tag)
        ASSERT_EQ(API_EEXIST, synchronousEnableSync(0, sync2.get())); // Currently enabled.
        ASSERT_EQ(MegaSync::NO_SYNC_ERROR, mApi[0].lastSyncError);  // since the sync is active, we should see its real state, and it should not have had any error code stored in it
    }

    LOG_verbose << "SyncRemoveRemoteNode :  Remove Syncs";
    // Sync 1
    ASSERT_EQ(API_OK, synchronousRemoveSync(0, backupId)) << "API Error removing the sync";
    sync.reset(megaApi[0]->getSyncByNode(remoteBaseNode1.get()));
    ASSERT_EQ(nullptr, sync.get());
    // Sync 2
    ASSERT_EQ(API_OK, synchronousRemoveSync(0, sync2.get())) << "API Error removing the sync";
    // Keep sync2 not updated. Will be used later to test another removal attemp using a non-updated object.

    LOG_verbose << "SyncRemoveRemoteNode :  Remove Syncs that fail";
    {
        TestingWithLogErrorAllowanceGuard g;

        ASSERT_EQ(API_ENOENT, synchronousRemoveSync(0, 9999999)); // Hope id doesn't exist
        ASSERT_EQ(API_ENOENT, synchronousRemoveSync(0, backupId)); // currently removed.
        ASSERT_EQ(API_EARGS, synchronousRemoveSync(0, sync.get())); // currently removed.
        // Wait for sync to be effectively removed.
        std::this_thread::sleep_for(std::chrono::seconds{5});
        ASSERT_EQ(API_ENOENT, synchronousRemoveSync(0, sync2.get())); // currently removed.
    }

    ASSERT_NO_FATAL_FAILURE(cleanUp(this->megaApi[0].get(), basePath));
}



struct SyncListener : MegaListener
{
    // make sure callbacks are consistent - added() first, nothing after deleted(), etc.

    // map by tag for now, should be backupId when that is available

    enum syncstate_t { nonexistent, added, enabled, disabled, deleted};

    std::map<handle, syncstate_t> stateMap;

    syncstate_t& state(MegaSync* sync)
    {
        if (stateMap.find(sync->getBackupId()) == stateMap.end())
        {
            stateMap[sync->getBackupId()] = nonexistent;
        }
        return stateMap[sync->getBackupId()];
    }

    std::vector<std::string> mErrors;

    bool anyErrors = false;

    bool hasAnyErrors()
    {
        for (auto &s: mErrors)
        {
            out() << "SyncListener error: " << s;
        }
        return anyErrors;
    }

    void check(bool b, std::string e = std::string())
    {
        if (!b)
        {
            anyErrors = true;
            if (!e.empty())
            {
                mErrors.push_back(e);
                out() << "SyncListener added error: " << e;
            }
        }
    }

    void clear()
    {
        // session was logged out (locally)
        stateMap.clear();
    }

    void onSyncFileStateChanged(MegaApi* api, MegaSync* sync, std::string* localPath, int newState) override
    {
        // probably too frequent to output
        //out() << "onSyncFileStateChanged " << sync << newState;
    }

    void onSyncAdded(MegaApi* api, MegaSync* sync, int additionState) override
    {
        out() << "onSyncAdded " << toHandle(sync->getBackupId());
        check(sync->getBackupId() != UNDEF, "sync added with undef backup Id");

        check(state(sync) == nonexistent);
        state(sync) = added;
    }

    void onSyncDisabled(MegaApi* api, MegaSync* sync) override
    {
        out() << "onSyncDisabled " << toHandle(sync->getBackupId());
        check(!sync->isEnabled(), "sync enabled at onSyncDisabled");
        check(!sync->isActive(), "sync active at onSyncDisabled");
        check(state(sync) == enabled || state(sync) == added);
        state(sync) = disabled;
    }

    // "onSyncStarted" would be more accurate?
    void onSyncEnabled(MegaApi* api, MegaSync* sync) override
    {
        out() << "onSyncEnabled " << toHandle(sync->getBackupId());
        check(sync->isEnabled(), "sync disabled at onSyncEnabled");
        check(sync->isActive(), "sync not active at onSyncEnabled");
        check(state(sync) == disabled || state(sync) == added);
        state(sync) = enabled;
    }

    void onSyncDeleted(MegaApi* api, MegaSync* sync) override
    {
        out() << "onSyncDeleted " << toHandle(sync->getBackupId());
        check(state(sync) == disabled || state(sync) == added || state(sync) == enabled);
        state(sync) = nonexistent;
    }

    void onSyncStateChanged(MegaApi* api, MegaSync* sync) override
    {
        out() << "onSyncStateChanged " << toHandle(sync->getBackupId());

        check(sync->getBackupId() != UNDEF, "onSyncStateChanged with undef backup Id");

        // MegaApi doco says: "Notice that adding a sync will not cause onSyncStateChanged to be called."
        // And also: "for changes that imply other callbacks, expect that the SDK
        // will call onSyncStateChanged first, so that you can update your model only using this one."
        check(state(sync) != nonexistent);
    }

    void onGlobalSyncStateChanged(MegaApi* api) override
    {
        // just too frequent for out() really
        //out() << "onGlobalSyncStateChanged ";
    }
};

struct MegaListenerDeregisterer
{
    // register the listener on constructions
    // deregister on destruction (ie, whenever we exit the function - we may exit early if a test fails

    MegaApi* api = nullptr;
    MegaListener* listener;


    MegaListenerDeregisterer(MegaApi* a, SyncListener* l)
        : api(a), listener(l)
    {
        api->addListener(listener);
    }
    ~MegaListenerDeregisterer()
    {
        api->removeListener(listener);
    }
};


TEST_F(SdkTest, SyncResumptionAfterFetchNodes)
{
    LOG_info << "___TEST SyncResumptionAfterFetchNodes___";
    ASSERT_NO_FATAL_FAILURE(getAccountsForTest(2));

    SyncListener syncListener0, syncListener1;
    MegaListenerDeregisterer mld1(megaApi[0].get(), &syncListener0), mld2(megaApi[1].get(), &syncListener1);

    // This test has several issues:
    // 1. Remote nodes may not be committed to the sctable database in time for fetchnodes which
    //    then fails adding syncs because the remotes are missing. For this reason we wait until
    //    we receive the EVENT_COMMIT_DB event after transferring the nodes.
    // 2. Syncs are deleted some time later leading to error messages (like local fingerprint mismatch)
    //    if we don't wait for long enough after we get called back. A sync only gets flagged but
    //    is deleted later.

    const std::string session = dumpSession();

    const fs::path basePath = "SyncResumptionAfterFetchNodes";
    const auto sync1Path = fs::current_path() / basePath / "sync1"; // stays active
    const auto sync2Path = fs::current_path() / basePath / "sync2"; // will be made inactive
    const auto sync3Path = fs::current_path() / basePath / "sync3"; // will be deleted
    const auto sync4Path = fs::current_path() / basePath / "sync4"; // stays active

    ASSERT_NO_FATAL_FAILURE(cleanUp(this->megaApi[0].get(), basePath));

    fs::create_directories(sync1Path);
    fs::create_directories(sync2Path);
    fs::create_directories(sync3Path);
    fs::create_directories(sync4Path);

    resetlastEvent();

    // transfer the folder and its subfolders
    TransferTracker uploadListener(megaApi[0].get());
    megaApi[0]->startUpload(basePath.u8string().c_str(), megaApi[0]->getRootNode(), &uploadListener);
    ASSERT_EQ(API_OK, uploadListener.waitForResult());

    // loop until we get a commit to the sctable to ensure we cached the new remote nodes
    ASSERT_TRUE(WaitFor([&](){ return lastEventsContains(MegaEvent::EVENT_COMMIT_DB); }, 10000));

    auto megaNode = [this, &basePath](const std::string& p)
    {
        const auto path = "/" + basePath.u8string() + "/" + p;
        return std::unique_ptr<MegaNode>{megaApi[0]->getNodeByPath(path.c_str())};
    };

    auto syncFolder = [this, &megaNode](const fs::path& p) -> handle
    {
        RequestTracker syncTracker(megaApi[0].get());
        auto node = megaNode(p.filename().u8string());
        megaApi[0]->syncFolder(MegaSync::TYPE_TWOWAY, p.u8string().c_str(), nullptr, node ? node->getHandle() : INVALID_HANDLE, nullptr, &syncTracker);
        EXPECT_EQ(API_OK, syncTracker.waitForResult());

        return syncTracker.request->getParentHandle();
    };

    auto disableSync = [this, &megaNode](const fs::path& p)
    {
        RequestTracker syncTracker(megaApi[0].get());
        auto node = megaNode(p.filename().u8string());
        megaApi[0]->disableSync(node.get(), &syncTracker);
        ASSERT_EQ(API_OK, syncTracker.waitForResult());
    };

    auto disableSyncByBackupId = [this](handle backupId)
    {
        RequestTracker syncTracker(megaApi[0].get());
        megaApi[0]->disableSync(backupId, &syncTracker);
        ASSERT_EQ(API_OK, syncTracker.waitForResult());
    };

    auto resumeSync = [this](handle backupId)
    {
        RequestTracker syncTracker(megaApi[0].get());
        megaApi[0]->enableSync(backupId, &syncTracker);
        ASSERT_EQ(API_OK, syncTracker.waitForResult());
    };

    auto removeSync = [this, &megaNode](const fs::path& p)
    {
        RequestTracker syncTracker(megaApi[0].get());
        auto node = megaNode(p.filename().u8string());
        megaApi[0]->removeSync(node.get(), &syncTracker);
        ASSERT_EQ(API_OK, syncTracker.waitForResult());
    };

    auto checkSyncOK = [this, &megaNode](const fs::path& p)
    {
        auto node = megaNode(p.filename().u8string());
        //return std::unique_ptr<MegaSync>{megaApi[0]->getSyncByNode(node.get())} != nullptr; //disabled syncs are not OK but foundable

        LOG_verbose << "checkSyncOK " << p.filename().u8string() << " node found: " << bool(node);

        std::unique_ptr<MegaSync> sync{megaApi[0]->getSyncByNode(node.get())};

        LOG_verbose << "checkSyncOK " << p.filename().u8string() << " sync found: " << bool(sync);

        if (!sync) return false;

        LOG_verbose << "checkSyncOK " << p.filename().u8string() << " sync is: " << sync->getLocalFolder();


        LOG_verbose << "checkSyncOK " << p.filename().u8string() << " enabled: " << sync->isEnabled();

        return sync->isEnabled();

    };

    auto checkSyncDisabled = [this, &megaNode](const fs::path& p)
    {
        auto node = megaNode(p.filename().u8string());
        std::unique_ptr<MegaSync> sync{megaApi[0]->getSyncByNode(node.get())};
        if (!sync) return false;
        return !sync->isEnabled();
    };


    auto reloginViaSession = [this, &session, &syncListener0]()
    {
        locallogout();  // only logs out 0
        syncListener0.clear();

        //loginBySessionId(0, session);
        auto tracker = asyncRequestFastLogin(0, session.c_str());
        ASSERT_EQ(API_OK, tracker->waitForResult()) << " Failed to establish a login/session for account " << 0;
    };

    LOG_verbose << " SyncResumptionAfterFetchNodes : syncying folders";

    handle backupId1 = syncFolder(sync1Path);  (void)backupId1;
    handle backupId2 = syncFolder(sync2Path);
    handle backupId3 = syncFolder(sync3Path);  (void)backupId3;
    handle backupId4 = syncFolder(sync4Path);  (void)backupId4;

    ASSERT_TRUE(checkSyncOK(sync1Path));
    ASSERT_TRUE(checkSyncOK(sync2Path));
    ASSERT_TRUE(checkSyncOK(sync3Path));
    ASSERT_TRUE(checkSyncOK(sync4Path));

    LOG_verbose << " SyncResumptionAfterFetchNodes : disabling sync by path";
    disableSync(sync2Path);
    LOG_verbose << " SyncResumptionAfterFetchNodes : disabling sync by tag";
    disableSyncByBackupId(backupId4);
    LOG_verbose << " SyncResumptionAfterFetchNodes : removing sync";
    removeSync(sync3Path);

    // wait for the sync removals to actually take place
    std::this_thread::sleep_for(std::chrono::seconds{3});

    ASSERT_TRUE(checkSyncOK(sync1Path));
    ASSERT_TRUE(checkSyncDisabled(sync2Path));
    ASSERT_FALSE(checkSyncOK(sync3Path));
    ASSERT_TRUE(checkSyncDisabled(sync4Path));

    reloginViaSession();

    ASSERT_FALSE(checkSyncOK(sync1Path));
    ASSERT_FALSE(checkSyncOK(sync2Path));
    ASSERT_FALSE(checkSyncOK(sync3Path));
    ASSERT_FALSE(checkSyncOK(sync4Path));

    fetchnodes(0, maxTimeout); // auto-resumes two active syncs

    WaitMillisec(1000); // give them a chance to start on the sync thread

    ASSERT_TRUE(checkSyncOK(sync1Path));
    ASSERT_FALSE(checkSyncOK(sync2Path));
    ASSERT_TRUE(checkSyncDisabled(sync2Path));
    ASSERT_FALSE(checkSyncOK(sync3Path));
    ASSERT_FALSE(checkSyncOK(sync4Path));
    ASSERT_TRUE(checkSyncDisabled(sync4Path));

    // check if we can still resume manually
    LOG_verbose << " SyncResumptionAfterFetchNodes : resuming syncs";
    resumeSync(backupId2);
    resumeSync(backupId4);

    ASSERT_TRUE(checkSyncOK(sync1Path));
    ASSERT_TRUE(checkSyncOK(sync2Path));
    ASSERT_FALSE(checkSyncOK(sync3Path));
    ASSERT_TRUE(checkSyncOK(sync4Path));

    // check if resumeSync re-activated the sync
    reloginViaSession();

    ASSERT_FALSE(checkSyncOK(sync1Path));
    ASSERT_FALSE(checkSyncOK(sync2Path));
    ASSERT_FALSE(checkSyncOK(sync3Path));
    ASSERT_FALSE(checkSyncOK(sync4Path));

    fetchnodes(0, maxTimeout); // auto-resumes three active syncs

    WaitMillisec(1000); // give them a chance to start on the sync thread

    ASSERT_TRUE(checkSyncOK(sync1Path));
    ASSERT_TRUE(checkSyncOK(sync2Path));
    ASSERT_FALSE(checkSyncOK(sync3Path));
    ASSERT_TRUE(checkSyncOK(sync4Path));

    LOG_verbose << " SyncResumptionAfterFetchNodes : removing syncs";
    removeSync(sync1Path);
    removeSync(sync2Path);
    removeSync(sync4Path);

    // wait for the sync removals to actually take place
    std::this_thread::sleep_for(std::chrono::seconds{5});

    ASSERT_FALSE(syncListener0.hasAnyErrors());
    ASSERT_FALSE(syncListener1.hasAnyErrors());

    ASSERT_NO_FATAL_FAILURE(cleanUp(this->megaApi[0].get(), basePath));
}

/**
 * @brief TEST_F SyncRemoteNode
 *
 * Testing remote node rename, move and remove.
 */
TEST_F(SdkTest, SyncRemoteNode)
{

    // What we are going to test here:
    // - rename remote -> Sync Fail
    // - move remote -> Sync fail
    // - remove remote -> Sync fail
    // - remove a failing sync

    LOG_info << "___TEST SyncRemoteNode___";
    ASSERT_NO_FATAL_FAILURE(getAccountsForTest(1));

    fs::path basePath = "SyncRemoteNode";
    const auto localPath = fs::current_path() / basePath;

    ASSERT_NO_FATAL_FAILURE(cleanUp(this->megaApi[0].get(), basePath));

    // Create local directory and file.
    fs::create_directories(localPath);
    createFile((localPath / "fileTest1").u8string(), false);

    LOG_verbose << "SyncRemoteNode :  Creating remote folder";
    std::unique_ptr<MegaNode> remoteRootNode(megaApi[0]->getRootNode());
    ASSERT_NE(remoteRootNode.get(), nullptr);
    auto nh = createFolder(0, basePath.u8string().c_str(), remoteRootNode.get());
    ASSERT_NE(nh, UNDEF) << "Error creating remote basePath";
    std::unique_ptr<MegaNode> remoteBaseNode(megaApi[0]->getNodeByHandle(nh));
    ASSERT_NE(remoteBaseNode.get(), nullptr);

    LOG_verbose << "SyncRemoteNode :  Enabling sync";
    ASSERT_EQ(API_OK, synchronousSyncFolder(0, nullptr, MegaSync::TYPE_TWOWAY, localPath.u8string().c_str(), nullptr, remoteBaseNode->getHandle(), nullptr)) << "API Error adding a new sync";
    std::unique_ptr<MegaSync> sync = waitForSyncState(megaApi[0].get(), remoteBaseNode.get(), true, true, MegaSync::NO_SYNC_ERROR);
    ASSERT_TRUE(sync && sync->isActive());
    handle backupId = sync->getBackupId();

    {
        TestingWithLogErrorAllowanceGuard g;

        // Rename remote folder --> Sync fail
        LOG_verbose << "SyncRemoteNode :  Rename remote node with sync active.";
        std::string basePathRenamed = "SyncRemoteNodeRenamed";
        ASSERT_EQ(API_OK, doRenameNode(0, remoteBaseNode.get(), basePathRenamed.c_str()));
        sync = waitForSyncState(megaApi[0].get(), backupId, false, false, MegaSync::REMOTE_PATH_HAS_CHANGED);
        ASSERT_TRUE(sync && !sync->isEnabled() && !sync->isActive());
        ASSERT_EQ(MegaSync::REMOTE_PATH_HAS_CHANGED, sync->getError());

        LOG_verbose << "SyncRemoteNode :  Restoring remote folder name.";
        ASSERT_EQ(API_OK, doRenameNode(0, remoteBaseNode.get(), basePath.u8string().c_str()));

        WaitMillisec(1000);

        ASSERT_NE(remoteBaseNode.get(), nullptr);
        sync = waitForSyncState(megaApi[0].get(), backupId, false, false, MegaSync::REMOTE_PATH_HAS_CHANGED);
        ASSERT_TRUE(sync && !sync->isEnabled() && !sync->isActive());
        ASSERT_EQ(MegaSync::REMOTE_PATH_HAS_CHANGED, sync->getError());
    }

    LOG_verbose << "SyncRemoteNode :  Enabling sync again.";
    ASSERT_EQ(API_OK, synchronousEnableSync(0, backupId)) << "API Error enabling the sync";

    WaitMillisec(1000);

    sync = waitForSyncState(megaApi[0].get(), remoteBaseNode.get(), true, true, MegaSync::NO_SYNC_ERROR);
    ASSERT_TRUE(sync && sync->isActive());
    ASSERT_EQ(MegaSync::NO_SYNC_ERROR, sync->getError());

    // Move remote folder --> Sync fail

    LOG_verbose << "SyncRemoteNode :  Creating secondary folder";
    std::string movedBasePath = basePath.u8string() + "Moved";
    nh = createFolder(0, movedBasePath.c_str(), remoteRootNode.get());
    ASSERT_NE(nh, UNDEF) << "Error creating remote movedBasePath";
    std::unique_ptr<MegaNode> remoteMoveNodeParent(megaApi[0]->getNodeByHandle(nh));
    ASSERT_NE(remoteMoveNodeParent.get(), nullptr);

    {
        TestingWithLogErrorAllowanceGuard g;
        LOG_verbose << "SyncRemoteNode :  Move remote node with sync active to the secondary folder.";
        ASSERT_EQ(API_OK, doMoveNode(0, nullptr, remoteBaseNode.get(), remoteMoveNodeParent.get()));
        sync = waitForSyncState(megaApi[0].get(), backupId, false, false, MegaSync::REMOTE_PATH_HAS_CHANGED);
        ASSERT_TRUE(sync && !sync->isEnabled() && !sync->isActive());
        ASSERT_EQ(MegaSync::REMOTE_PATH_HAS_CHANGED, sync->getError());

        LOG_verbose << "SyncRemoteNode :  Moving back the remote node.";
        ASSERT_EQ(API_OK, doMoveNode(0, nullptr, remoteBaseNode.get(), remoteRootNode.get()));

        WaitMillisec(1000);

        ASSERT_NE(remoteBaseNode.get(), nullptr);
        sync = waitForSyncState(megaApi[0].get(), backupId, false, false, MegaSync::REMOTE_PATH_HAS_CHANGED);
        ASSERT_TRUE(sync && !sync->isEnabled() && !sync->isActive());
        ASSERT_EQ(MegaSync::REMOTE_PATH_HAS_CHANGED, sync->getError());
    }


    LOG_verbose << "SyncRemoteNode :  Enabling sync again.";
    ASSERT_EQ(API_OK, synchronousEnableSync(0, backupId)) << "API Error enabling the sync";

    WaitMillisec(1000);

    sync = waitForSyncState(megaApi[0].get(), remoteBaseNode.get(), true, true, MegaSync::NO_SYNC_ERROR);
    ASSERT_TRUE(sync && sync->isActive());
    ASSERT_EQ(MegaSync::NO_SYNC_ERROR, sync->getError());


    // Rename remote folder --> Sync fail
    {
        TestingWithLogErrorAllowanceGuard g;
        LOG_verbose << "SyncRemoteNode :  Rename remote node.";
        std::string renamedBasePath = basePath.u8string() + "Renamed";
        ASSERT_EQ(API_OK, doRenameNode(0, remoteBaseNode.get(), renamedBasePath.c_str()));
        sync = waitForSyncState(megaApi[0].get(), backupId, false, false, MegaSync::REMOTE_PATH_HAS_CHANGED);
        ASSERT_TRUE(sync && !sync->isEnabled() && !sync->isActive());
        ASSERT_EQ(MegaSync::REMOTE_PATH_HAS_CHANGED, sync->getError());

        LOG_verbose << "SyncRemoteNode :  Renaming back the remote node.";
        ASSERT_EQ(API_OK, doRenameNode(0, remoteBaseNode.get(), basePath.u8string().c_str()));

        WaitMillisec(1000);

        ASSERT_NE(remoteBaseNode.get(), nullptr);
        sync = waitForSyncState(megaApi[0].get(), backupId, false, false, MegaSync::REMOTE_PATH_HAS_CHANGED);
        ASSERT_TRUE(sync && !sync->isEnabled() && !sync->isActive());

        unique_ptr<char[]> pathFromNode{ megaApi[0]->getNodePath(remoteBaseNode.get()) };
        string actualPath{ pathFromNode.get() };
        string pathFromSync(sync->getLastKnownMegaFolder());
        ASSERT_EQ(actualPath, pathFromSync) << "Wrong updated path";

        ASSERT_EQ(MegaSync::REMOTE_PATH_HAS_CHANGED, sync->getError()); //the error stays until re-enabled
    }

    LOG_verbose << "SyncRemoteNode :  Enabling sync again.";
    ASSERT_EQ(API_OK, synchronousEnableSync(0, backupId)) << "API Error enabling the sync";
    sync = waitForSyncState(megaApi[0].get(), remoteBaseNode.get(), true, true, MegaSync::NO_SYNC_ERROR);
    ASSERT_TRUE(sync && sync->isActive());
    ASSERT_EQ(MegaSync::NO_SYNC_ERROR, sync->getError());


    {
        TestingWithLogErrorAllowanceGuard g;
        // Remove remote folder --> Sync fail
        LOG_verbose << "SyncRemoteNode :  Removing remote node with sync active.";
        ASSERT_EQ(API_OK, doDeleteNode(0, remoteBaseNode.get()));                                //  <--- remote node deleted!!
        sync = waitForSyncState(megaApi[0].get(), backupId, false, false, MegaSync::REMOTE_NODE_NOT_FOUND);
        ASSERT_TRUE(sync && !sync->isEnabled() && !sync->isActive());
        ASSERT_EQ(MegaSync::REMOTE_NODE_NOT_FOUND, sync->getError());

        LOG_verbose << "SyncRemoteNode :  Recreating remote folder.";
        nh = createFolder(0, basePath.u8string().c_str(), remoteRootNode.get());

        WaitMillisec(1000);

        ASSERT_NE(nh, UNDEF) << "Error creating remote basePath";
        remoteBaseNode.reset(megaApi[0]->getNodeByHandle(nh));
        ASSERT_NE(remoteBaseNode.get(), nullptr);
        sync = waitForSyncState(megaApi[0].get(), backupId, false, false, MegaSync::REMOTE_NODE_NOT_FOUND);
        ASSERT_TRUE(sync && !sync->isEnabled() && !sync->isActive());
        ASSERT_EQ(MegaSync::REMOTE_NODE_NOT_FOUND, sync->getError());
    }

    {
        TestingWithLogErrorAllowanceGuard g;
        LOG_verbose << "SyncRemoteNode :  Enabling sync again.";
        ASSERT_EQ(API_ENOENT, synchronousEnableSync(0, backupId)) << "API Error enabling the sync";  //  <--- remote node has been deleted, we should not be able to resume!!
    }
    //sync = waitForSyncState(megaApi[0].get(), remoteBaseNode.get(), true, true, MegaSync::NO_SYNC_ERROR);
    //ASSERT_TRUE(sync && sync->isActive());
    //ASSERT_EQ(MegaSync::NO_SYNC_ERROR, sync->getError());

    //{
    //    TestingWithLogErrorAllowanceGuard g;

    //    // Check if a locallogout keeps the sync configuration if the remote is removed.
    //    LOG_verbose << "SyncRemoteNode :  Removing remote node with sync active.";
    //    ASSERT_EQ(API_OK, doDeleteNode(0, remoteBaseNode.get())) << "Error deleting remote basePath";;
    //    sync = waitForSyncState(megaApi[0].get(), tagID, MegaSync::SYNC_FAILED);
    //    ASSERT_TRUE(sync && sync->getState() == MegaSync::SYNC_FAILED);
    //    ASSERT_EQ(MegaSync::REMOTE_NODE_NOT_FOUND, sync->getError());
    //}

    std::string session = dumpSession();
    ASSERT_NO_FATAL_FAILURE(locallogout());
    //loginBySessionId(0, session);

    resetlastEvent();

    auto tracker = asyncRequestFastLogin(0, session.c_str());
    ASSERT_EQ(API_OK, tracker->waitForResult()) << " Failed to establish a login/session for account " << 0;
    ASSERT_NO_FATAL_FAILURE(fetchnodes(0));

    // since the node was deleted, path is irrelevant
    //sync.reset(megaApi[0]->getSyncByBackupId(tagID));
    //ASSERT_EQ(string(sync->getLastKnownMegaFolder()), ("/" / basePath).u8string());

    // wait for the event that says all syncs (if any) have been reloaded
    ASSERT_TRUE(WaitFor([&](){ return lastEventsContains(MegaEvent::EVENT_SYNCS_RESTORED); }, 10000));

    // Remove a failing sync.
    LOG_verbose << "SyncRemoteNode :  Remove failed sync";
    ASSERT_EQ(API_OK, synchronousRemoveSync(0, sync.get())) << "API Error removing the sync";
    sync.reset(megaApi[0]->getSyncByBackupId(backupId));
    ASSERT_EQ(nullptr, sync.get());

    // Wait for sync to be effectively removed.
    std::this_thread::sleep_for(std::chrono::seconds{5});

    ASSERT_NO_FATAL_FAILURE(cleanUp(this->megaApi[0].get(), basePath));
}

/**
 * @brief TEST_F SyncPersistence
 *
 * Testing configured syncs persitence
 */
TEST_F(SdkTest, SyncPersistence)
{
    // What we are going to test here:
    // - locallogut -> Syncs kept
    // - logout with setKeepSyncsAfterLogout(true) -> Syncs kept
    // - logout -> Syncs removed

    LOG_info << "___TEST SyncPersistence___";
    ASSERT_NO_FATAL_FAILURE(getAccountsForTest(1));

    // Make sure session ID is invalidated.
    gSessionIDs[0] = "invalid";

    fs::path basePath = "SyncPersistence";
    const auto localPath = fs::current_path() / basePath;

    ASSERT_NO_FATAL_FAILURE(cleanUp(this->megaApi[0].get(), basePath));

    // Create local directory and file.
    fs::create_directories(localPath);
    createFile((localPath / "fileTest1").u8string(), false);

    LOG_verbose << "SyncPersistence :  Creating remote folder";
    std::unique_ptr<MegaNode> remoteRootNode(megaApi[0]->getRootNode());
    ASSERT_NE(remoteRootNode.get(), nullptr);

    resetlastEvent();

    auto nh = createFolder(0, basePath.u8string().c_str(), remoteRootNode.get());
    ASSERT_NE(nh, UNDEF) << "Error creating remote basePath";
    std::unique_ptr<MegaNode> remoteBaseNode(megaApi[0]->getNodeByHandle(nh));
    ASSERT_NE(remoteBaseNode.get(), nullptr);

    // make sure there are no outstanding cs requests in case
    // "Postponing DB commit until cs requests finish"
    // means our Sync's cloud Node is not in the db
    ASSERT_TRUE(WaitFor([&](){ return lastEventsContains(MegaEvent::EVENT_COMMIT_DB); }, 10000));


    LOG_verbose << "SyncPersistence :  Enabling sync";
    ASSERT_EQ(API_OK, synchronousSyncFolder(0, nullptr, MegaSync::TYPE_TWOWAY, localPath.u8string().c_str(), nullptr, remoteBaseNode->getHandle(), nullptr)) << "API Error adding a new sync";
    std::unique_ptr<MegaSync> sync = waitForSyncState(megaApi[0].get(), remoteBaseNode.get(), true, true, MegaSync::NO_SYNC_ERROR);
    ASSERT_TRUE(sync && sync->isActive());
    handle backupId = sync->getBackupId();
    std::string remoteFolder(sync->getLastKnownMegaFolder());

    // Check if a locallogout keeps the sync configured.
    std::string session = dumpSession();
    ASSERT_NO_FATAL_FAILURE(locallogout());
    auto trackerFastLogin = asyncRequestFastLogin(0, session.c_str());
    ASSERT_EQ(API_OK, trackerFastLogin->waitForResult()) << " Failed to establish a login/session for account " << 0;

    resetlastEvent();
    ASSERT_NO_FATAL_FAILURE(fetchnodes(0));

    // wait for the event that says all syncs (if any) have been reloaded
    ASSERT_TRUE(WaitFor([&](){ return lastEventsContains(MegaEvent::EVENT_SYNCS_RESTORED); }, 10000));

    sync = waitForSyncState(megaApi[0].get(), backupId, true, true, MegaSync::NO_SYNC_ERROR);
    ASSERT_TRUE(sync && sync->isActive());
    ASSERT_EQ(remoteFolder, string(sync->getLastKnownMegaFolder()));

    // Check if a logout with keepSyncsAfterLogout keeps the sync configured.
    ASSERT_NO_FATAL_FAILURE(logout(0, true, maxTimeout));
    gSessionIDs[0] = "invalid";
    auto trackerLogin = asyncRequestLogin(0, mApi[0].email.c_str(), mApi[0].pwd.c_str());
    ASSERT_EQ(API_OK, trackerLogin->waitForResult()) << " Failed to establish a login/session for account " << 0;
    ASSERT_NO_FATAL_FAILURE(fetchnodes(0));
    sync = waitForSyncState(megaApi[0].get(), backupId, false, false, MegaSync::LOGGED_OUT);
    ASSERT_TRUE(sync && !sync->isActive());
    ASSERT_EQ(remoteFolder, string(sync->getLastKnownMegaFolder()));

    // Check if a logout without keepSyncsAfterLogout doesn't keep the sync configured.
    ASSERT_NO_FATAL_FAILURE(logout(0, false, maxTimeout));
    gSessionIDs[0] = "invalid";
    trackerLogin = asyncRequestLogin(0, mApi[0].email.c_str(), mApi[0].pwd.c_str());
    ASSERT_EQ(API_OK, trackerLogin->waitForResult()) << " Failed to establish a login/session for account " << 0;
    ASSERT_NO_FATAL_FAILURE(fetchnodes(0));
    sync.reset(megaApi[0]->getSyncByBackupId(backupId));
    ASSERT_EQ(sync, nullptr);

    ASSERT_NO_FATAL_FAILURE(cleanUp(this->megaApi[0].get(), basePath));
}

/**
 * @brief TEST_F SyncPaths
 *
 * Testing non ascii paths and symlinks
 */

 // TODO: re-enable this when symlinks are figured out in sync rework.  At the moment, fails with scan folder fsid not recognized, and crashes.

TEST_F(SdkTest, DISABLED_SyncPaths)
{
    // What we are going to test here:
    // - Check paths with non ascii chars and check that sync works.
    // - (No WIN32) Add a sync with non canonical path and check that it works,
    //   that symlinks are not followed and that sync path collision with
    //   symlinks involved works.

    LOG_info << "___TEST SyncPaths___";
    ASSERT_NO_FATAL_FAILURE(getAccountsForTest(1));

    string basePathStr = "SyncPaths-синхронизация";
    string fileNameStr = "fileTest1-файл";

    fs::path basePath = fs::u8path(basePathStr.c_str());
    const auto localPath = fs::current_path() / basePath;
    fs::path filePath = localPath / fs::u8path(fileNameStr.c_str());
    fs::path fileDownloadPath = fs::current_path() / fs::u8path(fileNameStr.c_str());

    ASSERT_NO_FATAL_FAILURE(cleanUp(this->megaApi[0].get(), basePath));
#ifndef WIN32
    ASSERT_NO_FATAL_FAILURE(cleanUp(this->megaApi[0].get(), "symlink_1A"));
#endif
    deleteFile(fileDownloadPath.u8string());

    // Create local directories
    fs::create_directory(localPath);
#ifndef WIN32
    fs::create_directory(localPath / "level_1A");
    fs::create_directory_symlink(localPath / "level_1A", localPath / "symlink_1A");
    fs::create_directory_symlink(localPath / "level_1A", fs::current_path() / "symlink_1A");
#endif

    LOG_verbose << "SyncPaths :  Creating remote folder";
    std::unique_ptr<MegaNode> remoteRootNode(megaApi[0]->getRootNode());
    ASSERT_NE(remoteRootNode.get(), nullptr);
    auto nh = createFolder(0, basePath.u8string().c_str(), remoteRootNode.get());
    ASSERT_NE(nh, UNDEF) << "Error creating remote basePath";
    std::unique_ptr<MegaNode> remoteBaseNode(megaApi[0]->getNodeByHandle(nh));
    ASSERT_NE(remoteBaseNode.get(), nullptr);

    LOG_verbose << "SyncPersistence :  Creating sync";
    ASSERT_EQ(API_OK, synchronousSyncFolder(0, nullptr, MegaSync::TYPE_TWOWAY, localPath.u8string().c_str(), nullptr, remoteBaseNode->getHandle(), nullptr)) << "API Error adding a new sync";
    std::unique_ptr<MegaSync> sync = waitForSyncState(megaApi[0].get(), remoteBaseNode.get(), true, true, MegaSync::NO_SYNC_ERROR);
    ASSERT_TRUE(sync && sync->isActive());

    LOG_verbose << "SyncPersistence :  Adding a file and checking if it is synced: " << filePath.u8string();
    createFile(filePath.u8string(), false);
    std::unique_ptr<MegaNode> remoteNode;
    WaitFor([this, &remoteNode, &remoteBaseNode, fileNameStr]() -> bool
    {
        remoteNode.reset(megaApi[0]->getNodeByPath(("/" + string(remoteBaseNode->getName()) + "/" + fileNameStr).c_str()));
        return (remoteNode.get() != nullptr);
    },50*1000);
    ASSERT_NE(remoteNode.get(), nullptr);
    ASSERT_EQ(API_OK,synchronousStartDownload(0, remoteNode.get(), fileDownloadPath.u8string().c_str()));
    ASSERT_TRUE(fileexists(fileDownloadPath.u8string()));
    deleteFile(fileDownloadPath.u8string());

#if !defined(WIN32) && !defined(__APPLE__)
    LOG_verbose << "SyncPersistence :  Check that symlinks are not synced.";
    std::unique_ptr<MegaNode> remoteNodeSym(megaApi[0]->getNodeByPath(("/" + string(remoteBaseNode->getName()) + "/symlink_1A").c_str()));
    ASSERT_EQ(remoteNodeSym.get(), nullptr);

    {
        TestingWithLogErrorAllowanceGuard g;

        LOG_verbose << "SyncPersistence :  Check that symlinks are considered when creating a sync.";
        nh = createFolder(0, "symlink_1A", remoteRootNode.get());
        ASSERT_NE(nh, UNDEF) << "Error creating remote basePath";
        remoteNodeSym.reset(megaApi[0]->getNodeByHandle(nh));
        ASSERT_NE(remoteNodeSym.get(), nullptr);
        ASSERT_EQ(API_EARGS, synchronousSyncFolder(0, nullptr, MegaSync::TYPE_TWOWAY, (fs::current_path() / "symlink_1A").u8string().c_str(), nullptr, remoteNodeSym->getHandle(), nullptr)) << "API Error adding a new sync";
        ASSERT_EQ(MegaSync::LOCAL_PATH_SYNC_COLLISION, mApi[0].lastSyncError);
    }
    // Disable the first one, create again the one with the symlink, check that it is working and check if the first fails when enabled.
    auto tagID = sync->getBackupId();
    ASSERT_EQ(API_OK, synchronousDisableSync(0, tagID)) << "API Error disabling sync";
    sync = waitForSyncState(megaApi[0].get(), tagID, false, false, MegaSync::NO_SYNC_ERROR);
    ASSERT_TRUE(sync && !sync->isEnabled());

    ASSERT_EQ(API_OK, synchronousSyncFolder(0, nullptr, MegaSync::TYPE_TWOWAY, (fs::current_path() / "symlink_1A").u8string().c_str(), nullptr, remoteNodeSym->getHandle(), nullptr)) << "API Error adding a new sync";
    std::unique_ptr<MegaSync> syncSym = waitForSyncState(megaApi[0].get(), remoteNodeSym.get(), true, true, MegaSync::NO_SYNC_ERROR);
    ASSERT_TRUE(syncSym && syncSym->isActive());

    LOG_verbose << "SyncPersistence :  Adding a file and checking if it is synced,";
    createFile((localPath / "level_1A" / fs::u8path(fileNameStr.c_str())).u8string(), false);
    WaitFor([this, &remoteNode, &remoteNodeSym, fileNameStr]() -> bool
    {
        remoteNode.reset(megaApi[0]->getNodeByPath(("/" + string(remoteNodeSym->getName()) + "/" + fileNameStr).c_str()));
        return (remoteNode.get() != nullptr);
    },50*1000);
    ASSERT_NE(remoteNode.get(), nullptr);
    ASSERT_EQ(API_OK,synchronousStartDownload(0,remoteNode.get(),fileDownloadPath.u8string().c_str()));
    ASSERT_TRUE(fileexists(fileDownloadPath.u8string()));
    deleteFile(fileDownloadPath.u8string());

    {
        TestingWithLogErrorAllowanceGuard g;

        ASSERT_EQ(API_EARGS, synchronousEnableSync(0, tagID)) << "API Error enabling a sync";
        ASSERT_EQ(MegaSync::LOCAL_PATH_SYNC_COLLISION, mApi[0].lastSyncError);
    }

    ASSERT_NO_FATAL_FAILURE(cleanUp(this->megaApi[0].get(), "symlink_1A"));
#endif

    ASSERT_NO_FATAL_FAILURE(cleanUp(this->megaApi[0].get(), basePath));
}

/**
 * @brief TEST_F SyncOQTransitions
 *
 * Testing OQ Transitions
 */
TEST_F(SdkTest, SyncOQTransitions)
{

    // What we are going to test here:
    // - Online transitions: Sync is disabled when in OQ and enabled after OQ
    // - Offline transitions: Sync is disabled when in OQ and enabled after OQ
    // - Enabling a sync temporarily disabled.

    LOG_info << "___TEST SyncOQTransitions___";
    ASSERT_NO_FATAL_FAILURE(getAccountsForTest(2));

    string fileNameStr = "fileTest";

    fs::path basePath = "SyncOQTransitions";
    fs::path fillPath = "OQFolder";

    const auto localPath = fs::current_path() / basePath;
    fs::path filePath = localPath / fs::u8path(fileNameStr.c_str());

    ASSERT_NO_FATAL_FAILURE(cleanUp(this->megaApi[0].get(), basePath));
    ASSERT_NO_FATAL_FAILURE(cleanUp(this->megaApi[0].get(), fillPath));

    // Create local directory
    fs::create_directories(localPath);

    LOG_verbose << "SyncOQTransitions :  Creating remote folder";
    std::unique_ptr<MegaNode> remoteRootNode(megaApi[0]->getRootNode());
    ASSERT_NE(remoteRootNode.get(), nullptr);
    auto nh = createFolder(0, basePath.u8string().c_str(), remoteRootNode.get());
    ASSERT_NE(nh, UNDEF) << "Error creating remote basePath";
    std::unique_ptr<MegaNode> remoteBaseNode(megaApi[0]->getNodeByHandle(nh));
    ASSERT_NE(remoteBaseNode.get(), nullptr);
    nh = createFolder(0, fillPath.u8string().c_str(), remoteRootNode.get());
    ASSERT_NE(nh, UNDEF) << "Error creating remote fillPath";
    std::unique_ptr<MegaNode> remoteFillNode(megaApi[0]->getNodeByHandle(nh));
    ASSERT_NE(remoteFillNode.get(), nullptr);

    LOG_verbose << "SyncOQTransitions :  Creating sync";
    ASSERT_EQ(API_OK, synchronousSyncFolder(0, nullptr, MegaSync::TYPE_TWOWAY, localPath.u8string().c_str(), nullptr, remoteBaseNode->getHandle(), nullptr)) << "API Error adding a new sync";
    std::unique_ptr<MegaSync> sync = waitForSyncState(megaApi[0].get(), remoteBaseNode.get(), true, true, MegaSync::NO_SYNC_ERROR);
    ASSERT_TRUE(sync && sync->isActive());
    handle backupId = sync->getBackupId();

    LOG_verbose << "SyncOQTransitions :  Filling up storage space";
    auto importHandle = importPublicLink(0, MegaClient::MEGAURL+"/file/D4AGlbqY#Ak-OW4MP7lhnQxP9nzBU1bOP45xr_7sXnIz8YYqOBUg", remoteFillNode.get());
    std::unique_ptr<MegaNode> remote1GBFile(megaApi[0]->getNodeByHandle(importHandle));

    ASSERT_NO_FATAL_FAILURE(synchronousGetSpecificAccountDetails(0, true, false, false)); // Get account size.
    ASSERT_NE(mApi[0].accountDetails, nullptr);
    int filesNeeded = int(mApi[0].accountDetails->getStorageMax() / remote1GBFile->getSize());

    for (int i=1; i < filesNeeded; i++)
    {
        ASSERT_EQ(API_OK, doCopyNode(0, nullptr, remote1GBFile.get(), remoteFillNode.get(), (remote1GBFile->getName() + to_string(i)).c_str()));
    }
    std::unique_ptr<MegaNode> last1GBFileNode(megaApi[0]->getChildNode(remoteFillNode.get(), (remote1GBFile->getName() + to_string(filesNeeded-1)).c_str()));

    {
        TestingWithLogErrorAllowanceGuard g;

        LOG_verbose << "SyncOQTransitions :  Check that Sync is disabled due to OQ.";
        ASSERT_NO_FATAL_FAILURE(synchronousGetSpecificAccountDetails(0, true, false, false)); // Needed to ensure we know we are in OQ
        sync = waitForSyncState(megaApi[0].get(), backupId, false, false, MegaSync::STORAGE_OVERQUOTA);
        ASSERT_TRUE(sync && !sync->isEnabled() && !sync->isActive());
        ASSERT_EQ(MegaSync::STORAGE_OVERQUOTA, sync->getError());

        LOG_verbose << "SyncOQTransitions :  Check that Sync could not be enabled while disabled due to OQ.";
        ASSERT_EQ(API_EFAILED, synchronousEnableSync(0, backupId))  << "API Error enabling a sync";
        sync = waitForSyncState(megaApi[0].get(), backupId, false, false, MegaSync::STORAGE_OVERQUOTA);  // fresh snapshot of sync state
        ASSERT_TRUE(sync && !sync->isEnabled() && !sync->isActive());
        ASSERT_EQ(MegaSync::STORAGE_OVERQUOTA, sync->getError());
    }

    LOG_verbose << "SyncOQTransitions :  Free up space and check that Sync is not active again.";
    ASSERT_EQ(API_OK, synchronousRemove(0, last1GBFileNode.get()));
    ASSERT_NO_FATAL_FAILURE(synchronousGetSpecificAccountDetails(0, true, false, false)); // Needed to ensure we know we are not in OQ
    sync = waitForSyncState(megaApi[0].get(), backupId, false, false, MegaSync::STORAGE_OVERQUOTA);  // of course the error stays as OverQuota.  Sync still not re-enabled.
    ASSERT_TRUE(sync && !sync->isEnabled() && !sync->isActive());

    LOG_verbose << "SyncOQTransitions :  Share big files folder with another account.";

    ASSERT_EQ(API_OK, synchronousInviteContact(0, mApi[1].email.c_str(), "SdkTestShareKeys contact request A to B", MegaContactRequest::INVITE_ACTION_ADD));
    ASSERT_TRUE(WaitFor([this]()
    {
        return unique_ptr<MegaContactRequestList>(megaApi[1]->getIncomingContactRequests())->size() == 1;
    }, 60*1000));
    ASSERT_NO_FATAL_FAILURE(getContactRequest(1, false));
    ASSERT_EQ(API_OK, synchronousReplyContactRequest(1, mApi[1].cr.get(), MegaContactRequest::REPLY_ACTION_ACCEPT));
    ASSERT_EQ(API_OK, synchronousShare(0, remoteFillNode.get(), mApi[1].email.c_str(), MegaShare::ACCESS_FULL)) << "Folder sharing failed";
    ASSERT_TRUE(WaitFor([this]()
    {
        return unique_ptr<MegaShareList>(megaApi[1]->getInSharesList())->size() == 1;
    }, 60*1000));

    unique_ptr<MegaNodeList> nodeList(megaApi[1]->getInShares(megaApi[1]->getContact(mApi[0].email.c_str())));
    ASSERT_EQ(nodeList->size(), 1);
    MegaNode* inshareNode = nodeList->get(0);

    LOG_verbose << "SyncOQTransitions :  Check for transition to OQ while offline.";
    std::string session = dumpSession();
    ASSERT_NO_FATAL_FAILURE(locallogout());

    std::unique_ptr<MegaNode> remote1GBFile2nd(megaApi[1]->getChildNode(inshareNode, remote1GBFile->getName()));
    ASSERT_EQ(API_OK, doCopyNode(1, nullptr, remote1GBFile2nd.get(), inshareNode, (remote1GBFile2nd->getName() + to_string(filesNeeded-1)).c_str()));

    {
        TestingWithLogErrorAllowanceGuard g;

        ASSERT_NO_FATAL_FAILURE(resumeSession(session.c_str()));   // sync not actually resumed here though (though it would be if it was still enabled)
        ASSERT_NO_FATAL_FAILURE(fetchnodes(0));
        ASSERT_NO_FATAL_FAILURE(synchronousGetSpecificAccountDetails(0, true, false, false)); // Needed to ensure we know we are in OQ
        sync = waitForSyncState(megaApi[0].get(), backupId, false, false, MegaSync::STORAGE_OVERQUOTA);
        ASSERT_TRUE(sync && !sync->isEnabled() && !sync->isActive());
        ASSERT_EQ(MegaSync::STORAGE_OVERQUOTA, sync->getError());
    }

    LOG_verbose << "SyncOQTransitions :  Check for transition from OQ while offline.";
    ASSERT_NO_FATAL_FAILURE(locallogout());

    std::unique_ptr<MegaNode> toRemoveNode(megaApi[1]->getChildNode(inshareNode, (remote1GBFile->getName() + to_string(filesNeeded-1)).c_str()));
    ASSERT_EQ(API_OK, synchronousRemove(1, toRemoveNode.get()));

    ASSERT_NO_FATAL_FAILURE(resumeSession(session.c_str()));
    ASSERT_NO_FATAL_FAILURE(fetchnodes(0));
    ASSERT_NO_FATAL_FAILURE(synchronousGetSpecificAccountDetails(0, true, false, false)); // Needed to ensure we know we are no longer in OQ
    sync = waitForSyncState(megaApi[0].get(), backupId, false, false, MegaSync::STORAGE_OVERQUOTA);
    ASSERT_TRUE(sync && !sync->isEnabled() && !sync->isActive());

    ASSERT_NO_FATAL_FAILURE(cleanUp(this->megaApi[0].get(), basePath));
    ASSERT_NO_FATAL_FAILURE(cleanUp(this->megaApi[0].get(), fillPath));
}

/**
 * @brief TEST_F StressTestSDKInstancesOverWritableFolders
 *
 * Testing multiple SDK instances working in parallel
 */

// dgw: This test will consistently fail on Linux unless we raise the
//      maximum number of open file descriptors.
//
//      This is necessary as a great many PosixWaiters are created for each
//      API object. Each waiter requires us to create a pipe pair.
//
//      As such, we quickly exhaust the default limit on descriptors.
//
//      If we raise the limit, the test will run but will still encounter
//      other limits, say memory exhaustion.
TEST_F(SdkTest, DISABLED_StressTestSDKInstancesOverWritableFoldersOverWritableFolders)
{
    // What we are going to test here:
    // - Creating multiple writable folders
    // - Login and fetch nodes in separated MegaApi instances
    //   and hence in multiple SDK instances running in parallel.

    LOG_info << "___TEST StressTestSDKInstancesOverWritableFolders___";
    ASSERT_NO_FATAL_FAILURE(getAccountsForTest(1));

    std::string baseFolder = "StressTestSDKInstancesOverWritableFoldersFolder";

    int numFolders = 90;

    ASSERT_NO_FATAL_FAILURE(cleanUp(this->megaApi[0].get(), baseFolder));

    LOG_verbose << "StressTestSDKInstancesOverWritableFolders :  Creating remote folder";
    std::unique_ptr<MegaNode> remoteRootNode(megaApi[0]->getRootNode());
    ASSERT_NE(remoteRootNode.get(), nullptr);
    auto nh = createFolder(0, baseFolder.c_str(), remoteRootNode.get());
    ASSERT_NE(nh, UNDEF) << "Error creating remote basePath";
    std::unique_ptr<MegaNode> remoteBaseNode(megaApi[0]->getNodeByHandle(nh));
    ASSERT_NE(remoteBaseNode.get(), nullptr);

    // create subfolders ...
    for (int index = 0 ; index < numFolders; index++ )
    {
        string subFolderPath = string("subfolder_").append(SSTR(index));
        nh = createFolder(0, subFolderPath.c_str(), remoteBaseNode.get());
        ASSERT_NE(nh, UNDEF) << "Error creating remote subfolder";
        std::unique_ptr<MegaNode> remoteSubFolderNode(megaApi[0]->getNodeByHandle(nh));
        ASSERT_NE(remoteSubFolderNode.get(), nullptr);

        // ... with a file in it
        string filename1 = UPFILE;
        createFile(filename1, false);
        ASSERT_EQ(API_OK, doStartUpload(0, nullptr, filename1.data(), remoteSubFolderNode.get())) << "Cannot upload a test file";
    }

    auto howMany = numFolders;

    std::vector<std::unique_ptr<RequestTracker>> trackers;
    trackers.resize(howMany);

    std::vector<std::unique_ptr<MegaApi>> exportedFolderApis;
    exportedFolderApis.resize(howMany);

    std::vector<std::string> exportedLinks;
    exportedLinks.resize(howMany);

    std::vector<std::string> authKeys;
    authKeys.resize(howMany);

    // export subfolders
    for (int index = 0 ; index < howMany; index++ )
    {
        string subFolderPath = string("subfolder_").append(SSTR(index));
        std::unique_ptr<MegaNode> remoteSubFolderNode(megaApi[0]->getNodeByPath(subFolderPath.c_str(), remoteBaseNode.get()));
        ASSERT_NE(remoteSubFolderNode.get(), nullptr);

        // ___ get a link to the file node
        string nodelink = createPublicLink(0, remoteSubFolderNode.get(), 0, 0, false/*mApi[0].accountDetails->getProLevel() == 0)*/, true/*writable*/);
        // The created link is stored in this->link at onRequestFinish()
        LOG_verbose << "StressTestSDKInstancesOverWritableFolders : " << subFolderPath << " link = " << nodelink;

        exportedLinks[index] = nodelink;

        std::unique_ptr<MegaNode> nexported(megaApi[0]->getNodeByHandle(remoteSubFolderNode->getHandle()));
        ASSERT_NE(nexported.get(), nullptr);

        if (nexported)
        {
            if (nexported->getWritableLinkAuthKey())
            {
                string authKey(nexported->getWritableLinkAuthKey());
                ASSERT_FALSE(authKey.empty());
                authKeys[index] = authKey;
            }
        }
    }

    // create apis to exported folders
    for (int index = 0 ; index < howMany; index++ )
    {
        exportedFolderApis[index].reset(new MegaApi(APP_KEY.c_str(), megaApiCacheFolder(index + 10 /*so as not to clash with megaApi[0]*/).c_str(),
                                                    USER_AGENT.c_str(), int(0), unsigned(THREADS_PER_MEGACLIENT)));
        // reduce log level to something beareable
        exportedFolderApis[index]->setLogLevel(MegaApi::LOG_LEVEL_WARNING);
    }

    // login to exported folders
    for (int index = 0 ; index < howMany; index++ )
    {
        string nodelink = exportedLinks[index];
        string authKey = authKeys[index];

        out() << "login to exported folder " << index;
        trackers[index] = asyncRequestLoginToFolder(exportedFolderApis[index].get(), nodelink.c_str(), authKey.c_str());
    }

    // wait for login to complete:
    for (int index = 0; index < howMany; ++index)
    {
        ASSERT_EQ(API_OK, trackers[index]->waitForResult()) << " Failed to fetchnodes for accout " << index;
    }

    // perform parallel fetchnodes for each
    for (int index = 0; index < howMany; ++index)
    {
        out() << "Fetching nodes for account " << index;
        trackers[index] = asyncRequestFetchnodes(exportedFolderApis[index].get());
    }

    // wait for fetchnodes to complete:
    for (int index = 0; index < howMany; ++index)
    {
        ASSERT_EQ(API_OK, trackers[index]->waitForResult()) << " Failed to fetchnodes for accout " << index;
    }

    // In case the last test exited without cleaning up (eg, debugging etc)
    Cleanup();
}

/**
 * @brief TEST_F StressTestSDKInstancesOverWritableFolders
 *
 * Testing multiple SDK instances working in parallel
 */
TEST_F(SdkTest, WritableFolderSessionResumption)
{
    // What we are going to test here:
    // - Creating multiple writable folders
    // - Login and fetch nodes in separated MegaApi instances
    //   and hence in multiple SDK instances running in parallel.

    LOG_info << "___TEST WritableFolderSessionResumption___";
    ASSERT_NO_FATAL_FAILURE(getAccountsForTest(1));

    std::string baseFolder = "WritableFolderSessionResumption";

    unsigned numFolders = 1;

    ASSERT_NO_FATAL_FAILURE(cleanUp(this->megaApi[0].get(), baseFolder));

    LOG_verbose << "WritableFolderSessionResumption :  Creating remote folder";
    std::unique_ptr<MegaNode> remoteRootNode(megaApi[0]->getRootNode());
    ASSERT_NE(remoteRootNode.get(), nullptr);
    auto nh = createFolder(0, baseFolder.c_str(), remoteRootNode.get());
    ASSERT_NE(nh, UNDEF) << "Error creating remote basePath";
    std::unique_ptr<MegaNode> remoteBaseNode(megaApi[0]->getNodeByHandle(nh));
    ASSERT_NE(remoteBaseNode.get(), nullptr);

    // create subfolders ...
    for (unsigned index = 0 ; index < numFolders; index++ )
    {
        string subFolderPath = string("subfolder_").append(SSTR(index));
        nh = createFolder(0, subFolderPath.c_str(), remoteBaseNode.get());
        ASSERT_NE(nh, UNDEF) << "Error creating remote subfolder";
        std::unique_ptr<MegaNode> remoteSubFolderNode(megaApi[0]->getNodeByHandle(nh));
        ASSERT_NE(remoteSubFolderNode.get(), nullptr);

        // ... with a file in it
        string filename1 = UPFILE;
        createFile(filename1, false);
        ASSERT_EQ(API_OK, doStartUpload(0, nullptr, filename1.data(), remoteSubFolderNode.get())) << "Cannot upload a test file";
    }

    auto howMany = numFolders;

    std::vector<std::unique_ptr<RequestTracker>> trackers;
    trackers.resize(howMany);

    std::vector<std::unique_ptr<MegaApi>> exportedFolderApis;
    exportedFolderApis.resize(howMany);

    std::vector<std::string> exportedLinks;
    exportedLinks.resize(howMany);

    std::vector<std::string> authKeys;
    authKeys.resize(howMany);

    std::vector<std::string> sessions;
    sessions.resize(howMany);

    // export subfolders
    for (unsigned index = 0 ; index < howMany; index++ )
    {
        string subFolderPath = string("subfolder_").append(SSTR(index));
        std::unique_ptr<MegaNode> remoteSubFolderNode(megaApi[0]->getNodeByPath(subFolderPath.c_str(), remoteBaseNode.get()));
        ASSERT_NE(remoteSubFolderNode.get(), nullptr);

        // ___ get a link to the file node
        string nodelink = createPublicLink(0, remoteSubFolderNode.get(), 0, 0, false/*mApi[0].accountDetails->getProLevel() == 0)*/, true/*writable*/);
        // The created link is stored in this->link at onRequestFinish()
        LOG_verbose << "WritableFolderSessionResumption : " << subFolderPath << " link = " << nodelink;

        exportedLinks[index] = nodelink;

        std::unique_ptr<MegaNode> nexported(megaApi[0]->getNodeByHandle(remoteSubFolderNode->getHandle()));
        ASSERT_NE(nexported.get(), nullptr);

        if (nexported)
        {
            if (nexported->getWritableLinkAuthKey())
            {
                string authKey(nexported->getWritableLinkAuthKey());
                ASSERT_FALSE(authKey.empty());
                authKeys[index] = authKey;
            }
        }
    }

    ASSERT_NO_FATAL_FAILURE( logout(0, false, maxTimeout) );
    gSessionIDs[0] = "invalid";

    // create apis to exported folders
    for (unsigned index = 0 ; index < howMany; index++ )
    {
        exportedFolderApis[index].reset(new MegaApi(APP_KEY.c_str(), megaApiCacheFolder(static_cast<int>(index) + 10 /*so as not to clash with megaApi[0]*/).c_str(),
                                                    USER_AGENT.c_str(), int(0), unsigned(THREADS_PER_MEGACLIENT)));
        // reduce log level to something beareable
        exportedFolderApis[index]->setLogLevel(MegaApi::LOG_LEVEL_WARNING);
    }

    // login to exported folders
    for (unsigned index = 0 ; index < howMany; index++ )
    {
        string nodelink = exportedLinks[index];
        string authKey = authKeys[index];

        out() << logTime() << "login to exported folder " << index;
        trackers[index] = asyncRequestLoginToFolder(exportedFolderApis[index].get(), nodelink.c_str(), authKey.c_str());
    }

    // wait for login to complete:
    for (unsigned index = 0; index < howMany; ++index)
    {
        ASSERT_EQ(API_OK, trackers[index]->waitForResult()) << " Failed to fetchnodes for account " << index;
    }

    // perform parallel fetchnodes for each
    for (unsigned index = 0; index < howMany; ++index)
    {
        out() << logTime() << "Fetching nodes for account " << index;
        trackers[index] = asyncRequestFetchnodes(exportedFolderApis[index].get());
    }

    // wait for fetchnodes to complete:
    for (unsigned index = 0; index < howMany; ++index)
    {
        ASSERT_EQ(API_OK, trackers[index]->waitForResult()) << " Failed to fetchnodes for account " << index;
    }

    // get session
    for (unsigned index = 0 ; index < howMany; index++ )
    {
        out() << logTime() << "dump session of exported folder " << index;
        sessions[index] = exportedFolderApis[index]->dumpSession();
    }

    // local logout
    for (unsigned index = 0 ; index < howMany; index++ )
    {
        out() << logTime() << "local logout of exported folder " << index;
        trackers[index] = asyncRequestLocalLogout(exportedFolderApis[index].get());

    }
    // wait for logout to complete:
    for (unsigned index = 0; index < howMany; ++index)
    {
        ASSERT_EQ(API_OK, trackers[index]->waitForResult()) << " Failed to local logout for folder " << index;
    }

    // resume session
    for (unsigned index = 0 ; index < howMany; index++ )
    {
        out() << logTime() << "fast login to exported folder " << index;
        trackers[index] = asyncRequestFastLogin(exportedFolderApis[index].get(), sessions[index].c_str());
    }
    // wait for fast login to complete:
    for (unsigned index = 0; index < howMany; ++index)
    {
        ASSERT_EQ(API_OK, trackers[index]->waitForResult()) << " Failed to fast login for folder " << index;
    }

    // perform parallel fetchnodes for each
    for (unsigned index = 0; index < howMany; ++index)
    {
        out() << logTime() << "Fetching nodes for account " << index;
        trackers[index] = asyncRequestFetchnodes(exportedFolderApis[index].get());
    }

    // wait for fetchnodes to complete:
    for (unsigned index = 0; index < howMany; ++index)
    {
        ASSERT_EQ(API_OK, trackers[index]->waitForResult()) << " Failed to fetchnodes for account " << index;
    }

    // get root node to confirm all went well
    for (unsigned index = 0; index < howMany; ++index)
    {
        std::unique_ptr<MegaNode> root{exportedFolderApis[index]->getRootNode()};
        ASSERT_TRUE(root != nullptr);
    }

    // In case the last test exited without cleaning up (eg, debugging etc)
    Cleanup();
}

#endif<|MERGE_RESOLUTION|>--- conflicted
+++ resolved
@@ -5051,13 +5051,9 @@
     locallogout();
     auto tracker = asyncRequestFastLogin(0, session.c_str());
     ASSERT_EQ(API_OK, tracker->waitForResult()) << " Failed to establish a login/session for account " << 0;
-<<<<<<< HEAD
 
     resetlastEvent();
 
-=======
-    resetlastEvent();
->>>>>>> 790a5b3f
     fetchnodes(0, maxTimeout); // auto-resumes one active backup
 
     ASSERT_TRUE(WaitFor([&](){ return lastEventsContains(MegaEvent::EVENT_SYNCS_RESTORED); }, 10000));
