--- conflicted
+++ resolved
@@ -4733,11 +4733,7 @@
     }
 
     gTestingInvalidArgs = true;
-<<<<<<< HEAD
     err = synchronousKillSession(0, handle(0));  // INVALID_HANDLE is special and means kill all (in the intermediate layer) - so +1 for a (probably) really invalid handle
-=======
-    err = synchronousKillSession(0, 0 /*INVALID_HANDLE + 1*/);  // INVALID_HANDLE is special and means kill all (in the intermediate layer) - so +1 for a (probably) really invalid handle
->>>>>>> 3d964673
     ASSERT_EQ(MegaError::API_ESID, err) << "Kill session for unknown sessions shoud fail with API_ESID (error: " << err << ")";
     gTestingInvalidArgs = false;
 
