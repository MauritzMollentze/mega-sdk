--- conflicted
+++ resolved
@@ -5376,38 +5376,11 @@
     ASSERT_TRUE(err == API_OK || err == API_ENOENT) << "Get banners failed (error: " << err << ")";
 }
 
+
 TEST_F(SdkTest, SdkLocalPath_leafOrParentName)
 {
     char pathSep = LocalPath::localPathSeparator_utf8;
 
-<<<<<<< HEAD
-    // get timestamp
-    string timestamp = getCurrentTimestamp(true);
-
-    // look for Device Name attr
-    string deviceName;
-    bool deviceNameWasSetByCurrentTest = false;
-    if (synchronousGetDeviceName(0) == API_OK && !attributeValue.empty())
-    {
-        deviceName = attributeValue;
-    }
-    else
-    {
-        deviceName = "Jenkins " + timestamp;
-        synchronousSetDeviceName(0, deviceName.c_str());
-
-        // make sure Device Name attr was set
-        int err = synchronousGetDeviceName(0);
-        ASSERT_TRUE(err == API_OK) << "Getting device name attr failed (error: " << err << ")";
-        ASSERT_EQ(deviceName, attributeValue) << "Getting device name attr failed (wrong value)";
-        deviceNameWasSetByCurrentTest = true;
-    }
-
-#ifdef ENABLE_SYNC
-    // create My Backups folder
-    syncTestMyBackupsRemoteFolder(0);
-    MegaHandle mh = mApi[0].lastSyncBackupId;
-=======
     string rootName;
     string rootDrive;
 #ifdef WIN32
@@ -5426,13 +5399,292 @@
     // "D:\\foo" or "/foo"
     lp = LocalPath::fromAbsolutePath(rootDrive + pathSep + "foo");
     ASSERT_EQ(lp.leafOrParentName(), "foo");
->>>>>>> 0932cacc
 
     // "D:\\" or "/"
     lp = LocalPath::fromAbsolutePath(rootDrive + pathSep);
     ASSERT_EQ(lp.leafOrParentName(), rootName);
 
-<<<<<<< HEAD
+#ifdef WIN32
+    // "D:"
+    lp = LocalPath::fromAbsolutePath(rootDrive);
+    ASSERT_EQ(lp.leafOrParentName(), rootName);
+
+    // "D"
+    lp = LocalPath::fromAbsolutePath(rootName);
+    ASSERT_EQ(lp.leafOrParentName(), rootName);
+
+    // Current implementation prevents the following from working correctly on *nix platforms
+
+    // "D:\\foo\\bar\\.\\" or "/foo/bar/./"
+    lp = LocalPath::fromAbsolutePath(rootDrive + pathSep + "foo" + pathSep + "bar" + pathSep + '.' + pathSep);
+    ASSERT_EQ(lp.leafOrParentName(), "bar");
+
+    // "D:\\foo\\bar\\." or "/foo/bar/."
+    lp = LocalPath::fromAbsolutePath(rootDrive + pathSep + "foo" + pathSep + "bar" + pathSep + '.');
+    ASSERT_EQ(lp.leafOrParentName(), "bar");
+
+    // "D:\\foo\\bar\\..\\" or "/foo/bar/../"
+    lp = LocalPath::fromAbsolutePath(rootDrive + pathSep + "foo" + pathSep + "bar" + pathSep + ".." + pathSep);
+    ASSERT_EQ(lp.leafOrParentName(), "foo");
+
+    // "D:\\foo\\bar\\.." or "/foo/bar/.."
+    lp = LocalPath::fromAbsolutePath(rootDrive + pathSep + "foo" + pathSep + "bar" + pathSep + "..");
+    ASSERT_EQ(lp.leafOrParentName(), "foo");
+#endif
+
+    // ".\\foo\\" or "./foo/"
+    lp = LocalPath::fromRelativePath(string(".") + pathSep + "foo" + pathSep);
+    ASSERT_EQ(lp.leafOrParentName(), "foo");
+
+    // ".\\foo" or "./foo"
+    lp = LocalPath::fromRelativePath(string(".") + pathSep + "foo");
+    ASSERT_EQ(lp.leafOrParentName(), "foo");
+}
+
+TEST_F(SdkTest, SdkSimpleCommands)
+{
+    ASSERT_NO_FATAL_FAILURE(getAccountsForTest(1));
+    LOG_info << "___TEST SimpleCommands___";
+
+    // fetchTimeZone() test
+    auto err = synchronousFetchTimeZone(0);
+    ASSERT_EQ(API_OK, err) << "Fetch time zone failed (error: " << err << ")";
+    ASSERT_TRUE(mApi[0].tzDetails && mApi[0].tzDetails->getNumTimeZones()) << "Invalid Time Zone details"; // some simple validation
+
+    // getMiscFlags() -- not logged in
+    logout(0, false, maxTimeout);
+    gSessionIDs[0] = "invalid";
+    err = synchronousGetMiscFlags(0);
+    ASSERT_EQ(API_OK, err) << "Get misc flags failed (error: " << err << ")";
+
+    // getUserEmail() test
+    ASSERT_NO_FATAL_FAILURE(getAccountsForTest(1));
+    std::unique_ptr<MegaUser> user(megaApi[0]->getMyUser());
+    ASSERT_TRUE(!!user); // some simple validation
+
+    err = synchronousGetUserEmail(0, user->getHandle());
+    ASSERT_EQ(API_OK, err) << "Get user email failed (error: " << err << ")";
+    ASSERT_NE(mApi[0].email.find('@'), std::string::npos); // some simple validation
+
+    // cleanRubbishBin() test (accept both success and already empty statuses)
+    err = synchronousCleanRubbishBin(0);
+    ASSERT_TRUE(err == API_OK || err == API_ENOENT) << "Clean rubbish bin failed (error: " << err << ")";
+
+    // getMiscFlags() -- not logged in
+    logout(0, false, maxTimeout);
+    gSessionIDs[0] = "invalid";
+    err = synchronousGetMiscFlags(0);
+    ASSERT_EQ(API_OK, err) << "Get misc flags failed (error: " << err << ")";
+}
+
+TEST_F(SdkTest, SdkHeartbeatCommands)
+{
+    ASSERT_NO_FATAL_FAILURE(getAccountsForTest(1));
+    LOG_info << "___TEST HeartbeatCommands___";
+    std::vector<std::pair<string, MegaHandle>> backupNameToBackupId;
+
+    // setbackup test
+    fs::path localtestroot = makeNewTestRoot();
+    string localFolder = localtestroot.string();
+    std::unique_ptr<MegaNode> rootnode{ megaApi[0]->getRootNode() };
+    int backupType = BackupType::CAMERA_UPLOAD;
+    int state = 1;
+    int subState = 3;
+
+    size_t numBackups = 3;
+    vector<string> backupNames {"/SdkBackupNamesTest1", "/SdkBackupNamesTest2", "/SdkBackupNamesTest3" };
+    vector<string> folderNames {"CommandBackupPutTest1", "CommandBackupPutTest2", "CommandBackupPutTest3" };
+    vector<MegaHandle> targetNodes;
+
+    // create remote folders for each backup
+    for (size_t i = 0; i < numBackups; i++)
+    {
+        auto h = createFolder(0, folderNames[i].c_str(), rootnode.get());
+        ASSERT_NE(h, UNDEF);
+        targetNodes.push_back(h);
+    }
+
+    // set all backups, only wait for completion of the third one
+    size_t lastIndex = numBackups - 1;
+    for (size_t i = 0; i < lastIndex; i++)
+    {
+        megaApi[0]->setBackup(backupType, targetNodes[i], localFolder.c_str(), backupNames[i].c_str(), state, subState,
+            new OneShotListener([&](MegaError& e, MegaRequest& r) {
+                if (e.getErrorCode() == API_OK)
+                {
+                    backupNameToBackupId.emplace_back(r.getName(), r.getParentHandle());
+                }
+            }));
+    }
+
+    auto err = synchronousSetBackup(0,
+        [&](MegaError& e, MegaRequest& r) {
+            if (e.getErrorCode() == API_OK)
+            {
+                backupNameToBackupId.emplace_back(r.getName(), r.getParentHandle());
+            }
+        },
+        backupType, targetNodes[lastIndex], localFolder.c_str(), backupNames[lastIndex].c_str(), state, subState);
+
+    ASSERT_EQ(API_OK, err) << "setBackup failed (error: " << err << ")";
+    ASSERT_EQ(backupNameToBackupId.size(), numBackups) << "setBackup didn't register all the backups";
+
+    // update backup
+    err = synchronousUpdateBackup(0, mBackupId, MegaApi::BACKUP_TYPE_INVALID, UNDEF, nullptr, nullptr, -1, -1);
+    ASSERT_EQ(API_OK, err) << "updateBackup failed (error: " << err << ")";
+
+    // now remove all backups, only wait for completion of the third one
+    // (automatically updates the user's attribute, removing the entry for the backup id)
+    for (size_t i = 0; i < lastIndex; i++)
+    {
+        megaApi[0]->removeBackup(backupNameToBackupId[i].second);
+    }
+    synchronousRemoveBackup(0, backupNameToBackupId[lastIndex].second);
+
+    // add a backup again
+    err = synchronousSetBackup(0,
+            [&](MegaError& e, MegaRequest& r) {
+                if (e.getErrorCode() == API_OK) backupNameToBackupId.emplace_back(r.getName(), r.getParentHandle());
+            },
+            backupType, targetNodes[0], localFolder.c_str(), backupNames[0].c_str(), state, subState);
+    ASSERT_EQ(API_OK, err) << "setBackup failed (error: " << err << ")";
+
+    // check heartbeat
+    err = synchronousSendBackupHeartbeat(0, mBackupId, 1, 10, 1, 1, 0, targetNodes[0]);
+    ASSERT_EQ(API_OK, err) << "sendBackupHeartbeat failed (error: " << err << ")";
+
+
+    // --- negative test cases ---
+    gTestingInvalidArgs = true;
+
+    // register the same backup twice: should work fine
+    err = synchronousSetBackup(0,
+        [&](MegaError& e, MegaRequest& r) {
+            if (e.getErrorCode() == API_OK) backupNameToBackupId.emplace_back(r.getName(), r.getParentHandle());
+        },
+        backupType, targetNodes[0], localFolder.c_str(), backupNames[0].c_str(), state, subState);
+
+    ASSERT_EQ(API_OK, err) << "setBackup failed (error: " << err << ")";
+
+    // update a removed backup: should throw an error
+    err = synchronousRemoveBackup(0, mBackupId, nullptr);
+    ASSERT_EQ(API_OK, err) << "removeBackup failed (error: " << err << ")";
+    err = synchronousUpdateBackup(0, mBackupId, BackupType::INVALID, UNDEF, nullptr, nullptr, -1, -1);
+    ASSERT_EQ(API_ENOENT, err) << "updateBackup for deleted backup should have produced ENOENT but got error: " << err;
+
+    // We can't test this, as reviewer wants an assert to fire for EARGS
+    //// create a backup with a big status: should report an error
+    //err = synchronousSetBackup(0,
+    //        nullptr,
+    //        backupType, targetNodes[0], localFolder.c_str(), backupNames[0].c_str(), 255/*state*/, subState);
+    //ASSERT_NE(API_OK, err) << "setBackup failed (error: " << err << ")";
+
+    gTestingInvalidArgs = false;
+}
+
+TEST_F(SdkTest, SdkFavouriteNodes)
+{
+    ASSERT_NO_FATAL_FAILURE(getAccountsForTest(1));
+    LOG_info << "___TEST SDKFavourites___";
+
+    unique_ptr<MegaNode> rootnodeA(megaApi[0]->getRootNode());
+
+    ASSERT_TRUE(rootnodeA);
+
+    auto nh = createFolder(0, "folder-A", rootnodeA.get());
+    ASSERT_NE(nh, UNDEF);
+    unique_ptr<MegaNode> folderA(megaApi[0]->getNodeByHandle(nh));
+    ASSERT_TRUE(!!folderA);
+
+    nh = createFolder(0, "sub-folder-A", folderA.get());
+    ASSERT_NE(nh, UNDEF);
+    unique_ptr<MegaNode> subFolderA(megaApi[0]->getNodeByHandle(nh));
+    ASSERT_TRUE(!!subFolderA);
+
+    string filename1 = UPFILE;
+    ASSERT_TRUE(createFile(filename1, false)) << "Couldn't create " << filename1;
+
+    MegaHandle h = UNDEF;
+    ASSERT_EQ(MegaError::API_OK, doStartUpload(0, &h, filename1.c_str(),
+                                                        subFolderA.get(),
+                                                        nullptr /*fileName*/,
+                                                        ::mega::MegaApi::INVALID_CUSTOM_MOD_TIME,
+                                                        nullptr /*appData*/,
+                                                        false   /*isSourceTemporary*/,
+                                                        false   /*startFirst*/,
+                                                        nullptr /*cancelToken*/)) << "Cannot upload a test file";
+
+    std::unique_ptr<MegaNode> n1(megaApi[0]->getNodeByHandle(h));
+
+    bool null_pointer = (n1.get() == nullptr);
+    ASSERT_FALSE(null_pointer) << "Cannot initialize test scenario (error: " << mApi[0].lastError << ")";
+
+    auto err = synchronousSetNodeFavourite(0, subFolderA.get(), true);
+    err = synchronousSetNodeFavourite(0, n1.get(), true);
+
+    err = synchronousGetFavourites(0, subFolderA.get(), 0);
+    ASSERT_EQ(API_OK, err) << "synchronousGetFavourites (error: " << err << ")";
+    ASSERT_EQ(mMegaFavNodeList->size(), 2u) << "synchronousGetFavourites failed...";
+    err = synchronousGetFavourites(0, nullptr, 1);
+    ASSERT_EQ(mMegaFavNodeList->size(), 1u) << "synchronousGetFavourites failed...";
+    unique_ptr<MegaNode> favNode(megaApi[0]->getNodeByHandle(mMegaFavNodeList->get(0)));
+    ASSERT_EQ(favNode->getName(), UPFILE) << "synchronousGetFavourites failed with node passed nullptr";
+}
+
+TEST_F(SdkTest, SdkDeviceNames)
+{
+    /// Run this before other tests that use device name, like SdkBackupFolder
+
+    ASSERT_NO_FATAL_FAILURE(getAccountsForTest(1));
+    LOG_info << "___TEST SdkDeviceNames___";
+
+    // test setter/getter
+    string deviceName = string("SdkDeviceNamesTest_") + getCurrentTimestamp(true);
+    auto err = synchronousSetDeviceName(0, deviceName.c_str());
+    ASSERT_EQ(API_OK, err) << "setDeviceName failed (error: " << err << ")";
+    err = synchronousGetDeviceName(0);
+    ASSERT_EQ(API_OK, err) << "getDeviceName failed (error: " << err << ")";
+    ASSERT_EQ(attributeValue, deviceName) << "getDeviceName returned incorrect value";
+}
+
+
+TEST_F(SdkTest, SdkBackupFolder)
+{
+    /// Run this after SdkDeviceNames test that changes device name.
+
+    ASSERT_NO_FATAL_FAILURE(getAccountsForTest(1));
+    LOG_info << "___TEST BackupFolder___";
+
+    // get timestamp
+    string timestamp = getCurrentTimestamp(true);
+
+    // look for Device Name attr
+    string deviceName;
+    bool deviceNameWasSetByCurrentTest = false;
+    if (synchronousGetDeviceName(0) == API_OK && !attributeValue.empty())
+    {
+        deviceName = attributeValue;
+    }
+    else
+    {
+        deviceName = "Jenkins " + timestamp;
+        synchronousSetDeviceName(0, deviceName.c_str());
+
+        // make sure Device Name attr was set
+        int err = synchronousGetDeviceName(0);
+        ASSERT_TRUE(err == API_OK) << "Getting device name attr failed (error: " << err << ")";
+        ASSERT_EQ(deviceName, attributeValue) << "Getting device name attr failed (wrong value)";
+        deviceNameWasSetByCurrentTest = true;
+    }
+
+#ifdef ENABLE_SYNC
+    // create My Backups folder
+    syncTestMyBackupsRemoteFolder(0);
+    MegaHandle mh = mApi[0].lastSyncBackupId;
+
+    // Create a test root directory
+    fs::path localBasePath = makeNewTestRoot();
+
     ASSERT_NO_FATAL_FAILURE(cleanUp(megaApi[0].get(), localBasePath));
 
     // request to backup a folder
@@ -5542,37 +5794,10 @@
     RequestTracker removeNodesTracker(megaApi[0].get());
     megaApi[0]->moveOrRemoveDeconfiguredBackupNodes(allSyncs->get(0)->getMegaHandle(), INVALID_HANDLE, &removeNodesTracker);
     ASSERT_EQ(API_OK, removeNodesTracker.waitForResult());
-=======
-#ifdef WIN32
-    // "D:"
-    lp = LocalPath::fromAbsolutePath(rootDrive);
-    ASSERT_EQ(lp.leafOrParentName(), rootName);
-
-    // "D"
-    lp = LocalPath::fromAbsolutePath(rootName);
-    ASSERT_EQ(lp.leafOrParentName(), rootName);
-
-    // Current implementation prevents the following from working correctly on *nix platforms
-
-    // "D:\\foo\\bar\\.\\" or "/foo/bar/./"
-    lp = LocalPath::fromAbsolutePath(rootDrive + pathSep + "foo" + pathSep + "bar" + pathSep + '.' + pathSep);
-    ASSERT_EQ(lp.leafOrParentName(), "bar");
-
-    // "D:\\foo\\bar\\." or "/foo/bar/."
-    lp = LocalPath::fromAbsolutePath(rootDrive + pathSep + "foo" + pathSep + "bar" + pathSep + '.');
-    ASSERT_EQ(lp.leafOrParentName(), "bar");
-
-    // "D:\\foo\\bar\\..\\" or "/foo/bar/../"
-    lp = LocalPath::fromAbsolutePath(rootDrive + pathSep + "foo" + pathSep + "bar" + pathSep + ".." + pathSep);
-    ASSERT_EQ(lp.leafOrParentName(), "foo");
->>>>>>> 0932cacc
-
-    // "D:\\foo\\bar\\.." or "/foo/bar/.."
-    lp = LocalPath::fromAbsolutePath(rootDrive + pathSep + "foo" + pathSep + "bar" + pathSep + "..");
-    ASSERT_EQ(lp.leafOrParentName(), "foo");
-#endif
-
-<<<<<<< HEAD
+
+    allSyncs.reset(megaApi[0]->getSyncs());
+    ASSERT_TRUE(!allSyncs || !allSyncs->size()) << "Registered backup was not removed";
+
     // Request to backup another folder
     // this time, the remote folder structure is already there
     fs::path localFolderPath2 = localBasePath / "LocalBackedUpFolder2";
@@ -5608,396 +5833,8 @@
     ASSERT_TRUE(destChildren && destChildren->size() == 1);
     ASSERT_STREQ(destChildren->get(0)->getName(), backupName2);
 #endif
-=======
-    // ".\\foo\\" or "./foo/"
-    lp = LocalPath::fromRelativePath(string(".") + pathSep + "foo" + pathSep);
-    ASSERT_EQ(lp.leafOrParentName(), "foo");
-
-    // ".\\foo" or "./foo"
-    lp = LocalPath::fromRelativePath(string(".") + pathSep + "foo");
-    ASSERT_EQ(lp.leafOrParentName(), "foo");
->>>>>>> 0932cacc
-}
-
-TEST_F(SdkTest, SdkSimpleCommands)
-{
-    ASSERT_NO_FATAL_FAILURE(getAccountsForTest(1));
-    LOG_info << "___TEST SimpleCommands___";
-
-    // fetchTimeZone() test
-    auto err = synchronousFetchTimeZone(0);
-    ASSERT_EQ(API_OK, err) << "Fetch time zone failed (error: " << err << ")";
-    ASSERT_TRUE(mApi[0].tzDetails && mApi[0].tzDetails->getNumTimeZones()) << "Invalid Time Zone details"; // some simple validation
-
-    // getMiscFlags() -- not logged in
-    logout(0, false, maxTimeout);
-    gSessionIDs[0] = "invalid";
-    err = synchronousGetMiscFlags(0);
-    ASSERT_EQ(API_OK, err) << "Get misc flags failed (error: " << err << ")";
-
-    // getUserEmail() test
-    ASSERT_NO_FATAL_FAILURE(getAccountsForTest(1));
-    std::unique_ptr<MegaUser> user(megaApi[0]->getMyUser());
-    ASSERT_TRUE(!!user); // some simple validation
-
-    err = synchronousGetUserEmail(0, user->getHandle());
-    ASSERT_EQ(API_OK, err) << "Get user email failed (error: " << err << ")";
-    ASSERT_NE(mApi[0].email.find('@'), std::string::npos); // some simple validation
-
-    // cleanRubbishBin() test (accept both success and already empty statuses)
-    err = synchronousCleanRubbishBin(0);
-    ASSERT_TRUE(err == API_OK || err == API_ENOENT) << "Clean rubbish bin failed (error: " << err << ")";
-
-    // getMiscFlags() -- not logged in
-    logout(0, false, maxTimeout);
-    gSessionIDs[0] = "invalid";
-    err = synchronousGetMiscFlags(0);
-    ASSERT_EQ(API_OK, err) << "Get misc flags failed (error: " << err << ")";
-}
-
-TEST_F(SdkTest, SdkHeartbeatCommands)
-{
-    ASSERT_NO_FATAL_FAILURE(getAccountsForTest(1));
-    LOG_info << "___TEST HeartbeatCommands___";
-    std::vector<std::pair<string, MegaHandle>> backupNameToBackupId;
-
-    // setbackup test
-    fs::path localtestroot = makeNewTestRoot();
-    string localFolder = localtestroot.string();
-    std::unique_ptr<MegaNode> rootnode{ megaApi[0]->getRootNode() };
-    int backupType = BackupType::CAMERA_UPLOAD;
-    int state = 1;
-    int subState = 3;
-
-    size_t numBackups = 3;
-    vector<string> backupNames {"/SdkBackupNamesTest1", "/SdkBackupNamesTest2", "/SdkBackupNamesTest3" };
-    vector<string> folderNames {"CommandBackupPutTest1", "CommandBackupPutTest2", "CommandBackupPutTest3" };
-    vector<MegaHandle> targetNodes;
-
-    // create remote folders for each backup
-    for (size_t i = 0; i < numBackups; i++)
-    {
-        auto h = createFolder(0, folderNames[i].c_str(), rootnode.get());
-        ASSERT_NE(h, UNDEF);
-        targetNodes.push_back(h);
-    }
-
-    // set all backups, only wait for completion of the third one
-    size_t lastIndex = numBackups - 1;
-    for (size_t i = 0; i < lastIndex; i++)
-    {
-        megaApi[0]->setBackup(backupType, targetNodes[i], localFolder.c_str(), backupNames[i].c_str(), state, subState,
-            new OneShotListener([&](MegaError& e, MegaRequest& r) {
-                if (e.getErrorCode() == API_OK)
-                {
-                    backupNameToBackupId.emplace_back(r.getName(), r.getParentHandle());
-                }
-            }));
-    }
-
-    auto err = synchronousSetBackup(0,
-        [&](MegaError& e, MegaRequest& r) {
-            if (e.getErrorCode() == API_OK)
-            {
-                backupNameToBackupId.emplace_back(r.getName(), r.getParentHandle());
-            }
-        },
-        backupType, targetNodes[lastIndex], localFolder.c_str(), backupNames[lastIndex].c_str(), state, subState);
-
-    ASSERT_EQ(API_OK, err) << "setBackup failed (error: " << err << ")";
-    ASSERT_EQ(backupNameToBackupId.size(), numBackups) << "setBackup didn't register all the backups";
-
-    // update backup
-    err = synchronousUpdateBackup(0, mBackupId, MegaApi::BACKUP_TYPE_INVALID, UNDEF, nullptr, nullptr, -1, -1);
-    ASSERT_EQ(API_OK, err) << "updateBackup failed (error: " << err << ")";
-
-    // now remove all backups, only wait for completion of the third one
-    // (automatically updates the user's attribute, removing the entry for the backup id)
-    for (size_t i = 0; i < lastIndex; i++)
-    {
-        megaApi[0]->removeBackup(backupNameToBackupId[i].second);
-    }
-    synchronousRemoveBackup(0, backupNameToBackupId[lastIndex].second);
-
-    // add a backup again
-    err = synchronousSetBackup(0,
-            [&](MegaError& e, MegaRequest& r) {
-                if (e.getErrorCode() == API_OK) backupNameToBackupId.emplace_back(r.getName(), r.getParentHandle());
-            },
-            backupType, targetNodes[0], localFolder.c_str(), backupNames[0].c_str(), state, subState);
-    ASSERT_EQ(API_OK, err) << "setBackup failed (error: " << err << ")";
-
-    // check heartbeat
-    err = synchronousSendBackupHeartbeat(0, mBackupId, 1, 10, 1, 1, 0, targetNodes[0]);
-    ASSERT_EQ(API_OK, err) << "sendBackupHeartbeat failed (error: " << err << ")";
-
-
-    // --- negative test cases ---
-    gTestingInvalidArgs = true;
-
-    // register the same backup twice: should work fine
-    err = synchronousSetBackup(0,
-        [&](MegaError& e, MegaRequest& r) {
-            if (e.getErrorCode() == API_OK) backupNameToBackupId.emplace_back(r.getName(), r.getParentHandle());
-        },
-        backupType, targetNodes[0], localFolder.c_str(), backupNames[0].c_str(), state, subState);
-
-    ASSERT_EQ(API_OK, err) << "setBackup failed (error: " << err << ")";
-
-    // update a removed backup: should throw an error
-    err = synchronousRemoveBackup(0, mBackupId, nullptr);
-    ASSERT_EQ(API_OK, err) << "removeBackup failed (error: " << err << ")";
-    err = synchronousUpdateBackup(0, mBackupId, BackupType::INVALID, UNDEF, nullptr, nullptr, -1, -1);
-    ASSERT_EQ(API_ENOENT, err) << "updateBackup for deleted backup should have produced ENOENT but got error: " << err;
-
-    // We can't test this, as reviewer wants an assert to fire for EARGS
-    //// create a backup with a big status: should report an error
-    //err = synchronousSetBackup(0,
-    //        nullptr,
-    //        backupType, targetNodes[0], localFolder.c_str(), backupNames[0].c_str(), 255/*state*/, subState);
-    //ASSERT_NE(API_OK, err) << "setBackup failed (error: " << err << ")";
-
-    gTestingInvalidArgs = false;
-}
-
-TEST_F(SdkTest, SdkFavouriteNodes)
-{
-    ASSERT_NO_FATAL_FAILURE(getAccountsForTest(1));
-    LOG_info << "___TEST SDKFavourites___";
-
-    unique_ptr<MegaNode> rootnodeA(megaApi[0]->getRootNode());
-
-    ASSERT_TRUE(rootnodeA);
-
-    auto nh = createFolder(0, "folder-A", rootnodeA.get());
-    ASSERT_NE(nh, UNDEF);
-    unique_ptr<MegaNode> folderA(megaApi[0]->getNodeByHandle(nh));
-    ASSERT_TRUE(!!folderA);
-
-    nh = createFolder(0, "sub-folder-A", folderA.get());
-    ASSERT_NE(nh, UNDEF);
-    unique_ptr<MegaNode> subFolderA(megaApi[0]->getNodeByHandle(nh));
-    ASSERT_TRUE(!!subFolderA);
-
-    string filename1 = UPFILE;
-    ASSERT_TRUE(createFile(filename1, false)) << "Couldn't create " << filename1;
-
-    MegaHandle h = UNDEF;
-    ASSERT_EQ(MegaError::API_OK, doStartUpload(0, &h, filename1.c_str(),
-                                                        subFolderA.get(),
-                                                        nullptr /*fileName*/,
-                                                        ::mega::MegaApi::INVALID_CUSTOM_MOD_TIME,
-                                                        nullptr /*appData*/,
-                                                        false   /*isSourceTemporary*/,
-                                                        false   /*startFirst*/,
-                                                        nullptr /*cancelToken*/)) << "Cannot upload a test file";
-
-    std::unique_ptr<MegaNode> n1(megaApi[0]->getNodeByHandle(h));
-
-    bool null_pointer = (n1.get() == nullptr);
-    ASSERT_FALSE(null_pointer) << "Cannot initialize test scenario (error: " << mApi[0].lastError << ")";
-
-    auto err = synchronousSetNodeFavourite(0, subFolderA.get(), true);
-    err = synchronousSetNodeFavourite(0, n1.get(), true);
-
-    err = synchronousGetFavourites(0, subFolderA.get(), 0);
-    ASSERT_EQ(API_OK, err) << "synchronousGetFavourites (error: " << err << ")";
-    ASSERT_EQ(mMegaFavNodeList->size(), 2u) << "synchronousGetFavourites failed...";
-    err = synchronousGetFavourites(0, nullptr, 1);
-    ASSERT_EQ(mMegaFavNodeList->size(), 1u) << "synchronousGetFavourites failed...";
-    unique_ptr<MegaNode> favNode(megaApi[0]->getNodeByHandle(mMegaFavNodeList->get(0)));
-    ASSERT_EQ(favNode->getName(), UPFILE) << "synchronousGetFavourites failed with node passed nullptr";
-}
-
-TEST_F(SdkTest, SdkDeviceNames)
-{
-    /// Run this before other tests that use device name, like SdkBackupFolder
-
-    ASSERT_NO_FATAL_FAILURE(getAccountsForTest(1));
-    LOG_info << "___TEST SdkDeviceNames___";
-
-    // test setter/getter
-    string deviceName = string("SdkDeviceNamesTest_") + getCurrentTimestamp(true);
-    auto err = synchronousSetDeviceName(0, deviceName.c_str());
-    ASSERT_EQ(API_OK, err) << "setDeviceName failed (error: " << err << ")";
-    err = synchronousGetDeviceName(0);
-    ASSERT_EQ(API_OK, err) << "getDeviceName failed (error: " << err << ")";
-    ASSERT_EQ(attributeValue, deviceName) << "getDeviceName returned incorrect value";
-}
-
-<<<<<<< HEAD
-=======
-
-TEST_F(SdkTest, SdkBackupFolder)
-{
-    /// Run this after SdkDeviceNames test that changes device name.
-
-    ASSERT_NO_FATAL_FAILURE(getAccountsForTest(1));
-    LOG_info << "___TEST BackupFolder___";
-
-    // get timestamp
-    string timestamp = getCurrentTimestamp(true);
-
-    // look for Device Name attr
-    string deviceName;
-    bool deviceNameWasSetByCurrentTest = false;
-    if (synchronousGetDeviceName(0) == API_OK && !attributeValue.empty())
-    {
-        deviceName = attributeValue;
-    }
-    else
-    {
-        deviceName = "Jenkins " + timestamp;
-        synchronousSetDeviceName(0, deviceName.c_str());
-
-        // make sure Device Name attr was set
-        int err = synchronousGetDeviceName(0);
-        ASSERT_TRUE(err == API_OK) << "Getting device name attr failed (error: " << err << ")";
-        ASSERT_EQ(deviceName, attributeValue) << "Getting device name attr failed (wrong value)";
-        deviceNameWasSetByCurrentTest = true;
-    }
-
-#ifdef ENABLE_SYNC
-    // create My Backups folder
-    syncTestMyBackupsRemoteFolder(0);
-    MegaHandle mh = mApi[0].lastSyncBackupId;
-
-    // Create a test root directory
-    fs::path localBasePath = makeNewTestRoot();
-
-    // request to backup a folder
-    fs::path localFolderPath = localBasePath / "LocalBackedUpFolder";
-    fs::create_directories(localFolderPath);
-    const string backupNameStr = string("RemoteBackupFolder_") + timestamp;
-    const char* backupName = backupNameStr.c_str();
-    MegaHandle newSyncRootNodeHandle = UNDEF;
-    int err = synchronousSyncFolder(0, &newSyncRootNodeHandle, MegaSync::TYPE_BACKUP, localFolderPath.u8string().c_str(), backupName, INVALID_HANDLE, nullptr);
-    ASSERT_TRUE(err == API_OK) << "Backup folder failed (error: " << err << ")";
-
-    // verify node attribute
-    std::unique_ptr<MegaNode> backupNode(megaApi[0]->getNodeByHandle(newSyncRootNodeHandle));
-    const char* deviceIdFromNode = backupNode->getDeviceId();
-    ASSERT_TRUE(!deviceIdFromNode || !*deviceIdFromNode);
-
-    unique_ptr<char[]> actualRemotePath{ megaApi[0]->getNodePathByNodeHandle(newSyncRootNodeHandle) };
-    // TODO: always verify the remote path was created as expected,
-    // even if it needs to create a new public interface that allows
-    // to retrieve the handle of the device-folder
-    if (deviceNameWasSetByCurrentTest)
-    {
-        // Verify that the remote path was created as expected.
-        // Only check this if current test has actually set the device name, otherwise the device name may have changed
-        // since the backup folder has been created.
-        unique_ptr<char[]> myBackupsFolder{ megaApi[0]->getNodePathByNodeHandle(mh) };
-        string expectedRemotePath = string(myBackupsFolder.get()) + '/' + deviceName + '/' + backupName;
-        ASSERT_EQ(expectedRemotePath, actualRemotePath.get()) << "Wrong remote path for backup";
-    }
-
-    // So we can detect when the node database has been committed.
-    resetlastEvent();
-
-    // Verify that the sync was added
-    unique_ptr<MegaSyncList> allSyncs{ megaApi[0]->getSyncs() };
-    ASSERT_TRUE(allSyncs && allSyncs->size()) << "API reports 0 Sync instances";
-    bool found = false;
-    for (int i = 0; i < allSyncs->size(); ++i)
-    {
-        MegaSync* megaSync = allSyncs->get(i);
-        if (megaSync->getType() == MegaSync::TYPE_BACKUP &&
-            megaSync->getMegaHandle() == newSyncRootNodeHandle &&
-            !strcmp(megaSync->getName(), backupName) &&
-            !strcmp(megaSync->getLastKnownMegaFolder(), actualRemotePath.get()))
-        {
-            // Make sure the sync's actually active.
-            ASSERT_TRUE(megaSync->getRunState() == MegaSync::RUNSTATE_RUNNING) << "Sync instance found but not active.";
-
-            found = true;
-            break;
-        }
-    }
-    ASSERT_EQ(found, true) << "Sync instance could not be found";
-
-    // Wait for the node database to be updated.
-    ASSERT_TRUE(WaitFor([&](){ return lastEventsContains(MegaEvent::EVENT_COMMIT_DB); }, 8192));
-
-    // Verify sync after logout / login
-    string session = dumpSession();
-    locallogout();
-    auto tracker = asyncRequestFastLogin(0, session.c_str());
-    ASSERT_EQ(API_OK, tracker->waitForResult()) << " Failed to establish a login/session for account " << 0;
-    fetchnodes(0, maxTimeout); // auto-resumes one active backup
-    // Verify the sync again
-    allSyncs.reset(megaApi[0]->getSyncs());
-    ASSERT_TRUE(allSyncs && allSyncs->size()) << "API reports 0 Sync instances, after relogin";
-    found = false;
-
-    for (int i = 0; i < allSyncs->size(); ++i)
-    {
-        MegaSync* megaSync = allSyncs->get(i);
-        if (megaSync->getType() == MegaSync::TYPE_BACKUP &&
-            megaSync->getMegaHandle() == newSyncRootNodeHandle &&
-            !strcmp(megaSync->getName(), backupName) &&
-            !strcmp(megaSync->getLastKnownMegaFolder(), actualRemotePath.get()))
-        {
-            // Make sure the sync's actually active.
-            ASSERT_TRUE(megaSync->getRunState() == MegaSync::RUNSTATE_RUNNING) << "Sync instance found but not active.";
-
-            found = true;
-            break;
-        }
-    }
-    ASSERT_EQ(found, true) << "Sync instance could not be found, after logout & login";
-
-    // Remove registered backup
-    RequestTracker removeTracker(megaApi[0].get());
-    megaApi[0]->removeSync(allSyncs->get(0)->getBackupId(), &removeTracker);
-    ASSERT_EQ(API_OK, removeTracker.waitForResult());
-
-    RequestTracker removeNodesTracker(megaApi[0].get());
-    megaApi[0]->moveOrRemoveDeconfiguredBackupNodes(allSyncs->get(0)->getMegaHandle(), INVALID_HANDLE, &removeNodesTracker);
-    ASSERT_EQ(API_OK, removeNodesTracker.waitForResult());
-
-    allSyncs.reset(megaApi[0]->getSyncs());
-    ASSERT_TRUE(!allSyncs || !allSyncs->size()) << "Registered backup was not removed";
-
-    // Request to backup another folder
-    // this time, the remote folder structure is already there
-    fs::path localFolderPath2 = localBasePath / "LocalBackedUpFolder2";
-    fs::create_directories(localFolderPath2);
-    const string backupName2Str = string("RemoteBackupFolder2_") + timestamp;
-    const char* backupName2 = backupName2Str.c_str();
-    err = synchronousSyncFolder(0, nullptr, MegaSync::TYPE_BACKUP, localFolderPath2.u8string().c_str(), backupName2, INVALID_HANDLE, nullptr);
-    ASSERT_TRUE(err == API_OK) << "Backup folder 2 failed (error: " << err << ")";
-    allSyncs.reset(megaApi[0]->getSyncs());
-    ASSERT_TRUE(allSyncs && allSyncs->size() == 1) << "Sync not found for second backup";
-
-    // Create remote folder to be used as destination when removing second backup
-    std::unique_ptr<MegaNode> remoteRootNode(megaApi[0]->getRootNode());
-    auto nhrb = createFolder(0, "DestinationOfRemovedBackup", remoteRootNode.get());
-    ASSERT_NE(nhrb, UNDEF) << "Error creating remote DestinationOfRemovedBackup";
-    std::unique_ptr<MegaNode> remoteDestNode(megaApi[0]->getNodeByHandle(nhrb));
-    ASSERT_NE(remoteDestNode.get(), nullptr) << "Error getting remote node of DestinationOfRemovedBackup";
-    std::unique_ptr<MegaNodeList> destChildren(megaApi[0]->getChildren(remoteDestNode.get()));
-    ASSERT_TRUE(!destChildren || !destChildren->size());
-
-    // Remove second backup, using the option to move the contents rather than delete them
-    RequestTracker removeTracker2(megaApi[0].get());
-    megaApi[0]->removeSync(allSyncs->get(0)->getBackupId(), &removeTracker2);
-    ASSERT_EQ(API_OK, removeTracker2.waitForResult());
-
-    RequestTracker moveNodesTracker(megaApi[0].get());
-    megaApi[0]->moveOrRemoveDeconfiguredBackupNodes(allSyncs->get(0)->getMegaHandle(), nhrb, &moveNodesTracker);
-    ASSERT_EQ(API_OK, moveNodesTracker.waitForResult());
-
-    allSyncs.reset(megaApi[0]->getSyncs());
-    ASSERT_TRUE(!allSyncs || !allSyncs->size()) << "Sync not removed for second backup";
-    destChildren.reset(megaApi[0]->getChildren(remoteDestNode.get()));
-    ASSERT_TRUE(destChildren && destChildren->size() == 1);
-    ASSERT_STREQ(destChildren->get(0)->getName(), backupName2);
-#endif
-}
-
->>>>>>> 0932cacc
+}
+
 #ifdef ENABLE_SYNC
 TEST_F(SdkTest, SdkExternalDriveFolder)
 {
@@ -6959,7 +6796,6 @@
 {
     LOG_info << "___TEST SyncIsNodeSyncable___";
     ASSERT_NO_FATAL_FAILURE(getAccountsForTest(1));
-<<<<<<< HEAD
 
     fs::path basePath = "SyncIsNodeSyncable";
     std::string syncFolder1 =   "sync1";
@@ -6996,44 +6832,6 @@
     std::unique_ptr<MegaNode> remoteRootNode(megaApi[0]->getRootNode());
     ASSERT_NE(remoteRootNode.get(), nullptr);
 
-=======
-
-    fs::path basePath = "SyncIsNodeSyncable";
-    std::string syncFolder1 =   "sync1";
-    std::string syncFolder2 =   "sync2"; // <-- synced
-    std::string  syncFolder2a =   "2a";
-    std::string  syncFolder2b =   "2b";
-    std::string syncFolder3 =   "sync3";
-
-    fs::path basePath1 = basePath / syncFolder1;
-    fs::path basePath2 = basePath / syncFolder2;
-    fs::path basePath2a = basePath / syncFolder2 / syncFolder2a;
-    fs::path basePath2b = basePath / syncFolder2 / syncFolder2b;
-    fs::path basePath3 = basePath / syncFolder3;
-    const auto localPath1 = fs::current_path() / basePath1;
-    const auto localPath2 = fs::current_path() / basePath2;
-    const auto localPath2a = fs::current_path() / basePath2a;
-    const auto localPath2b = fs::current_path() / basePath2b;
-    const auto localPath3 = fs::current_path() / basePath3;
-
-    ASSERT_NO_FATAL_FAILURE(cleanUp(this->megaApi[0].get(), basePath));
-
-    // Create local directories and a files.
-    fs::create_directories(localPath1);
-    ASSERT_TRUE(createFile((localPath1 / "fileTest1").u8string(), false));
-    fs::create_directories(localPath2);
-    ASSERT_TRUE(createFile((localPath2 / "fileTest2").u8string(), false));
-    fs::create_directories(localPath2a);
-    ASSERT_TRUE(createFile((localPath2a / "fileTest2a").u8string(), false));
-    fs::create_directories(localPath2b);
-    ASSERT_TRUE(createFile((localPath2b / "fileTest2b").u8string(), false));
-    fs::create_directories(localPath3);
-
-    LOG_verbose << "Sync.IsNodeSyncable:  Creating the remote folders to be synced to.";
-    std::unique_ptr<MegaNode> remoteRootNode(megaApi[0]->getRootNode());
-    ASSERT_NE(remoteRootNode.get(), nullptr);
-
->>>>>>> 0932cacc
     // SyncIsNodeSyncable
     MegaHandle nh = createFolder(0, basePath.string().c_str(), remoteRootNode.get());
     ASSERT_NE(nh, UNDEF) << "Error creating remote folders";
@@ -7469,13 +7267,8 @@
         LOG_verbose << "SyncRemoteNode :  Rename remote node with sync active.";
         std::string basePathRenamed = "SyncRemoteNodeRenamed";
         ASSERT_EQ(API_OK, doRenameNode(0, remoteBaseNode.get(), basePathRenamed.c_str()));
-<<<<<<< HEAD
         sync = waitForSyncState(megaApi[0].get(), backupId, MegaSync::RUNSTATE_SUSPENDED, MegaSync::REMOTE_PATH_HAS_CHANGED);
         ASSERT_TRUE(sync && sync->getRunState() == MegaSync::RUNSTATE_SUSPENDED);
-=======
-        sync = waitForSyncState(megaApi[0].get(), backupId, MegaSync::RUNSTATE_DISABLED, MegaSync::REMOTE_PATH_HAS_CHANGED);
-        ASSERT_TRUE(sync && sync->getRunState() == MegaSync::RUNSTATE_DISABLED);
->>>>>>> 0932cacc
         ASSERT_EQ(MegaSync::REMOTE_PATH_HAS_CHANGED, sync->getError());
 
         LOG_verbose << "SyncRemoteNode :  Restoring remote folder name.";
@@ -7504,13 +7297,8 @@
         TestingWithLogErrorAllowanceGuard g;
         LOG_verbose << "SyncRemoteNode :  Move remote node with sync active to the secondary folder.";
         ASSERT_EQ(API_OK, doMoveNode(0, nullptr, remoteBaseNode.get(), remoteMoveNodeParent.get()));
-<<<<<<< HEAD
         sync = waitForSyncState(megaApi[0].get(), backupId, MegaSync::RUNSTATE_SUSPENDED, MegaSync::REMOTE_PATH_HAS_CHANGED);
         ASSERT_TRUE(sync && sync->getRunState() == MegaSync::RUNSTATE_SUSPENDED);
-=======
-        sync = waitForSyncState(megaApi[0].get(), backupId, MegaSync::RUNSTATE_DISABLED, MegaSync::REMOTE_PATH_HAS_CHANGED);
-        ASSERT_TRUE(sync && sync->getRunState() == MegaSync::RUNSTATE_DISABLED);
->>>>>>> 0932cacc
         ASSERT_EQ(MegaSync::REMOTE_PATH_HAS_CHANGED, sync->getError());
 
         LOG_verbose << "SyncRemoteNode :  Moving back the remote node.";
@@ -7519,13 +7307,8 @@
         WaitMillisec(1000);
 
         ASSERT_NE(remoteBaseNode.get(), nullptr);
-<<<<<<< HEAD
         sync = waitForSyncState(megaApi[0].get(), backupId, MegaSync::RUNSTATE_SUSPENDED, MegaSync::REMOTE_PATH_HAS_CHANGED);
         ASSERT_TRUE(sync && sync->getRunState() == MegaSync::RUNSTATE_SUSPENDED);
-=======
-        sync = waitForSyncState(megaApi[0].get(), backupId, MegaSync::RUNSTATE_DISABLED, MegaSync::REMOTE_PATH_HAS_CHANGED);
-        ASSERT_TRUE(sync && sync->getRunState() == MegaSync::RUNSTATE_DISABLED);
->>>>>>> 0932cacc
         ASSERT_EQ(MegaSync::REMOTE_PATH_HAS_CHANGED, sync->getError());
     }
 
@@ -7546,13 +7329,8 @@
         LOG_verbose << "SyncRemoteNode :  Rename remote node.";
         std::string renamedBasePath = basePath.u8string() + "Renamed";
         ASSERT_EQ(API_OK, doRenameNode(0, remoteBaseNode.get(), renamedBasePath.c_str()));
-<<<<<<< HEAD
         sync = waitForSyncState(megaApi[0].get(), backupId, MegaSync::RUNSTATE_SUSPENDED, MegaSync::REMOTE_PATH_HAS_CHANGED);
         ASSERT_TRUE(sync && sync->getRunState() == MegaSync::RUNSTATE_SUSPENDED);
-=======
-        sync = waitForSyncState(megaApi[0].get(), backupId, MegaSync::RUNSTATE_DISABLED, MegaSync::REMOTE_PATH_HAS_CHANGED);
-        ASSERT_TRUE(sync && sync->getRunState() == MegaSync::RUNSTATE_DISABLED);
->>>>>>> 0932cacc
         ASSERT_EQ(MegaSync::REMOTE_PATH_HAS_CHANGED, sync->getError());
 
         LOG_verbose << "SyncRemoteNode :  Renaming back the remote node.";
@@ -7561,13 +7339,8 @@
         WaitMillisec(1000);
 
         ASSERT_NE(remoteBaseNode.get(), nullptr);
-<<<<<<< HEAD
         sync = waitForSyncState(megaApi[0].get(), backupId, MegaSync::RUNSTATE_SUSPENDED, MegaSync::REMOTE_PATH_HAS_CHANGED);
         ASSERT_TRUE(sync && sync->getRunState() == MegaSync::RUNSTATE_SUSPENDED);
-=======
-        sync = waitForSyncState(megaApi[0].get(), backupId, MegaSync::RUNSTATE_DISABLED, MegaSync::REMOTE_PATH_HAS_CHANGED);
-        ASSERT_TRUE(sync && sync->getRunState() == MegaSync::RUNSTATE_DISABLED);
->>>>>>> 0932cacc
 
         unique_ptr<char[]> pathFromNode{ megaApi[0]->getNodePath(remoteBaseNode.get()) };
         string actualPath{ pathFromNode.get() };
@@ -7589,13 +7362,8 @@
         // Remove remote folder --> Sync fail
         LOG_verbose << "SyncRemoteNode :  Removing remote node with sync active.";
         ASSERT_EQ(API_OK, doDeleteNode(0, remoteBaseNode.get()));                                //  <--- remote node deleted!!
-<<<<<<< HEAD
         sync = waitForSyncState(megaApi[0].get(), backupId, MegaSync::RUNSTATE_SUSPENDED, MegaSync::REMOTE_NODE_NOT_FOUND);
         ASSERT_TRUE(sync && sync->getRunState() == MegaSync::RUNSTATE_SUSPENDED);
-=======
-        sync = waitForSyncState(megaApi[0].get(), backupId, MegaSync::RUNSTATE_DISABLED, MegaSync::REMOTE_NODE_NOT_FOUND);
-        ASSERT_TRUE(sync && sync->getRunState() == MegaSync::RUNSTATE_DISABLED);
->>>>>>> 0932cacc
         ASSERT_EQ(MegaSync::REMOTE_NODE_NOT_FOUND, sync->getError());
 
         LOG_verbose << "SyncRemoteNode :  Recreating remote folder.";
@@ -7606,13 +7374,8 @@
         ASSERT_NE(nh, UNDEF) << "Error creating remote basePath";
         remoteBaseNode.reset(megaApi[0]->getNodeByHandle(nh));
         ASSERT_NE(remoteBaseNode.get(), nullptr);
-<<<<<<< HEAD
         sync = waitForSyncState(megaApi[0].get(), backupId, MegaSync::RUNSTATE_SUSPENDED, MegaSync::REMOTE_NODE_NOT_FOUND);
         ASSERT_TRUE(sync && sync->getRunState() == MegaSync::RUNSTATE_SUSPENDED);
-=======
-        sync = waitForSyncState(megaApi[0].get(), backupId, MegaSync::RUNSTATE_DISABLED, MegaSync::REMOTE_NODE_NOT_FOUND);
-        ASSERT_TRUE(sync && sync->getRunState() == MegaSync::RUNSTATE_DISABLED);
->>>>>>> 0932cacc
         ASSERT_EQ(MegaSync::REMOTE_NODE_NOT_FOUND, sync->getError());
     }
 
@@ -7957,37 +7720,22 @@
 
         LOG_verbose << "SyncOQTransitions :  Check that Sync is disabled due to OQ.";
         ASSERT_NO_FATAL_FAILURE(synchronousGetSpecificAccountDetails(0, true, false, false)); // Needed to ensure we know we are in OQ
-<<<<<<< HEAD
         sync = waitForSyncState(megaApi[0].get(), backupId, MegaSync::RUNSTATE_SUSPENDED, MegaSync::STORAGE_OVERQUOTA);
         ASSERT_TRUE(sync && sync->getRunState() == MegaSync::RUNSTATE_SUSPENDED);
-=======
-        sync = waitForSyncState(megaApi[0].get(), backupId, MegaSync::RUNSTATE_DISABLED, MegaSync::STORAGE_OVERQUOTA);
-        ASSERT_TRUE(sync && sync->getRunState() == MegaSync::RUNSTATE_DISABLED);
->>>>>>> 0932cacc
         ASSERT_EQ(MegaSync::STORAGE_OVERQUOTA, sync->getError());
 
         LOG_verbose << "SyncOQTransitions :  Check that Sync could not be enabled while disabled due to OQ.";
         ASSERT_EQ(API_EFAILED, synchronousSetSyncRunState(0, backupId, MegaSync::RUNSTATE_RUNNING))  << "API Error enabling a sync";
-<<<<<<< HEAD
         sync = waitForSyncState(megaApi[0].get(), backupId, MegaSync::RUNSTATE_SUSPENDED, MegaSync::STORAGE_OVERQUOTA);  // fresh snapshot of sync state
         ASSERT_TRUE(sync && sync->getRunState() == MegaSync::RUNSTATE_SUSPENDED);
-=======
-        sync = waitForSyncState(megaApi[0].get(), backupId, MegaSync::RUNSTATE_DISABLED, MegaSync::STORAGE_OVERQUOTA);  // fresh snapshot of sync state
-        ASSERT_TRUE(sync && sync->getRunState() == MegaSync::RUNSTATE_DISABLED);
->>>>>>> 0932cacc
         ASSERT_EQ(MegaSync::STORAGE_OVERQUOTA, sync->getError());
     }
 
     LOG_verbose << "SyncOQTransitions :  Free up space and check that Sync is not active again.";
     ASSERT_EQ(API_OK, synchronousRemove(0, last1GBFileNode.get()));
     ASSERT_NO_FATAL_FAILURE(synchronousGetSpecificAccountDetails(0, true, false, false)); // Needed to ensure we know we are not in OQ
-<<<<<<< HEAD
     sync = waitForSyncState(megaApi[0].get(), backupId, MegaSync::RUNSTATE_SUSPENDED, MegaSync::STORAGE_OVERQUOTA);  // of course the error stays as OverQuota.  Sync still not re-enabled.
     ASSERT_TRUE(sync && sync->getRunState() == MegaSync::RUNSTATE_SUSPENDED);
-=======
-    sync = waitForSyncState(megaApi[0].get(), backupId, MegaSync::RUNSTATE_DISABLED, MegaSync::STORAGE_OVERQUOTA);  // of course the error stays as OverQuota.  Sync still not re-enabled.
-    ASSERT_TRUE(sync && sync->getRunState() == MegaSync::RUNSTATE_DISABLED);
->>>>>>> 0932cacc
 
     LOG_verbose << "SyncOQTransitions :  Share big files folder with another account.";
 
@@ -8021,13 +7769,8 @@
         ASSERT_NO_FATAL_FAILURE(resumeSession(session.c_str()));   // sync not actually resumed here though (though it would be if it was still enabled)
         ASSERT_NO_FATAL_FAILURE(fetchnodes(0));
         ASSERT_NO_FATAL_FAILURE(synchronousGetSpecificAccountDetails(0, true, false, false)); // Needed to ensure we know we are in OQ
-<<<<<<< HEAD
         sync = waitForSyncState(megaApi[0].get(), backupId, MegaSync::RUNSTATE_SUSPENDED, MegaSync::STORAGE_OVERQUOTA);
         ASSERT_TRUE(sync && sync->getRunState() == MegaSync::RUNSTATE_SUSPENDED);
-=======
-        sync = waitForSyncState(megaApi[0].get(), backupId, MegaSync::RUNSTATE_DISABLED, MegaSync::STORAGE_OVERQUOTA);
-        ASSERT_TRUE(sync && sync->getRunState() == MegaSync::RUNSTATE_DISABLED);
->>>>>>> 0932cacc
         ASSERT_EQ(MegaSync::STORAGE_OVERQUOTA, sync->getError());
     }
 
@@ -8040,13 +7783,8 @@
     ASSERT_NO_FATAL_FAILURE(resumeSession(session.c_str()));
     ASSERT_NO_FATAL_FAILURE(fetchnodes(0));
     ASSERT_NO_FATAL_FAILURE(synchronousGetSpecificAccountDetails(0, true, false, false)); // Needed to ensure we know we are no longer in OQ
-<<<<<<< HEAD
     sync = waitForSyncState(megaApi[0].get(), backupId, MegaSync::RUNSTATE_SUSPENDED, MegaSync::STORAGE_OVERQUOTA);
     ASSERT_TRUE(sync && sync->getRunState() == MegaSync::RUNSTATE_SUSPENDED);
-=======
-    sync = waitForSyncState(megaApi[0].get(), backupId, MegaSync::RUNSTATE_DISABLED, MegaSync::STORAGE_OVERQUOTA);
-    ASSERT_TRUE(sync && sync->getRunState() == MegaSync::RUNSTATE_DISABLED);
->>>>>>> 0932cacc
 
     ASSERT_NO_FATAL_FAILURE(cleanUp(this->megaApi[0].get(), basePath));
     ASSERT_NO_FATAL_FAILURE(cleanUp(this->megaApi[0].get(), fillPath));
