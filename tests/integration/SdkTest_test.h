--- conflicted
+++ resolved
@@ -535,7 +535,6 @@
     template<typename ... requestArgs> int synchronousShare(unsigned apiIndex, requestArgs... args) { RequestTracker rt(megaApi[apiIndex].get()); megaApi[apiIndex]->share(args..., &rt); return rt.waitForResult(); }
     template<typename ... requestArgs> int synchronousResetPassword(unsigned apiIndex, requestArgs... args) { RequestTracker rt(megaApi[apiIndex].get()); megaApi[apiIndex]->resetPassword(args..., &rt); return rt.waitForResult(); }
     template<typename ... requestArgs> int synchronousConfirmResetPassword(unsigned apiIndex, requestArgs... args) { RequestTracker rt(megaApi[apiIndex].get()); megaApi[apiIndex]->confirmResetPassword(args..., &rt); return rt.waitForResult(); }
-<<<<<<< HEAD
     template<typename ... requestArgs> int synchronousGetRecommendedProLevel(unsigned apiIndex, int& recommendedLevel, requestArgs... args) {
         RequestTracker rt(megaApi[apiIndex].get());
         megaApi[apiIndex]->getRecommendedProLevel(args..., &rt);
@@ -543,8 +542,6 @@
         if (err == API_OK) recommendedLevel = (int)rt.request->getNumber();
         return err;
     }
-=======
->>>>>>> 0b5d5bc0
 
     // Checkup methods called from MegaApi callbacks
     void onNodesUpdateCheck(size_t apiIndex, MegaHandle target, MegaNodeList* nodes, int change, bool& flag);
