--- conflicted
+++ resolved
@@ -486,29 +486,20 @@
     Node* getsyncdebrisnode();
     Node* drillchildnodebyname(Node* n, const string& path);
     vector<Node*> drillchildnodesbyname(Node* n, const string& path);
-<<<<<<< HEAD
-=======
-
-    void backupAdd_inthread(const string& drivePath,
-        string sourcePath,
-        const string& targetPath,
-        std::function<void(error, SyncError, handle)> completion,
-        const string& logname);
->>>>>>> e2c777d6
 
     handle backupAdd_mainthread(const string& drivePath,
         const string& sourcePath,
         const string& targetPath,
         const string& logname);
 
-<<<<<<< HEAD
+//<<<<<<< HEAD
     error addSync(const string& displayPath, const fs::path& localpath, handle remoteNode,
                   function<void(error, SyncError, handle)> addSyncCompletion, const string& logname,
                   SyncConfig::Type type);
 
     bool setupSync_inthread(const string& subfoldername, const fs::path& localpath, const bool isBackup,
         std::function<void(error, SyncError, handle)> addSyncCompletion, const string& logname);
-=======
+//=======
     handle setupSync_mainthread(const string& localPath,
                                 const Node& remoteNode,
                                 const bool isBackup = false,
@@ -530,7 +521,7 @@
                                 const bool isBackup = false,
                                 const bool uploadIgnoreFile = true);
 
->>>>>>> e2c777d6
+//>>>>>>> feature/SDK-1918_backup-rework
     void importSyncConfigs(string configs, PromiseBoolSP result);
     bool importSyncConfigs(string configs);
     string exportSyncConfigs();
