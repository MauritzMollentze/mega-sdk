#all sdk_devs can approve MRs that change anything in the repo...

* @SDK/sdk_devs


# ... except MRs relative to bindings, which needs approval by the corresponding App's team

/bindings/ios/ @mobile/iOS
/bindings/java/ @mobile/Android
/bindings/megaapi.i @mobile/Android
/bindings/qt/ @desktop
/src/gfx/GfxProcCG.mm @mobile/iOS
/src/osx/osxutils.mm @mobile/iOS @desktop
/Package.swift @mobile/iOS
/examples/Swift @mobile/iOS
/examples/SwiftUI @mobile/iOS

# Changes to Jenkinsfiles need approval by sdk_devops
/jenkinsfile/ @SDK/sdk_devops

<<<<<<< HEAD
# Changes to .clang-format need approval by tls-owning-clang-format
# (it requires 2 approvals, 1 from MEGAsync team, 1 from SDK team)
/.clang-format @SDK/tls-owning-clang-format [2]
=======
/.gitlab-ci.yml @SDK/sdk_tls
>>>>>>> 628d8ef1
<|MERGE_RESOLUTION|>--- conflicted
+++ resolved
@@ -18,10 +18,10 @@
 # Changes to Jenkinsfiles need approval by sdk_devops
 /jenkinsfile/ @SDK/sdk_devops
 
-<<<<<<< HEAD
+# Changes to pipelines in GitLab CI, like gitleaks and alike,
+# need approval by one SDK team leader
+/.gitlab-ci.yml @SDK/sdk_tls
+
 # Changes to .clang-format need approval by tls-owning-clang-format
 # (it requires 2 approvals, 1 from MEGAsync team, 1 from SDK team)
 /.clang-format @SDK/tls-owning-clang-format [2]
-=======
-/.gitlab-ci.yml @SDK/sdk_tls
->>>>>>> 628d8ef1
