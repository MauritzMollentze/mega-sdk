--- conflicted
+++ resolved
@@ -71,10 +71,6 @@
     include/mega/transfer.h
     include/mega/transferstats.h
     include/mega/totp.h
-<<<<<<< HEAD
-    include/mega/config-android.h
-=======
->>>>>>> f60237a8
     include/mega/treeproc.h
     include/mega/arguments.h
     include/mega/attrmap.h
@@ -370,10 +366,7 @@
     $<$<PLATFORM_ID:iOS>:USE_IOS>
     $<$<PLATFORM_ID:Android>:USE_POLL>
     $<$<PLATFORM_ID:Android>:USE_INOTIFY>
-<<<<<<< HEAD
-=======
     $<$<PLATFORM_ID:Android>:HAVE_SDK_CONFIG_H>
->>>>>>> f60237a8
 )
 
 set_target_properties(SDKlib PROPERTIES
