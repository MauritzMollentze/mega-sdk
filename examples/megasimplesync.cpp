/**
 * @file examples/megasimplesync.cpp
 * @brief sample daemon, which synchronizes local and remote folders
 *
 * (c) 2013-2014 by Mega Limited, Wellsford, New Zealand
 *
 * This file is part of the MEGA SDK - Client Access Engine.
 *
 * Applications using the MEGA API must present a valid application key
 * and comply with the the rules set forth in the Terms of Service.
 *
 * The MEGA SDK is distributed in the hope that it will be useful,
 * but WITHOUT ANY WARRANTY; without even the implied warranty of
 * MERCHANTABILITY or FITNESS FOR A PARTICULAR PURPOSE.
 *
 * @copyright Simplified (2-clause) BSD License.
 *
 * You should have received a copy of the license along with this
 * program.
 */

#include "mega.h"

#ifdef _WIN32
#include <conio.h>
#endif

using namespace mega;
using std::cout;
using std::cerr;
using std::endl;



struct Login
{
    string email, password, salt, pin;
    int version;

    Login() : version(0)
    {
    }

    void reset()
    {
        *this = Login();
    }

    void login(MegaClient* client)
    {
        byte pwkey[SymmCipher::KEYLENGTH];

        if (version == 1)
        {
            if (error e = client->pw_key(password.c_str(), pwkey))
            {
                cout << "Login error: " << e << endl;
            }
            else
            {
                client->login(email.c_str(), pwkey, pin.c_str());
            }
        }
        else if (version == 2 && !salt.empty())
        {
            client->login2(email.c_str(), password.c_str(), &salt, pin.c_str());
        }
        else
        {
            cout << "Login unexpected error" << endl;
        }
    }
};
static Login login;

class SyncApp : public MegaApp, public Logger
{
    string local_folder;
    string remote_folder;
    handle cwd;
    bool initial_fetch;

    void prelogin_result(int version, string* email, string *salt, error e);

    void login_result(error e);

    void fetchnodes_result(const Error& e);

    void request_error(error e);

#ifdef ENABLE_SYNC
<<<<<<< HEAD
    void syncupdate_stateconfig(int tag) override;
    void syncupdate_local_folder_addition(Sync*, const LocalPath& path) override;
    void syncupdate_local_folder_deletion(Sync*, const LocalPath& path) override;
    void syncupdate_local_file_addition(Sync*, const LocalPath& path) override;
    void syncupdate_local_file_deletion(Sync*, const LocalPath& path) override;
    void syncupdate_local_file_change(Sync*, const LocalPath& path) override;
    void syncupdate_local_move(Sync*, const LocalPath& oldPath, const LocalPath& newPath) override;
=======
    void syncupdate_stateconfig(handle backupId) override;
    void syncupdate_local_folder_addition(Sync*, LocalNode*, const char *) override;
    void syncupdate_local_folder_deletion(Sync*, LocalNode*) override;
    void syncupdate_local_file_addition(Sync*, LocalNode*, const char *) override;
    void syncupdate_local_file_deletion(Sync*, LocalNode*) override;
    void syncupdate_local_file_change(Sync*, LocalNode*, const char *) override;
    void syncupdate_local_move(Sync*, LocalNode*, const char*) override;
>>>>>>> e57a1791
    void syncupdate_get(Sync*, Node*, const char*) override;
    void syncupdate_put(Sync*, const char*) override;
    void syncupdate_remote_file_addition(Sync*, Node*) override;
    void syncupdate_remote_file_deletion(Sync*, Node*) override;
    void syncupdate_remote_folder_addition(Sync*, Node*) override;
    void syncupdate_remote_folder_deletion(Sync*, Node*) override;
    void syncupdate_remote_copy(Sync*, const char*) override;
    void syncupdate_remote_move(Sync*, Node*, Node*) override;
    void syncupdate_remote_rename(Sync*sync, Node* n, const char* prevname) override;
    void syncupdate_treestate(LocalNode*) override;
#endif

    Node* nodebypath(const char* ptr, string* user, string* namepart);
public:
    SyncApp(string local_folder_, string remote_folder_);

    // Logger interface
public:
    void log(const char *time, int loglevel, const char *source, const char *message
        #ifdef ENABLE_LOG_PERFORMANCE
            , const char **directMessages = nullptr, size_t *directMessagesSizes = nullptr, unsigned numberMessages = 0
        #endif
    );
};

// globals
MegaClient* client;

// returns node pointer determined by path relative to cwd
// Path naming conventions:
// path is relative to cwd
// /path is relative to ROOT
// //in is in INBOX
// //bin is in RUBBISH
// X: is user X's INBOX
// X:SHARE is share SHARE from user X
// : and / filename components, as well as the \, must be escaped by \.
// (correct UTF-8 encoding is assumed)
// returns NULL if path malformed or not found
Node* SyncApp::nodebypath(const char* ptr, string* user = NULL, string* namepart = NULL)
{
    vector<string> c;
    string s;
    int l = 0;
    const char* bptr = ptr;
    int remote = 0;
    Node* n = nullptr;
    Node* nn;

    // split path by / or :
    do
    {
        if (!l)
        {
            if (*(const signed char*)ptr >= 0)
            {
                if (*ptr == '\\')
                {
                    if (ptr > bptr)
                    {
                        s.append(bptr, ptr - bptr);
                    }
                    bptr = ++ptr;

                    if (*bptr == 0)
                    {
                        c.push_back(s);
                        break;
                    }

                    ptr++;
                    continue;
                }

                if (( *ptr == '/' ) || ( *ptr == ':' ) || !*ptr)
                {
                    if (*ptr == ':')
                    {
                        if (c.size())
                        {
                            return NULL;
                        }
                        remote = 1;
                    }

                    if (ptr > bptr)
                    {
                        s.append(bptr, ptr - bptr);
                    }

                    bptr = ptr + 1;

                    c.push_back(s);

                    s.erase();
                }
            }
            else if (( *ptr & 0xf0 ) == 0xe0)
            {
                l = 1;
            }
            else if (( *ptr & 0xf8 ) == 0xf0)
            {
                l = 2;
            }
            else if (( *ptr & 0xfc ) == 0xf8)
            {
                l = 3;
            }
            else if (( *ptr & 0xfe ) == 0xfc)
            {
                l = 4;
            }
        }
        else
        {
            l--;
        }
    }
    while (*ptr++);

    if (l)
    {
        return NULL;
    }

    if (remote)
    {
        // target: user inbox - record username/email and return NULL
        if (( c.size() == 2 ) && !c[1].size())
        {
            if (user)
            {
                *user = c[0];
            }
            return NULL;
        }

        User* u;

        if (( u = client->finduser(c[0].c_str())))
        {
            // locate matching share from this user
            handle_set::iterator sit;
            string name;
            for (sit = u->sharing.begin(); sit != u->sharing.end(); sit++)
            {
                if (( n = client->nodebyhandle(*sit)))
                {
                    if(!name.size())
                    {
                        name =  c[1];
                        n->client->fsaccess->normalize(&name);
                    }

                    if (!strcmp(name.c_str(), n->displayname()))
                    {
                        l = 2;
                        break;
                    }
                }
            }
        }

        if (!l)
        {
            return NULL;
        }
    }
    else
    {
        // path starting with /
        if (( c.size() > 1 ) && !c[0].size())
        {
            // path starting with //
            if (( c.size() > 2 ) && !c[1].size())
            {
                if (c[2] == "in")
                {
                    n = client->nodebyhandle(client->rootnodes[1]);
                }
                else if (c[2] == "bin")
                {
                    n = client->nodebyhandle(client->rootnodes[2]);
                }
                else
                {
                    return NULL;
                }

                l = 3;
            }
            else
            {
                n = client->nodebyhandle(client->rootnodes[0]);

                l = 1;
            }
        }
        else
        {
            n = client->nodebyhandle(cwd);
        }
    }

    // parse relative path
    while (n && l < (int)c.size())
    {
        if (c[l] != ".")
        {
            if (c[l] == "..")
            {
                if (n->parent)
                {
                    n = n->parent;
                }
            }
            else
            {
                // locate child node (explicit ambiguity resolution: not
                // implemented)
                if (c[l].size())
                {
                    nn = client->childnodebyname(n, c[l].c_str());

                    if (!nn)
                    {
                        // mv command target? return name part of not found
                        if (namepart && ( l == (int)c.size() - 1 ))
                        {
                            *namepart = c[l];
                            return n;
                        }

                        return NULL;
                    }

                    n = nn;
                }
            }
        }

        l++;
    }

    return n;
}

SyncApp:: SyncApp(string local_folder_, string remote_folder_) :
    local_folder(local_folder_), remote_folder(remote_folder_), cwd(UNDEF), initial_fetch(true)
{}

void SyncApp::log(const char *time, int loglevel, const char *source, const char *message
#ifdef ENABLE_LOG_PERFORMANCE
                 , const char **directMessages, size_t *directMessagesSizes, unsigned numberMessages
#endif
                 )
{
    if (!time)
    {
        time = "";
    }

    if (!source)
    {
        source = "";
    }

    if (!message)
    {
        message = "";
    }

    cout << "[" << time << "][" << SimpleLogger::toStr((LogLevel)loglevel) << "] ";
    if (message) cout << message;
#ifdef ENABLE_LOG_PERFORMANCE
    for (unsigned i = 0; i < numberMessages; ++i) cout.write(directMessages[i], directMessagesSizes[i]);
#endif
    cout << endl;
}

void SyncApp::prelogin_result(int version, std::string* email, std::string *salt, error e)
{
    if (e)
    {
        cout << "Login error: " << e << endl;
        return;
    }

    login.version = version;
    login.salt = (version == 2 && salt ? *salt : string());

    if (login.password.empty())
    {
        cerr << "invalid empty password" << endl;
    }
    else
    {
        login.login(client);
    }
}


// this callback function is called when we have login result (success or
// error)
// TODO: check for errors
void SyncApp::login_result(error e)
{
    if (e != API_OK)
    {
        LOG_err << "FATAL: Failed to get login result, exiting";
        exit(1);
    }
    // get the list of nodes
    client->fetchnodes();
}

void SyncApp::fetchnodes_result(const Error &e)
{
    if (e != API_OK)
    {
        LOG_err << "FATAL: Failed to fetch remote nodes, exiting";
                    exit(1);
    }

    if (initial_fetch)
    {
        initial_fetch = false;
        if (ISUNDEF(cwd))
        {
            cwd = client->rootnodes[0];
        }

        Node* n = nodebypath(remote_folder.c_str());
        if (client->checkaccess(n, FULL))
        {
            if (!n)
            {
                LOG_err << remote_folder << ": Not found.";
                exit(1);
            }
            else if (n->type == FILENODE)
            {
                LOG_err << remote_folder << ": Remote sync root must be folder.";
                exit(1);
            }
            else
            {
#ifdef ENABLE_SYNC
                SyncConfig syncConfig(LocalPath::fromPath(local_folder, *client->fsaccess), local_folder, n->nodehandle, remote_folder, 0);
                client->addsync(syncConfig, DEBRISFOLDER, NULL, false, false,
                                [](mega::UnifiedSync*, const SyncError& serr, error err) {
                    if (err)
                    {
                        LOG_err << "Sync could not be added! " << err << " syncError = " << serr;
                        exit(1);
                    }
                    else
                    {
                        LOG_info << "Sync started !";
                    }
                });
#endif
            }
        }
        else
        {
            LOG_err << remote_folder << ": Syncing requires full access to path.";
            exit(1);
        }
    }
}

// this callback function is called when request-level error occurred
void SyncApp::request_error(error e)
{
    LOG_err << "FATAL: Request failed, exiting";
    exit(1);
}

#ifdef ENABLE_SYNC
void SyncApp::syncupdate_stateconfig(handle backupId)
{
    LOG_info << "Sync config updated: " << backupId;
}

// sync update callbacks are for informational purposes only and must not
// change or delete the sync itself
void SyncApp::syncupdate_local_folder_addition(Sync*, const LocalPath& path) 
{
    assert(client && !!client->fsaccess);

    LOG_info << "Sync - local folder addition detected: "
             << path.toPath(*client->fsaccess);
}

void SyncApp::syncupdate_local_folder_deletion(Sync*, const LocalPath& path)
{
    assert(client && !!client->fsaccess);

    LOG_info << "Sync - local folder deletion detected: "
             << path.toPath(*client->fsaccess);
}

void SyncApp::syncupdate_local_file_addition(Sync*, const LocalPath& path)
{
    assert(client && !!client->fsaccess);

    LOG_info << "Sync - local file addition detected: "
             << path.toPath(*client->fsaccess);
}

void SyncApp::syncupdate_local_file_deletion(Sync*, const LocalPath& path)
{
    assert(client && !!client->fsaccess);

    LOG_info << "Sync - local file deletion detected: "
             << path.toPath(*client->fsaccess);
}

void SyncApp::syncupdate_local_file_change(Sync*, const LocalPath& path)
{
    LOG_info << "Sync - local file change detected: " << path.toPath(*client->fsaccess);
}

void SyncApp::syncupdate_local_move(Sync*, const LocalPath& oldPath, const LocalPath& newPath)
{
    LOG_info << "Sync - local rename/move " << oldPath.toPath(*client->fsaccess) << " -> " << newPath.toPath(*client->fsaccess);
}

void SyncApp::syncupdate_remote_move(Sync *, Node *n, Node *prevparent)
{
    LOG_info << "Sync - remote move " << n->displayname() << ": " << (prevparent ? prevparent->displayname() : "?") <<
                 " -> " << (n->parent ? n->parent->displayname() : "?");
}

void SyncApp::syncupdate_remote_rename(Sync *, Node *n, const char *prevname)
{
    LOG_info << "Sync - remote rename " << prevname << " -> " << n->displayname();
}

void SyncApp::syncupdate_remote_folder_addition(Sync *, Node* n)
{
    LOG_info << "Sync - remote folder addition detected " << n->displayname();
}

void SyncApp::syncupdate_remote_file_addition(Sync*, Node* n)
{
    LOG_info << "Sync - remote file addition detected " << n->displayname();
}

void SyncApp::syncupdate_remote_folder_deletion(Sync*, Node* n)
{
    LOG_info << "Sync - remote folder deletion detected " << n->displayname();
}

void SyncApp::syncupdate_remote_file_deletion(Sync*, Node* n)
{
    LOG_info << "Sync - remote file deletion detected " << n->displayname();
}

void SyncApp::syncupdate_get(Sync*, Node *, const char* path)
{
    LOG_info << "Sync - requesting file " << path;
}

void SyncApp::syncupdate_put(Sync*, const char* path)
{
    LOG_info  << "Sync - sending file " << path;
}

void SyncApp::syncupdate_remote_copy(Sync*, const char* name)
{
    LOG_info << "Sync - creating remote file " << name << " by copying existing remote file";
}

static const char* treestatename(treestate_t ts)
{
    switch (ts)
    {
        case TREESTATE_NONE:
            return "None/Undefined";

        case TREESTATE_SYNCED:
            return "Synced";

        case TREESTATE_PENDING:
            return "Pending";

        case TREESTATE_SYNCING:
            return "Syncing";
    }

    return "UNKNOWN";
}

void SyncApp::syncupdate_treestate(LocalNode* l)
{
    LOG_info << "Sync - state change of node " << l->name << " to " << treestatename(l->ts);
}

#endif
int main(int argc, char *argv[])
{
#ifndef ENABLE_SYNC
    cerr << "Synchronization features are disabled" << endl;
    return 1;
#endif

    SyncApp *app;

    // use logInfo level
    SimpleLogger::setLogLevel(logInfo);
    // set output to stdout
//    SimpleLogger::setAllOutputs(&std::cout);


    if (argc < 3)
    {
        cerr << "Usage: " << argv[0] << " [local folder] [remote folder]" << endl;
        cerr << "   (set MEGA_DEBUG to 1 or 2 to see debug output." << endl;
        return 1;
    }

    app = new SyncApp(argv[1], argv[2]);
    SimpleLogger::setOutputClass(app);

    if (!getenv("MEGA_EMAIL") || !getenv("MEGA_PWD"))
    {
        LOG_info << "Please set both MEGA_EMAIL and MEGA_PWD env variables!";
        return 1;
    }

    // Needed so we can get our hands on the cwd.
    auto fsAccess = new FSACCESS_CLASS();

    // Where are we?
    LocalPath currentDir;
    bool result = fsAccess->cwd(currentDir);

    if (!result)
    {
        cerr << "Unable to determine current working directory." << endl;
        return EXIT_FAILURE;
    }

    // create MegaClient, providing our custom MegaApp and Waiter classes
    client = new MegaClient(app,
                            new WAIT_CLASS,
                            new HTTPIO_CLASS,
                            fsAccess,
                        #ifdef DBACCESS_CLASS
                            new DBACCESS_CLASS(currentDir),
                        #else
                            nullptr,
                        #endif
                        #ifdef GFX_CLASS
                            new GFX_CLASS,
                        #else
                            nullptr,
                        #endif
                            "N9tSBJDC",
                            "megasimplesync",
                            2);

    // if MEGA_DEBUG env variable is set
    if (getenv("MEGA_DEBUG"))
    {
        if (!strcmp(getenv("MEGA_DEBUG"), "1") || !strcmp(getenv("MEGA_DEBUG"), "2"))
        {
            SimpleLogger::setLogLevel(logDebug);
        }
    }

    // uncomment this line if you want to follow symbolic links
    //client->followsymlinks = true;

    // get values from env
    login.password = getenv("MEGA_PWD");
    login.email = getenv("MEGA_EMAIL");
    client->prelogin(login.email.c_str());

    while (true)
    {
        // pass the CPU to the engine (nonblocking)
        client->exec();
        client->wait();
    }

    return 0;
}<|MERGE_RESOLUTION|>--- conflicted
+++ resolved
@@ -89,23 +89,13 @@
     void request_error(error e);
 
 #ifdef ENABLE_SYNC
-<<<<<<< HEAD
-    void syncupdate_stateconfig(int tag) override;
+    void syncupdate_stateconfig(handle backupId) override;
     void syncupdate_local_folder_addition(Sync*, const LocalPath& path) override;
     void syncupdate_local_folder_deletion(Sync*, const LocalPath& path) override;
     void syncupdate_local_file_addition(Sync*, const LocalPath& path) override;
     void syncupdate_local_file_deletion(Sync*, const LocalPath& path) override;
     void syncupdate_local_file_change(Sync*, const LocalPath& path) override;
     void syncupdate_local_move(Sync*, const LocalPath& oldPath, const LocalPath& newPath) override;
-=======
-    void syncupdate_stateconfig(handle backupId) override;
-    void syncupdate_local_folder_addition(Sync*, LocalNode*, const char *) override;
-    void syncupdate_local_folder_deletion(Sync*, LocalNode*) override;
-    void syncupdate_local_file_addition(Sync*, LocalNode*, const char *) override;
-    void syncupdate_local_file_deletion(Sync*, LocalNode*) override;
-    void syncupdate_local_file_change(Sync*, LocalNode*, const char *) override;
-    void syncupdate_local_move(Sync*, LocalNode*, const char*) override;
->>>>>>> e57a1791
     void syncupdate_get(Sync*, Node*, const char*) override;
     void syncupdate_put(Sync*, const char*) override;
     void syncupdate_remote_file_addition(Sync*, Node*) override;
