/**
 * @file examples/megaclient.cpp
 * @brief Sample application, interactive GNU Readline CLI
 *
 * (c) 2013-2014 by Mega Limited, Auckland, New Zealand
 *
 * This file is part of the MEGA SDK - Client Access Engine.
 *
 * Applications using the MEGA API must present a valid application key
 * and comply with the the rules set forth in the Terms of Service.
 *
 * The MEGA SDK is distributed in the hope that it will be useful,
 * but WITHOUT ANY WARRANTY; without even the implied warranty of
 * MERCHANTABILITY or FITNESS FOR A PARTICULAR PURPOSE.
 *
 * @copyright Simplified (2-clause) BSD License.
 *
 * You should have received a copy of the license along with this
 * program.
 */

#include "mega.h"
#include "megacli.h"
#include <fstream>
#include <bitset>

#if defined(_WIN32) && defined(_DEBUG)
// so we can delete a secret internal CrytpoPP singleton
#include <cryptopp\osrng.h>
#endif

#define USE_VARARGS
#define PREFER_STDARG

#ifndef NO_READLINE
#include <signal.h>
#include <readline/readline.h>
#include <readline/history.h>
#endif

#if (__cplusplus >= 201703L)
    #include <filesystem>
    namespace fs = std::filesystem;
    #define USE_FILESYSTEM
#elif !defined(__MINGW32__) && !defined(__ANDROID__) && (!defined(__GNUC__) || (__GNUC__*100+__GNUC_MINOR__) >= 503)
#define USE_FILESYSTEM
#ifdef WIN32
    #include <filesystem>
    namespace fs = std::experimental::filesystem;
#else
    #include <experimental/filesystem>
    namespace fs = std::experimental::filesystem;
#endif
#endif

#include <regex>

#ifdef USE_FREEIMAGE
#include "mega/gfx/freeimage.h"
#endif

#ifdef WIN32
#include <winioctl.h>
#endif

namespace ac = ::mega::autocomplete;

#include <iomanip>

using namespace mega;
using std::cout;
using std::cerr;
using std::endl;
using std::flush;
using std::ifstream;
using std::ofstream;
using std::setw;
using std::hex;
using std::dec;

MegaClient* client;
MegaClient* clientFolder;

int gNextClientTag = 1;
std::map<int, std::function<void(Node*)>> gOnPutNodeTag;

bool gVerboseMode = false;

// new account signup e-mail address and name
static string signupemail, signupname;

// true by default, to register a new account v2 (false means account v1)
bool signupV2 = true;

// signup code being confirmed
static string signupcode;

// signup password challenge and encrypted master key
static byte signuppwchallenge[SymmCipher::KEYLENGTH], signupencryptedmasterkey[SymmCipher::KEYLENGTH];

// password recovery e-mail address and code being confirmed
static string recoveryemail, recoverycode;

// password recovery code requires MK or not
static bool hasMasterKey;

// master key for password recovery
static byte masterkey[SymmCipher::KEYLENGTH];

// change email link to be confirmed
static string changeemail, changecode;

// import welcome pdf at account creation
static bool pdf_to_import = false;

// public link information
static string publiclink;

// local console
Console* console;

// loading progress of lengthy API responses
int responseprogress = -1;

//2FA pin attempts
int attempts = 0;

//Ephemeral account plus plus
std::string ephemeralFirstname;
std::string ephemeralLastName;

#ifdef ENABLE_SYNC

// converts the given sync configuration to a string
std::string syncConfigToString(const SyncConfig& config)
{
    std::string description(Base64Str<MegaClient::BACKUPHANDLE>(config.getBackupId()));
    if (config.getType() == SyncConfig::TYPE_TWOWAY)
    {
        description.append(" TWOWAY");
    }
    else if (config.getType() == SyncConfig::TYPE_UP)
    {
        description.append(" UP");
    }
    else if (config.getType() == SyncConfig::TYPE_DOWN)
    {
        description.append(" DOWN");
    }
    return description;
}

#endif

static const char* getAccessLevelStr(int access)
{
    switch(access)
    {
    case ACCESS_UNKNOWN:
        return "unkown";
    case RDONLY:
        return "read-only";
    case RDWR:
        return "read/write";
    case FULL:
        return "full access";
    case OWNER:
        return "owner access";
    case OWNERPRELOGIN:
        return "owner (prelogin) access";
    default:
        return "UNDEFINED";
    }
}

const char* errorstring(error e)
{
    switch (e)
    {
        case API_OK:
            return "No error";
        case API_EINTERNAL:
            return "Internal error";
        case API_EARGS:
            return "Invalid argument";
        case API_EAGAIN:
            return "Request failed, retrying";
        case API_ERATELIMIT:
            return "Rate limit exceeded";
        case API_EFAILED:
            return "Transfer failed";
        case API_ETOOMANY:
            return "Too many concurrent connections or transfers";
        case API_ERANGE:
            return "Out of range";
        case API_EEXPIRED:
            return "Expired";
        case API_ENOENT:
            return "Not found";
        case API_ECIRCULAR:
            return "Circular linkage detected";
        case API_EACCESS:
            return "Access denied";
        case API_EEXIST:
            return "Already exists";
        case API_EINCOMPLETE:
            return "Incomplete";
        case API_EKEY:
            return "Invalid key/integrity check failed";
        case API_ESID:
            return "Bad session ID";
        case API_EBLOCKED:
            return "Blocked";
        case API_EOVERQUOTA:
            return "Over quota";
        case API_ETEMPUNAVAIL:
            return "Temporarily not available";
        case API_ETOOMANYCONNECTIONS:
            return "Connection overflow";
        case API_EWRITE:
            return "Write error";
        case API_EREAD:
            return "Read error";
        case API_EAPPKEY:
            return "Invalid application key";
        case API_EGOINGOVERQUOTA:
            return "Not enough quota";
        case API_EMFAREQUIRED:
            return "Multi-factor authentication required";
        case API_EMASTERONLY:
            return "Access denied for users";
        case API_EBUSINESSPASTDUE:
            return "Business account has expired";
        case API_EPAYWALL:
            return "Over Disk Quota Paywall";
        default:
            return "Unknown error";
    }
}

AppFile::AppFile()
{
    static int nextseqno;

    seqno = ++nextseqno;
}

// transfer start
void AppFilePut::start()
{
}

void AppFileGet::start()
{
}

// transfer completion
void AppFileGet::completed(Transfer*, LocalNode*)
{
    // (at this time, the file has already been placed in the final location)
    delete this;
}

// transfer terminated - too many failures, or unrecoverable failure, or cancelled
void AppFileGet::terminated()
{
    delete this;
}

void AppFilePut::completed(Transfer* t, LocalNode*)
{
    // perform standard completion (place node in user filesystem etc.)
    File::completed(t, NULL);

    delete this;
}

// transfer terminated - too many failures, or unrecoverable failure, or cancelled
void AppFilePut::terminated()
{
    delete this;
}

AppFileGet::~AppFileGet()
{
    appxferq[GET].erase(appxfer_it);
}

AppFilePut::~AppFilePut()
{
    appxferq[PUT].erase(appxfer_it);
}

void AppFilePut::displayname(string* dname)
{
    *dname = localname.toName(*transfer->client->fsaccess, client->fsaccess->getlocalfstype(localname));
}

// transfer progress callback
void AppFile::progress()
{
}

static void displaytransferdetails(Transfer* t, const char* action)
{
    string name;

    for (file_list::iterator it = t->files.begin(); it != t->files.end(); it++)
    {
        if (it != t->files.begin())
        {
            cout << "/";
        }

        (*it)->displayname(&name);
        cout << name;
    }

    cout << ": " << (t->type == GET ? "Incoming" : "Outgoing") << " file transfer " << action;
}

// a new transfer was added
void DemoApp::transfer_added(Transfer* /*t*/)
{
}

// a queued transfer was removed
void DemoApp::transfer_removed(Transfer* t)
{
    displaytransferdetails(t, "removed\n");
}

void DemoApp::transfer_update(Transfer* /*t*/)
{
    // (this is handled in the prompt logic)
}

void DemoApp::transfer_failed(Transfer* t, const Error& e, dstime)
{
    displaytransferdetails(t, "failed (");
    if (e == API_ETOOMANY && e.hasExtraInfo())
    {
         cout << getExtraInfoErrorString(e) << ")" << endl;
    }
    else
    {
        cout << errorstring(e) << ")" << endl;
    }
}

void DemoApp::transfer_complete(Transfer* t)
{
    if (gVerboseMode)
    {
        displaytransferdetails(t, "completed, ");

        if (t->slot)
        {
            cout << t->slot->progressreported * 10 / (1024 * (Waiter::ds - t->slot->starttime + 1)) << " KB/s" << endl;
        }
        else
        {
            cout << "delayed" << endl;
        }
    }
}

// transfer about to start - make final preparations (determine localfilename, create thumbnail for image upload)
void DemoApp::transfer_prepare(Transfer* t)
{
    if (gVerboseMode)
    {
        displaytransferdetails(t, "starting\n");
    }

    if (t->type == GET)
    {
        // only set localfilename if the engine has not already done so
        if (t->localfilename.empty())
        {
            client->fsaccess->tmpnamelocal(t->localfilename);
        }
    }
}

#ifdef ENABLE_SYNC

void DemoApp::syncupdate_stateconfig(const SyncConfig& config)
{
    cout << "Sync config updated: " << toHandle(config.mBackupId) << endl;
}


void DemoApp::syncupdate_active(const SyncConfig& config, bool active)
{
    cout << "Sync is now active: " << active << endl;
}

void DemoApp::sync_auto_resume_result(const SyncConfig& config, bool attempted, bool hadAnError)
{
    handle backupId = config.getBackupId();
    if (attempted)
    {
        cout << "Sync - autoresumed " << toHandle(backupId) << " " << config.getLocalPath().toPath(*client->fsaccess)  << " enabled: "
             << config.getEnabled()  << " syncError: " << config.getError()
             << " hadAnErrorBefore: " << hadAnError << " Running: " << (config.mRunningState >= 0) << endl;
    }
    else
    {
        cout << "Sync - autoloaded " << toHandle(backupId) << " " << config.getLocalPath().toPath(*client->fsaccess) << " enabled: "
            << config.getEnabled() << " syncError: " << config.getError()
            << " hadAnErrorBefore: " << hadAnError << " Running: " << (config.mRunningState >= 0) << endl;
    }
}

void DemoApp::sync_removed(const SyncConfig& config)
{
    cout << "Sync - removed: " << toHandle(config.mBackupId) << endl;

}

void DemoApp::syncupdate_scanning(bool active)
{
    if (active)
    {
        cout << "Sync - scanning local files and folders" << endl;
    }
    else
    {
        cout << "Sync - scan completed" << endl;
    }
}
// flags to turn off cout output that can be too volumnous/time consuming
bool syncout_local_change_detection = true;
bool syncout_remote_change_detection = true;
bool syncout_transfer_activity = true;
bool syncout_folder_sync_state = false;

void DemoApp::syncupdate_local_lockretry(bool locked)
{
    if (locked)
    {
        cout << "Sync - waiting for local filesystem lock" << endl;
    }
    else
    {
        cout << "Sync - local filesystem lock issue resolved, continuing..." << endl;
    }
}

static const char* treestatename(treestate_t ts)
{
    switch (ts)
    {
        case TREESTATE_NONE:
            return "None/Undefined";
        case TREESTATE_SYNCED:
            return "Synced";
        case TREESTATE_PENDING:
            return "Pending";
        case TREESTATE_SYNCING:
            return "Syncing";
    }

    return "UNKNOWN";
}

void DemoApp::syncupdate_treestate(const SyncConfig &, const LocalPath& lp, treestate_t ts, nodetype_t type)
{
    if (syncout_folder_sync_state)
    {
        if (type != FILENODE)
        {
            cout << "Sync - state change of folder " << lp.toPath() << " to " << treestatename(ts) << endl;
        }
    }
}

// generic name filter
// FIXME: configurable regexps
static bool is_syncable(const char* name)
{
    return *name != '.' && *name != '~' && strcmp(name, "Thumbs.db") && strcmp(name, "desktop.ini");
}

// determines whether remote node should be synced
bool DemoApp::sync_syncable(Sync *, const char *, LocalPath&, Node *n)
{
    return is_syncable(n->displayname());
}

// determines whether local file should be synced
bool DemoApp::sync_syncable(Sync *, const char *name, LocalPath&)
{
    return is_syncable(name);
}
#endif

AppFileGet::AppFileGet(Node* n, NodeHandle ch, byte* cfilekey, m_off_t csize, m_time_t cmtime, string* cfilename,
                       string* cfingerprint, const string& targetfolder)
{
    if (n)
    {
        h = n->nodeHandle();
        hprivate = true;

        *(FileFingerprint*) this = *n;
        name = n->displayname();
    }
    else
    {
        h = ch;
        memcpy(filekey, cfilekey, sizeof filekey);
        hprivate = false;

        size = csize;
        mtime = cmtime;

        if (!cfingerprint->size() || !unserializefingerprint(cfingerprint))
        {
            memcpy(crc.data(), filekey, sizeof crc);
        }

        name = *cfilename;
    }

    localname = LocalPath::fromName(name, *client->fsaccess, client->fsaccess->getlocalfstype(LocalPath::fromPath(name, *client->fsaccess)));
    if (!targetfolder.empty())
    {
        string s = targetfolder;
        localname.prependWithSeparator(LocalPath::fromPath(s, *client->fsaccess));
    }
}

AppFilePut::AppFilePut(const LocalPath& clocalname, NodeHandle ch, const char* ctargetuser)
{
    // full local path
    localname = clocalname;

    // target parent node
    h = ch;

    // target user
    targetuser = ctargetuser;

    // erase path component
    auto fileSystemType = client->fsaccess->getlocalfstype(clocalname);

    name = clocalname.leafName().toName(*client->fsaccess, fileSystemType);
}

// user addition/update (users never get deleted)
void DemoApp::users_updated(User** u, int count)
{
    if (count == 1)
    {
        cout << "1 user received or updated" << endl;
    }
    else
    {
        cout << count << " users received or updated" << endl;
    }

    if (u)
    {
        User* user;
        for (int i = 0; i < count; i++)
        {
            user = u[i];
            cout << "User " << user->email;
            if (user->getTag()) // false if external change
            {
                cout << " has been changed by your own client" << endl;
            }
            else
            {
                cout << " has been changed externally" << endl;
            }
        }
    }
}

bool notifyAlerts = true;

string displayUser(handle user, MegaClient* mc)
{
    User* u = mc->finduser(user);
    return u ? u->email : "<user not found>";
}

string displayTime(m_time_t t)
{
    char timebuf[32];
    struct tm tmptr;
    m_localtime(t, &tmptr);
    strftime(timebuf, sizeof timebuf, "%c", &tmptr);
    return timebuf;
}

void printAlert(UserAlert::Base& b)
{
    string header, title;
    b.text(header, title, client);
    cout << "**alert " << b.id << ": " << header << " - " << title << " [at " << displayTime(b.timestamp) << "]" << " seen: " << b.seen << endl;
}

void DemoApp::useralerts_updated(UserAlert::Base** b, int count)
{
    if (b && notifyAlerts)
    {
        for (int i = 0; i < count; ++i)
        {
            if (!b[i]->seen)
            {
                printAlert(*b[i]);
            }
        }
    }
}


#ifdef ENABLE_CHAT

void DemoApp::chatcreate_result(TextChat *chat, error e)
{
    if (e)
    {
        cout << "Chat creation failed (" << errorstring(e) << ")" << endl;
    }
    else
    {
        cout << "Chat created successfully" << endl;
        printChatInformation(chat);
        cout << endl;
    }
}

void DemoApp::chatinvite_result(error e)
{
    if (e)
    {
        cout << "Chat invitation failed (" << errorstring(e) << ")" << endl;
    }
    else
    {
        cout << "Chat invitation successful" << endl;
    }
}

void DemoApp::chatremove_result(error e)
{
    if (e)
    {
        cout << "Peer removal failed (" << errorstring(e) << ")" << endl;
    }
    else
    {
        cout << "Peer removal successful" << endl;
    }
}

void DemoApp::chaturl_result(string *url, error e)
{
    if (e)
    {
        cout << "Chat URL retrieval failed (" << errorstring(e) << ")" << endl;
    }
    else
    {
        cout << "Chat URL: " << *url << endl;
    }
}

void DemoApp::chatgrantaccess_result(error e)
{
    if (e)
    {
        cout << "Grant access to node failed (" << errorstring(e) << ")" << endl;
    }
    else
    {
        cout << "Access to node granted successfully" << endl;
    }
}

void DemoApp::chatremoveaccess_result(error e)
{
    if (e)
    {
        cout << "Revoke access to node failed (" << errorstring(e) << ")" << endl;
    }
    else
    {
        cout << "Access to node removed successfully" << endl;
    }
}

void DemoApp::chatupdatepermissions_result(error e)
{
    if (e)
    {
        cout << "Permissions update failed (" << errorstring(e) << ")" << endl;
    }
    else
    {
        cout << "Permissions updated successfully" << endl;
    }
}

void DemoApp::chattruncate_result(error e)
{
    if (e)
    {
        cout << "Truncate message/s failed (" << errorstring(e) << ")" << endl;
    }
    else
    {
        cout << "Message/s truncated successfully" << endl;
    }
}

void DemoApp::chatsettitle_result(error e)
{
    if (e)
    {
        cout << "Set title failed (" << errorstring(e) << ")" << endl;
    }
    else
    {
        cout << "Title updated successfully" << endl;
    }
}

void DemoApp::chatpresenceurl_result(string *url, error e)
{
    if (e)
    {
        cout << "Presence URL retrieval failed (" << errorstring(e) << ")" << endl;
    }
    else
    {
        cout << "Presence URL: " << *url << endl;
    }
}

void DemoApp::chatlink_result(handle h, error e)
{
    if (e)
    {
        cout << "Chat link failed (" << errorstring(e) << ")" << endl;
    }
    else
    {
        if (ISUNDEF(h))
        {
            cout << "Chat link deleted successfully" << endl;
        }
        else
        {
            char hstr[sizeof(handle) * 4 / 3 + 4];
            Base64::btoa((const byte *)&h, MegaClient::CHATLINKHANDLE, hstr);
            cout << "Chat link: " << hstr << endl;
        }
    }
}

void DemoApp::chatlinkclose_result(error e)
{
    if (e)
    {
        cout << "Set private mode for chat failed  (" << errorstring(e) << ")" << endl;
    }
    else
    {
        cout << "Private mode successfully set" << endl;
    }
}

void DemoApp::chatlinkurl_result(handle chatid, int shard, string *url, string *ct, int, m_time_t ts, bool meetingRoom, handle callid, error e)
{
    if (e)
    {
        cout << "URL request for chat-link failed (" << errorstring(e) << ")" << endl;
    }
    else
    {
        char idstr[sizeof(handle) * 4 / 3 + 4];
        Base64::btoa((const byte *)&chatid, MegaClient::CHATHANDLE, idstr);
        cout << "Chatid: " << idstr << " (shard " << shard << ")" << endl;
        cout << "URL for chat-link: " << url->c_str() << endl;
        cout << "Encrypted chat-topic: " << ct->c_str() << endl;
        cout << "Creation timestamp: " << ts << endl;
    }
}

void DemoApp::chatlinkjoin_result(error e)
{
    if (e)
    {
        cout << "Join to openchat failed (" << errorstring(e) << ")" << endl;
    }
    else
    {
        cout << "Joined to openchat successfully." << endl;
    }
}

void DemoApp::chats_updated(textchat_map *chats, int count)
{
    if (count == 1)
    {
        cout << "1 chat received or updated" << endl;
    }
    else
    {
        cout << count << " chats received or updated" << endl;
    }

    if (chats)
    {
        textchat_map::iterator it;
        for (it = chats->begin(); it != chats->end(); it++)
        {
            printChatInformation(it->second);
        }
    }
}

void DemoApp::printChatInformation(TextChat *chat)
{
    if (!chat)
    {
        return;
    }

    cout << "Chat ID: " << Base64Str<sizeof(handle)>(chat->id) << endl;
    cout << "\tOwn privilege level: " << DemoApp::getPrivilegeString(chat->priv) << endl;
    cout << "\tCreation ts: " << chat->ts << endl;
    cout << "\tChat shard: " << chat->shard << endl;
    cout << "\tGroup chat: " << ((chat->group) ? "yes" : "no") << endl;
    cout << "\tArchived chat: " << ((chat->isFlagSet(TextChat::FLAG_OFFSET_ARCHIVE)) ? "yes" : "no") << endl;
    cout << "\tPublic chat: " << ((chat->publicchat) ? "yes" : "no") << endl;
    if (chat->publicchat)
    {
        cout << "\tUnified key: " << chat->unifiedKey.c_str() << endl;
        cout << "\tMeeting room: " << ((chat->meeting) ? "yes" : "no") << endl;
    }

    cout << "\tPeers:";

    if (chat->userpriv)
    {
        cout << "\t\t(userhandle)\t(privilege level)" << endl;
        for (unsigned i = 0; i < chat->userpriv->size(); i++)
        {
            Base64Str<sizeof(handle)> hstr(chat->userpriv->at(i).first);
            cout << "\t\t\t" << hstr;
            cout << "\t" << DemoApp::getPrivilegeString(chat->userpriv->at(i).second) << endl;
        }
    }
    else
    {
        cout << " no peers (only you as participant)" << endl;
    }
    cout << "\tIs own change: " << ((chat->tag) ? "yes" : "no") << endl;
    if (!chat->title.empty())
    {
        cout << "\tTitle: " << chat->title.c_str() << endl;
    }
}

string DemoApp::getPrivilegeString(privilege_t priv)
{
    switch (priv)
    {
    case PRIV_STANDARD:
        return "PRIV_STANDARD (standard access)";
    case PRIV_MODERATOR:
        return "PRIV_MODERATOR (moderator)";
    case PRIV_RO:
        return "PRIV_RO (read-only)";
    case PRIV_RM:
        return "PRIV_RM (removed)";
    case PRIV_UNKNOWN:
    default:
        return "PRIV_UNKNOWN";
    }
}

#endif


void DemoApp::pcrs_updated(PendingContactRequest** list, int count)
{
    int deletecount = 0;
    int updatecount = 0;
    if (list != NULL)
    {
        for (int i = 0; i < count; i++)
        {
            if (list[i]->changed.deleted)
            {
                deletecount++;
            }
            else
            {
                updatecount++;
            }
        }
    }
    else
    {
        // All pcrs are updated
        for (handlepcr_map::iterator it = client->pcrindex.begin(); it != client->pcrindex.end(); it++)
        {
            if (it->second->changed.deleted)
            {
                deletecount++;
            }
            else
            {
                updatecount++;
            }
        }
    }

    if (deletecount != 0)
    {
        cout << deletecount << " pending contact request" << (deletecount != 1 ? "s" : "") << " deleted" << endl;
    }
    if (updatecount != 0)
    {
        cout << updatecount << " pending contact request" << (updatecount != 1 ? "s" : "") << " received or updated" << endl;
    }
}

static void setattr_result(NodeHandle, Error e)
{
    if (e)
    {
        cout << "Node attribute update failed (" << errorstring(e) << ")" << endl;
    }
}

static void rename_result(NodeHandle, error e)
{
    if (e)
    {
        cout << "Node move failed (" << errorstring(e) << ")" << endl;
    }
}

void DemoApp::unlink_result(handle, error e)
{
    if (e)
    {
        cout << "Node deletion failed (" << errorstring(e) << ")" << endl;
    }
}

void DemoApp::fetchnodes_result(const Error& e)
{
    if (e)
    {
        if (e == API_ENOENT && e.hasExtraInfo())
        {
            cout << "File/folder retrieval failed: " << getExtraInfoErrorString(e) << endl;
        }
        else
        {
            cout << "File/folder retrieval failed (" << errorstring(e) << ")" << endl;
        }
        pdf_to_import = false;
    }
    else
    {
        // check if we fetched a folder link and the key is invalid
        if (client->loggedinfolderlink())
        {
            if (client->isValidFolderLink())
            {
                cout << "Folder link loaded correctly." << endl;
            }
            else
            {
<<<<<<< HEAD
                assert(client->nodeByHandle(client->rootnodes[0]));   // node is there, but cannot be decrypted
=======
                assert(client->nodeByHandle(client->rootnodes.files));   // node is there, but cannot be decrypted
>>>>>>> 7c69a098
                cout << "File/folder retrieval succeed, but encryption key is wrong." << endl;
            }
        }

        if (pdf_to_import)
        {
            client->getwelcomepdf();
        }

        if (client->ephemeralSessionPlusPlus)
        {
            client->putua(ATTR_FIRSTNAME, (const byte*)ephemeralFirstname.c_str(), unsigned(ephemeralFirstname.size()));
            client->putua(ATTR_LASTNAME, (const byte*)ephemeralLastName.c_str(), unsigned(ephemeralLastName.size()));
        }
    }
}

void DemoApp::putnodes_result(const Error& e, targettype_t t, vector<NewNode>& nn, bool targetOverride)
{
    if (t == USER_HANDLE)
    {
        if (!e)
        {
            cout << "Success." << endl;
        }
    }

    if (pdf_to_import)   // putnodes from openfilelink_result()
    {
        if (!e)
        {
            cout << "Welcome PDF file has been imported successfully." << endl;
        }
        else
        {
            cout << "Failed to import Welcome PDF file" << endl;
        }

        pdf_to_import = false;
        return;
    }

    if (e)
    {
        cout << "Node addition failed (" << errorstring(e) << ")" << endl;
    }

    if (targetOverride)
    {
        cout << "Target folder has changed!" << endl;
    }

    auto i = gOnPutNodeTag.find(client->restag);
    if (i != gOnPutNodeTag.end())
    {
        if (client->nodenotify.size())
        {
            Node* n = client->nodenotify.back();  // same trick as the intermediate layer - only works when puts are one node at a time.
            i->second(n);
            gOnPutNodeTag.erase(i);
        }
    }
}

void DemoApp::setpcr_result(handle h, error e, opcactions_t action)
{
    if (e)
    {
        cout << "Outgoing pending contact request failed (" << errorstring(e) << ")" << endl;
    }
    else
    {
        if (h == UNDEF)
        {
            // must have been deleted
            cout << "Outgoing pending contact request " << (action == OPCA_DELETE ? "deleted" : "reminded") << " successfully" << endl;
        }
        else
        {
            cout << "Outgoing pending contact request succeeded, id: " << Base64Str<MegaClient::PCRHANDLE>(h) << endl;
        }
    }
}

void DemoApp::updatepcr_result(error e, ipcactions_t action)
{
    if (e)
    {
        cout << "Incoming pending contact request update failed (" << errorstring(e) << ")" << endl;
    }
    else
    {
        string labels[3] = {"accepted", "denied", "ignored"};
        cout << "Incoming pending contact request successfully " << labels[(int)action] << endl;
    }
}

void DemoApp::fa_complete(handle h, fatype type, const char* /*data*/, uint32_t len)
{
    cout << "Got attribute of type " << type << " (" << len << " byte(s))";
    Node *n = client->nodebyhandle(h);
    if (n)
    {
        cout << " for " << n->displayname() << endl;
    }
}

int DemoApp::fa_failed(handle, fatype type, int retries, error e)
{
    cout << "File attribute retrieval of type " << type << " failed (retries: " << retries << ") error: " << e << endl;

    return retries > 2;
}

void DemoApp::putfa_result(handle, fatype, error e)
{
    if (e)
    {
        cout << "File attribute attachment failed (" << errorstring(e) << ")" << endl;
    }
}

void DemoApp::removecontact_result(error e)
{
    if (e)
    {
        cout << "Contact removal failed (" << errorstring(e) << ")" << endl;
    }
    else
    {
        cout << "Success." << endl;
    }
}

void DemoApp::putua_result(error e)
{
    if (e)
    {
        cout << "User attribute update failed (" << errorstring(e) << ")" << endl;
    }
    else
    {
        cout << "Success." << endl;
    }
}

void DemoApp::getua_result(error e)
{
    if (client->fetchingkeys)
    {
        return;
    }

    cout << "User attribute retrieval failed (" << errorstring(e) << ")" << endl;
}

void DemoApp::getua_result(byte* data, unsigned l, attr_t type)
{
    if (client->fetchingkeys)
    {
        return;
    }

    if (gVerboseMode)
    {
        cout << "Received " << l << " byte(s) of user attribute: ";
        fwrite(data, 1, l, stdout);
        cout << endl;

        if (type == ATTR_ED25519_PUBK)
        {
            cout << "Credentials: " << AuthRing::fingerprint(string((const char*)data, l), true) << endl;
        }
    }

    if (type == ATTR_COOKIE_SETTINGS)
    {
        unsigned long cs = strtoul((const char*)data, nullptr, 10);
        std::bitset<32> bs(cs);
        cout << "Cookie settings = " << cs << " (" << bs << ')' << endl
             << "\tessential: " << bs[0] << endl
             << "\tpreferences: " << bs[1] << endl
             << "\tperformance: " << bs[2] << endl
             << "\tadvertising: " << bs[3] << endl
             << "\tthird party: " << bs[4] << endl;
    }
}

void DemoApp::getua_result(TLVstore *tlv, attr_t type)
{
    if (client->fetchingkeys)
    {
        return;
    }

    if (!tlv)
    {
        cout << "Error getting private user attribute" << endl;
    }
    else if (!gVerboseMode)
    {
        cout << "Received a TLV with " << tlv->size() << " item(s) of user attribute: " << endl;

        vector<string> *keys = tlv->getKeys();
        vector<string>::const_iterator it;
        unsigned valuelen;
        string value, key;
        char *buf;
        for (it=keys->begin(); it != keys->end(); it++)
        {
            key = (*it).empty() ? "(no key)" : *it;
            if (!tlv->get(*it, value) || value.empty())
            {
                cout << "\t" << key << "\t" << "(no value)" << endl;
                continue;
            }

            valuelen = unsigned(value.length());

            buf = new char[valuelen * 4 / 3 + 4];
            Base64::btoa((const byte *) value.data(), valuelen, buf);

            cout << "\t" << key << "\t" << buf << endl;
            delete [] buf;
        }
        delete keys;
    }
}

#ifdef DEBUG
void DemoApp::delua_result(error e)
{
    if (e)
    {
        cout << "User attribute removal failed (" << errorstring(e) << ")" << endl;
    }
    else
    {
        cout << "Success." << endl;
    }
}

void DemoApp::senddevcommand_result(int value)
{
    cout << "Dev subcommand finished with code: " << value << endl;
}

void exec_devcommand(autocomplete::ACState& s)
{
    const char *email = nullptr;
    if (s.words.size() == 3)
    {
        email = s.words[2].s.c_str();
    }
    const char *subcommand = s.words[1].s.c_str();
    client->senddevcommand(subcommand, email);
}
#endif


void DemoApp::notify_retry(dstime dsdelta, retryreason_t)
{
    if (dsdelta)
    {
        cout << "API request failed, retrying in " << dsdelta * 100 << " ms - Use 'retry' to retry immediately..."
             << endl;
    }
    else
    {
        cout << "Retried API request completed" << endl;
    }
}

string DemoApp::getExtraInfoErrorString(const Error& e)
{
    string textError;

    if (e.getUserStatus() == 7)
    {
        textError.append("User status is suspended due to ETD. ");
    }

    textError.append("Link status is: ");
    switch (e.getLinkStatus())
    {
        case 0:
            textError.append("Undeleted");
            break;
        case 1:
            textError.append("Deleted/down");
            break;
        case 2:
            textError.append("Down due to an ETD specifically");
            break;
        default:
            textError.append("Unknown link status");
            break;
    }

    return textError;
}

static void store_line(char*);
static void process_line(char *);
static char* line;

static AccountDetails account;

// Current remote directory.
static NodeHandle cwd;

// Where we were on the local filesystem when megacli started.
static unique_ptr<LocalPath> startDir(new LocalPath);

static void nodestats(int* c, const char* action)
{
    if (c[FILENODE])
    {
        cout << c[FILENODE] << ((c[FILENODE] == 1) ? " file" : " files");
    }
    if (c[FILENODE] && c[FOLDERNODE])
    {
        cout << " and ";
    }
    if (c[FOLDERNODE])
    {
        cout << c[FOLDERNODE] << ((c[FOLDERNODE] == 1) ? " folder" : " folders");
    }

    if (c[FILENODE] || c[FOLDERNODE])
    {
        cout << " " << action << endl;
    }
}

// list available top-level nodes and contacts/incoming shares
static void listtrees()
{
    if (!client->rootnodes.files.isUndef())
    {
        cout << "ROOT on /" << endl;
    }
    if (!client->rootnodes.inbox.isUndef())
    {
        cout << "INBOX on //in" << endl;
    }
    if (!client->rootnodes.rubbish.isUndef())
    {
        cout << "RUBBISH on //bin" << endl;
    }

    for (user_map::iterator uit = client->users.begin(); uit != client->users.end(); uit++)
    {
        User* u = &uit->second;
        Node* n;

        if (u->show == VISIBLE || u->sharing.size())
        {
            for (handle_set::iterator sit = u->sharing.begin(); sit != u->sharing.end(); sit++)
            {
                if ((n = client->nodebyhandle(*sit)) && n->inshare)
                {
                    cout << "INSHARE on " << u->email << ":" << n->displayname() << " ("
                         << getAccessLevelStr(n->inshare->access) << ")" << endl;
                }
            }
        }
    }

<<<<<<< HEAD
    if (clientFolder && !clientFolder->rootnodes[0].isUndef())
    {
        Node *n = clientFolder->nodeByHandle(clientFolder->rootnodes[0]);
=======
    if (clientFolder && !clientFolder->rootnodes.files.isUndef())
    {
        Node *n = clientFolder->nodeByHandle(clientFolder->rootnodes.files);
>>>>>>> 7c69a098
        if (n)
        {
            cout << "FOLDERLINK on " << n->displayname() << ":" << endl;
        }
    }
}

// returns node pointer determined by path relative to cwd
// path naming conventions:
// * path is relative to cwd
// * /path is relative to ROOT
// * //in is in INBOX
// * //bin is in RUBBISH
// * X: is user X's INBOX
// * X:SHARE is share SHARE from user X
// * Y:name is folder in FOLDERLINK, Y is the public handle
// * : and / filename components, as well as the \, must be escaped by \.
// (correct UTF-8 encoding is assumed)
// returns NULL if path malformed or not found
static Node* nodebypath(const char* ptr, string* user = NULL, string* namepart = NULL)
{
    vector<string> c;
    string s;
    int l = 0;
    const char* bptr = ptr;
    int remote = 0;
    int folderlink = 0;
    Node* n = nullptr;
    Node* nn;

    // split path by / or :
    do {
        if (!l)
        {
            if (*(const signed char*)ptr >= 0)
            {
                if (*ptr == '\\')
                {
                    if (ptr > bptr)
                    {
                        s.append(bptr, ptr - bptr);
                    }

                    bptr = ++ptr;

                    if (*bptr == 0)
                    {
                        c.push_back(s);
                        break;
                    }

                    ptr++;
                    continue;
                }

                if (*ptr == '/' || *ptr == ':' || !*ptr)
                {
                    if (*ptr == ':')
                    {
                        if (c.size())
                        {
                            return NULL;
                        }

                        remote = 1;
                    }

                    if (ptr > bptr)
                    {
                        s.append(bptr, ptr - bptr);
                    }

                    bptr = ptr + 1;

                    c.push_back(s);

                    s.erase();
                }
            }
            else if ((*ptr & 0xf0) == 0xe0)
            {
                l = 1;
            }
            else if ((*ptr & 0xf8) == 0xf0)
            {
                l = 2;
            }
            else if ((*ptr & 0xfc) == 0xf8)
            {
                l = 3;
            }
            else if ((*ptr & 0xfe) == 0xfc)
            {
                l = 4;
            }
        }
        else
        {
            l--;
        }
    } while (*ptr++);

    if (l)
    {
        return NULL;
    }

    if (remote)
    {
        // target: user inbox - record username/email and return NULL
        if (c.size() == 2 && c[0].find("@") != string::npos && !c[1].size())
        {
            if (user)
            {
                *user = c[0];
            }

            return NULL;
        }

        // target is not a user, but a public folder link
        if (c.size() >= 2 && c[0].find("@") == string::npos)
        {
            if (!clientFolder)
            {
                return NULL;
            }

<<<<<<< HEAD
            n = clientFolder->nodeByHandle(clientFolder->rootnodes[0]);
=======
            n = clientFolder->nodeByHandle(clientFolder->rootnodes.files);
>>>>>>> 7c69a098
            if (c.size() == 2 && c[1].empty())
            {
                return n;
            }
            l = 1;   // <folder_name>:[/<subfolder>][/<file>]
            folderlink = 1;
        }

        User* u;

        if ((u = client->finduser(c[0].c_str())))
        {
            // locate matching share from this user
            handle_set::iterator sit;
            string name;
            for (sit = u->sharing.begin(); sit != u->sharing.end(); sit++)
            {
                if ((n = client->nodebyhandle(*sit)))
                {
                    if(!name.size())
                    {
                        name =  c[1];
                        n->client->fsaccess->normalize(&name);
                    }

                    if (!strcmp(name.c_str(), n->displayname()))
                    {
                        l = 2;
                        break;
                    }
                }
            }
        }

        if (!l)
        {
            return NULL;
        }
    }
    else
    {
        // path starting with /
        if (c.size() > 1 && !c[0].size())
        {
            // path starting with //
            if (c.size() > 2 && !c[1].size())
            {
                if (c[2] == "in")
                {
<<<<<<< HEAD
                    n = client->nodeByHandle(client->rootnodes[1]);
                }
                else if (c[2] == "bin")
                {
                    n = client->nodeByHandle(client->rootnodes[2]);
=======
                    n = client->nodeByHandle(client->rootnodes.inbox);
                }
                else if (c[2] == "bin")
                {
                    n = client->nodeByHandle(client->rootnodes.rubbish);
>>>>>>> 7c69a098
                }
                else
                {
                    return NULL;
                }

                l = 3;
            }
            else
            {
<<<<<<< HEAD
                n = client->nodeByHandle(client->rootnodes[0]);
=======
                n = client->nodeByHandle(client->rootnodes.files);
>>>>>>> 7c69a098

                l = 1;
            }
        }
        else
        {
            n = client->nodeByHandle(cwd);
        }
    }

    // parse relative path
    while (n && l < (int)c.size())
    {
        if (c[l] != ".")
        {
            if (c[l] == "..")
            {
                if (n->parent)
                {
                    n = n->parent;
                }
            }
            else
            {
                // locate child node (explicit ambiguity resolution: not implemented)
                if (c[l].size())
                {
                    if (folderlink)
                    {
                        nn = clientFolder->childnodebyname(n, c[l].c_str());
                    }
                    else
                    {
                        nn = client->childnodebyname(n, c[l].c_str());
                    }

                    if (!nn)
                    {
                        // mv command target? return name part of not found
                        if (namepart && l == (int) c.size() - 1)
                        {
                            *namepart = c[l];
                            return n;
                        }

                        return NULL;
                    }

                    n = nn;
                }
            }
        }

        l++;
    }

    return n;
}

static void listnodeshares(Node* n)
{
    if(n->outshares)
    {
        for (share_map::iterator it = n->outshares->begin(); it != n->outshares->end(); it++)
        {
            cout << "\t" << n->displayname();

            if (it->first)
            {
                cout << ", shared with " << it->second->user->email << " (" << getAccessLevelStr(it->second->access) << ")"
                     << endl;
            }
            else
            {
                cout << ", shared as exported folder link" << endl;
            }
        }
    }
}

void TreeProcListOutShares::proc(MegaClient*, Node* n)
{
    listnodeshares(n);
}

bool handles_on = false;
bool showattrs = false;

static void dumptree(Node* n, bool recurse, int depth, const char* title, ofstream* toFile)
{
    std::ostream& stream = toFile ? *toFile : cout;
    string titleTmp;

    if (depth)
    {
        if (!toFile)
        {
            if (!title && !(title = n->displayname()))
            {
                title = "CRYPTO_ERROR";
            }

            for (int i = depth; i--; )
            {
                stream << "\t";
            }
        }
        else
        {
            titleTmp = n->displaypath();
            title = titleTmp.c_str();
        }

        stream << title << " (";

        switch (n->type)
        {
            case FILENODE:
                stream << n->size;

                if (handles_on)
                {
                    Base64Str<MegaClient::NODEHANDLE> handlestr(n->nodehandle);
                    stream << " " << handlestr.chars;
                }

                const char* p;
                if ((p = strchr(n->fileattrstring.c_str(), ':')))
                {
                    stream << ", has file attributes " << p + 1;
                }

                if (showattrs && n->attrs.map.size())
                {
                    stream << ", has attrs";
                    for (auto& a : n->attrs.map)
                    {
                        char namebuf[100]{};
                        AttrMap::nameid2string(a.first, namebuf);
                        stream << " " << namebuf << "=" << a.second;
                    }
                }

                if (n->plink)
                {
                    stream << ", shared as exported";
                    if (n->plink->ets)
                    {
                        stream << " temporal";
                    }
                    else
                    {
                        stream << " permanent";
                    }
                    stream << " file link";
                }

                break;

            case FOLDERNODE:
                stream << "folder";

                if (handles_on)
                {
                    Base64Str<MegaClient::NODEHANDLE> handlestr(n->nodehandle);
                    stream << " " << handlestr.chars;
                }

                if(n->outshares)
                {
                    for (share_map::iterator it = n->outshares->begin(); it != n->outshares->end(); it++)
                    {
                        if (it->first)
                        {
                            stream << ", shared with " << it->second->user->email << ", access "
                                 << getAccessLevelStr(it->second->access);
                        }
                    }

                    if (n->plink)
                    {
                        stream << ", shared as exported";
                        if (n->plink->ets)
                        {
                            stream << " temporal";
                        }
                        else
                        {
                            stream << " permanent";
                        }
                        stream << " folder link";
                    }
                }

                if (n->pendingshares)
                {
                    for (share_map::iterator it = n->pendingshares->begin(); it != n->pendingshares->end(); it++)
                    {
                        if (it->first)
                        {
                            stream << ", shared (still pending) with " << it->second->pcr->targetemail << ", access "
                                 << getAccessLevelStr(it->second->access);
                        }
                    }
                }

                if (n->inshare)
                {
                    stream << ", inbound " << getAccessLevelStr(n->inshare->access) << " share";
                }

                if (showattrs && n->attrs.map.size())
                {
                    stream << ", has attrs";
                    for (auto& a : n->attrs.map)
                    {
                        char namebuf[100]{};
                        AttrMap::nameid2string(a.first, namebuf);
                        stream << " " << namebuf << "=" << a.second;
                    }
                }

                break;

            default:
                stream << "unsupported type, please upgrade";
        }

        stream << ")" << (n->changed.removed ? " (DELETED)" : "") << endl;

        if (!recurse)
        {
            return;
        }
    }

    if (n->type != FILENODE)
    {
        for (Node* node : client->getChildren(n))
        {
            dumptree(node, recurse, depth + 1, NULL, toFile);
        }
    }
}

#ifdef USE_FILESYSTEM
static void local_dumptree(const fs::path& de, int recurse, int depth = 0)
{
    if (depth)
    {
        for (int i = depth; i--; )
        {
            cout << "\t";
        }

        cout << de.filename().u8string() << " (";

        if (fs::is_directory(de))
        {
            cout << "folder";
        }

        cout << ")" << endl;

        if (!recurse)
        {
            return;
        }
    }

    if (fs::is_directory(de))
    {
        for (auto i = fs::directory_iterator(de); i != fs::directory_iterator(); ++i)
        {
            local_dumptree(*i, recurse, depth + 1);
        }
    }
}
#endif

static void nodepath(NodeHandle h, string* path)
{
    Node* n = client->nodeByHandle(h);
    *path = n ? n->displaypath() : "";
}

appfile_list appxferq[2];

static const char* prompts[] =
{
    "MEGAcli> ", "Password:", "Old Password:", "New Password:", "Retype New Password:", "Master Key (base64):", "Type 2FA pin:", "Type pin to enable 2FA:", "-Input m to get more, q to quit-"
};

enum prompttype
{
    COMMAND, LOGINPASSWORD, OLDPASSWORD, NEWPASSWORD, PASSWORDCONFIRM, MASTERKEY, LOGINTFA, SETTFA, PAGER
};

static prompttype prompt = COMMAND;

#if defined(WIN32) && defined(NO_READLINE)
static char pw_buf[512];  // double space for unicode
#else
static char pw_buf[256];
#endif

static int pw_buf_pos;

static void setprompt(prompttype p)
{
    prompt = p;

    if (p == COMMAND)
    {
        console->setecho(true);
    }
    else if (p == PAGER)
    {
        cout << endl << prompts[p] << flush;
        console->setecho(false); // doesn't seem to do anything
    }
    else
    {
        pw_buf_pos = 0;
#if defined(WIN32) && defined(NO_READLINE)
        static_cast<WinConsole*>(console)->updateInputPrompt(prompts[p]);
#else
        cout << prompts[p] << flush;
#endif
        console->setecho(false);
    }
}

class TreeProcCopy_mcli : public TreeProc
{
    // This is a duplicate of the TreeProcCopy declared in treeproc.h and defined in megaapi_impl.cpp.
    // However some products are built with the megaapi_impl intermediate layer and some without so
    // we can avoid duplicated symbols in some products this way
public:
    vector<NewNode> nn;
    unsigned nc = 0;
    bool populated = false;


    void allocnodes()
    {
        nn.resize(nc);
        populated = true;
    }

    // determine node tree size (nn = NULL) or write node tree to new nodes array
    void proc(MegaClient* mc, Node* n)
    {
        if (populated)
        {
            string attrstring;
            SymmCipher key;
            NewNode* t = &nn[--nc];

            // copy node
            t->source = NEW_NODE;
            t->type = n->type;
            t->nodehandle = n->nodehandle;
            t->parenthandle = n->parent ? n->parent->nodehandle : UNDEF;

            // copy key (if file) or generate new key (if folder)
            if (n->type == FILENODE)
            {
                t->nodekey = n->nodekey();
            }
            else
            {
                byte buf[FOLDERNODEKEYLENGTH];
                mc->rng.genblock(buf, sizeof buf);
                t->nodekey.assign((char*) buf, FOLDERNODEKEYLENGTH);
            }

            key.setkey((const byte*) t->nodekey.data(), n->type);

            AttrMap tattrs;
            tattrs.map = n->attrs.map;
            nameid rrname = AttrMap::string2nameid("rr");
            attr_map::iterator it = tattrs.map.find(rrname);
            if (it != tattrs.map.end())
            {
                LOG_debug << "Removing rr attribute";
                tattrs.map.erase(it);
            }

            t->attrstring.reset(new string);
            tattrs.getjson(&attrstring);
            mc->makeattr(&key, t->attrstring, attrstring.c_str());
        }
        else
        {
            nc++;
        }
    }
};

int loadfile(LocalPath& localPath, string* data)
{
    auto fa = client->fsaccess->newfileaccess();

    if (fa->fopen(localPath, 1, 0))
    {
        data->resize(size_t(fa->size));
        fa->fread(data, unsigned(data->size()), 0, 0);
        return 1;
    }
    return 0;
}

void xferq(direction_t d, int cancel, bool showActive, bool showAll, bool showCount)
{
    string name;
    int count = 0, activeCount = 0;

    DBTableTransactionCommitter committer(client->tctable);
    for (appfile_list::iterator it = appxferq[d].begin(); it != appxferq[d].end(); )
    {
        if (cancel < 0 || cancel == (*it)->seqno)
        {
            bool active = (*it)->transfer && (*it)->transfer->slot;
            (*it)->displayname(&name);

            if ((active && showActive) || showAll)
            {
                cout << (*it)->seqno << ": " << name;

                if (d == PUT)
                {
                    AppFilePut* f = (AppFilePut*)*it;

                    cout << " -> ";

                    if (f->targetuser.size())
                    {
                        cout << f->targetuser << ":";
                    }
                    else
                    {
                        string path;
                        nodepath(f->h, &path);
                        cout << path;
                    }
                }

                if (active)
                {
                    cout << " [ACTIVE] " << ((*it)->transfer->slot->progressreported * 100 / ((*it)->transfer->size ? (*it)->transfer->size : 1)) << "% of " << (*it)->transfer->size;
                }
                cout << endl;
            }

            if (cancel >= 0)
            {
                cout << "Cancelling..." << endl;


                if ((*it)->transfer)
                {
                    client->stopxfer(*it++, &committer);  // stopping calls us back, we delete it, destructor removes it from the map
                }
                continue;
            }

            ++count;
            activeCount += active ? 1 : 0;
        }
        ++it;
    }
    if (showCount)
    {
        cout << "Transfer count: " << count << " active: " << activeCount << endl;
    }
}

#ifdef USE_MEDIAINFO

string showMediaInfo(const MediaProperties& mp, MediaFileInfo& mediaInfo, bool oneline)
{
    ostringstream out;
    string sep(oneline ? " " : "\n");

    MediaFileInfo::MediaCodecs::shortformatrec sf;
    sf.containerid = 0;
    sf.videocodecid = 0;
    sf.audiocodecid = 0;
    if (mp.shortformat == 255)
    {
        return "MediaInfo could not identify this file";
    }
    else if (mp.shortformat == 0)
    {
        // from attribute 9
        sf.containerid = mp.containerid;
        sf.videocodecid = mp.videocodecid;
        sf.audiocodecid = mp.audiocodecid;
    }
    else if (mp.shortformat < mediaInfo.mediaCodecs.shortformats.size())
    {
        sf = mediaInfo.mediaCodecs.shortformats[mp.shortformat];
    }

    for (std::map<std::string, unsigned>::const_iterator i = mediaInfo.mediaCodecs.containers.begin(); i != mediaInfo.mediaCodecs.containers.end(); ++i)
    {
        if (i->second == sf.containerid)
        {
            out << "Format: " << i->first << sep;
        }
    }
    for (std::map<std::string, unsigned>::const_iterator i = mediaInfo.mediaCodecs.videocodecs.begin(); i != mediaInfo.mediaCodecs.videocodecs.end(); ++i)
    {
        if (i->second == sf.videocodecid)
        {
            out << "Video: " << i->first << sep;
        }
    }

    for (std::map<std::string, unsigned>::const_iterator i = mediaInfo.mediaCodecs.audiocodecs.begin(); i != mediaInfo.mediaCodecs.audiocodecs.end(); ++i)
    {
        if (i->second == sf.audiocodecid)
        {
            out << "Audio: " << i->first << sep;
        }
    }

    if (mp.width > 0)
    {
        out << "Width: " << mp.width << sep;
    }
    if (mp.height > 0)
    {
        out << "Height: " << mp.height << sep;
    }
    if (mp.fps > 0)
    {
        out << "Fps: " << mp.fps << sep;
    }
    if (mp.playtime > 0)
    {
        out << "Playtime: " << mp.playtime << sep;
    }

    string result = out.str();
    result.erase(result.size() - (result.empty() ? 0 : 1));
    return result;
}

string showMediaInfo(const std::string& fileattributes, uint32_t fakey[4], MediaFileInfo& mediaInfo, bool oneline)
{
    MediaProperties mp = MediaProperties::decodeMediaPropertiesAttributes(fileattributes, fakey);
    return showMediaInfo(mp, mediaInfo, oneline);
}

string showMediaInfo(Node* n, MediaFileInfo& /*mediaInfo*/, bool oneline)
{
    if (n->hasfileattribute(fa_media))
    {
        MediaProperties mp = MediaProperties::decodeMediaPropertiesAttributes(n->fileattrstring, (uint32_t*)(n->nodekey().data() + FILENODEKEYLENGTH / 2));
        return showMediaInfo(mp, client->mediaFileInfo, oneline);
    }
    return "The node has no mediainfo attribute";
}

#endif

// password change-related state information
static byte pwkey[SymmCipher::KEYLENGTH];
static byte pwkeybuf[SymmCipher::KEYLENGTH];
static byte newpwkey[SymmCipher::KEYLENGTH];
static string newpassword;

// readline callback - exit if EOF, add to history unless password
#if !defined(WIN32) || !defined(NO_READLINE)
static void store_line(char* l)
{
    if (!l)
    {
#ifndef NO_READLINE
        rl_callback_handler_remove();
#endif /* ! NO_READLINE */

        delete console;
        exit(0);
    }

#ifndef NO_READLINE
    if (*l && prompt == COMMAND)
    {
        add_history(l);
    }
#endif

    line = l;
}
#endif

class FileFindCommand : public Command
{
public:
    struct Stack : public std::deque<handle>
    {
        size_t filesLeft = 0;
        set<string> servers;
    };

    FileFindCommand(std::shared_ptr<Stack>& s, MegaClient* mc) : stack(s)
    {
        h = stack->front();
        stack->pop_front();

        client = mc;

        cmd("g");
        arg("n", (byte*)&h, MegaClient::NODEHANDLE);
        arg("g", 1);
        arg("v", 2);  // version 2: server can supply details for cloudraid files

        if (mc->usehttps)
        {
            arg("ssl", 2);
        }
    }

    static string server(const string& url)
    {
        const string pattern("://");
        size_t start_index = url.find(pattern);
        if (start_index != string::npos)
        {
            start_index += pattern.size();
            const size_t end_index = url.find("/", start_index);
            if (end_index != string::npos)
            {
                return url.substr(start_index, end_index - start_index);
            }
        }
        return "";
    }

    // process file credentials
    bool procresult(Result r) override
    {
        if (!r.wasErrorOrOK())
        {
            std::vector<string> tempurls;
            bool done = false;
            while (!done)
            {
                switch (client->json.getnameid())
                {
                case EOO:
                    done = true;
                    break;

                case 'g':
                    if (client->json.enterarray())   // now that we are requesting v2, the reply will be an array of 6 URLs for a raid download, or a single URL for the original direct download
                    {
                        for (;;)
                        {
                            std::string tu;
                            if (!client->json.storeobject(&tu))
                            {
                                break;
                            }
                            tempurls.push_back(tu);
                        }
                        client->json.leavearray();
                        if (tempurls.size() == 6)
                        {
                            if (Node* n = client->nodebyhandle(h))
                            {
                                cout << n->displaypath() << endl;

                                for (const auto& url : tempurls)
                                {
                                    stack->servers.insert(server(url));
                                }
                            }
                        }
                        break;
                    }
                    // fall-through

                default:
                    client->json.storeobject();
                }
            }
        }

        // now query for the next one - we don't send them all at once as there may be a lot!
        --stack->filesLeft;
        if (!stack->empty())
        {
            client->reqs.add(new FileFindCommand(stack, client));
        }
        else if (!stack->filesLeft)
        {
            cout << "<find complete>" << endl;
            for (auto s : stack->servers)
            {
                cout << s << endl;
            }
        }
        return true;
    }

private:
    handle h;
    std::shared_ptr<Stack> stack;
};


void getDepthFirstFileHandles(Node* n, deque<handle>& q)
{
    for (auto c : client->getChildren(n))
    {
        if (c->type == FILENODE)
        {
            q.push_back(c->nodehandle);
        }
    }
    for (auto& c : client->getChildren(n))
    {
        if (c->type > FILENODE)
        {
            getDepthFirstFileHandles(c, q);
        }
    }
}

void exec_find(autocomplete::ACState& s)
{
    if (s.words[1].s == "raided")
    {
        if (Node* n = client->nodeByHandle(cwd))
        {
            auto q = std::make_shared<FileFindCommand::Stack>();
            getDepthFirstFileHandles(n, *q);
            q->filesLeft = q->size();
            cout << "<find checking " << q->size() << " files>" << endl;
            if (q->empty())
            {
                cout << "<find complete>" << endl;
            }
            else
            {
                for (int i = 0; i < 25 && !q->empty(); ++i)
                {
                    client->reqs.add(new FileFindCommand(q, client));
                }
            }
        }
    }
}

bool recurse_findemptysubfoldertrees(Node* n, bool moveToTrash)
{
    if (n->type == FILENODE)
    {
        return false;
    }

    std::vector<Node*> emptyFolders;
    bool empty = true;
<<<<<<< HEAD
    Node* trash = client->nodeByHandle(client->rootnodes[2]);
    for (auto c : client->getChildren(n))
=======
    Node* trash = client->nodeByHandle(client->rootnodes.rubbish);
    for (auto c : n->children)
>>>>>>> 7c69a098
    {
        bool subfolderEmpty = recurse_findemptysubfoldertrees(c, moveToTrash);
        if (subfolderEmpty)
        {
            emptyFolders.push_back(c);
        }
        empty = empty && subfolderEmpty;
    }
    if (!empty)
    {
        for (auto c : emptyFolders)
        {
            if (moveToTrash)
            {
                cout << "moving to trash: " << c->displaypath() << endl;
                client->rename(c, trash, SYNCDEL_NONE, NodeHandle(), nullptr, rename_result);
            }
            else
            {
                cout << "empty folder tree at: " << c->displaypath() << endl;
            }
        }
    }
    return empty;
}

void exec_findemptysubfoldertrees(autocomplete::ACState& s)
{
    bool moveToTrash = s.extractflag("-movetotrash");
    if (Node* n = client->nodeByHandle(cwd))
    {
        if (recurse_findemptysubfoldertrees(n, moveToTrash))
        {
            cout << "the search root path only contains empty folders: " << n->displaypath() << endl;
        }
    }
}

bool typematchesnodetype(nodetype_t pathtype, nodetype_t nodetype)
{
    switch (pathtype)
    {
    case FILENODE:
    case FOLDERNODE: return nodetype == pathtype;
    default: return false;
    }
}

#ifdef USE_FILESYSTEM
bool recursiveCompare(Node* mn, fs::path p)
{
    nodetype_t pathtype = fs::is_directory(p) ? FOLDERNODE : fs::is_regular_file(p) ? FILENODE : TYPE_UNKNOWN;
    if (!typematchesnodetype(pathtype, mn->type))
    {
        cout << "Path type mismatch: " << mn->displaypath() << ":" << mn->type << " " << p.u8string() << ":" << pathtype << endl;
        return false;
    }

    if (pathtype == FILENODE)
    {
        uint64_t size = (uint64_t) fs::file_size(p);
        if (size != (uint64_t) mn->size)
        {
            cout << "File size mismatch: " << mn->displaypath() << ":" << mn->size << " " << p.u8string() << ":" << size << endl;
        }
    }

    if (pathtype != FOLDERNODE)
    {
        return true;
    }

    std::string path = p.u8string();
    auto fileSystemType = client->fsaccess->getlocalfstype(LocalPath::fromPath(path, *client->fsaccess));
    multimap<string, Node*> ms;
    multimap<string, fs::path> ps;
    for (auto& m : client->getChildren(mn))
    {
        string leafname = m->displayname();
        client->fsaccess->escapefsincompatible(&leafname, fileSystemType);
        ms.emplace(leafname, m);
    }
    for (fs::directory_iterator pi(p); pi != fs::directory_iterator(); ++pi)
    {
        auto leafname = pi->path().filename().u8string();
        client->fsaccess->escapefsincompatible(&leafname, fileSystemType);
        ps.emplace(leafname, pi->path());
    }

    for (auto p_iter = ps.begin(); p_iter != ps.end(); )
    {
        auto er = ms.equal_range(p_iter->first);
        auto next_p = p_iter;
        ++next_p;
        for (auto i = er.first; i != er.second; ++i)
        {
            if (recursiveCompare(i->second, p_iter->second))
            {
                ms.erase(i);
                ps.erase(p_iter);
                break;
            }
        }
        p_iter = next_p;
    }
    if (ps.empty() && ms.empty())
    {
        return true;
    }
    else
    {
        cout << "Extra content detected between " << mn->displaypath() << " and " << p.u8string() << endl;
        for (auto& mi : ms) cout << "Extra remote: " << mi.first << endl;
        for (auto& pi : ps) cout << "Extra local: " << pi.second << endl;
        return false;
    };
}
#endif
Node* nodeFromRemotePath(const string& s)
{
    Node* n;
    if (s.empty())
    {
        n = client->nodeByHandle(cwd);
    }
    else
    {
        n = nodebypath(s.c_str());
    }
    if (!n)
    {
        cout << "remote path not found: '" << s << "'" << endl;
    }
    return n;
}

#ifdef MEGA_MEASURE_CODE

void exec_deferRequests(autocomplete::ACState& s)
{
    // cause all the API requests of this type to be gathered up so they will be sent in a single batch, for timing purposes
    bool putnodes = s.extractflag("-putnodes");
    bool movenode = s.extractflag("-movenode");
    bool delnode = s.extractflag("-delnode");

    client->reqs.deferRequests =    [=](Command* c)
                                    {
                                        return  (putnodes && dynamic_cast<CommandPutNodes*>(c)) ||
                                                (movenode && dynamic_cast<CommandMoveNode*>(c)) ||
                                                (delnode && dynamic_cast<CommandDelNode*>(c));
                                    };
}

void exec_sendDeferred(autocomplete::ACState& s)
{
    // send those gathered up commands, and optionally reset the gathering
    client->reqs.sendDeferred();

    if (s.extractflag("-reset"))
    {
        client->reqs.deferRequests = nullptr;
    }
}

void exec_codeTimings(autocomplete::ACState& s)
{
    bool reset = s.extractflag("-reset");
    cout << client->performanceStats.report(reset, client->httpio, client->waiter, client->reqs) << flush;
}

#endif

#ifdef USE_FILESYSTEM
fs::path pathFromLocalPath(const string& s, bool mustexist)
{
    fs::path p = s.empty() ? fs::current_path() : fs::u8path(s);
#ifdef WIN32
    p = fs::u8path("\\\\?\\" + p.u8string());
#endif
    if (mustexist && !fs::exists(p))
    {
        cout << "local path not found: '" << s << "'";
        return fs::path();
    }
    return p;
}

void exec_treecompare(autocomplete::ACState& s)
{
    fs::path p = pathFromLocalPath(s.words[1].s, true);
    Node* n = nodeFromRemotePath(s.words[2].s);
    if (n && !p.empty())
    {
        recursiveCompare(n, p);
    }
}


bool buildLocalFolders(fs::path targetfolder, const string& prefix, int foldersperfolder, int recurselevel, int filesperfolder, uint64_t filesize, int& totalfilecount, int& totalfoldercount)
{
    fs::path p = targetfolder / fs::u8path(prefix);
    if (!fs::is_directory(p) && !fs::create_directory(p))
        return false;
    ++totalfoldercount;

    for (int i = 0; i < filesperfolder; ++i)
    {
        string filename = prefix + "_file_" + std::to_string(++totalfilecount);
        fs::path fp = p / fs::u8path(filename);
        ofstream fs(fp.u8string(), std::ios::binary);
        char buffer[64 * 1024];
        fs.rdbuf()->pubsetbuf(buffer, sizeof(buffer));

        for (auto j = filesize / sizeof(int); j--; )
        {
            fs.write((char*)&totalfilecount, sizeof(int));
        }
        fs.write((char*)&totalfilecount, filesize % sizeof(int));
    }

    if (recurselevel > 1)
    {
        for (int i = 0; i < foldersperfolder; ++i)
        {
            if (!buildLocalFolders(p, prefix + "_" + std::to_string(i), foldersperfolder, recurselevel - 1, filesperfolder, filesize, totalfilecount, totalfoldercount))
                return false;
        }
    }
    return true;
}

void exec_generatetestfilesfolders(autocomplete::ACState& s)
{
    string param, nameprefix = "test";
    int folderdepth = 1, folderwidth = 1, filecount = 100;
    int64_t filesize = 1024;
    if (s.extractflagparam("-folderdepth", param)) folderdepth = atoi(param.c_str());
    if (s.extractflagparam("-folderwidth", param)) folderwidth = atoi(param.c_str());
    if (s.extractflagparam("-filecount", param)) filecount = atoi(param.c_str());
    if (s.extractflagparam("-filesize", param)) filesize = atoll(param.c_str());
    if (s.extractflagparam("-nameprefix", param)) nameprefix = param;

    fs::path p = pathFromLocalPath(s.words[1].s, true);
    if (!p.empty())
    {
        int totalfilecount = 0, totalfoldercount = 0;
        buildLocalFolders(p, nameprefix, folderwidth, folderdepth, filecount, filesize, totalfilecount, totalfoldercount);
        cout << "created " << totalfilecount << " files and " << totalfoldercount << " folders" << endl;
    }
    else
    {
        cout << "invalid directory: " << p.u8string() << endl;
    }
}

void exec_generatesparsefile(autocomplete::ACState& s)
{
    int64_t filesize = int64_t(2) * 1024 * 1024 * 1024 * 1024;
    string param;
    if (s.extractflagparam("-filesize", param)) filesize = atoll(param.c_str());

    fs::path p = pathFromLocalPath(s.words[1].s, false);
    std::ofstream(p).put('a');
    cout << "File size:  " << fs::file_size(p) << '\n'
        << "Free space: " << fs::space(p).free << '\n';

#ifdef WIN32
    HANDLE hFile = CreateFileW((LPCWSTR)p.u16string().data(),
        GENERIC_READ | GENERIC_WRITE,
        FILE_SHARE_WRITE | FILE_SHARE_READ,
        NULL,
        OPEN_ALWAYS,
        0,
        NULL);
    DWORD bytesReturned = 0;
    if (!DeviceIoControl(
        hFile,                             // handle to a file
        FSCTL_SET_SPARSE,                  // dwIoControlCode
        (PFILE_SET_SPARSE_BUFFER) NULL,    // input buffer
        (DWORD) 0,                         // size of input buffer
        NULL,                              // lpOutBuffer
        0,                                 // nOutBufferSize
        &bytesReturned,                    // number of bytes returned
        NULL))                              // OVERLAPPED structure
    {
        cout << "Set sparse file operation failed." << endl;
    }
    CloseHandle(hFile);
#endif //WIN32

    fs::resize_file(p, filesize);
    cout << "File size:  " << fs::file_size(p) << '\n'
        << "Free space: " << fs::space(p).free << '\n';
}

void exec_lreplace(autocomplete::ACState& s)
{
    bool file = s.extractflag("-file");
    bool folder = s.extractflag("-folder");

    fs::path p = pathFromLocalPath(s.words[1].s, true);

    // replace (or create) a file/folder - this is to test a changed fsid in sync code
    if (file)
    {
        string content = s.words[2].s;
        ofstream f(p);
        f << content;
    }
    else if (folder)
    {
        if (fs::exists(p)) fs::remove(p);
        fs::create_directory(p);
    }
}

void exec_lrenamereplace(autocomplete::ACState& s)
{
    bool file = s.extractflag("-file");
    bool folder = s.extractflag("-folder");

    fs::path p = pathFromLocalPath(s.words[1].s, true);
    string content = s.words[2].s;
    fs::path p2 = pathFromLocalPath(s.words[3].s, false);

    // replace (or create) a file/folder - this is to test a changed fsid in sync code
    fs::rename(p, p2);
    if (file)
    {
        ofstream f(p);
        f << content;
    }
    else if (folder)
    {
        fs::create_directory(p);
    }
}

#endif

void exec_getcloudstorageused(autocomplete::ACState& s)
{
    cout << client->mFingerprints.getSumSizes() << endl;
}

void exec_getuserquota(autocomplete::ACState& s)
{
    bool storage = s.extractflag("-storage");
    bool transfer = s.extractflag("-transfer");
    bool pro = s.extractflag("-pro");

    if (!storage && !transfer && !pro)
    {
        storage = transfer = pro = true;
    }

    client->getaccountdetails(new AccountDetails, storage, transfer, pro, false, false, false, -1);
}

void exec_getuserdata(autocomplete::ACState& s)
{
    client->getuserdata(client->reqtag);
}

void exec_querytransferquota(autocomplete::ACState& ac)
{
    client->querytransferquota(atoll(ac.words[1].s.c_str()));
}

void DemoApp::querytransferquota_result(int n)
{
    cout << "querytransferquota_result: " << n << endl;
}

autocomplete::ACN autocompleteTemplate;

void exec_help(ac::ACState&)
{
    cout << *autocompleteTemplate << flush;
}

bool quit_flag = false;

void exec_quit(ac::ACState&)
{
    quit_flag = true;
}

void exec_showattributes(autocomplete::ACState& s)
{
    if (const Node* n = nodeFromRemotePath(s.words[1].s))
    {
        for (auto pair : n->attrs.map)
        {
            char namebuf[10]{};
            AttrMap::nameid2string(pair.first, namebuf);
            if (pair.first == 'c')
            {
                FileFingerprint f;
                f.unserializefingerprint(&pair.second);
                cout << namebuf << ": " << pair.second << " (fingerprint: size " << f.size << " mtime " << f.mtime
                    << " crc " << std::hex << f.crc[0] << " " << f.crc[1] << " " << f.crc[2] << " " << f.crc[3] << std::dec << ")"
                    << " (node fingerprint: size " << n->size << " mtime " << n->mtime
                    << " crc " << std::hex << n->crc[0] << " " << n->crc[1] << " " << n->crc[2] << " " << n->crc[3] << std::dec << ")" << endl;
            }
            else
            {
                cout << namebuf << ": " << pair.second << endl;
            }
        }
    }
}

void printAuthringInformation(handle userhandle)
{
    for (auto &it : client->mAuthRings)
    {
        AuthRing &authring = it.second;
        attr_t at = it.first;
        cout << User::attr2string(at) << ": " << endl;
        for (auto &uh : authring.getTrackedUsers())
        {
            if (uh == userhandle || ISUNDEF(userhandle))    // no user was typed --> show authring for all users
            {
                User *user = client->finduser(uh);
                string email = user ? user->email : "not a contact";

                cout << "\tUserhandle: \t" << Base64Str<MegaClient::USERHANDLE>(uh) << endl;
                cout << "\tEmail:      \t" << email << endl;
                cout << "\tFingerprint:\t" << Utils::stringToHex(authring.getFingerprint(uh)) << endl;
                cout << "\tAuth. level: \t" << AuthRing::authMethodToStr(authring.getAuthMethod(uh)) << endl;
            }
        }
    }
}

void exec_setmaxconnections(autocomplete::ACState& s)
{
    auto direction = s.words[1].s == "put" ? PUT : GET;
    if (s.words.size() == 3)
    {
        client->setmaxconnections(direction, atoi(s.words[2].s.c_str()));
    }
    cout << "connections: " << (int)client->connections[direction] << endl;
}


class MegaCLILogger : public ::mega::Logger {
public:
    ofstream mLogFile;

    void log(const char*, int loglevel, const char*, const char *message
#ifdef ENABLE_LOG_PERFORMANCE
                 , const char **directMessages, size_t *directMessagesSizes, unsigned numberMessages
#endif
    ) override
    {
        if (mLogFile.is_open())
        {
            mLogFile << Waiter::ds << " " << SimpleLogger::toStr(static_cast<LogLevel>(loglevel)) << ": ";
            if (message) mLogFile << message;
#ifdef ENABLE_LOG_PERFORMANCE
            for (unsigned i = 0; i < numberMessages; ++i) mLogFile.write(directMessages[i], directMessagesSizes[i]);
#endif
            mLogFile << std::endl;
        }
        else
        {
#ifdef _WIN32
            using namespace std::chrono;
            auto et =system_clock::now().time_since_epoch();
            auto millisec_since_epoch =  duration_cast<milliseconds>(et).count();
            auto sec_since_epoch = duration_cast<seconds>(et).count();
            char ts[50];
            auto t = std::time(NULL);
            t = (m_time_t) sec_since_epoch;
            if (!std::strftime(ts, sizeof(ts), "%H:%M:%S", std::localtime(&t)))
            {
                ts[0] = '\0';
            }

            auto ms = std::to_string(unsigned(millisec_since_epoch - 1000*sec_since_epoch));
            string s;
            s.reserve(1024);
            s += ts;
            s += "." + string(3 - std::min<size_t>(3, ms.size()), '0') + ms;
            s += " ";
            if (message) s += message;
#ifdef ENABLE_LOG_PERFORMANCE
            for (unsigned i = 0; i < numberMessages; ++i) s.append(directMessages[i], directMessagesSizes[i]);
#endif
            s += "\r\n";
            OutputDebugStringA(s.c_str());
#else
            if (loglevel >= SimpleLogger::logCurrentLevel)
            {
                auto t = std::time(NULL);
                char ts[50];
                if (!std::strftime(ts, sizeof(ts), "%H:%M:%S", std::localtime(&t)))
                {
                    ts[0] = '\0';
                }
                std::cout << "[" << ts << "] " << SimpleLogger::toStr(static_cast<LogLevel>(loglevel)) << ": " << message << std::endl;
        }
#endif
        }
    }
};

void exec_fingerprint(autocomplete::ACState& s)
{
    auto localfilepath = LocalPath::fromPath(s.words[1].s, *client->fsaccess);
    auto fa = client->fsaccess->newfileaccess();

    if (fa->fopen(localfilepath, true, false, nullptr))
    {
        FileFingerprint fp;
        fp.genfingerprint(fa.get());
        cout << Utils::stringToHex(std::string((const char*)&fp.size, sizeof(fp.size))) << "/" <<
                Utils::stringToHex(std::string((const char*)&fp.mtime, sizeof(fp.mtime))) << "/" <<
                Utils::stringToHex(std::string((const char*)&fp.crc, sizeof(fp.crc))) << endl;
    }
    else
    {
        cout << "Failed to open: " << s.words[1].s << endl;
    }
}

void exec_showattrs(autocomplete::ACState& s)
{
    if (s.words.size() == 2)
    {
        if (s.words[1].s == "on")
        {
            showattrs = true;
        }
        else if (s.words[1].s == "off")
        {
            showattrs = false;
        }
        else
        {
            cout << "invalid showattrs setting" << endl;
        }
    }
    else
    {
        cout << "      showattrs on|off " << endl;
    }
}

void exec_timelocal(autocomplete::ACState& s)
{
    bool get = s.words[1].s == "get";
    auto localfilepath = LocalPath::fromPath(s.words[2].s, *client->fsaccess);

    if ((get && s.words.size() != 3) || (!get && s.words.size() != 4))
    {
        cout << "wrong number of arguments for : " << s.words[1].s << endl;
        return;
    }

    m_time_t set_time = 0;

    if (!get)
    {
        // similar to Transfers::complete()

        std::istringstream is(s.words[3].s);
        std::tm tm_record;
        is >> std::get_time(&tm_record, "%Y-%m-%d %H:%M:%S");

        set_time = m_mktime(&tm_record);

        cout << "Setting mtime to " << set_time << endl;

        bool success = client->fsaccess->setmtimelocal(localfilepath, set_time);
        if (!success)
        {
            cout << "setmtimelocal failed!  Was it transient? " << client->fsaccess->transient_error << endl;
        }
    }

    // perform get in both cases
    auto fa = client->fsaccess->newfileaccess();
    if (fa->fopen(localfilepath, true, false))
    {
        FileFingerprint fp;
        fp.genfingerprint(fa.get());
        if (fp.isvalid)
        {
            std::tm tm_record;
            m_localtime(fp.mtime, &tm_record);
            cout << "mtime for file is " << fp.mtime << ": " << std::put_time(&tm_record, "%Y-%m-%d %H:%M:%S") << endl;

            if (!get)
            {
                if (::mega::abs(set_time - fp.mtime) <= 2)
                {
                    cout << "mtime read back is within 2 seconds, so success. Actual difference: " << ::mega::abs(set_time - fp.mtime) << endl;
                }
                else
                {
                    cout << "ERROR Silent failure in setmtimelocal, difference is " << ::mega::abs(set_time - fp.mtime) << endl;
                }
            }
        }
        else
        {
            cout << "fingerprint generation failed: " << localfilepath.toPath(*client->fsaccess) << endl;
        }
    }
    else
    {
        cout << "fopen failed: " << localfilepath.toPath(*client->fsaccess) << endl;
    }

}

void exec_backupcentre(autocomplete::ACState& s)
{
    bool delFlag = s.extractflag("-del");

    if (s.words.size() == 1)
    {
        client->reqs.add(new CommandBackupSyncFetch([&](Error e, vector<CommandBackupSyncFetch::Data>& data){
            if (e)
            {
                cout << "backupcentre failed: " << e << endl;
            }
            else
            {
                for (auto& d : data)
                {
                    cout << "Backup ID: " << toHandle(d.backupId) << endl;
                    cout << "  backup type: " << backupTypeToStr(d.backupType) << endl;
                    cout << "  root handle: " << toNodeHandle(d.rootNode) << endl;
                    cout << "  local folder: " << d.localFolder << endl;
                    cout << "  device id: " << d.deviceId << endl;
                    cout << "  sync state: " << d.syncState << endl;
                    cout << "  sync substate: " << d.syncSubstate << endl;
                    cout << "  extra: " << d.extra << endl;
                    cout << "    backup name: " << d.backupName << endl;
                    cout << "  heartbeat timestamp: " << d.hbTimestamp << endl;
                    cout << "  heartbeat status: " << d.hbStatus << endl;
                    cout << "  heartbeat progress: " << d.hbProgress << endl;
                    cout << "  heartbeat uploads: " << d.uploads << endl;
                    cout << "  heartbeat downloads: " << d.downloads << endl;
                    cout << "  last activity time: " << d.lastActivityTs << endl;
                    cout << "  last node handle: " << toNodeHandle(d.lastSyncedNodeHandle) << endl << endl;
                }

                cout << "Backup Centre - Backups count: " << data.size() << endl;
            }
        }));
    }
    else if (s.words.size() == 2 && delFlag)
    {
        handle backupId;
        Base64::atob(s.words[1].s.c_str(), (byte*)&backupId, MegaClient::BACKUPHANDLE);
        client->reqs.add(new CommandBackupRemove(client, backupId));
    }
}

void exec_logFilenameAnomalies(autocomplete::ACState& s)
{
    class Reporter
      : public FilenameAnomalyReporter
    {
    public:
        void anomalyDetected(FilenameAnomalyType type,
                             const string& localPath,
                             const string& remotePath) override
        {
            string typeName;

            switch (type)
            {
            case FILENAME_ANOMALY_NAME_MISMATCH:
                typeName = "NAME_MISMATCH";
                break;
            case FILENAME_ANOMALY_NAME_RESERVED:
                typeName = "NAME_RESERVED";
                break;
            default:
                assert(!"Unknown anomaly type!");
                typeName = "UNKNOWN";
                break;
            }

            cout << "Filename anomaly detected: type: "
                 << typeName
                 << ": local path: "
                 << localPath
                 << ": remote path: "
                 << remotePath
                 << endl;
        }
    }; // Reporter

    unique_ptr<FilenameAnomalyReporter> reporter;

    if (s.words[1].s == "on")
    {
        reporter.reset(new Reporter());
    }

    cout << "Filename anomaly reporting is "
         << (reporter ? "en" : "dis")
         << "abled."
         << endl;

    client->mFilenameAnomalyReporter = std::move(reporter);
}

#ifdef ENABLE_SYNC
void exec_syncoutput(autocomplete::ACState& s)
{
    bool onOff = s.words[3].s == "on";

    if (s.words[2].s == "local_change_detection")
    {
        syncout_local_change_detection = onOff;
    }
    else if (s.words[2].s == "remote_change_detection")
    {
        syncout_remote_change_detection = onOff;
    }
    else if (s.words[2].s == "transfer_activity")
    {
        syncout_transfer_activity = onOff;
    }
    else if (s.words[2].s == "folder_sync_state")
    {
        syncout_transfer_activity = onOff;
    }
    else if (s.words[2].s == "all")
    {
        syncout_local_change_detection = onOff;
        syncout_remote_change_detection = onOff;
        syncout_transfer_activity = onOff;
        syncout_transfer_activity = onOff;
    }
}
#endif

MegaCLILogger gLogger;

autocomplete::ACN autocompleteSyntax()
{
    using namespace autocomplete;
    std::unique_ptr<Either> p(new Either("      "));

    p->Add(exec_apiurl, sequence(text("apiurl"), opt(sequence(param("url"), opt(param("disablepkp"))))));
    p->Add(exec_login, sequence(text("login"), opt(flag("-fresh")), either(sequence(param("email"), opt(param("password"))),
                                                      sequence(exportedLink(false, true), opt(param("auth_key"))),
                                                      param("session"),
                                                      sequence(text("autoresume"), opt(param("id"))))));
    p->Add(exec_begin, sequence(text("begin"), opt(flag("-e++")),
                                opt(either(sequence(param("firstname"), param("lastname")),     // to create an ephemeral++
                                        param("ephemeralhandle#ephemeralpw"),               // to resume an ephemeral
                                        param("session")))));                                 // to resume an ephemeral++
    p->Add(exec_signup, sequence(text("signup"), either(sequence(param("email"), param("name"), opt(flag("-v1"))), param("confirmationlink"))));

    p->Add(exec_cancelsignup, sequence(text("cancelsignup")));
    p->Add(exec_confirm, sequence(text("confirm")));
    p->Add(exec_session, sequence(text("session"), opt(sequence(text("autoresume"), opt(param("id"))))));
    p->Add(exec_mount, sequence(text("mount")));
    p->Add(exec_ls, sequence(text("ls"), opt(flag("-R")), opt(sequence(flag("-tofile"), param("filename"))), opt(remoteFSFolder(client, &cwd))));
    p->Add(exec_cd, sequence(text("cd"), opt(remoteFSFolder(client, &cwd))));
    p->Add(exec_pwd, sequence(text("pwd")));
    p->Add(exec_lcd, sequence(text("lcd"), opt(localFSFolder())));
#ifdef USE_FILESYSTEM
    p->Add(exec_lls, sequence(text("lls"), opt(flag("-R")), opt(localFSFolder())));
    p->Add(exec_lpwd, sequence(text("lpwd")));
    p->Add(exec_lmkdir, sequence(text("lmkdir"), localFSFolder()));
#endif
    p->Add(exec_import, sequence(text("import"), exportedLink(true, false)));
    p->Add(exec_folderlinkinfo, sequence(text("folderlink"), opt(param("link"))));
    p->Add(exec_open, sequence(text("open"), exportedLink(false, true)));
    p->Add(exec_put, sequence(text("put"), opt(flag("-r")), localFSPath("localpattern"), opt(either(remoteFSPath(client, &cwd, "dst"),param("dstemail")))));
    p->Add(exec_putq, sequence(text("putq"), repeat(either(flag("-active"), flag("-all"), flag("-count"))), opt(param("cancelslot"))));
#ifdef USE_FILESYSTEM
    p->Add(exec_get, sequence(text("get"), opt(sequence(flag("-r"), opt(flag("-foldersonly")))), remoteFSPath(client, &cwd), opt(sequence(param("offset"), opt(param("length"))))));
#else
    p->Add(exec_get, sequence(text("get"), remoteFSPath(client, &cwd), opt(sequence(param("offset"), opt(param("length"))))));
#endif
    p->Add(exec_get, sequence(text("get"), flag("-re"), param("regularexpression")));
    p->Add(exec_get, sequence(text("get"), exportedLink(true, false), opt(sequence(param("offset"), opt(param("length"))))));
    p->Add(exec_getq, sequence(text("getq"), repeat(either(flag("-active"), flag("-all"), flag("-count"))), opt(param("cancelslot"))));
    p->Add(exec_more, sequence(text("more"), opt(remoteFSPath(client, &cwd))));
    p->Add(exec_pause, sequence(text("pause"), either(text("status"), sequence(opt(either(text("get"), text("put"))), opt(text("hard"))))));
    p->Add(exec_getfa, sequence(text("getfa"), wholenumber(1), opt(remoteFSPath(client, &cwd)), opt(text("cancel"))));
#ifdef USE_MEDIAINFO
    p->Add(exec_mediainfo, sequence(text("mediainfo"), either(sequence(text("calc"), localFSFile()), sequence(text("show"), remoteFSFile(client, &cwd)))));
#endif
    p->Add(exec_smsverify, sequence(text("smsverify"), either(sequence(text("send"), param("phonenumber"), opt(param("reverifywhitelisted"))), sequence(text("code"), param("verificationcode")))));
    p->Add(exec_verifiedphonenumber, sequence(text("verifiedphone")));
    p->Add(exec_resetverifiedphonenumber, sequence(text("resetverifiedphone")));
    p->Add(exec_mkdir, sequence(text("mkdir"), opt(flag("-allowduplicate")), opt(flag("-exactleafname")), remoteFSFolder(client, &cwd)));
    p->Add(exec_rm, sequence(text("rm"), remoteFSPath(client, &cwd), opt(sequence(flag("-regexchild"), param("regex")))));
    p->Add(exec_mv, sequence(text("mv"), remoteFSPath(client, &cwd, "src"), remoteFSPath(client, &cwd, "dst")));
    p->Add(exec_cp, sequence(text("cp"), remoteFSPath(client, &cwd, "src"), either(remoteFSPath(client, &cwd, "dst"), param("dstemail"))));
    p->Add(exec_du, sequence(text("du"), remoteFSPath(client, &cwd)));

#ifdef ENABLE_SYNC
    p->Add(exec_backupcentre, sequence(text("backupcentre"), opt(sequence(flag("-del"), param("backup_id")))));

    p->Add(exec_syncadd,
           sequence(text("sync"),
                    text("add"),
                    opt(flag("-backup")),
                    opt(sequence(flag("-external"), param("drivePath"))),
                    opt(sequence(flag("-name"), param("syncname"))),
                    localFSFolder("source"),
                    remoteFSFolder(client, &cwd, "target")));

    p->Add(exec_syncrename, sequence(text("sync"), text("rename"), param("id"), param("newname")));

    p->Add(exec_syncclosedrive,
           sequence(text("sync"),
                    text("closedrive"),
                    localFSFolder("drive")));

    p->Add(exec_syncexport,
           sequence(text("sync"),
                    text("export"),
                    opt(localFSFile("outputFile"))));

    p->Add(exec_syncimport,
           sequence(text("sync"),
                    text("import"),
                    localFSFile("inputFile")));

    p->Add(exec_syncopendrive,
           sequence(text("sync"),
                    text("opendrive"),
                    localFSFolder("drive")));

    p->Add(exec_synclist,
           sequence(text("sync"), text("list")));

    p->Add(exec_syncremove,
           sequence(text("sync"),
                    text("remove"),
                    param("id")));

    p->Add(exec_syncxable,
           sequence(text("sync"),
                    either(sequence(either(text("disable"), text("fail")),
                                    param("id"),
                                    opt(param("error"))),
                           sequence(text("enable"),
                                    param("id")))));

    p->Add(exec_syncoutput, sequence(text("sync"), text("output"),
        either(text("local_change_detection"),
            text("remote_change_detection"),
            text("transfer_activity"),
            text("folder_sync_state"),
            text("detail_log"),
            text("all")),
        either(text("on"), text("off"))));

#endif

    p->Add(exec_export, sequence(text("export"), remoteFSPath(client, &cwd), opt(either(flag("-writable"), param("expiretime"), text("del")))));
    p->Add(exec_share, sequence(text("share"), opt(sequence(remoteFSPath(client, &cwd), opt(sequence(contactEmail(client), opt(either(text("r"), text("rw"), text("full"))), opt(param("origemail"))))))));
    p->Add(exec_invite, sequence(text("invite"), param("dstemail"), opt(either(param("origemail"), text("del"), text("rmd")))));

    p->Add(exec_clink, sequence(text("clink"), either(text("renew"), sequence(text("query"), param("handle")), sequence(text("del"), opt(param("handle"))))));

    p->Add(exec_ipc, sequence(text("ipc"), param("handle"), either(text("a"), text("d"), text("i"))));
    p->Add(exec_showpcr, sequence(text("showpcr")));
    p->Add(exec_users, sequence(text("users"), opt(sequence(contactEmail(client), text("del")))));
    p->Add(exec_getua, sequence(text("getua"), param("attrname"), opt(contactEmail(client))));
    p->Add(exec_putua, sequence(text("putua"), param("attrname"), opt(either(
                                                                          text("del"),
                                                                          sequence(text("set"), param("string")),
                                                                          sequence(text("map"), param("key"), param("value")),
                                                                          sequence(text("load"), localFSFile())))));
#ifdef DEBUG
    p->Add(exec_delua, sequence(text("delua"), param("attrname")));
    p->Add(exec_devcommand, sequence(text("devcommand"), param("subcommand"), opt(param("email"))));
#endif
    p->Add(exec_alerts, sequence(text("alerts"), opt(either(text("new"), text("old"), wholenumber(10), text("notify"), text("seen")))));
    p->Add(exec_recentactions, sequence(text("recentactions"), param("hours"), param("maxcount")));
    p->Add(exec_recentnodes, sequence(text("recentnodes"), param("hours"), param("maxcount")));

    p->Add(exec_putbps, sequence(text("putbps"), opt(either(wholenumber(100000), text("auto"), text("none")))));
    p->Add(exec_killsession, sequence(text("killsession"), opt(either(text("all"), param("sessionid")))));
    p->Add(exec_whoami, sequence(text("whoami"), repeat(either(flag("-storage"), flag("-transfer"), flag("-pro"), flag("-transactions"), flag("-purchases"), flag("-sessions")))));
    p->Add(exec_verifycredentials, sequence(text("credentials"), either(text("show"), text("status"), text("verify"), text("reset")), opt(contactEmail(client))));
    p->Add(exec_passwd, sequence(text("passwd")));
    p->Add(exec_reset, sequence(text("reset"), contactEmail(client), opt(text("mk"))));
    p->Add(exec_recover, sequence(text("recover"), param("recoverylink")));
    p->Add(exec_cancel, sequence(text("cancel"), opt(param("cancellink"))));
    p->Add(exec_email, sequence(text("email"), opt(either(param("newemail"), param("emaillink")))));
    p->Add(exec_retry, sequence(text("retry")));
    p->Add(exec_recon, sequence(text("recon")));
    p->Add(exec_reload, sequence(text("reload"), opt(text("nocache"))));
    p->Add(exec_logout, sequence(text("logout"), opt(flag("-keepsyncconfigs"))));
    p->Add(exec_locallogout, sequence(text("locallogout")));
    p->Add(exec_symlink, sequence(text("symlink")));
    p->Add(exec_version, sequence(text("version")));
    p->Add(exec_debug, sequence(text("debug"), opt(either(flag("-on"), flag("-off"), flag("-verbose"))), opt(localFSFile())));
    p->Add(exec_verbose, sequence(text("verbose"), opt(either(flag("-on"), flag("-off")))));
#if defined(WIN32) && defined(NO_READLINE)
    p->Add(exec_clear, sequence(text("clear")));
    p->Add(exec_codepage, sequence(text("codepage"), opt(sequence(wholenumber(65001), opt(wholenumber(65001))))));
    p->Add(exec_log, sequence(text("log"), either(text("utf8"), text("utf16"), text("codepage")), localFSFile()));
#endif
    p->Add(exec_test, sequence(text("test"), opt(param("data"))));
    p->Add(exec_fingerprint, sequence(text("fingerprint"), localFSFile("localfile")));
#ifdef ENABLE_CHAT
    p->Add(exec_chats, sequence(text("chats"), opt(param("chatid"))));
    p->Add(exec_chatc, sequence(text("chatc"), param("group"), repeat(opt(sequence(contactEmail(client), either(text("ro"), text("sta"), text("mod")))))));
    p->Add(exec_chati, sequence(text("chati"), param("chatid"), contactEmail(client), either(text("ro"), text("sta"), text("mod"))));
    p->Add(exec_chatcp, sequence(text("chatcp"), flag("-meeting"), param("mownkey"), opt(sequence(text("t"), param("title64"))),
                                 repeat(sequence(contactEmail(client), either(text("ro"), text("sta"), text("mod"))))));
    p->Add(exec_chatr, sequence(text("chatr"), param("chatid"), opt(contactEmail(client))));
    p->Add(exec_chatu, sequence(text("chatu"), param("chatid")));
    p->Add(exec_chatup, sequence(text("chatup"), param("chatid"), param("userhandle"), either(text("ro"), text("sta"), text("mod"))));
    p->Add(exec_chatpu, sequence(text("chatpu")));
    p->Add(exec_chatga, sequence(text("chatga"), param("chatid"), param("nodehandle"), param("uid")));
    p->Add(exec_chatra, sequence(text("chatra"), param("chatid"), param("nodehandle"), param("uid")));
    p->Add(exec_chatst, sequence(text("chatst"), param("chatid"), param("title64")));
    p->Add(exec_chata, sequence(text("chata"), param("chatid"), param("archive")));
    p->Add(exec_chatl, sequence(text("chatl"), param("chatid"), either(text("del"), text("query"))));
    p->Add(exec_chatsm, sequence(text("chatsm"), param("chatid"), opt(param("title64"))));
    p->Add(exec_chatlu, sequence(text("chatlu"), param("publichandle")));
    p->Add(exec_chatlj, sequence(text("chatlj"), param("publichandle"), param("unifiedkey")));
#endif
    p->Add(exec_setmaxdownloadspeed, sequence(text("setmaxdownloadspeed"), opt(wholenumber(10000))));
    p->Add(exec_setmaxuploadspeed, sequence(text("setmaxuploadspeed"), opt(wholenumber(10000))));
    p->Add(exec_handles, sequence(text("handles"), opt(either(text("on"), text("off")))));
    p->Add(exec_httpsonly, sequence(text("httpsonly"), opt(either(text("on"), text("off")))));
    p->Add(exec_showattrs, sequence(text("showattrs"), opt(either(text("on"), text("off")))));
    p->Add(exec_timelocal, sequence(text("mtimelocal"), either(text("set"), text("get")), localFSPath(), opt(param("datetime"))));

    p->Add(exec_mfac, sequence(text("mfac"), param("email")));
    p->Add(exec_mfae, sequence(text("mfae")));
    p->Add(exec_mfad, sequence(text("mfad"), param("pin")));

#if defined(WIN32) && defined(NO_READLINE)
    p->Add(exec_autocomplete, sequence(text("autocomplete"), opt(either(text("unix"), text("dos")))));
    p->Add(exec_history, sequence(text("history")));
#endif
    p->Add(exec_help, either(text("help"), text("h"), text("?")));
    p->Add(exec_quit, either(text("quit"), text("q"), text("exit")));

    p->Add(exec_find, sequence(text("find"), text("raided")));
    p->Add(exec_findemptysubfoldertrees, sequence(text("findemptysubfoldertrees"), opt(flag("-movetotrash"))));

#ifdef MEGA_MEASURE_CODE
    p->Add(exec_deferRequests, sequence(text("deferrequests"), repeat(either(flag("-putnodes")))));
    p->Add(exec_sendDeferred, sequence(text("senddeferred"), opt(flag("-reset"))));
    p->Add(exec_codeTimings, sequence(text("codetimings"), opt(flag("-reset"))));
#endif

#ifdef USE_FILESYSTEM
    p->Add(exec_treecompare, sequence(text("treecompare"), localFSPath(), remoteFSPath(client, &cwd)));
    p->Add(exec_generatetestfilesfolders, sequence(text("generatetestfilesfolders"),
        repeat(either(  sequence(flag("-folderdepth"), param("depth")),
                        sequence(flag("-folderwidth"), param("width")),
                        sequence(flag("-filecount"), param("count")),
                        sequence(flag("-filesize"), param("size")),
                        sequence(flag("-nameprefix"), param("prefix")))), localFSFolder("parent")));
    p->Add(exec_generatesparsefile, sequence(text("generatesparsefile"), opt(sequence(flag("-filesize"), param("size"))), localFSFile("targetfile")));
    p->Add(exec_lreplace, sequence(text("lreplace"), either(flag("-file"), flag("-folder")), localFSPath("existing"), param("content")));
    p->Add(exec_lrenamereplace, sequence(text("lrenamereplace"), either(flag("-file"), flag("-folder")), localFSPath("existing"), param("content"), localFSPath("renamed")));

#endif
    p->Add(exec_querytransferquota, sequence(text("querytransferquota"), param("filesize")));
    p->Add(exec_getcloudstorageused, sequence(text("getcloudstorageused")));
    p->Add(exec_getuserquota, sequence(text("getuserquota"), repeat(either(flag("-storage"), flag("-transfer"), flag("-pro")))));
    p->Add(exec_getuserdata, text("getuserdata"));

    p->Add(exec_showattributes, sequence(text("showattributes"), remoteFSPath(client, &cwd)));

    p->Add(exec_setmaxconnections, sequence(text("setmaxconnections"), either(text("put"), text("get")), opt(wholenumber(4))));
    p->Add(exec_metamac, sequence(text("metamac"), localFSPath(), remoteFSPath(client, &cwd)));
    p->Add(exec_banner, sequence(text("banner"), either(text("get"), sequence(text("dismiss"), param("id")))));

    p->Add(exec_logFilenameAnomalies,
           sequence(text("logfilenameanomalies"), either(text("on"), text("off"))));

    p->Add(exec_drivemonitor, sequence(text("drivemonitor"), opt(either(flag("-on"), flag("-off")))));

    p->Add(exec_driveid,
           sequence(text("driveid"),
                    either(sequence(text("get"), localFSFolder()),
                           sequence(text("set"), localFSFolder(), opt(text("force"))))));

    return autocompleteTemplate = std::move(p);
}


#ifdef USE_FILESYSTEM
bool recursiveget(fs::path&& localpath, Node* n, bool folders, unsigned& queued)
{
    if (n->type == FILENODE)
    {
        if (!folders)
        {
            auto f = new AppFileGet(n, NodeHandle(), NULL, -1, 0, NULL, NULL, localpath.u8string());
            f->appxfer_it = appxferq[GET].insert(appxferq[GET].end(), f);
            DBTableTransactionCommitter committer(client->tctable);
            client->startxfer(GET, f, committer);
            queued += 1;
        }
    }
    else if (n->type == FOLDERNODE || n->type == ROOTNODE)
    {
        fs::path newpath = localpath / fs::u8path(n->type == ROOTNODE ? "ROOTNODE" : n->displayname());
        if (folders)
        {
            std::error_code ec;
            if (fs::create_directory(newpath, ec) || !ec)
            {
                cout << newpath << endl;
            }
            else
            {
                cout << "Failed trying to create " << newpath << ": " << ec.message() << endl;
                return false;
            }
        }
        for (Node* node : client->getChildren(n))
        {
            if (!recursiveget(std::move(newpath), node, folders, queued))
            {
                return false;
            }
        }
    }
    return true;
}
#endif

bool regexget(const string& expression, Node* n, unsigned& queued)
{
    try
    {
        std::regex re(expression);

        if (n->type == FOLDERNODE || n->type == ROOTNODE)
        {
            DBTableTransactionCommitter committer(client->tctable);
            for (Node* node : client->getChildren(n))
            {
                if (node->type == FILENODE)
                {
                    if (regex_search(string(node->displayname()), re))
                    {
                        auto f = new AppFileGet(node);
                        f->appxfer_it = appxferq[GET].insert(appxferq[GET].end(), f);
                        client->startxfer(GET, f, committer);
                        queued += 1;
                    }
                }
            }
        }
    }
    catch (std::exception& e)
    {
        cout << "ERROR: " << e.what() << endl;
        return false;
    }
    return true;
}

struct Login
{
    string email, password, salt, pin;
    int version;

    Login() : version(0)
    {
    }

    void reset()
    {
        *this = Login();
    }

    void login(MegaClient* mc)
    {
        byte keybuf[SymmCipher::KEYLENGTH];

        if (version == 1)
        {
            if (error e = mc->pw_key(password.c_str(), keybuf))
            {
                cout << "Login error: " << e << endl;
            }
            else
            {
                mc->login(email.c_str(), keybuf, (!pin.empty()) ? pin.c_str() : NULL);
            }
        }
        else if (version == 2 && !salt.empty())
        {
            mc->login2(email.c_str(), password.c_str(), &salt, (!pin.empty()) ? pin.c_str() : NULL);
        }
        else
        {
            cout << "Login unexpected error" << endl;
        }
    }
};
static Login login;

ofstream* pread_file = NULL;
m_off_t pread_file_end = 0;


// execute command
static void process_line(char* l)
{
    switch (prompt)
    {
    case LOGINTFA:
        if (strlen(l) > 1)
        {
            login.pin = l;
            login.login(client);
        }
        else
        {
            cout << endl << "The pin length is invalid, please try to login again." << endl;
        }

        setprompt(COMMAND);
        return;

    case SETTFA:
        client->multifactorauthsetup(l);
        setprompt(COMMAND);
        return;

    case LOGINPASSWORD:

        if (signupcode.size())
        {
            // verify correctness of supplied signup password
            client->pw_key(l, pwkey);
            SymmCipher pwcipher(pwkey);
            pwcipher.ecb_decrypt(signuppwchallenge);

            if (MemAccess::get<int64_t>((const char*)signuppwchallenge + 4))
            {
                cout << endl << "Incorrect password, please try again." << endl;
            }
            else
            {
                client->confirmsignuplink((const byte*)signupcode.data(), unsigned(signupcode.size()),
                    MegaClient::stringhash64(&signupemail, &pwcipher));
            }

            signupcode.clear();
        }
        else if (recoverycode.size())   // cancelling account --> check password
        {
            client->pw_key(l, pwkey);
            client->validatepwd(pwkey);
        }
        else if (changecode.size())     // changing email --> check password to avoid creating an invalid hash
        {
            client->pw_key(l, pwkey);
            client->validatepwd(pwkey);
        }
        else
        {
            login.password = l;
            login.login(client);
            cout << endl << "Logging in..." << endl;
        }

        setprompt(COMMAND);
        return;

    case OLDPASSWORD:
        client->pw_key(l, pwkeybuf);

        if (!memcmp(pwkeybuf, pwkey, sizeof pwkey))
        {
            cout << endl;
            setprompt(NEWPASSWORD);
        }
        else
        {
            cout << endl << "Bad password, please try again" << endl;
            setprompt(COMMAND);
        }
        return;

    case NEWPASSWORD:
        newpassword = l;
        client->pw_key(l, newpwkey);

        cout << endl;
        setprompt(PASSWORDCONFIRM);
        return;

    case PASSWORDCONFIRM:
        client->pw_key(l, pwkeybuf);

        if (memcmp(pwkeybuf, newpwkey, sizeof pwkeybuf))
        {
            cout << endl << "Mismatch, please try again" << endl;
        }
        else
        {
            error e;

            if (signupemail.size())
            {
                if (signupV2)
                {
                    client->sendsignuplink2(signupemail.c_str(), newpassword.c_str(), signupname.c_str());
                }
                else
                {
                    client->sendsignuplink(signupemail.c_str(), signupname.c_str(), newpwkey);
                }
            }
            else if (recoveryemail.size() && recoverycode.size())
            {
                cout << endl << "Resetting password..." << endl;

                if (hasMasterKey)
                {
                    client->confirmrecoverylink(recoverycode.c_str(), recoveryemail.c_str(), newpassword.c_str(), masterkey);
                }
                else
                {
                    client->confirmrecoverylink(recoverycode.c_str(), recoveryemail.c_str(), newpassword.c_str(), NULL);
                }

                recoverycode.clear();
                recoveryemail.clear();
                hasMasterKey = false;
                memset(masterkey, 0, sizeof masterkey);
            }
            else
            {
                if ((e = client->changepw(newpassword.c_str())) == API_OK)
                {
                    memcpy(pwkey, newpwkey, sizeof pwkey);
                    cout << endl << "Changing password..." << endl;
                }
                else
                {
                    cout << "You must be logged in to change your password." << endl;
                }
            }
        }

        setprompt(COMMAND);
        signupemail.clear();
        signupV2 = true;
        return;

    case MASTERKEY:
        cout << endl << "Retrieving private RSA key for checking integrity of the Master Key..." << endl;

        Base64::atob(l, masterkey, sizeof masterkey);
        client->getprivatekey(recoverycode.c_str());
        return;

    case COMMAND:
        try
        {
            std::string consoleOutput;
            ac::autoExec(string(l), string::npos, autocompleteTemplate, false, consoleOutput, true); // todo: pass correct unixCompletions flag
            if (!consoleOutput.empty())
            {
                cout << consoleOutput << flush;
            }
        }
        catch (std::exception& e)
        {
            cout << "Command failed: " << e.what() << endl;
        }
        return;
    case PAGER:
        if (strlen(l) && l[0] == 'q')
        {
            setprompt(COMMAND); // quit pager view if 'q' is sent, see README
        }
        else
        {
            autocomplete::ACState nullState; //not entirely sure about this
            exec_more(nullState); //else, get one more page
        }
        return;
    }
}

void exec_ls(autocomplete::ACState& s)
{
    Node* n;
    bool recursive = s.extractflag("-R");
    string toFilename;
    bool toFileFlag = s.extractflagparam("-tofile", toFilename);

    ofstream toFile;
    if (toFileFlag)
    {
        toFile.open(toFilename);
    }

    if (s.words.size() > 1)
    {
        n = nodebypath(s.words[1].s.c_str());
    }
    else
    {
        n = client->nodeByHandle(cwd);
    }

    if (n)
    {
        dumptree(n, recursive, 0, NULL, toFileFlag ? &toFile : nullptr);
    }
}

void exec_cd(autocomplete::ACState& s)
{
    if (s.words.size() > 1)
    {
        if (Node* n = nodebypath(s.words[1].s.c_str()))
        {
            if (n->type == FILENODE)
            {
                cout << s.words[1].s << ": Not a directory" << endl;
            }
            else
            {
                cwd = n->nodeHandle();
            }
        }
        else
        {
            cout << s.words[1].s << ": No such file or directory" << endl;
        }
    }
    else
    {
<<<<<<< HEAD
        cwd = client->rootnodes[0];
=======
        cwd = client->rootnodes.files;
>>>>>>> 7c69a098
    }
}

void exec_rm(autocomplete::ACState& s)
{
    string childregexstring;
    bool useregex = s.extractflagparam("-regexchild", childregexstring);

    if (Node* n = nodebypath(s.words[1].s.c_str()))
    {
        vector<Node*> v;
        if (useregex)
        {
            std::regex re(childregexstring);
            for (Node* c : client->getChildren(n))
            {
                if (std::regex_match(c->displayname(), re))
                {
                    v.push_back(c);
                }
            }
        }
        else
        {
            v.push_back(n);
        }

        for (auto d : v)
        {
            if (client->checkaccess(d, FULL))
            {
                error e = client->unlink(d, false, 0);

                if (e)
                {
                    cout << d->displaypath() << ": Deletion failed (" << errorstring(e) << ")" << endl;
                }
            }
            else
            {
                cout << d->displaypath() << ": Access denied" << endl;
            }
        }
    }
    else
    {
        cout << s.words[1].s << ": No such file or directory" << endl;
    }
}

void exec_mv(autocomplete::ACState& s)
{
    Node *n, *tn;
    string newname;

    if (s.words.size() > 2)
    {
        // source node must exist
        if ((n = nodebypath(s.words[1].s.c_str())))
        {
            // we have four situations:
            // 1. target path does not exist - fail
            // 2. target node exists and is folder - move
            // 3. target node exists and is file - delete and rename (unless same)
            // 4. target path exists, but filename does not - rename
            if ((tn = nodebypath(s.words[2].s.c_str(), NULL, &newname)))
            {
                error e;

                if (newname.size())
                {
                    if (tn->type == FILENODE)
                    {
                        cout << s.words[2].s << ": Not a directory" << endl;

                        return;
                    }
                    else
                    {
                        if ((e = client->checkmove(n, tn)) == API_OK)
                        {
                            if (!client->checkaccess(n, RDWR))
                            {
                                cout << "Write access denied" << endl;

                                return;
                            }

                            // rename
                            client->fsaccess->normalize(&newname);

                            if ((e = client->setattr(n, attr_map('n', newname), 0, nullptr, setattr_result)))
                            {
                                cout << "Cannot rename file (" << errorstring(e) << ")" << endl;
                            }
                        }
                        else
                        {
                            cout << "Cannot rename file (" << errorstring(e) << ")" << endl;
                        }
                    }
                }
                else
                {
                    if (tn->type == FILENODE)
                    {
                        // (there should never be any orphaned filenodes)
                        if (!tn->parent)
                        {
                            return;
                        }

                        if ((e = client->checkmove(n, tn->parent)) == API_OK)
                        {
                            if (!client->checkaccess(n, RDWR))
                            {
                                cout << "Write access denied" << endl;

                                return;
                            }

                            // overwrite existing target file: rename source...
                            e = client->setattr(n, attr_map('n', tn->attrs.map['n']), 0, nullptr, setattr_result);

                            if (e)
                            {
                                cout << "Rename failed (" << errorstring(e) << ")" << endl;
                            }

                            if (n != tn)
                            {
                                // ...delete target...
                                e = client->unlink(tn, false, 0);

                                if (e)
                                {
                                    cout << "Remove failed (" << errorstring(e) << ")" << endl;
                                }
                            }
                        }

                        // ...and set target to original target's parent
                        tn = tn->parent;
                    }
                    else
                    {
                        e = client->checkmove(n, tn);
                    }
                }

                if (n->parent != tn)
                {
                    if (e == API_OK)
                    {
                        e = client->rename(n, tn, SYNCDEL_NONE, NodeHandle(), nullptr, rename_result);

                        if (e)
                        {
                            cout << "Move failed (" << errorstring(e) << ")" << endl;
                        }
                    }
                    else
                    {
                        cout << "Move not permitted - try copy" << endl;
                    }
                }
            }
            else
            {
                cout << s.words[2].s << ": No such directory" << endl;
            }
        }
        else
        {
            cout << s.words[1].s << ": No such file or directory" << endl;
        }
    }
}


void exec_cp(autocomplete::ACState& s)
{
    Node *n, *tn;
    string targetuser;
    string newname;
    error e;

    if (s.words.size() > 2)
    {
        if ((n = nodebypath(s.words[1].s.c_str())))
        {
            if ((tn = nodebypath(s.words[2].s.c_str(), &targetuser, &newname)))
            {
                if (!client->checkaccess(tn, RDWR))
                {
                    cout << "Write access denied" << endl;

                    return;
                }

                if (tn->type == FILENODE)
                {
                    if (n->type == FILENODE)
                    {
                        // overwrite target if source and taret are files

                        // (there should never be any orphaned filenodes)
                        if (!tn->parent)
                        {
                            return;
                        }

                        // ...delete target...
                        e = client->unlink(tn, false, 0);

                        if (e)
                        {
                            cout << "Cannot delete existing file (" << errorstring(e) << ")"
                                << endl;
                        }

                        // ...and set target to original target's parent
                        tn = tn->parent;
                    }
                    else
                    {
                        cout << "Cannot overwrite file with folder" << endl;
                        return;
                    }
                }
            }

            TreeProcCopy_mcli tc;
            handle ovhandle = UNDEF;

            if (!n->keyApplied())
            {
                cout << "Cannot copy a node without key" << endl;
                return;
            }

            if (n->attrstring)
            {
                n->applykey();
                n->setattr();
                if (n->attrstring)
                {
                    cout << "Cannot copy undecryptable node" << endl;
                    return;
                }
            }

            string sname;
            if (newname.size())
            {
                sname = newname;
                client->fsaccess->normalize(&sname);
            }
            else
            {
                attr_map::iterator it = n->attrs.map.find('n');
                if (it != n->attrs.map.end())
                {
                    sname = it->second;
                }
            }

            if (!client->versions_disabled && tn && n->type == FILENODE)
            {
                Node *ovn = client->childnodebyname(tn, sname.c_str(), true);
                if (ovn)
                {
                    if (n->isvalid && ovn->isvalid && *(FileFingerprint*)n == *(FileFingerprint*)ovn)
                    {
                        cout << "Skipping identical node" << endl;
                        return;
                    }

                    ovhandle = ovn->nodehandle;
                }
            }

            // determine number of nodes to be copied
            client->proctree(n, &tc, false, ovhandle != UNDEF);

            tc.allocnodes();

            // build new nodes array
            client->proctree(n, &tc, false, ovhandle != UNDEF);

            // if specified target is a filename, use it
            if (newname.size())
            {
                SymmCipher key;
                string attrstring;

                // copy source attributes and rename
                AttrMap attrs;

                attrs.map = n->attrs.map;
                attrs.map['n'] = sname;

                key.setkey((const byte*)tc.nn[0].nodekey.data(), tc.nn[0].type);

                // JSON-encode object and encrypt attribute string
                attrs.getjson(&attrstring);
                tc.nn[0].attrstring.reset(new string);
                client->makeattr(&key, tc.nn[0].attrstring, attrstring.c_str());
            }

            // tree root: no parent
            tc.nn[0].parenthandle = UNDEF;
            tc.nn[0].ovhandle = ovhandle;

            if (tn)
            {
                // add the new nodes
                client->putnodes(tn->nodeHandle(), move(tc.nn), nullptr, gNextClientTag++);
            }
            else
            {
                if (targetuser.size())
                {
                    cout << "Attempting to drop into user " << targetuser << "'s inbox..." << endl;

                    client->putnodes(targetuser.c_str(), move(tc.nn), gNextClientTag++);
                }
                else
                {
                    cout << s.words[2].s << ": No such file or directory" << endl;
                }
            }
        }
        else
        {
            cout << s.words[1].s << ": No such file or directory" << endl;
        }
    }
}

void exec_du(autocomplete::ACState& s)
{
    Node *n;
    TreeProcDU du;

    if (s.words.size() > 1)
    {
        if (!(n = nodebypath(s.words[1].s.c_str())))
        {
            cout << s.words[1].s << ": No such file or directory" << endl;

            return;
        }
    }
    else
    {
        n = client->nodeByHandle(cwd);
    }

    if (n)
    {
        client->proctree(n, &du);

        cout << "Total storage used: " << (du.numbytes / 1048576) << " MB" << endl;
        cout << "Total # of files: " << du.numfiles << endl;
        cout << "Total # of folders: " << du.numfolders << endl;
    }
}

void exec_get(autocomplete::ACState& s)
{
    Node *n;
    string regularexpression;
    if (s.extractflag("-r"))
    {
#ifdef USE_FILESYSTEM
        // recursive get.  create local folder structure first, then queue transfer of all files
        bool foldersonly = s.extractflag("-foldersonly");

        if (!(n = nodebypath(s.words[1].s.c_str())))
        {
            cout << s.words[1].s << ": No such folder (or file)" << endl;
        }
        else if (n->type != FOLDERNODE && n->type != ROOTNODE)
        {
            cout << s.words[1].s << ": not a folder" << endl;
        }
        else
        {
            unsigned queued = 0;
            cout << "creating folders: " << endl;
            if (recursiveget(fs::current_path(), n, true, queued))
            {
                if (!foldersonly)
                {
                    cout << "queueing files..." << endl;
                    bool alldone = recursiveget(fs::current_path(), n, false, queued);
                    cout << "queued " << queued << " files for download" << (!alldone ? " before failure" : "") << endl;
                }
            }
        }
#else
        cout << "Sorry, -r not supported yet" << endl;
#endif
    }
    else if (s.extractflagparam("-re", regularexpression))
    {
        if (!(n = nodebypath(".")))
        {
            cout << ": No current folder" << endl;
        }
        else if (n->type != FOLDERNODE && n->type != ROOTNODE)
        {
            cout << ": not in a folder" << endl;
        }
        else
        {
            unsigned queued = 0;
            if (regexget(regularexpression, n, queued))
            {
                cout << "queued " << queued << " files for download" << endl;
            }
        }
    }
    else
    {
        handle ph = UNDEF;
        byte key[FILENODEKEYLENGTH];
        if (client->parsepubliclink(s.words[1].s.c_str(), ph, key, false) == API_OK)
        {
            cout << "Checking link..." << endl;

            client->reqs.add(new CommandGetFile(client, key, FILENODEKEYLENGTH, ph, false, nullptr, nullptr, nullptr, false,
                [key, ph](const Error &e, m_off_t size, m_time_t ts, m_time_t tm, dstime /*timeleft*/,
                   std::string* filename, std::string* fingerprint, std::string* fileattrstring,
                   const std::vector<std::string> &/*tempurls*/, const std::vector<std::string> &/*ips*/)
                {
                    if (!fingerprint) // failed processing the command
                    {
                        if (e == API_ETOOMANY && e.hasExtraInfo())
                        {
                             cout << "Link check failed: " << DemoApp::getExtraInfoErrorString(e) << endl;
                        }
                        else
                        {
                            cout << "Link check failed: " << errorstring(e) << endl;
                        }
                        return true;
                    }

                    cout << "Name: " << *filename << ", size: " << size;

                    if (fingerprint->size())
                    {
                        cout << ", fingerprint available";
                    }

                    if (fileattrstring->size())
                    {
                        cout << ", has attributes";
                    }

                    cout << endl;

                    if (e)
                    {
                        cout << "Not available: " << errorstring(e) << endl;
                    }
                    else
                    {
                        cout << "Initiating download..." << endl;

                        DBTableTransactionCommitter committer(client->tctable);
                        AppFileGet* f = new AppFileGet(nullptr, NodeHandle().set6byte(ph), (byte*)key, size, tm, filename, fingerprint);
                        f->appxfer_it = appxferq[GET].insert(appxferq[GET].end(), f);
                        client->startxfer(GET, f, committer);
                    }

                    return true;
                }));

            return;
        }

        n = nodebypath(s.words[1].s.c_str());

        if (n)
        {
            if (s.words.size() > 2)
            {
                // read file slice
                m_off_t offset = atol(s.words[2].s.c_str());
                m_off_t count = (s.words.size() > 3) ? atol(s.words[3].s.c_str()) : 0;

                if (offset + count > n->size)
                {
                    if (offset < n->size)
                    {
                        count = n->size - offset;
                        cout << "Count adjusted to " << count << " bytes (filesize is " << n->size << " bytes)" << endl;
                    }
                    else
                    {
                        cout << "Nothing to read: offset + length > filesize (" << offset << " + " << count << " > " << n->size << " bytes)" << endl;
                        return;
                    }
                }

                if (s.words.size() == 5)
                {
                    pread_file = new ofstream(s.words[4].s.c_str(), std::ios_base::binary);
                    pread_file_end = offset + count;
                }

                client->pread(n, offset, count, NULL);
            }
            else
            {
                DBTableTransactionCommitter committer(client->tctable);

                // queue specified file...
                if (n->type == FILENODE)
                {
                    auto f = new AppFileGet(n);

                    string::size_type index = s.words[1].s.find(":");
                    // node from public folder link
                    if (index != string::npos && s.words[1].s.substr(0, index).find("@") == string::npos)
                    {
<<<<<<< HEAD
                        handle h = clientFolder->rootnodes[0].as8byte();
=======
                        handle h = clientFolder->rootnodes.files.as8byte();
>>>>>>> 7c69a098
                        char *pubauth = new char[12];
                        Base64::btoa((byte*)&h, MegaClient::NODEHANDLE, pubauth);
                        f->pubauth = pubauth;
                        f->hprivate = true;
                        f->hforeign = true;
                        memcpy(f->filekey, n->nodekey().data(), FILENODEKEYLENGTH);
                    }

                    f->appxfer_it = appxferq[GET].insert(appxferq[GET].end(), f);
                    client->startxfer(GET, f, committer);
                }
                else
                {
                    // ...or all files in the specified folder (non-recursive)
                    for (Node* node : client->getChildren(n))
                    {
                        if (node->type == FILENODE)
                        {
                            auto f = new AppFileGet(node);
                            f->appxfer_it = appxferq[GET].insert(appxferq[GET].end(), f);
                            client->startxfer(GET, f, committer);
                        }
                    }
                }
            }
        }
        else
        {
            cout << s.words[1].s << ": No such file or folder" << endl;
        }
    }
}

/* more_node here is intentionally defined with filescope, it allows us to
 * resume an interrupted pagination.
 * Node contents are fetched one page at a time, defaulting to 1KB of data.
 * Improvement: Get console layout and use width*height for precise pagination.
 */
static Node    *more_node = nullptr; // Remote node that we are paging through
static m_off_t  more_offset = 0; // Current offset in the remote file
static const m_off_t MORE_BYTES = 1024;

void exec_more(autocomplete::ACState& s)
{
    if(s.words.size() > 1) // set up new node for pagination
    {
        more_offset = 0;
        more_node = nodebypath(s.words[1].s.c_str());
    }
    if(more_node && (more_node->type == FILENODE))
    {
        m_off_t count = (more_offset + MORE_BYTES <= more_node->size)
                ? MORE_BYTES : (more_node->size - more_offset);

        client->pread(more_node, more_offset, count, NULL);
    }
}

void uploadLocalFolderContent(LocalPath& localname, Node* cloudFolder);

void uploadLocalPath(nodetype_t type, std::string name, LocalPath& localname, Node* parent, const std::string targetuser, DBTableTransactionCommitter& committer, int& total, bool recursive)
{

    Node *previousNode = client->childnodebyname(parent, name.c_str(), false);

    if (type == FILENODE)
    {
        auto fa = client->fsaccess->newfileaccess();
        if (fa->fopen(localname, true, false))
        {
            FileFingerprint fp;
            fp.genfingerprint(fa.get());

            if (previousNode)
            {
                if (previousNode->type == FILENODE)
                {
                    if (fp.isvalid && previousNode->isvalid && fp == *((FileFingerprint *)previousNode))
                    {
                        cout << "Identical file already exist. Skipping transfer of " << name << endl;
                        return;
                    }
                }
                else
                {
                    cout << "Can't upload file over the top of a folder with the same name: " << name << endl;
                    return;
                }
            }
            fa.reset();

            AppFile* f = new AppFilePut(localname, parent ? parent->nodeHandle() : NodeHandle(), targetuser.c_str());
            *static_cast<FileFingerprint*>(f) = fp;
            f->appxfer_it = appxferq[PUT].insert(appxferq[PUT].end(), f);
            client->startxfer(PUT, f, committer);
            total++;
        }
        else
        {
            cout << "Can't open file: " << name << endl;
        }
    }
    else if (type == FOLDERNODE && recursive)
    {

        if (previousNode)
        {
            if (previousNode->type == FILENODE)
            {
                cout << "Can't upload a folder over the top of a file with the same name: " << name << endl;
                return;
            }
            else
            {
                // upload into existing folder with the same name
                uploadLocalFolderContent(localname, previousNode);
            }
        }
        else
        {
            vector<NewNode> nn(1);
            client->putnodes_prepareOneFolder(&nn[0], name);

            gOnPutNodeTag[gNextClientTag] = [localname](Node* parent) {
                auto tmp = localname;
                uploadLocalFolderContent(tmp, parent);
            };

            client->putnodes(parent->nodeHandle(), move(nn), nullptr, gNextClientTag++);
        }
    }
}


string localpathToUtf8Leaf(const LocalPath& itemlocalname)
{
    return itemlocalname.leafName().toPath(*client->fsaccess);
}

void uploadLocalFolderContent(LocalPath& localname, Node* cloudFolder)
{
    DirAccess* da = client->fsaccess->newdiraccess();

    if (da->dopen(&localname, NULL, false))
    {
        DBTableTransactionCommitter committer(client->tctable);

        int total = 0;
        nodetype_t type;
        LocalPath itemlocalleafname;
        while (da->dnext(localname, itemlocalleafname, true, &type))
        {
            string leafNameUtf8 = localpathToUtf8Leaf(itemlocalleafname);

            if (gVerboseMode)
            {
                cout << "Queueing " << leafNameUtf8 << "..." << endl;
            }
            auto newpath = localname;
            newpath.appendWithSeparator(itemlocalleafname, true);
            uploadLocalPath(type, leafNameUtf8, newpath, cloudFolder, "", committer, total, true);
        }
        if (gVerboseMode)
        {
            cout << "Queued " << total << " more uploads from folder " << localpathToUtf8Leaf(localname) << endl;
        }
    }
}

void exec_put(autocomplete::ACState& s)
{
    NodeHandle target = cwd;
    string targetuser;
    string newname;
    int total = 0;
    Node* n = NULL;

    bool recursive = s.extractflag("-r");

    if (s.words.size() > 2)
    {
        if ((n = nodebypath(s.words[2].s.c_str(), &targetuser, &newname)))
        {
            target = n->nodeHandle();
        }
    }
    else    // target is current path
    {
        n = client->nodeByHandle(target);
    }

    if (client->loggedin() == NOTLOGGEDIN && !targetuser.size() && !client->loggedIntoWritableFolder())
    {
        cout << "Not logged in." << endl;

        return;
    }

    if (recursive && !targetuser.empty())
    {
        cout << "Sorry, can't send recursively to a user" << endl;
    }

    auto localname = LocalPath::fromPath(s.words[1].s, *client->fsaccess);

    DirAccess* da = client->fsaccess->newdiraccess();

    if (da->dopen(&localname, NULL, true))
    {
        DBTableTransactionCommitter committer(client->tctable);

        nodetype_t type;
        LocalPath itemlocalname;
        while (da->dnext(localname, itemlocalname, true, &type))
        {
            string leafNameUtf8 = localpathToUtf8Leaf(itemlocalname);

            if (gVerboseMode)
            {
                cout << "Queueing " << leafNameUtf8 << "..." << endl;
            }
            uploadLocalPath(type, leafNameUtf8, itemlocalname, n, targetuser, committer, total, recursive);
        }
    }

    delete da;

    cout << "Queued " << total << " file(s) for upload, " << appxferq[PUT].size()
        << " file(s) in queue" << endl;
}

void exec_pwd(autocomplete::ACState& s)
{
    string path;

    nodepath(cwd, &path);

    cout << path << endl;
}

void exec_lcd(autocomplete::ACState& s)
{
    LocalPath localpath = LocalPath::fromPath(s.words[1].s, *client->fsaccess);

    if (!client->fsaccess->chdirlocal(localpath))
    {
        cout << s.words[1].s << ": Failed" << endl;
    }
}

#ifdef USE_FILESYSTEM
void exec_lls(autocomplete::ACState& s)
{
    bool recursive = s.extractflag("-R");
    fs::path ls_folder = s.words.size() > 1 ? fs::u8path(s.words[1].s) : fs::current_path();
    std::error_code ec;
    auto status = fs::status(ls_folder, ec);
    (void)status;
    if (ec)
    {
        cerr << ec.message() << endl;
    }
    else if (!fs::exists(ls_folder))
    {
        cerr << "not found" << endl;
    }
    else
    {
        local_dumptree(ls_folder, recursive);
    }
}
#endif

void exec_ipc(autocomplete::ACState& s)
{
    // incoming pending contact action
    handle phandle;
    if (s.words.size() == 3 && Base64::atob(s.words[1].s.c_str(), (byte*) &phandle, sizeof phandle) == sizeof phandle)
    {
        ipcactions_t action;
        if (s.words[2].s == "a")
        {
            action = IPCA_ACCEPT;
        }
        else if (s.words[2].s == "d")
        {
            action = IPCA_DENY;
        }
        else if (s.words[2].s == "i")
        {
            action = IPCA_IGNORE;
        }
        else
        {
            return;
        }
        client->updatepcr(phandle, action);
    }
}

#if defined(WIN32) && defined(NO_READLINE)
void exec_log(autocomplete::ACState& s)
{
    if (s.words.size() == 1)
    {
        // close log
        static_cast<WinConsole*>(console)->log("", WinConsole::no_log);
        cout << "log closed" << endl;
    }
    else if (s.words.size() == 3)
    {
        // open log
        WinConsole::logstyle style = WinConsole::no_log;
        if (s.words[1].s == "utf8")
        {
            style = WinConsole::utf8_log;
        }
        else if (s.words[1].s == "utf16")
        {
            style = WinConsole::utf16_log;
        }
        else if (s.words[1].s == "codepage")
        {
            style = WinConsole::codepage_log;
        }
        else
        {
            cout << "unknown log style" << endl;
        }
        if (!static_cast<WinConsole*>(console)->log(s.words[2].s, style))
        {
            cout << "failed to open log file" << endl;
        }
    }
}
#endif

void exec_putq(autocomplete::ACState& s)
{
    bool showActive = s.extractflag("-active");
    bool showAll = s.extractflag("-all");
    bool showCount = s.extractflag("-count");

    if (!showActive && !showAll && !showCount)
    {
        showCount = true;
    }

    xferq(PUT, s.words.size() > 1 ? atoi(s.words[1].s.c_str()) : -1, showActive, showAll, showCount);
}

void exec_getq(autocomplete::ACState& s)
{
    bool showActive = s.extractflag("-active");
    bool showAll = s.extractflag("-all");
    bool showCount = s.extractflag("-count");

    if (!showActive && !showAll && !showCount)
    {
        showCount = true;
    }

    xferq(GET, s.words.size() > 1 ? atoi(s.words[1].s.c_str()) : -1, showActive, showAll, showCount);
}

void exec_open(autocomplete::ACState& s)
{
    if (strstr(s.words[1].s.c_str(), "#F!") || strstr(s.words[1].s.c_str(), "folder/"))  // folder link indicator
    {
        if (!clientFolder)
        {
            using namespace mega;
#ifdef GFX_CLASS
            auto gfx = new GFX_CLASS;
            gfx->startProcessingThread();
#endif
            // create a new MegaClient with a different MegaApp to process callbacks
            // from the client logged into a folder. Reuse the waiter and httpio
            clientFolder = new MegaClient(new DemoAppFolder,
                                          client->waiter,
                                          client->httpio,
                                          new FSACCESS_CLASS,
                #ifdef DBACCESS_CLASS
                                          new DBACCESS_CLASS(*startDir),
                #else
                                          NULL,
                #endif
                #ifdef GFX_CLASS
                                          gfx,
                #else
                                          NULL,
                #endif
                                          "Gk8DyQBS",
                                          "megacli_folder/" TOSTRING(MEGA_MAJOR_VERSION)
                                          "." TOSTRING(MEGA_MINOR_VERSION)
                                          "." TOSTRING(MEGA_MICRO_VERSION),
                                          2);
        }
        else
        {
            clientFolder->logout(false);
        }

        return clientFolder->app->login_result(clientFolder->folderaccess(s.words[1].s.c_str(), nullptr));
    }
    else
    {
        cout << "Invalid folder link." << endl;
    }
}

#ifdef USE_FILESYSTEM
void exec_lpwd(autocomplete::ACState& s)
{
    cout << fs::current_path().u8string() << endl;
}
#endif


void exec_test(autocomplete::ACState& s)
{
}

void exec_mfad(autocomplete::ACState& s)
{
    client->multifactorauthdisable(s.words[1].s.c_str());
}

void exec_mfac(autocomplete::ACState& s)
{
    string email;
    if (s.words.size() == 2)
    {
        email = s.words[1].s;
    }
    else
    {
        email = login.email;
    }

    client->multifactorauthcheck(email.c_str());
}

void exec_mfae(autocomplete::ACState& s)
{
    client->multifactorauthsetup();
}

void exec_login(autocomplete::ACState& s)
{
    //bool fresh = s.extractflag("-fresh");
    if (client->loggedin() == NOTLOGGEDIN)
    {
        if (s.words.size() > 1)
        {
            if ((s.words.size() == 2 || s.words.size() == 3) && s.words[1].s == "autoresume")
            {
                string filename = "megacli_autoresume_session" + (s.words.size() == 3 ? "_" + s.words[2].s : "");
                ifstream file(filename.c_str());
                string session;
                file >> session;
                if (file.is_open() && session.size())
                {
                    cout << "Resuming session..." << endl;
                    return client->login(Base64::atob(session));
                }
                cout << "Failed to get a valid session id from file " << filename << endl;
            }
            else if (strchr(s.words[1].s.c_str(), '@'))
            {
                login.reset();
                login.email = s.words[1].s;

                // full account login
                if (s.words.size() > 2)
                {
                    login.password = s.words[2].s;
                    cout << "Initiated login attempt..." << endl;
                }
                client->prelogin(login.email.c_str());
            }
            else
            {
                const char* ptr;
                if ((ptr = strchr(s.words[1].s.c_str(), '#')))  // folder link indicator
                {
                    const char *authKey = s.words.size() == 3 ? s.words[2].s.c_str() : nullptr;
                    return client->app->login_result(client->folderaccess(s.words[1].s.c_str(), authKey));
                }
                else
                {
                    return client->login(Base64::atob(s.words[1].s));
                }
            }
        }
        else
        {
            cout << "      login email [password]" << endl
                << "      login exportedfolderurl#key [authKey]" << endl
                << "      login session" << endl;
        }
    }
    else
    {
        cout << "Already logged in. Please log out first." << endl;
    }
}

void exec_begin(autocomplete::ACState& s)
{
    bool ephemeralPlusPlus = s.extractflag("-e++");
    if (s.words.size() == 1)
    {
        cout << "Creating ephemeral session..." << endl;
        pdf_to_import = true;
        client->createephemeral();
    }
    else if (s.words.size() == 2)   // resume session
    {
        if (ephemeralPlusPlus)
        {
            client->resumeephemeralPlusPlus(Base64::atob(s.words[1].s));
        }
        else
        {
            handle uh;
            byte pw[SymmCipher::KEYLENGTH];

            if (Base64::atob(s.words[1].s.c_str(), (byte*) &uh, MegaClient::USERHANDLE) == sizeof uh && Base64::atob(
                s.words[1].s.c_str() + 12, pw, sizeof pw) == sizeof pw)
            {
                client->resumeephemeral(uh, pw);
            }
            else
            {
                cout << "Malformed ephemeral session identifier." << endl;
            }
        }
    }
    else if (ephemeralPlusPlus && s.words.size() == 3)  // begin -e++ firstname lastname
    {
        cout << "Creating ephemeral session plus plus..." << endl;

        pdf_to_import = true;
        ephemeralFirstname = s.words[1].s;
        ephemeralLastName = s.words[2].s;
        client->createephemeralPlusPlus();
    }
}

void exec_mount(autocomplete::ACState& )
{
    listtrees();
}

void exec_share(autocomplete::ACState& s)
{
    bool writable = false;

    switch (s.words.size())
    {
    case 1:		// list all shares (incoming and outgoing)
    {
        TreeProcListOutShares listoutshares;

        cout << "Shared folders:" << endl;

<<<<<<< HEAD
        for (unsigned i = 0; i < sizeof client->rootnodes / sizeof *client->rootnodes; i++)
        {
            if ((n = client->nodeByHandle(client->rootnodes[i])))
            {
                client->proctree(n, &listoutshares);
            }
        }
=======
        client->proctree(client->nodeByHandle(client->rootnodes.files), &listoutshares);
        client->proctree(client->nodeByHandle(client->rootnodes.inbox), &listoutshares);
        client->proctree(client->nodeByHandle(client->rootnodes.rubbish), &listoutshares);
>>>>>>> 7c69a098

        for (user_map::iterator uit = client->users.begin();
            uit != client->users.end(); uit++)
        {
            User* u = &uit->second;
            Node* n;

            if (u->show == VISIBLE && u->sharing.size())
            {
                cout << "From " << u->email << ":" << endl;

                for (handle_set::iterator sit = u->sharing.begin();
                    sit != u->sharing.end(); sit++)
                {
                    if ((n = client->nodebyhandle(*sit)))
                    {
                        cout << "\t" << n->displayname() << " ("
                            << getAccessLevelStr(n->inshare->access) << ")" << endl;
                    }
                }
            }
        }
    }
    break;

    case 2:	    // list all outgoing shares on this path
    case 3:	    // remove outgoing share to specified e-mail address
    case 4:	    // add outgoing share to specified e-mail address
    case 5:     // user specified a personal representation to appear as for the invitation
        if (Node* n = nodebypath(s.words[1].s.c_str()))
        {
            if (s.words.size() == 2)
            {
                listnodeshares(n);
            }
            else
            {
                accesslevel_t a = ACCESS_UNKNOWN;
                const char* personal_representation = NULL;
                if (s.words.size() > 3)
                {
                    if (s.words[3].s == "r" || s.words[3].s == "ro")
                    {
                        a = RDONLY;
                    }
                    else if (s.words[3].s == "rw")
                    {
                        a = RDWR;
                    }
                    else if (s.words[3].s == "full")
                    {
                        a = FULL;
                    }
                    else
                    {
                        cout << "Access level must be one of r, rw or full" << endl;

                        return;
                    }

                    if (s.words.size() > 4)
                    {
                        personal_representation = s.words[4].s.c_str();
                    }
                }

                client->setshare(n, s.words[2].s.c_str(), a, writable, personal_representation, gNextClientTag++, [](Error e, bool){
                    if (e)
                    {
                        cout << "Share creation/modification request failed (" << errorstring(e) << ")" << endl;
                    }
                    else
                    {
                        cout << "Share creation/modification succeeded." << endl;
                    }
                });
            }
        }
        else
        {
            cout << s.words[1].s << ": No such directory" << endl;
        }
        break;
    }
}

void exec_users(autocomplete::ACState& s)
{
    if (s.words.size() == 1)
    {
        for (user_map::iterator it = client->users.begin(); it != client->users.end(); it++)
        {
            if (it->second.email.size())
            {
                cout << "\t" << it->second.email;

                if (it->second.userhandle == client->me)
                {
                    cout << ", session user";
                }
                else if (it->second.show == VISIBLE)
                {
                    cout << ", visible";
                }
                else if (it->second.show == HIDDEN)
                {
                    cout << ", hidden";
                }
                else if (it->second.show == INACTIVE)
                {
                    cout << ", inactive";
                }
                else if (it->second.show == BLOCKED)
                {
                    cout << ", blocked";
                }
                else
                {
                    cout << ", unknown visibility (" << it->second.show << ")";
                }

                if (it->second.sharing.size())
                {
                    cout << ", sharing " << it->second.sharing.size() << " folder(s)";
                }

                if (it->second.pubk.isvalid())
                {
                    cout << ", public key cached";
                }

                if (it->second.mBizMode == BIZ_MODE_MASTER)
                {
                    cout << ", business master user";
                }
                else if (it->second.mBizMode == BIZ_MODE_SUBUSER)
                {
                    cout << ", business sub-user";
                }

                cout << endl;
            }
        }
    }
    else if (s.words.size() == 3 && s.words[2].s == "del")
    {
        client->removecontact(s.words[1].s.c_str(), HIDDEN);
    }
}

void exec_mkdir(autocomplete::ACState& s)
{
    bool allowDuplicate = s.extractflag("-allowduplicate");
    bool exactLeafName = s.extractflag("-exactleafname");

    if (s.words.size() > 1)
    {
        string newname;

        Node* n;
        if (exactLeafName)
        {
            n = client->nodeByHandle(cwd);
            newname = s.words[1].s;
        }
        else
        {
            n = nodebypath(s.words[1].s.c_str(), NULL, &newname);
        }

        if (n)
        {
            if (!client->checkaccess(n, RDWR))
            {
                cout << "Write access denied" << endl;

                return;
            }

            if (newname.size())
            {
                vector<NewNode> nn(1);
                client->putnodes_prepareOneFolder(&nn[0], newname);
                client->putnodes(n->nodeHandle(), move(nn), nullptr, gNextClientTag++);
            }
            else if (allowDuplicate && n->parent && n->parent->nodehandle != UNDEF)
            {
                // the leaf name already exists and was returned in n
                auto leafname = s.words[1].s;
                auto pos = leafname.find_last_of("/");
                if (pos != string::npos) leafname.erase(0, pos + 1);
                vector<NewNode> nn(1);
                client->putnodes_prepareOneFolder(&nn[0], leafname);
                client->putnodes(n->parent->nodeHandle(), move(nn), nullptr, gNextClientTag++);
            }
            else
            {
                cout << s.words[1].s << ": Path already exists" << endl;
            }
        }
        else
        {
            cout << s.words[1].s << ": Target path not found" << endl;
        }
    }
}

void exec_getfa(autocomplete::ACState& s)
{
    Node* n;
    int cancel = s.words.size() > 2 && s.words.back().s == "cancel";

    if (s.words.size() < 3)
    {
        n = client->nodeByHandle(cwd);
    }
    else if (!(n = nodebypath(s.words[2].s.c_str())))
    {
        cout << s.words[2].s << ": Path not found" << endl;
    }

    if (n)
    {
        int c = 0;
        fatype type;

        type = fatype(atoi(s.words[1].s.c_str()));

        if (n->type == FILENODE)
        {
            if (n->hasfileattribute(type))
            {
                client->getfa(n->nodehandle, &n->fileattrstring, n->nodekey(), type, cancel);
                c++;
            }
        }
        else
        {
            for (Node* node : client->getChildren(n))
            {
                if (node->type == FILENODE && node->hasfileattribute(type))
                {
                    client->getfa(node->nodehandle, &node->fileattrstring, node->nodekey(), type, cancel);
                    c++;
                }
            }
        }

        cout << (cancel ? "Canceling " : "Fetching ") << c << " file attribute(s) of type " << type << "..." << endl;
    }
}

void exec_getua(autocomplete::ACState& s)
{
    User* u = NULL;

    if (s.words.size() == 3)
    {
        // get other user's attribute
        if (!(u = client->finduser(s.words[2].s.c_str())))
        {
            cout << "Retrieving user attribute for unknown user: " << s.words[2].s << endl;
            client->getua(s.words[2].s.c_str(), User::string2attr(s.words[1].s.c_str()));
            return;
        }
    }
    else if (s.words.size() != 2)
    {
        cout << "      getua attrname [email]" << endl;
        return;
    }

    if (!u)
    {
        // get logged in user's attribute
        if (!(u = client->ownuser()))
        {
            cout << "Must be logged in to query own attributes." << endl;
            return;
        }
    }

    if (s.words[1].s == "pubk")
    {
        client->getpubkey(u->uid.c_str());
        return;
    }

    client->getua(u, User::string2attr(s.words[1].s.c_str()));
}

void exec_putua(autocomplete::ACState& s)
{

    if (!client->loggedin())
    {
        cout << "Must be logged in to set user attributes." << endl;
        return;
    }

    attr_t attrtype = User::string2attr(s.words[1].s.c_str());
    if (attrtype == ATTR_UNKNOWN)
    {
        cout << "Attribute not recognized" << endl;
        return;
    }

    if (s.words.size() == 2)
    {
        // delete attribute
        client->putua(attrtype);

        return;
    }
    else if (s.words.size() == 3)
    {
        if (s.words[2].s == "del")
        {
            client->putua(attrtype);

            return;
        }
    }
    else if (s.words.size() == 4)
    {
        if (s.words[2].s == "set")
        {
            client->putua(attrtype, (const byte*)s.words[3].s.c_str(), unsigned(s.words[3].s.size()));
            return;
        }
        else if (s.words[2].s == "set64")
        {
            int len = int(s.words[3].s.size() * 3 / 4 + 3);
            byte *value = new byte[len];
            int valuelen = Base64::atob(s.words[3].s.data(), value, len);
            client->putua(attrtype, value, valuelen);
            delete [] value;
            return;
        }
        else if (s.words[2].s == "load")
        {
            string data;
            auto localpath = LocalPath::fromPath(s.words[3].s, *client->fsaccess);

            if (loadfile(localpath, &data))
            {
                client->putua(attrtype, (const byte*) data.data(), unsigned(data.size()));
            }
            else
            {
                cout << "Cannot read " << s.words[3].s << endl;
            }

            return;
        }
    }
    else if (s.words.size() == 5)
    {
        if (s.words[2].s == "map")  // putua <attrtype> map <attrKey> <attrValue>
        {
            if (attrtype == ATTR_DEVICE_NAMES
                    || attrtype == ATTR_DRIVE_NAMES
                    || attrtype == ATTR_ALIAS)
            {
                std::string key = s.words[3].s;
                std::string value = Base64::btoa(s.words[4].s);
                string_map attrMap;
                attrMap[key] = value;

                std::unique_ptr<TLVstore> tlv;

                User *ownUser = client->finduser(client->me);
                const std::string *oldValue = ownUser->getattr(attrtype);
                if (!oldValue)  // attr doesn't exist -> create it
                {
                    tlv.reset(new TLVstore());
                    tlv->set(key, value);
                }
                else if (!ownUser->isattrvalid(attrtype)) // not fetched yet or outdated
                {
                    cout << "User attribute is versioned (need to know current version first). ";
                    cout << "Fetch the attribute first" << endl;
                    return;
                }
                else
                {
                    tlv.reset(TLVstore::containerToTLVrecords(oldValue, &client->key));

                    if (!User::mergeUserAttribute(attrtype, attrMap, *tlv.get()))
                    {
                        cout << "Failed to merge with existing values" << endl;
                        return;
                    }
                }

                // serialize and encrypt the TLV container
                std::unique_ptr<std::string> container(tlv->tlvRecordsToContainer(client->rng, &client->key));
                client->putua(attrtype, (byte *)container->data(), unsigned(container->size()));

                return;
            }
        }
    }
}

#ifdef DEBUG
void exec_delua(autocomplete::ACState& s)
{
    client->delua(s.words[1].s.c_str());
}
#endif

void exec_pause(autocomplete::ACState& s)
{
    bool getarg = false, putarg = false, hardarg = false, statusarg = false;

    for (size_t i = s.words.size(); --i; )
    {
        if (s.words[i].s == "get")
        {
            getarg = true;
        }
        if (s.words[i].s == "put")
        {
            putarg = true;
        }
        if (s.words[i].s == "hard")
        {
            hardarg = true;
        }
        if (s.words[i].s == "status")
        {
            statusarg = true;
        }
    }

    if (statusarg)
    {
        if (!hardarg && !getarg && !putarg)
        {
            if (!client->xferpaused[GET] && !client->xferpaused[PUT])
            {
                cout << "Transfers not paused at the moment." << endl;
            }
            else
            {
                if (client->xferpaused[GET])
                {
                    cout << "GETs currently paused." << endl;
                }
                if (client->xferpaused[PUT])
                {
                    cout << "PUTs currently paused." << endl;
                }
            }
        }
        return;
    }

    if (!getarg && !putarg)
    {
        getarg = true;
        putarg = true;
    }

    DBTableTransactionCommitter committer(client->tctable);

    if (getarg)
    {
        client->pausexfers(GET, client->xferpaused[GET] ^= true, hardarg, committer);
        if (client->xferpaused[GET])
        {
            cout << "GET transfers paused. Resume using the same command." << endl;
        }
        else
        {
            cout << "GET transfers unpaused." << endl;
        }
    }

    if (putarg)
    {
        client->pausexfers(PUT, client->xferpaused[PUT] ^= true, hardarg, committer);
        if (client->xferpaused[PUT])
        {
            cout << "PUT transfers paused. Resume using the same command." << endl;
        }
        else
        {
            cout << "PUT transfers unpaused." << endl;
        }
    }
}

void exec_debug(autocomplete::ACState& s)
{
    if (s.extractflag("-off"))
    {
        SimpleLogger::setLogLevel(logWarning);
    }
    if (s.extractflag("-on"))
    {
        SimpleLogger::setLogLevel(logDebug);
    }
    if (s.extractflag("-verbose"))
    {
        SimpleLogger::setLogLevel(logMax);
    }

    if (s.words.size() > 1)
    {
        gLogger.mLogFile.close();
        if (!s.words[1].s.empty())
        {
            gLogger.mLogFile.open(s.words[1].s.c_str());
            if (!gLogger.mLogFile.is_open())
            {
                cout << "Log file open failed: '" << s.words[1].s << "'" << endl;
            }
        }
    }

    cout << "Debug mode " << SimpleLogger::logCurrentLevel << endl;
}

void exec_verbose(autocomplete::ACState& s)
{
    bool turnon = s.extractflag("-on");
    bool turnoff = s.extractflag("-off");

    if (turnon)
    {
        gVerboseMode = true;
    }
    else if (turnoff)
    {
        gVerboseMode = false;
    }
    else
    {
        gVerboseMode = !gVerboseMode;
    }
    cout << "Verbose mode " << (gVerboseMode ? "on" : "off") << endl;
}

#if defined(WIN32) && defined(NO_READLINE)
void exec_clear(autocomplete::ACState& s)
{
    static_cast<WinConsole*>(console)->clearScreen();
}
#endif

void exec_retry(autocomplete::ACState& s)
{
    if (client->abortbackoff())
    {
        cout << "Retrying..." << endl;
    }
    else
    {
        cout << "No failed request pending." << endl;
    }
}

void exec_recon(autocomplete::ACState& s)
{
    cout << "Closing all open network connections..." << endl;

    client->disconnect();
}

void exec_email(autocomplete::ACState& s)
{
    if (s.words.size() == 1)
    {
        User *u = client->finduser(client->me);
        if (u)
        {
            cout << "Your current email address is " << u->email << endl;
        }
        else
        {
            cout << "Please, login first" << endl;
        }
    }
    else if (s.words.size() == 2)
    {
        if (s.words[1].s.find("@") != string::npos)    // get change email link
        {
            client->getemaillink(s.words[1].s.c_str());
        }
        else    // confirm change email link
        {
            string link = s.words[1].s;

            size_t pos = link.find(MegaClient::verifyLinkPrefix());
            if (pos == link.npos)
            {
                cout << "Invalid email change link." << endl;
                return;
            }

            changecode.assign(link.substr(pos + strlen(MegaClient::verifyLinkPrefix())));
            client->queryrecoverylink(changecode.c_str());
        }
    }
}

#ifdef ENABLE_CHAT
void exec_chatc(autocomplete::ACState& s)
{
    size_t wordscount = s.words.size();
    if (wordscount < 2 || wordscount == 3)
    {
        cout << "Invalid syntax to create chatroom" << endl;
        cout << "      chatc group [email ro|sta|mod]* " << endl;
        return;
    }

    int group = atoi(s.words[1].s.c_str());
    if (group != 0 && group != 1)
    {
        cout << "Invalid syntax to create chatroom" << endl;
        cout << "      chatc group [email ro|sta|mod]* " << endl;
        return;
    }

    unsigned parseoffset = 2;
    if (((wordscount - parseoffset) % 2) == 0)
    {
        if (!group && (wordscount - parseoffset) != 2)
        {
            cout << "Peer to peer chats must have only one peer" << endl;
            return;
        }

        userpriv_vector *userpriv = new userpriv_vector;

        unsigned numUsers = 0;
        while ((numUsers + 1) * 2 + parseoffset <= wordscount)
        {
            string email = s.words[numUsers * 2 + parseoffset].s;
            User *u = client->finduser(email.c_str(), 0);
            if (!u)
            {
                cout << "User not found: " << email << endl;
                delete userpriv;
                return;
            }

            string privstr = s.words[numUsers * 2 + parseoffset + 1].s;
            privilege_t priv;
            if (!group) // 1:1 chats enforce peer to be moderator
            {
                priv = PRIV_MODERATOR;
            }
            else
            {
                if (privstr == "ro")
                {
                    priv = PRIV_RO;
                }
                else if (privstr == "sta")
                {
                    priv = PRIV_STANDARD;
                }
                else if (privstr == "mod")
                {
                    priv = PRIV_MODERATOR;
                }
                else
                {
                    cout << "Unknown privilege for " << email << endl;
                    delete userpriv;
                    return;
                }
            }

            userpriv->push_back(userpriv_pair(u->userhandle, priv));
            numUsers++;
        }

        client->createChat(group, false, userpriv);
        delete userpriv;
    }
}

void exec_chati(autocomplete::ACState& s)
{
    if (s.words.size() >= 4 && s.words.size() <= 7)
    {
        handle chatid;
        Base64::atob(s.words[1].s.c_str(), (byte*)&chatid, MegaClient::CHATHANDLE);

        string email = s.words[2].s;
        User *u = client->finduser(email.c_str(), 0);
        if (!u)
        {
            cout << "User not found: " << email << endl;
            return;
        }

        string privstr = s.words[3].s;
        privilege_t priv;
        if (privstr == "ro")
        {
            priv = PRIV_RO;
        }
        else if (privstr == "sta")
        {
            priv = PRIV_STANDARD;
        }
        else if (privstr == "mod")
        {
            priv = PRIV_MODERATOR;
        }
        else
        {
            cout << "Unknown privilege for " << email << endl;
            return;
        }

        string title;
        string unifiedKey;
        if (s.words.size() == 5)
        {
            unifiedKey = s.words[4].s;
        }
        else if (s.words.size() >= 6 && s.words[4].s == "t")
        {
            title = s.words[5].s;
            if (s.words.size() == 7)
            {
                unifiedKey = s.words[6].s;
            }
        }
        const char *t = !title.empty() ? title.c_str() : NULL;
        const char *uk = !unifiedKey.empty() ? unifiedKey.c_str() : NULL;

        client->inviteToChat(chatid, u->userhandle, priv, uk, t);
        return;
    }
}

void exec_chatr(autocomplete::ACState& s)
{
    if (s.words.size() > 1 && s.words.size() < 4)
    {
        handle chatid;
        Base64::atob(s.words[1].s.c_str(), (byte*)&chatid, MegaClient::CHATHANDLE);

        if (s.words.size() == 2)
        {
            client->removeFromChat(chatid, client->me);
            return;
        }
        else if (s.words.size() == 3)
        {
            string email = s.words[2].s;
            User *u = client->finduser(email.c_str(), 0);
            if (!u)
            {
                cout << "User not found: " << email << endl;
                return;
            }

            client->removeFromChat(chatid, u->userhandle);
            return;
        }
    }
}

void exec_chatu(autocomplete::ACState& s)
{
    handle chatid;
    Base64::atob(s.words[1].s.c_str(), (byte*)&chatid, MegaClient::CHATHANDLE);

    client->getUrlChat(chatid);
}

void exec_chata(autocomplete::ACState& s)
{
    handle chatid;
    Base64::atob(s.words[1].s.c_str(), (byte*)&chatid, MegaClient::CHATHANDLE);
    bool archive = (s.words[2].s == "1");
    if (!archive && (s.words[2].s != "0"))
    {
        cout << "Use 1 or 0 to archive/unarchive chats" << endl;
        return;
    }

    client->archiveChat(chatid, archive);
}

void exec_chats(autocomplete::ACState& s)
{
    if (s.words.size() == 1)
    {
        textchat_map::iterator it;
        for (it = client->chats.begin(); it != client->chats.end(); it++)
        {
            DemoApp::printChatInformation(it->second);
        }
        return;
    }
    if (s.words.size() == 2)
    {
        handle chatid;
        Base64::atob(s.words[1].s.c_str(), (byte*)&chatid, MegaClient::CHATHANDLE);

        textchat_map::iterator it = client->chats.find(chatid);
        if (it == client->chats.end())
        {
            cout << "Chatid " << s.words[1].s.c_str() << " not found" << endl;
            return;
        }

        DemoApp::printChatInformation(it->second);
        return;
    }
}

void exec_chatl(autocomplete::ACState& s)
{
    handle chatid;
    Base64::atob(s.words[1].s.c_str(), (byte*) &chatid, MegaClient::CHATHANDLE);
    bool delflag = (s.words.size() == 3 && s.words[2].s == "del");
    bool createifmissing = s.words.size() == 2 || (s.words.size() == 3 && s.words[2].s != "query");

    client->chatlink(chatid, delflag, createifmissing);
}
#endif

void exec_reset(autocomplete::ACState& s)
{
    if (client->loggedin() != NOTLOGGEDIN)
    {
        cout << "You're logged in. Please, logout first." << endl;
    }
    else if (s.words.size() == 2 ||
        (s.words.size() == 3 && (hasMasterKey = (s.words[2].s == "mk"))))
    {
        recoveryemail = s.words[1].s;
        client->getrecoverylink(recoveryemail.c_str(), hasMasterKey);
    }
    else
    {
        cout << "      reset email [mk]" << endl;
    }
}

void exec_clink(autocomplete::ACState& s)
{
    bool renew = false;
    if (s.words.size() == 1 || (s.words.size() == 2 && (renew = s.words[1].s == "renew")))
    {
        client->contactlinkcreate(renew);
    }
    else if ((s.words.size() == 3) && (s.words[1].s == "query"))
    {
        handle clink = UNDEF;
        Base64::atob(s.words[2].s.c_str(), (byte*)&clink, MegaClient::CONTACTLINKHANDLE);

        client->contactlinkquery(clink);

    }
    else if (((s.words.size() == 3) || (s.words.size() == 2)) && (s.words[1].s == "del"))
    {
        handle clink = UNDEF;

        if (s.words.size() == 3)
        {
            Base64::atob(s.words[2].s.c_str(), (byte*)&clink, MegaClient::CONTACTLINKHANDLE);
        }

        client->contactlinkdelete(clink);
    }
}

void exec_apiurl(autocomplete::ACState& s)
{
    if (s.words.size() == 1)
    {
        cout << "Current APIURL = " << client->httpio->APIURL << endl;
        cout << "Current disablepkp = " << (client->httpio->disablepkp ? "true" : "false") << endl;
    }
    else if (client->loggedin() != NOTLOGGEDIN)
    {
        cout << "You must not be logged in, to change APIURL" << endl;
    }
    else if (s.words.size() == 3 || s.words.size() == 2)
    {
        if (s.words[1].s.size() < 8 || s.words[1].s.substr(0, 8) != "https://")
        {
            s.words[1].s = "https://" + s.words[1].s;
        }
        if (s.words[1].s.empty() || s.words[1].s[s.words[1].s.size() - 1] != '/')
        {
            s.words[1].s += '/';
        }
        client->httpio->APIURL = s.words[1].s;
        if (s.words.size() == 3)
        {
            client->httpio->disablepkp = s.words[2].s == "true";
        }
    }
}

void exec_passwd(autocomplete::ACState& s)
{
    if (client->loggedin() != NOTLOGGEDIN)
    {
        setprompt(NEWPASSWORD);
    }
    else
    {
        cout << "Not logged in." << endl;
    }
}

void exec_putbps(autocomplete::ACState& s)
{
    if (s.words.size() > 1)
    {
        if (s.words[1].s == "auto")
        {
            client->putmbpscap = -1;
        }
        else if (s.words[1].s == "none")
        {
            client->putmbpscap = 0;
        }
        else
        {
            int t = atoi(s.words[1].s.c_str());

            if (t > 0)
            {
                client->putmbpscap = t;
            }
            else
            {
                cout << "      putbps [limit|auto|none]" << endl;
                return;
            }
        }
    }

    cout << "Upload speed limit set to ";

    if (client->putmbpscap < 0)
    {
        cout << "AUTO (approx. 90% of your available bandwidth)" << endl;
    }
    else if (!client->putmbpscap)
    {
        cout << "NONE" << endl;
    }
    else
    {
        cout << client->putmbpscap << " byte(s)/second" << endl;
    }
}

void exec_invite(autocomplete::ACState& s)
{
    if (client->loggedin() != FULLACCOUNT)
    {
        cout << "Not logged in." << endl;
    }
    else
    {
        if (client->ownuser()->email.compare(s.words[1].s))
        {
            int delflag = s.words.size() == 3 && s.words[2].s == "del";
            int rmd = s.words.size() == 3 && s.words[2].s == "rmd";
            int clink = s.words.size() == 4 && s.words[2].s == "clink";
            if (s.words.size() == 2 || s.words.size() == 3 || s.words.size() == 4)
            {
                if (delflag || rmd)
                {
                    client->setpcr(s.words[1].s.c_str(), delflag ? OPCA_DELETE : OPCA_REMIND);
                }
                else
                {
                    handle contactLink = UNDEF;
                    if (clink)
                    {
                        Base64::atob(s.words[3].s.c_str(), (byte*)&contactLink, MegaClient::CONTACTLINKHANDLE);
                    }

                    // Original email is not required, but can be used if this account has multiple email addresses associated,
                    // to have the invite come from a specific email
                    client->setpcr(s.words[1].s.c_str(), OPCA_ADD, "Invite from MEGAcli", s.words.size() == 3 ? s.words[2].s.c_str() : NULL, contactLink);
                }
            }
            else
            {
                cout << "      invite dstemail [origemail|del|rmd|clink <link>]" << endl;
            }
        }
        else
        {
            cout << "Cannot send invitation to your own user" << endl;
        }
    }
}

void exec_signup(autocomplete::ACState& s)
{
    if (s.words.size() == 2)
    {
        const char* ptr = s.words[1].s.c_str();
        const char* tptr;

        if ((tptr = strstr(ptr, "confirm")))
        {
            ptr = tptr + 7;

            std::string code = Base64::atob(std::string(ptr));
            if (!code.empty())
            {
                if (code.find("ConfirmCodeV2") != string::npos)
                {
                    size_t posEmail = 13 + 15;
                    size_t endEmail = code.find("\t", posEmail);
                    if (endEmail != string::npos)
                    {
                        signupemail = code.substr(posEmail, endEmail - posEmail);
                        signupname = code.substr(endEmail + 1, code.size() - endEmail - 9);

                        if (client->loggedin() == FULLACCOUNT)
                        {
                            cout << "Already logged in." << endl;
                        }
                        else    // not-logged-in / ephemeral account / partially confirmed
                        {
                            client->confirmsignuplink2((const byte*)code.data(), unsigned(code.size()));
                        }
                    }
                }
                else
                {
                    // we first just query the supplied signup link,
                    // then collect and verify the password,
                    // then confirm the account
                    client->querysignuplink((const byte*)code.data(), (unsigned)code.size());
                }
            }
        }
    }
    else if (s.words.size() == 3 || s.words.size() == 4)
    {
        switch (client->loggedin())
        {
        case FULLACCOUNT:
            cout << "Already logged in." << endl;
            break;

        case CONFIRMEDACCOUNT:
            cout << "Current account already confirmed." << endl;
            break;

        case EPHEMERALACCOUNT:
        case EPHEMERALACCOUNTPLUSPLUS:
            if (s.words[1].s.find('@') + 1 && s.words[1].s.find('.') + 1)
            {
                signupemail = s.words[1].s;
                signupname = s.words[2].s;
                signupV2 = !s.extractflag("-v1");

                cout << endl;
                setprompt(NEWPASSWORD);
            }
            else
            {
                cout << "Please enter a valid e-mail address." << endl;
            }
            break;

        case NOTLOGGEDIN:
            cout << "Please use the begin command to commence or resume the ephemeral session to be upgraded." << endl;
        }
    }
}

void exec_cancelsignup(autocomplete::ACState& s)
{
    client->cancelsignup();
}

void exec_whoami(autocomplete::ACState& s)
{
    if (client->loggedin() == NOTLOGGEDIN)
    {
        cout << "Not logged in." << endl;
    }
    else
    {
        User* u;

        if ((u = client->finduser(client->me)))
        {
            cout << "Account e-mail: " << u->email << " handle: " << Base64Str<MegaClient::USERHANDLE>(client->me) << endl;
            if (client->signkey)
            {
                string pubKey((const char *)client->signkey->pubKey, EdDSA::PUBLIC_KEY_LENGTH);
                cout << "Credentials: " << AuthRing::fingerprint(pubKey, true) << endl;
            }
        }

        bool storage = s.extractflag("-storage");
        bool transfer = s.extractflag("-transfer");
        bool pro = s.extractflag("-pro");
        bool transactions = s.extractflag("-transactions");
        bool purchases = s.extractflag("-purchases");
        bool sessions = s.extractflag("-sessions");

        bool all = !storage && !transfer && !pro && !transactions && !purchases && !sessions;

        cout << "Retrieving account status..." << endl;

        client->getaccountdetails(&account, all || storage, all || transfer, all || pro, all || transactions, all || purchases, all || sessions);
    }
}

void exec_verifycredentials(autocomplete::ACState& s)
{
    User* u = nullptr;
    if (s.words.size() == 2 && (s.words[1].s == "show" || s.words[1].s == "status"))
    {
        u = client->finduser(client->me);
    }
    else if (s.words.size() == 3)
    {
        u = client->finduser(s.words[2].s.c_str());
    }
    else
    {
        cout << "      credentials show|status|verify|reset [email]" << endl;
        return;
    }

    if (!u)
    {
        cout << "Invalid user" << endl;
        return;
    }

    if (s.words[1].s == "show")
    {
        if (u->isattrvalid(ATTR_ED25519_PUBK))
        {
            cout << "Credentials: " << AuthRing::fingerprint(*u->getattr(ATTR_ED25519_PUBK), true) << endl;
        }
        else
        {
            cout << "Fetching singing key... " << endl;
            client->getua(u->uid.c_str(), ATTR_ED25519_PUBK);
        }
    }
    else if (s.words[1].s == "status")
    {
        handle uh = s.words.size() == 3 ? u->userhandle : UNDEF;
        printAuthringInformation(uh);
    }
    else if (s.words[1].s == "verify")
    {
        error e;
        if ((e = client->verifyCredentials(u->userhandle)))
        {
            cout << "Verification failed. Error: " << errorstring(e) << endl;
            return;
        }
    }
    else if (s.words[1].s == "reset")
    {
        error e;
        if ((e = client->resetCredentials(u->userhandle)))
        {
            cout << "Reset verification failed. Error: " << errorstring(e) << endl;
            return;
        }
    }
}

void exec_export(autocomplete::ACState& s)
{
    void exportnode_result(Error e, handle h, handle ph);

    Node* n;
    int deltmp = 0;
    int etstmp = 0;

    bool writable = s.extractflag("-writable");


    if ((n = nodebypath(s.words[1].s.c_str())))
    {
        if (s.words.size() > 2)
        {
            deltmp = (s.words[2].s == "del");
            if (!deltmp)
            {
                etstmp = atoi(s.words[2].s.c_str());
            }
        }


        cout << "Exporting..." << endl;

        error e;
        if ((e = client->exportnode(n, deltmp, etstmp, writable, gNextClientTag++, [](Error e, handle h, handle ph){
            exportnode_result(e, h, ph);
        })))
        {
            cout << s.words[1].s << ": Export rejected (" << errorstring(e) << ")" << endl;
        }
    }
    else
    {
        cout << s.words[1].s << ": Not found" << endl;
    }
}

void exec_import(autocomplete::ACState& s)
{
    handle ph = UNDEF;
    byte key[FILENODEKEYLENGTH];
    error e = client->parsepubliclink(s.words[1].s.c_str(), ph, key, false);
    if (e == API_OK)
    {
        cout << "Opening link..." << endl;
        client->openfilelink(ph, key);
    }
    else
    {
        cout << "Malformed link. Format: Exported URL or fileid#filekey" << endl;
    }
}

void exec_folderlinkinfo(autocomplete::ACState& s)
{
    publiclink = s.words[1].s;

    handle ph = UNDEF;
    byte folderkey[SymmCipher::KEYLENGTH];
    if (client->parsepubliclink(publiclink.c_str(), ph, folderkey, true) == API_OK)
    {
        cout << "Loading public folder link info..." << endl;
        client->getpubliclinkinfo(ph);
    }
    else
    {
        cout << "Malformed link: " << publiclink << endl;
    }
}

void exec_reload(autocomplete::ACState& s)
{
    cout << "Reloading account..." << endl;

    bool nocache = false;
    if (s.words.size() == 2 && s.words[1].s == "nocache")
    {
        nocache = true;
    }

    cwd = NodeHandle();
    client->cachedscsn = UNDEF;
    client->fetchnodes(nocache);
}

void exec_logout(autocomplete::ACState& s)
{
    cout << "Logging off..." << endl;

    bool keepSyncConfigs = s.extractflag("-keepsyncconfigs");

    cwd = NodeHandle();
    client->logout(keepSyncConfigs);

    if (clientFolder)
    {
        clientFolder->logout(keepSyncConfigs);
        delete clientFolder;
        clientFolder = NULL;
    }

    ephemeralFirstname.clear();
    ephemeralLastName.clear();
}

#ifdef ENABLE_CHAT
void exec_chatga(autocomplete::ACState& s)
{
    handle chatid;
    Base64::atob(s.words[1].s.c_str(), (byte*) &chatid, MegaClient::CHATHANDLE);

    handle nodehandle = 0; // make sure top two bytes are 0
    Base64::atob(s.words[2].s.c_str(), (byte*) &nodehandle, MegaClient::NODEHANDLE);

    const char *uid = s.words[3].s.c_str();

    client->grantAccessInChat(chatid, nodehandle, uid);
}

void exec_chatra(autocomplete::ACState& s)
{
    handle chatid;
    Base64::atob(s.words[1].s.c_str(), (byte*)&chatid, MegaClient::CHATHANDLE);

    handle nodehandle = 0; // make sure top two bytes are 0
    Base64::atob(s.words[2].s.c_str(), (byte*)&nodehandle, MegaClient::NODEHANDLE);

    const char *uid = s.words[3].s.c_str();

    client->removeAccessInChat(chatid, nodehandle, uid);
}

void exec_chatst(autocomplete::ACState& s)
{
    handle chatid;
    Base64::atob(s.words[1].s.c_str(), (byte*)&chatid, MegaClient::CHATHANDLE);

    if (s.words.size() == 2)  // empty title / remove title
    {
        client->setChatTitle(chatid, "");
    }
    else if (s.words.size() == 3)
    {
        client->setChatTitle(chatid, s.words[2].s.c_str());
    }
}

void exec_chatpu(autocomplete::ACState& s)
{
    client->getChatPresenceUrl();
}

void exec_chatup(autocomplete::ACState& s)
{
    handle chatid;
    Base64::atob(s.words[1].s.c_str(), (byte*)&chatid, MegaClient::CHATHANDLE);

    handle uh;
    Base64::atob(s.words[2].s.c_str(), (byte*)&uh, MegaClient::USERHANDLE);

    string privstr = s.words[3].s;
    privilege_t priv;
    if (privstr == "ro")
    {
        priv = PRIV_RO;
    }
    else if (privstr == "sta")
    {
        priv = PRIV_STANDARD;
    }
    else if (privstr == "mod")
    {
        priv = PRIV_MODERATOR;
    }
    else
    {
        cout << "Unknown privilege for " << s.words[2].s << endl;
        return;
    }

    client->updateChatPermissions(chatid, uh, priv);
}

void exec_chatlu(autocomplete::ACState& s)
{
    handle publichandle = 0;
    Base64::atob(s.words[1].s.c_str(), (byte*)&publichandle, MegaClient::CHATLINKHANDLE);

    client->chatlinkurl(publichandle);
}

void exec_chatsm(autocomplete::ACState& s)
{
    handle chatid;
    Base64::atob(s.words[1].s.c_str(), (byte*)&chatid, MegaClient::CHATHANDLE);

    const char *title = (s.words.size() == 3) ? s.words[2].s.c_str() : NULL;
    client->chatlinkclose(chatid, title);
}

void exec_chatlj(autocomplete::ACState& s)
{
    handle publichandle = 0;
    Base64::atob(s.words[1].s.c_str(), (byte*)&publichandle, MegaClient::CHATLINKHANDLE);

    client->chatlinkjoin(publichandle, s.words[2].s.c_str());
}

void exec_chatcp(autocomplete::ACState& s)
{
    bool meeting = s.extractflag("-meeting");
    size_t wordscount = s.words.size();
    userpriv_vector *userpriv = new userpriv_vector;
    string_map *userkeymap = new string_map;
    string mownkey = s.words[1].s;
    unsigned parseoffset = 2;
    const char *title = NULL;

    if (wordscount >= 4)
    {
        if (s.words[2].s == "t")
        {
            if (s.words[3].s.empty())
            {
                cout << "Title cannot be set to empty string" << endl;
                delete userpriv;
                delete userkeymap;
                return;
            }
            title = s.words[3].s.c_str();
            parseoffset = 4;
        }

        if (((wordscount - parseoffset) % 3) != 0)
        {
            cout << "Invalid syntax to create chatroom" << endl;
            cout << "      chatcp mownkey [t title64] [email ro|sta|mod unifiedkey]* " << endl;
            delete userpriv;
            delete userkeymap;
            return;
        }

        unsigned numUsers = 0;
        while ((numUsers + 1) * 3 + parseoffset <= wordscount)
        {
            string email = s.words[numUsers * 3 + parseoffset].s;
            User *u = client->finduser(email.c_str(), 0);
            if (!u)
            {
                cout << "User not found: " << email << endl;
                delete userpriv;
                delete userkeymap;
                return;
            }

            string privstr = s.words[numUsers * 3 + parseoffset + 1].s;
            privilege_t priv;
            if (privstr == "ro")
            {
                priv = PRIV_RO;
            }
            else if (privstr == "sta")
            {
                priv = PRIV_STANDARD;
            }
            else if (privstr == "mod")
            {
                priv = PRIV_MODERATOR;
            }
            else
            {
                cout << "Unknown privilege for " << email << endl;
                delete userpriv;
                delete userkeymap;
                return;
            }
            userpriv->push_back(userpriv_pair(u->userhandle, priv));
            string unifiedkey = s.words[numUsers * 3 + parseoffset + 2].s;
            char uhB64[12];
            Base64::btoa((byte *)&u->userhandle, MegaClient::USERHANDLE, uhB64);
            uhB64[11] = '\0';
            userkeymap->insert(std::pair<string, string>(uhB64, unifiedkey));
            numUsers++;
        }
    }
    char ownHandleB64[12];
    Base64::btoa((byte *)&client->me, MegaClient::USERHANDLE, ownHandleB64);
    ownHandleB64[11] = '\0';
    userkeymap->insert(std::pair<string, string>(ownHandleB64, mownkey));
    client->createChat(true, true, userpriv, userkeymap, title, meeting);
    delete userpriv;
    delete userkeymap;
}
#endif

void exec_cancel(autocomplete::ACState& s)
{
    if (client->loggedin() != FULLACCOUNT)
    {
        cout << "Please, login into your account first." << endl;
        return;
    }

    if (s.words.size() == 1)  // get link
    {
        User *u = client->finduser(client->me);
        if (!u)
        {
            cout << "Error retrieving logged user." << endl;
            return;
        }
        client->getcancellink(u->email.c_str());
    }
    else if (s.words.size() == 2) // link confirmation
    {
        string link = s.words[1].s;

        size_t pos = link.find(MegaClient::cancelLinkPrefix());
        if (pos == link.npos)
        {
            cout << "Invalid cancellation link." << endl;
            return;
        }

        client->confirmcancellink(link.substr(pos + strlen(MegaClient::cancelLinkPrefix())).c_str());
    }
}

void exec_alerts(autocomplete::ACState& s)
{
    bool shownew = false, showold = false;
    size_t showN = 0;
    if (s.words.size() == 1)
    {
        shownew = showold = true;
    }
    else if (s.words.size() == 2)
    {
        if (s.words[1].s == "seen")
        {
            client->useralerts.acknowledgeAll();
            return;
        }
        else if (s.words[1].s == "notify")
        {
            notifyAlerts = !notifyAlerts;
            cout << "notification of alerts is now " << (notifyAlerts ? "on" : "off") << endl;
            return;
        }
        else if (s.words[1].s == "old")
        {
            showold = true;
        }
        else if (s.words[1].s == "new")
        {
            shownew = true;
        }
        else if (s.words[1].s == "test_reminder")
        {
            client->useralerts.add(new UserAlert::PaymentReminder(time(NULL) - 86000*3 /2, client->useralerts.nextId()));
        }
        else if (s.words[1].s == "test_payment")
        {
            client->useralerts.add(new UserAlert::Payment(true, 1, time(NULL) + 86000 * 1, client->useralerts.nextId()));
        }
        else if (atoi(s.words[1].s.c_str()) > 0)
        {
            showN = atoi(s.words[1].s.c_str());
        }
    }
    if (showold || shownew || showN > 0)
    {
        UserAlerts::Alerts::const_iterator i = client->useralerts.alerts.begin();
        if (showN)
        {
            size_t n = 0;
            for (UserAlerts::Alerts::const_reverse_iterator i = client->useralerts.alerts.rbegin(); i != client->useralerts.alerts.rend(); ++i, ++n)
            {
                showN += ((*i)->relevant || n >= showN) ? 0 : 1;
            }
        }

        size_t n = client->useralerts.alerts.size();
        for (; i != client->useralerts.alerts.end(); ++i)
        {
            if ((*i)->relevant)
            {
                if (--n < showN || (shownew && !(*i)->seen) || (showold && (*i)->seen))
                {
                    printAlert(**i);
                }
            }
        }
    }
}

#ifdef USE_FILESYSTEM
void exec_lmkdir(autocomplete::ACState& s)
{
    std::error_code ec;
    if (!fs::create_directory(s.words[1].s.c_str(), ec))
    {
        cerr << "Create directory failed: " << ec.message() << endl;
    }
}
#endif


void exec_confirm(autocomplete::ACState& s)
{
    if (signupemail.size() && signupcode.size())
    {
        cout << "Please type " << signupemail << "'s password to confirm the signup." << endl;
        setprompt(LOGINPASSWORD);
    }
    else
    {
        cout << "Need to query link first. Type 'signup code'";
    }
}

void exec_recover(autocomplete::ACState& s)
{
    if (client->loggedin() != NOTLOGGEDIN)
    {
        cout << "You're logged in. Please, logout first." << endl;
    }
    else if (s.words.size() == 2)
    {
        string link = s.words[1].s;

        size_t pos = link.find(MegaClient::recoverLinkPrefix());
        if (pos == link.npos)
        {
            cout << "Invalid recovery link." << endl;
        }

        recoverycode.assign(link.substr(pos + strlen(MegaClient::recoverLinkPrefix())));
        client->queryrecoverylink(recoverycode.c_str());
    }
}

void exec_session(autocomplete::ACState& s)
{
    string session;

    int size = client->dumpsession(session);

    if (size > 0)
    {
        if ((s.words.size() == 2 || s.words.size() == 3) && s.words[1].s == "autoresume")
        {
            string filename = "megacli_autoresume_session" + (s.words.size() == 3 ? "_" + s.words[2].s : "");
            ofstream file(filename.c_str());
            if (file.fail() || !file.is_open())
            {
                cout << "could not open file: " << filename << endl;
            }
            else
            {
                file << Base64::btoa(session);
                cout << "Your (secret) session is saved in file '" << filename << "'" << endl;
            }
        }
        else
        {
            cout << "Your (secret) session is: " << Base64::btoa(session) << endl;
        }
    }
    else if (!size)
    {
        cout << "Not logged in." << endl;
    }
    else
    {
        cout << "Internal error." << endl;
    }
}

void exec_symlink(autocomplete::ACState& s)
{
    if (client->followsymlinks ^= true)
    {
        cout << "Now following symlinks. Please ensure that sync does not see any filesystem item twice!" << endl;
    }
    else
    {
        cout << "No longer following symlinks." << endl;
    }
}

void exec_version(autocomplete::ACState& s)
{
    cout << "MEGA SDK version: " << MEGA_MAJOR_VERSION << "." << MEGA_MINOR_VERSION << "." << MEGA_MICRO_VERSION << endl;

    cout << "Features enabled:" << endl;

#ifdef USE_CRYPTOPP
    cout << "* CryptoPP" << endl;
#endif

#ifdef USE_SQLITE
    cout << "* SQLite" << endl;
#endif

#ifdef USE_BDB
    cout << "* Berkeley DB" << endl;
#endif

#ifdef USE_INOTIFY
    cout << "* inotify" << endl;
#endif

#ifdef HAVE_FDOPENDIR
    cout << "* fdopendir" << endl;
#endif

#ifdef HAVE_SENDFILE
    cout << "* sendfile" << endl;
#endif

#ifdef _LARGE_FILES
    cout << "* _LARGE_FILES" << endl;
#endif

#ifdef USE_FREEIMAGE
    cout << "* FreeImage" << endl;
#endif

#ifdef HAVE_PDFIUM
    cout << "* PDFium" << endl;
#endif

#ifdef ENABLE_SYNC
    cout << "* sync subsystem" << endl;
#endif

#ifdef USE_MEDIAINFO
    cout << "* MediaInfo" << endl;
#endif

    cwd = NodeHandle();
}

void exec_showpcr(autocomplete::ACState& s)
{
    string outgoing = "";
    string incoming = "";
    for (handlepcr_map::iterator it = client->pcrindex.begin(); it != client->pcrindex.end(); it++)
    {
        if (it->second->isoutgoing)
        {
            ostringstream os;
            os << setw(34) << it->second->targetemail;

            os << "\t(id: ";
            os << Base64Str<MegaClient::PCRHANDLE>(it->second->id);

            os << ", ts: ";

            os << it->second->ts;

            outgoing.append(os.str());
            outgoing.append(")\n");
        }
        else
        {
            ostringstream os;
            os << setw(34) << it->second->originatoremail;

            os << "\t(id: ";
            os << Base64Str<MegaClient::PCRHANDLE>(it->second->id);

            os << ", ts: ";

            os << it->second->ts;

            incoming.append(os.str());
            incoming.append(")\n");
        }
    }
    cout << "Incoming PCRs:" << endl << incoming << endl;
    cout << "Outgoing PCRs:" << endl << outgoing << endl;
}

#if defined(WIN32) && defined(NO_READLINE)
void exec_history(autocomplete::ACState& s)
{
    static_cast<WinConsole*>(console)->outputHistory();
}
#endif

void exec_handles(autocomplete::ACState& s)
{
    if (s.words.size() == 2)
    {
        if (s.words[1].s == "on")
        {
            handles_on = true;
        }
        else if (s.words[1].s == "off")
        {
            handles_on = false;
        }
        else
        {
            cout << "invalid handles setting" << endl;
        }
    }
    else
    {
        cout << "      handles on|off " << endl;
    }
}

#if defined(WIN32) && defined(NO_READLINE)
void exec_codepage(autocomplete::ACState& s)
{
    WinConsole* wc = static_cast<WinConsole*>(console);
    if (s.words.size() == 1)
    {
        UINT cp1, cp2;
        wc->getShellCodepages(cp1, cp2);
        cout << "Current codepage is " << cp1;
        if (cp2 != cp1)
        {
            cout << " with failover to codepage " << cp2 << " for any absent glyphs";
        }
        cout << endl;
        for (int i = 32; i < 256; ++i)
        {
            string theCharUtf8 = WinConsole::toUtf8String(WinConsole::toUtf16String(string(1, (char)i), cp1));
            cout << "  dec/" << i << " hex/" << hex << i << dec << ": '" << theCharUtf8 << "'";
            if (i % 4 == 3)
            {
                cout << endl;
            }
        }
    }
    else if (s.words.size() == 2 && atoi(s.words[1].s.c_str()) != 0)
    {
        if (!wc->setShellConsole(atoi(s.words[1].s.c_str()), atoi(s.words[1].s.c_str())))
        {
            cout << "Code page change failed - unicode selected" << endl;
        }
    }
    else if (s.words.size() == 3 && atoi(s.words[1].s.c_str()) != 0 && atoi(s.words[2].s.c_str()) != 0)
    {
        if (!wc->setShellConsole(atoi(s.words[1].s.c_str()), atoi(s.words[2].s.c_str())))
        {
            cout << "Code page change failed - unicode selected" << endl;
        }
    }
}
#endif

void exec_httpsonly(autocomplete::ACState& s)
{
    if (s.words.size() == 1)
    {
        cout << "httpsonly: " << (client->usehttps ? "on" : "off") << endl;
    }
    else if (s.words.size() == 2)
    {
        if (s.words[1].s == "on")
        {
            client->usehttps = true;
        }
        else if (s.words[1].s == "off")
        {
            client->usehttps = false;
        }
        else
        {
            cout << "invalid setting" << endl;
        }
    }
}

#ifdef USE_MEDIAINFO
void exec_mediainfo(autocomplete::ACState& s)
{
    if (client->mediaFileInfo.mediaCodecsFailed)
    {
        cout << "Sorry, mediainfo lookups could not be retrieved." << endl;
        return;
    }
    else if (!client->mediaFileInfo.mediaCodecsReceived)
    {
        client->mediaFileInfo.requestCodecMappingsOneTime(client, LocalPath());
        cout << "Mediainfo lookups requested" << endl;
    }

    if (s.words.size() == 3 && s.words[1].s == "calc")
    {
        MediaProperties mp;
        auto localFilename = LocalPath::fromPath(s.words[2].s, *client->fsaccess);

        string ext;
        if (client->fsaccess->getextension(localFilename, ext) && MediaProperties::isMediaFilenameExt(ext))
        {
            mp.extractMediaPropertyFileAttributes(localFilename, client->fsaccess);
                                uint32_t dummykey[4] = { 1, 2, 3, 4 };  // check encode/decode
                                string attrs = mp.convertMediaPropertyFileAttributes(dummykey, client->mediaFileInfo);
                                MediaProperties dmp = MediaProperties::decodeMediaPropertiesAttributes(":" + attrs, dummykey);
                                cout << showMediaInfo(dmp, client->mediaFileInfo, false) << endl;
        }
        else
        {
            cout << "Filename extension is not suitable for mediainfo analysis." << endl;
        }
    }
    else if (s.words.size() == 3 && s.words[1].s == "show")
    {
        if (Node *n = nodebypath(s.words[2].s.c_str()))
        {
            switch (n->type)
            {
            case FILENODE:
                cout << showMediaInfo(n, client->mediaFileInfo, false) << endl;
                break;

            case FOLDERNODE:
            case ROOTNODE:
            case INCOMINGNODE:
            case RUBBISHNODE:
            {
                for (Node* m : client->getChildren(n))
                {
                    if (m->type == FILENODE && m->hasfileattribute(fa_media))
                    {
                        cout << m->displayname() << "   " << showMediaInfo(m, client->mediaFileInfo, true) << endl;
                    }
                }
                break;
            }
            case TYPE_UNKNOWN: break;
            }
        }
        else
        {
            cout << "remote file not found: " << s.words[2].s << endl;
        }
    }
}
#endif

void exec_smsverify(autocomplete::ACState& s)
{
    if (s.words[1].s == "send")
    {
        bool reverifywhitelisted = (s.words.size() == 4 && s.words[3].s == "reverifywhitelisted");
        if (client->smsverificationsend(s.words[2].s, reverifywhitelisted) != API_OK)
        {
            cout << "phonenumber is invalid" << endl;
        }
    }
    else if (s.words[1].s == "code")
    {
        if (client->smsverificationcheck(s.words[2].s) != API_OK)
        {
            cout << "verificationcode is invalid" << endl;
        }
    }
}

void exec_verifiedphonenumber(autocomplete::ACState& s)
{
    cout << "Verified phone number: " << client->mSmsVerifiedPhone << endl;
}

void exec_killsession(autocomplete::ACState& s)
{
    if (s.words[1].s == "all")
    {
        // Kill all sessions (except current)
        client->killallsessions();
    }
    else
    {
        handle sessionid;
        if (Base64::atob(s.words[1].s.c_str(), (byte*)&sessionid, sizeof sessionid) == sizeof sessionid)
        {
            client->killsession(sessionid);
        }
        else
        {
            cout << "invalid session id provided" << endl;
        }
    }
}

void exec_locallogout(autocomplete::ACState& s)
{
    cout << "Logging off locally..." << endl;

    cwd = NodeHandle();
    client->locallogout(false, true);

    ephemeralFirstname.clear();
    ephemeralLastName.clear();
}

void exec_recentnodes(autocomplete::ACState& s)
{
    if (s.words.size() == 3)
    {
        node_vector nv = client->getRecentNodes(atoi(s.words[2].s.c_str()), m_time() - 60 * 60 * atoi(s.words[1].s.c_str()), false);
        for (unsigned i = 0; i < nv.size(); ++i)
        {
            cout << nv[i]->displaypath() << endl;
        }
    }
}

#if defined(WIN32) && defined(NO_READLINE)
void exec_autocomplete(autocomplete::ACState& s)
{
    if (s.words[1].s == "unix")
    {
        static_cast<WinConsole*>(console)->setAutocompleteStyle(true);
    }
    else if (s.words[1].s == "dos")
    {
        static_cast<WinConsole*>(console)->setAutocompleteStyle(false);
    }
    else
    {
        cout << "invalid autocomplete style" << endl;
    }
}
#endif

void exec_recentactions(autocomplete::ACState& s)
{
    recentactions_vector nvv = client->getRecentActions(atoi(s.words[2].s.c_str()), m_time() - 60 * 60 * atoi(s.words[1].s.c_str()));
    for (unsigned i = 0; i < nvv.size(); ++i)
    {
        if (i != 0)
        {
            cout << "---" << endl;
        }
        cout << displayTime(nvv[i].time) << " " << displayUser(nvv[i].user, client) << " " << (nvv[i].updated ? "updated" : "uploaded") << " " << (nvv[i].media ? "media" : "files") << endl;
        for (unsigned j = 0; j < nvv[i].nodes.size(); ++j)
        {
            cout << nvv[i].nodes[j]->displaypath() << "  (" << displayTime(nvv[i].nodes[j]->ctime) << ")" << endl;
        }
    }
}

void exec_setmaxuploadspeed(autocomplete::ACState& s)
{
    if (s.words.size() > 1)
    {
        bool done = client->setmaxuploadspeed(atoi(s.words[1].s.c_str()));
        cout << (done ? "Success. " : "Failed. ");
    }
    cout << "Max Upload Speed: " << client->getmaxuploadspeed() << endl;
}

void exec_setmaxdownloadspeed(autocomplete::ACState& s)
{
    if (s.words.size() > 1)
    {
        bool done = client->setmaxdownloadspeed(atoi(s.words[1].s.c_str()));
        cout << (done ? "Success. " : "Failed. ");
    }
    cout << "Max Download Speed: " << client->getmaxdownloadspeed() << endl;
}

void exec_drivemonitor(autocomplete::ACState& s)
{
#ifdef USE_DRIVE_NOTIFICATIONS

    bool turnon = s.extractflag("-on");
    bool turnoff = s.extractflag("-off");

    if (turnon)
    {
        // start receiving notifications
        if (!client->startDriveMonitor())
        {
            // return immediately, when this functionality was not implemented
            cout << "Failed starting drive notifications" << endl;
        }
    }
    else if (turnoff)
    {
        client->stopDriveMonitor();
    }

    cout << "Drive monitor " << (client->driveMonitorEnabled() ? "on" : "off") << endl;
#else
    std::cout << "Failed! This functionality was disabled at compile time." << std::endl;
#endif // USE_DRIVE_NOTIFICATIONS
}

void exec_driveid(autocomplete::ACState& s)
{
    auto drivePath = s.words[2].s.c_str();
    auto get = s.words[1].s == "get";
    auto force = s.words.size() == 4;

    if (!force)
    {
        auto id = UNDEF;
        auto result = client->readDriveId(drivePath, id);

        switch (result)
        {
        case API_ENOENT:
            if (!get) break;

            cout << "No drive ID has been assigned to "
                 << drivePath
                 << endl;
            return;

        case API_EREAD:
            cout << "Unable to read drive ID from "
                 << drivePath
                 << endl;
            return;

        case API_OK:
            cout << "Drive "
                 << drivePath
                 << " has the ID "
                 << toHandle(id)
                 << endl;
            return;

        default:
            assert(!"Uexpected result from readDriveID(...)");
            cerr << "Unexpected result from readDriveId(...): "
                 << errorstring(result)
                 << endl;
            return;
        }
    }

    auto id = client->generateDriveId();
    auto result = client->writeDriveId(drivePath, id);

    if (result != API_OK)
    {
        cout << "Unable to write drive ID to "
             << drivePath
             << endl;
        return;
    }

    cout << "Drive ID "
         << toHandle(id)
         << " has been written to "
         << drivePath
         << endl;
}

#ifdef USE_DRIVE_NOTIFICATIONS
void DemoApp::drive_presence_changed(bool appeared, const LocalPath& driveRoot)
{
    std::cout << "Drive " << (appeared ? "connected" : "disconnected") << ": " << driveRoot.platformEncoded() << endl;
}
#endif // USE_DRIVE_NOTIFICATIONS

// callback for non-EAGAIN request-level errors
// in most cases, retrying is futile, so the application exits
// this can occur e.g. with syntactically malformed requests (due to a bug), an invalid application key
void DemoApp::request_error(error e)
{
    if ((e == API_ESID) || (e == API_ENOENT))   // Invalid session or Invalid folder handle
    {
        cout << "Invalid or expired session, logging out..." << endl;
        client->locallogout(true, true);
        return;
    }
    else if (e == API_EBLOCKED)
    {
        if (client->sid.size())
        {
            cout << "Your account is blocked." << endl;
            client->whyamiblocked();
        }
        else
        {
            cout << "The link has been blocked." << endl;
        }
        return;
    }

    cout << "FATAL: Request failed (" << errorstring(e) << "), exiting" << endl;

#ifndef NO_READLINE
    rl_callback_handler_remove();
#endif /* ! NO_READLINE */

    delete console;
    exit(0);
}

void DemoApp::request_response_progress(m_off_t current, m_off_t total)
{
    if (total > 0)
    {
        responseprogress = int(current * 100 / total);
    }
    else
    {
        responseprogress = -1;
    }
}

//2FA disable result
void DemoApp::multifactorauthdisable_result(error e)
{
    if (!e)
    {
        cout << "2FA, disabled succesfully..." << endl;
    }
    else
    {
        cout << "Error enabling 2FA : " << errorstring(e) << endl;
    }
    setprompt(COMMAND);
}

//2FA check result
void DemoApp::multifactorauthcheck_result(int enabled)
{
    if (enabled)
    {
        cout << "2FA is enabled for this account" << endl;
    }
    else
    {
        cout << "2FA is disabled for this account" << endl;
    }
    setprompt(COMMAND);
}

//2FA enable result
void DemoApp::multifactorauthsetup_result(string *code, error e)
{
    if (!e)
    {
        if (!code)
        {
            cout << "2FA enabled successfully" << endl;
            setprompt(COMMAND);
            attempts = 0;
        }
        else
        {
            cout << "2FA code: " << *code << endl;
            setprompt(SETTFA);
        }
    }
    else
    {
        cout << "Error enabling 2FA : " << errorstring(e) << endl;
        if (e == API_EFAILED)
        {
            if (++attempts >= 3)
            {
                attempts = 0;
                cout << "Too many attempts"<< endl;
                setprompt(COMMAND);
            }
            else
            {
                setprompt(SETTFA);
            }
        }
    }
}


void DemoApp::prelogin_result(int version, string* /*email*/, string *salt, error e)
{
    if (e)
    {
        cout << "Login error: " << e << endl;
        setprompt(COMMAND);
        return;
    }

    login.version = version;
    login.salt = (version == 2 && salt ? *salt : string());

    if (login.password.empty())
    {
        setprompt(LOGINPASSWORD);
    }
    else
    {
        login.login(client);
    }
}


// login result
void DemoApp::login_result(error e)
{
    if (!e)
    {
        login.reset();
        cout << "Login successful, retrieving account..." << endl;
        client->fetchnodes();
    }
    else if (e == API_EMFAREQUIRED)
    {
        setprompt(LOGINTFA);
    }
    else
    {
        login.reset();
        cout << "Login failed: " << errorstring(e) << endl;
    }
}

// ephemeral session result
void DemoApp::ephemeral_result(error e)
{
    if (e)
    {
        cout << "Ephemeral session error (" << errorstring(e) << ")" << endl;
    }
    pdf_to_import = false;
}

// signup link send request result
void DemoApp::sendsignuplink_result(error e)
{
    if (e)
    {
        cout << "Unable to send signup link (" << errorstring(e) << ")" << endl;
    }
    else
    {
        cout << "Thank you. Please check your e-mail and enter the command signup followed by the confirmation link." << endl;
    }
}

// signup link query result
void DemoApp::querysignuplink_result(handle /*uh*/, const char* email, const char* name, const byte* pwc, const byte* /*kc*/,
                                     const byte* c, size_t len)
{
    cout << "Ready to confirm user account " << email << " (" << name << ") - enter confirm to execute." << endl;

    signupemail = email;
    signupcode.assign((char*) c, len);
    memcpy(signuppwchallenge, pwc, sizeof signuppwchallenge);
    memcpy(signupencryptedmasterkey, pwc, sizeof signupencryptedmasterkey);
}

// signup link query failed
void DemoApp::querysignuplink_result(error e)
{
    cout << "Signuplink confirmation failed (" << errorstring(e) << ")" << endl;
}

// signup link (account e-mail) confirmation result
void DemoApp::confirmsignuplink_result(error e)
{
    if (e)
    {
        cout << "Signuplink confirmation failed (" << errorstring(e) << ")" << endl;
    }
    else
    {
        cout << "Signup confirmed, logging in..." << endl;
        client->login(signupemail.c_str(), pwkey);
    }
}

void DemoApp::confirmsignuplink2_result(handle, const char *name, const char *email, error e)
{
    if (e)
    {
        cout << "Signuplink confirmation failed (" << errorstring(e) << ")" << endl;
    }
    else
    {
        cout << "Signup confirmed successfully. Logging by first time..." << endl;
        login.reset();
        login.email = email;
        login.password = newpassword;
        client->prelogin(email);
    }
}

// asymmetric keypair configuration result
void DemoApp::setkeypair_result(error e)
{
    if (e)
    {
        cout << "RSA keypair setup failed (" << errorstring(e) << ")" << endl;
    }
    else
    {
        cout << "RSA keypair added. Account setup complete." << endl;
    }
}

void DemoApp::getrecoverylink_result(error e)
{
    if (e)
    {
        cout << "Unable to send the link (" << errorstring(e) << ")" << endl;
    }
    else
    {
        cout << "Please check your e-mail and enter the command \"recover\" / \"cancel\" followed by the link." << endl;
    }
}

void DemoApp::queryrecoverylink_result(error e)
{
        cout << "The link is invalid (" << errorstring(e) << ")." << endl;
}

void DemoApp::queryrecoverylink_result(int type, const char *email, const char* /*ip*/, time_t /*ts*/, handle /*uh*/, const vector<string>* /*emails*/)
{
    recoveryemail = email ? email : "";
    hasMasterKey = (type == RECOVER_WITH_MASTERKEY);

    cout << "The link is valid";

    if (type == RECOVER_WITH_MASTERKEY)
    {
        cout <<  " to reset the password for " << email << " with masterkey." << endl;

        setprompt(MASTERKEY);
    }
    else if (type == RECOVER_WITHOUT_MASTERKEY)
    {
        cout <<  " to reset the password for " << email << " without masterkey." << endl;

        setprompt(NEWPASSWORD);
    }
    else if (type == CANCEL_ACCOUNT)
    {
        cout << " to cancel the account for " << email << "." << endl;
    }
    else if (type == CHANGE_EMAIL)
    {
        cout << " to change the email from " << client->finduser(client->me)->email << " to " << email << "." << endl;

        changeemail = email ? email : "";
        setprompt(LOGINPASSWORD);
    }
}

void DemoApp::getprivatekey_result(error e,  const byte *privk, const size_t len_privk)
{
    if (e)
    {
        cout << "Unable to get private key (" << errorstring(e) << ")" << endl;
        setprompt(COMMAND);
    }
    else
    {
        // check the private RSA is valid after decryption with master key
        SymmCipher key;
        key.setkey(masterkey);

        byte privkbuf[AsymmCipher::MAXKEYLENGTH * 2];
        memcpy(privkbuf, privk, len_privk);
        key.ecb_decrypt(privkbuf, len_privk);

        AsymmCipher uk;
        if (!uk.setkey(AsymmCipher::PRIVKEY, privkbuf, unsigned(len_privk)))
        {
            cout << "The master key doesn't seem to be correct." << endl;

            recoverycode.clear();
            recoveryemail.clear();
            hasMasterKey = false;
            memset(masterkey, 0, sizeof masterkey);

            setprompt(COMMAND);
        }
        else
        {
            cout << "Private key successfully retrieved for integrity check masterkey." << endl;
            setprompt(NEWPASSWORD);
        }
    }
}

void DemoApp::confirmrecoverylink_result(error e)
{
    if (e)
    {
        cout << "Unable to reset the password (" << errorstring(e) << ")" << endl;
    }
    else
    {
        cout << "Password changed successfully." << endl;
    }
}

void DemoApp::confirmcancellink_result(error e)
{
    if (e)
    {
        cout << "Unable to cancel the account (" << errorstring(e) << ")" << endl;
    }
    else
    {
        cout << "Account cancelled successfully." << endl;
    }
}

void DemoApp::validatepassword_result(error e)
{
    if (e)
    {
        cout << "Wrong password (" << errorstring(e) << ")" << endl;
        setprompt(LOGINPASSWORD);
    }
    else
    {
        if (recoverycode.size())
        {
            cout << "Password is correct, cancelling account..." << endl;

            client->confirmcancellink(recoverycode.c_str());
            recoverycode.clear();
        }
        else if (changecode.size())
        {
            cout << "Password is correct, changing email..." << endl;

            client->confirmemaillink(changecode.c_str(), changeemail.c_str(), pwkey);
            changecode.clear();
            changeemail.clear();
        }
    }
}

void DemoApp::getemaillink_result(error e)
{
    if (e)
    {
        cout << "Unable to send the link (" << errorstring(e) << ")" << endl;
    }
    else
    {
        cout << "Please check your e-mail and enter the command \"email\" followed by the link." << endl;
    }
}

void DemoApp::confirmemaillink_result(error e)
{
    if (e)
    {
        cout << "Unable to change the email address (" << errorstring(e) << ")" << endl;
    }
    else
    {
        cout << "Email address changed successfully to " << changeemail << "." << endl;
    }
}

void DemoApp::ephemeral_result(handle uh, const byte* pw)
{
    cout << "Ephemeral session established, session ID: ";
    if (client->loggedin() == EPHEMERALACCOUNT)
    {
        cout << Base64Str<MegaClient::USERHANDLE>(uh) << "#";
        cout << Base64Str<SymmCipher::KEYLENGTH>(pw) << endl;
    }
    else
    {
        string session;
        client->dumpsession(session);
        cout << Base64::btoa(session) << endl;
    }

    client->fetchnodes();
}

void DemoApp::cancelsignup_result(error)
{
    cout << "Singup link canceled. Start again!" << endl;
    signupcode.clear();
    signupemail.clear();
    signupname.clear();
    signupV2 = true;
}

void DemoApp::whyamiblocked_result(int code)
{
    if (code < 0)
    {
        error e = (error) code;
        cout << "Why am I blocked failed: " << errorstring(e) << endl;
    }
    else if (code == 0)
    {
        cout << "You're not blocked" << endl;
    }
    else    // code > 0
    {
        string reason = "Your account was terminated due to breach of Mega's Terms of Service, such as abuse of rights of others; sharing and/or importing illegal data; or system abuse.";

        if (code == 100)    // deprecated
        {
            reason = "You have been suspended due to excess data usage.";
        }
        else if (code == 200)
        {
            reason = "Your account has been suspended due to multiple breaches of Mega's Terms of Service. Please check your email inbox.";
        }
        else if (code == 300)
        {
            reason = "Your account has been suspended due to copyright violations. Please check your email inbox.";
        }
        else if (code == 400)
        {
            reason = "Your account has been disabled by your administrator. You may contact your business account administrator for further details.";
        }
        else if (code == 401)
        {
            reason = "Your account has been removed by your administrator. You may contact your business account administrator for further details.";
        }
        else if (code == 500)
        {
            reason = "Your account has been blocked pending verification via SMS.";
        }
        else if (code == 700)
        {
            reason = "Your account has been temporarily suspended for your safety. Please verify your email and follow its steps to unlock your account.";
        }
        //else if (code == ACCOUNT_BLOCKED_DEFAULT) --> default reason

        cout << "Reason: " << reason << endl;

        if (code != 500 && code != 700)
        {
            cout << "Logging out..." << endl;
            client->locallogout(true, true);
        }
    }
}

// password change result
void DemoApp::changepw_result(error e)
{
    if (e)
    {
        cout << "Password update failed: " << errorstring(e) << endl;
    }
    else
    {
        cout << "Password updated." << endl;
    }
}


void exportnode_result(Error e, handle h, handle ph)
{
    if (e)
    {
        cout << "Export failed: " << errorstring(e) << endl;
        return;
    }

    Node* n;

    if ((n = client->nodebyhandle(h)))
    {
        string path;
        nodepath(NodeHandle().set6byte(h), &path);
        cout << "Exported " << path << ": ";

        if (n->type != FILENODE && !n->sharekey)
        {
            cout << "No key available for exported folder" << endl;
            return;
        }

        string publicLink;
        if (n->type == FILENODE)
        {
            publicLink = MegaClient::publicLinkURL(client->mNewLinkFormat, n->type, ph, Base64Str<FILENODEKEYLENGTH>((const byte*)n->nodekey().data()));
        }
        else
        {
            publicLink = MegaClient::publicLinkURL(client->mNewLinkFormat, n->type, ph, Base64Str<FOLDERNODEKEYLENGTH>(n->sharekey->key));
        }

        cout << publicLink;

        if (n->plink)
        {
            string authKey = n->plink->mAuthKey;

            if (authKey.size())
            {
                string authToken(publicLink);
                authToken = authToken.substr(MegaClient::MEGAURL.size()+strlen("/folder/")).append(":").append(authKey);
                cout << "\n          AuthToken = " << authToken;
            }
        }

        cout << endl;

    }
    else
    {
        cout << "Exported node no longer available" << endl;
    }
}

// the requested link could not be opened
void DemoApp::openfilelink_result(const Error& e)
{
    if (e)
    {
        if (pdf_to_import) // import welcome pdf has failed
        {
            cout << "Failed to import Welcome PDF file" << endl;
        }
        else
        {
            if (e == API_ETOOMANY && e.hasExtraInfo())
            {
                cout << "Failed to open link: " << getExtraInfoErrorString(e) << endl;
            }
            else
            {
                cout << "Failed to open link: " << errorstring(e) << endl;
            }

        }
    }
    pdf_to_import = false;
}

// the requested link was opened successfully - import to cwd
void DemoApp::openfilelink_result(handle ph, const byte* key, m_off_t size,
                                  string* a, string* /*fa*/, int)
{
    Node* n;

    if (!key)
    {
        cout << "File is valid, but no key was provided." << endl;
        pdf_to_import = false;
        return;
    }

    // check if the file is decryptable
    string attrstring;

    attrstring.resize(a->length()*4/3+4);
    attrstring.resize(Base64::btoa((const byte *)a->data(), int(a->length()), (char *)attrstring.data()));

    SymmCipher nodeKey;
    nodeKey.setkey(key, FILENODE);

    byte *buf = Node::decryptattr(&nodeKey,attrstring.c_str(), attrstring.size());
    if (!buf)
    {
        cout << "The file won't be imported, the provided key is invalid." << endl;
        pdf_to_import = false;
    }
    else if (client->loggedin() != NOTLOGGEDIN)
    {
        if (pdf_to_import)
        {
<<<<<<< HEAD
            n = client->nodeByHandle(client->rootnodes[0]);
=======
            n = client->nodeByHandle(client->rootnodes.files);
>>>>>>> 7c69a098
        }
        else
        {
            n = client->nodeByHandle(cwd);
        }

        if (!n)
        {
            cout << "Target folder not found." << endl;
            pdf_to_import = false;
            delete [] buf;
            return;
        }

        AttrMap attrs;
        JSON json;
        nameid name;
        string* t;
        json.begin((char*)buf + 5);
        vector<NewNode> nn(1);
        NewNode* newnode = &nn[0];

        // set up new node as folder node
        newnode->source = NEW_PUBLIC;
        newnode->type = FILENODE;
        newnode->nodehandle = ph;
        newnode->parenthandle = UNDEF;
        newnode->nodekey.assign((char*)key, FILENODEKEYLENGTH);
        newnode->attrstring.reset(new string(*a));

        while ((name = json.getnameid()) != EOO && json.storeobject((t = &attrs.map[name])))
        {
            JSON::unescape(t);

            if (name == 'n')
            {
                client->fsaccess->normalize(t);
            }
        }

        attr_map::iterator it = attrs.map.find('n');
        if (it != attrs.map.end())
        {
            Node *ovn = client->childnodebyname(n, it->second.c_str(), true);
            if (ovn)
            {
                attr_map::iterator it2 = attrs.map.find('c');
                if (it2 != attrs.map.end())
                {
                    FileFingerprint ffp;
                    if (ffp.unserializefingerprint(&it2->second))
                    {
                        ffp.size = size;
                        if (ffp.isvalid && ovn->isvalid && ffp == *(FileFingerprint*)ovn)
                        {
                            cout << "Success. (identical node skipped)" << endl;
                            pdf_to_import = false;
                            delete [] buf;
                            return;
                        }
                    }
                }

                newnode->ovhandle = !client->versions_disabled ? ovn->nodehandle : UNDEF;
            }
        }

        client->putnodes(n->nodeHandle(), move(nn), nullptr, client->restag);
    }
    else
    {
        cout << "Need to be logged in to import file links." << endl;
        pdf_to_import = false;
    }

    delete [] buf;
}

void DemoApp::folderlinkinfo_result(error e, handle owner, handle /*ph*/, string *attr, string* k, m_off_t currentSize, uint32_t numFiles, uint32_t numFolders, m_off_t versionsSize, uint32_t numVersions)
{
    if (e != API_OK)
    {
        cout << "Retrieval of public folder link information failed: " << e << endl;
        return;
    }

    handle ph;
    byte folderkey[FOLDERNODEKEYLENGTH];
    #ifndef NDEBUG
    error eaux =
    #endif
    client->parsepubliclink(publiclink.c_str(), ph, folderkey, true);
    assert(eaux == API_OK);

    // Decrypt nodekey with the key of the folder link
    SymmCipher cipher;
    cipher.setkey(folderkey);
    const char *nodekeystr = k->data() + 9;    // skip the userhandle(8) and the `:`
    byte nodekey[FOLDERNODEKEYLENGTH];
    if (client->decryptkey(nodekeystr, nodekey, sizeof(nodekey), &cipher, 0, UNDEF))
    {
        // Decrypt node attributes with the nodekey
        cipher.setkey(nodekey);
        byte* buf = Node::decryptattr(&cipher, attr->c_str(), attr->size());
        if (buf)
        {
            AttrMap attrs;
            string fileName;
            string fingerprint;
            FileFingerprint ffp;
            m_time_t mtime = 0;
            Node::parseattr(buf, attrs, currentSize, mtime, fileName, fingerprint, ffp);

            // Normalize node name to UTF-8 string
            attr_map::iterator it = attrs.map.find('n');
            if (it != attrs.map.end() && !it->second.empty())
            {
                client->fsaccess->normalize(&(it->second));
                fileName = it->second.c_str();
            }

            std::string ownerStr, ownerBin((const char *)&owner, sizeof(owner));
            Base64::btoa(ownerBin, ownerStr);

            cout << "Folder link information:" << publiclink << endl;
            cout << "\tFolder name: " << fileName << endl;
            cout << "\tOwner: " << ownerStr << endl;
            cout << "\tNum files: " << numFiles << endl;
            cout << "\tNum folders: " << numFolders - 1 << endl;
            cout << "\tNum versions: " << numVersions << endl;

            delete [] buf;
        }
        else
        {
            cout << "folderlink: error decrypting node attributes with decrypted nodekey" << endl;
        }
    }
    else
    {
        cout << "folderlink: error decrypting nodekey with folder link key";
    }

    publiclink.clear();
}

bool DemoApp::pread_data(byte* data, m_off_t len, m_off_t pos, m_off_t, m_off_t, void* /*appdata*/)
{
    // Improvement: is there a way to have different pread_data receivers for
    // different modes?
    if(more_node)  // are we paginating through a node?
    {
        fwrite(data, 1, size_t(len), stdout);
        if((pos + len) >= more_node->size) // is this the last chunk?
        {
            more_node = nullptr;
            more_offset = 0;
            cout << "-End of file-" << endl;
            setprompt(COMMAND);
        }
        else
        {
            // there's more to get, so set PAGER prompt
            setprompt(PAGER);
            more_offset += len;
        }
    }
    else if (pread_file)
    {
        pread_file->write((const char*)data, (size_t)len);
        cout << "Received " << len << " partial read byte(s) at position " << pos << endl;
        if (pread_file_end == pos + len)
        {
            delete pread_file;
            pread_file = NULL;
            cout << "Completed pread" << endl;
        }
    }
    else
    {
        cout << "Received " << len << " partial read byte(s) at position " << pos << ": ";
        fwrite(data, 1, size_t(len), stdout);
        cout << endl;
    }
    return true;
}

dstime DemoApp::pread_failure(const Error &e, int retry, void* /*appdata*/, dstime)
{
    if (retry < 5 && !(e == API_ETOOMANY && e.hasExtraInfo()))
    {
        cout << "Retrying read (" << errorstring(e) << ", attempt #" << retry << ")" << endl;
        return (dstime)(retry*10);
    }
    else
    {
        cout << "Too many failures (" << errorstring(e) << "), giving up" << endl;
        if (pread_file)
        {
            delete pread_file;
            pread_file = NULL;
        }
        return ~(dstime)0;
    }
}

// reload needed
void DemoApp::reload(const char* reason)
{
    cout << "Reload suggested (" << reason << ") - use 'reload' to trigger" << endl;
}

// reload initiated
void DemoApp::clearing()
{
    LOG_debug << "Clearing all nodes/users...";
}

// nodes have been modified
// (nodes with their removed flag set will be deleted immediately after returning from this call,
// at which point their pointers will become invalid at that point.)
void DemoApp::nodes_updated(Node** n, int count)
{
    int c[2][6] = { { 0 } };

    if (n)
    {
        while (count--)
        {
            if ((*n)->type < 6)
            {
                c[!(*n)->changed.removed][(*n)->type]++;
                n++;
            }
        }
    }
    else
    {
        for (node_map::iterator it = client->mNodes.begin(); it != client->mNodes.end(); it++)
        {
            if (it->second->type < 6)
            {
                c[1][it->second->type]++;
            }
        }
    }

    nodestats(c[1], "added or updated");
    nodestats(c[0], "removed");

    if (cwd.isUndef())
    {
<<<<<<< HEAD
        cwd = client->rootnodes[0];
=======
        cwd = client->rootnodes.files;
>>>>>>> 7c69a098
    }
}

// nodes now (almost) current, i.e. no server-client notifications pending
void DemoApp::nodes_current()
{
    LOG_debug << "Nodes current.";
}

void DemoApp::account_updated()
{
    if (client->loggedin() == EPHEMERALACCOUNT || client->loggedin() == EPHEMERALACCOUNTPLUSPLUS)
    {
        LOG_debug << "Account has been confirmed by another client. Proceed to login with credentials.";
    }
    else
    {
        LOG_debug << "Account has been upgraded/downgraded.";
    }
}

void DemoApp::notify_confirmation(const char *email)
{
    if (client->loggedin() == EPHEMERALACCOUNT || client->loggedin() == EPHEMERALACCOUNTPLUSPLUS)
    {
        LOG_debug << "Account has been confirmed with email " << email << ". Proceed to login with credentials.";
    }
}

void DemoApp::enumeratequotaitems_result(unsigned, handle, unsigned, int, int, unsigned, unsigned, unsigned, unsigned, const char*, const char*, const char*, std::unique_ptr<BusinessPlan>)
{
    // FIXME: implement
}

void DemoApp::enumeratequotaitems_result(unique_ptr<CurrencyData> data)
{
    cout << "Currency data: " << endl;
    cout << "\tName: " << data->currencyName;
    cout << "\tSymbol: " << Base64::atob(data->currencySymbol);
    if (data->localCurrencyName.size())
    {
        cout << "\tName (local): " << data->localCurrencyName;
        cout << "\tSymbol (local): " << Base64::atob(data->localCurrencySymbol);
    }
}

void DemoApp::enumeratequotaitems_result(error)
{
    // FIXME: implement
}

void DemoApp::additem_result(error)
{
    // FIXME: implement
}

void DemoApp::checkout_result(const char*, error)
{
    // FIXME: implement
}

void DemoApp::getmegaachievements_result(AchievementsDetails *details, error /*e*/)
{
    // FIXME: implement display of values
    delete details;
}

#ifdef ENABLE_CHAT
void DemoApp::richlinkrequest_result(string *json, error e)
{
    if (!e)
    {
        cout << "Result:" << endl << *json << endl;
    }
    else
    {
        cout << "Failed to request rich link. Error: " << e << endl;

    }
}
#endif

void DemoApp::contactlinkcreate_result(error e, handle h)
{
    if (e)
    {
        cout << "Failed to create contact link. Error: " << e << endl;
    }
    else
    {
        cout << "Contact link created successfully: " << LOG_NODEHANDLE(h) << endl;
    }
}

void DemoApp::contactlinkquery_result(error e, handle h, string *email, string *fn, string *ln, string* /*avatar*/)
{
    if (e)
    {
        cout << "Failed to get contact link details. Error: " << e << endl;
    }
    else
    {
        cout << "Contact link created successfully: " << endl;
        cout << "\tUserhandle: " << LOG_HANDLE(h) << endl;
        cout << "\tEmail: " << *email << endl;
        cout << "\tFirstname: " << Base64::atob(*fn) << endl;
        cout << "\tLastname: " << Base64::atob(*ln) << endl;
    }
}

void DemoApp::contactlinkdelete_result(error e)
{
    if (e)
    {
        cout << "Failed to delete contact link. Error: " << e << endl;
    }
    else
    {
        cout << "Contact link deleted successfully." << endl;
    }
}

void reportNodeStorage(NodeStorage* ns, const string& rootnodename)
{
    cout << "\t\tIn " << rootnodename << ": " << ns->bytes << " byte(s) in " << ns->files << " file(s) and " << ns->folders << " folder(s)" << endl;
    cout << "\t\tUsed storage by versions: " << ns->version_bytes << " byte(s) in " << ns->version_files << " file(s)" << endl;
}

// display account details/history
void DemoApp::account_details(AccountDetails* ad, bool storage, bool transfer, bool pro, bool purchases,
                              bool transactions, bool sessions)
{
    char timebuf[32], timebuf2[32];

    if (storage)
    {
        cout << "\tAvailable storage: " << ad->storage_max << " byte(s)  used:  " << ad->storage_used << " available: " << (ad->storage_max - ad->storage_used) << endl;

<<<<<<< HEAD
        for (unsigned i = 0; i < sizeof rootnodenames/sizeof *rootnodenames; i++)
        {
            NodeStorage* ns = &ad->storage[client->rootnodes[i].as8byte()];

            cout << "\t\tIn " << rootnodenames[i] << ": " << ns->bytes << " byte(s) in " << ns->files << " file(s) and " << ns->folders << " folder(s)" << endl;
            cout << "\t\tUsed storage by versions: " << ns->version_bytes << " byte(s) in " << ns->version_files << " file(s)" << endl;
        }
=======
        reportNodeStorage(&ad->storage[client->rootnodes.files.as8byte()], "/");
        reportNodeStorage(&ad->storage[client->rootnodes.inbox.as8byte()], "//in");
        reportNodeStorage(&ad->storage[client->rootnodes.rubbish.as8byte()], "//bin");
>>>>>>> 7c69a098
    }

    if (transfer)
    {
        if (ad->transfer_max)
        {
            long long transferFreeUsed = 0;
            for (unsigned i = 0; i < ad->transfer_hist.size(); i++)
            {
                transferFreeUsed += ad->transfer_hist[i];
            }

            cout << "\tTransfer in progress: " << ad->transfer_own_reserved << "/" << ad->transfer_srv_reserved << endl;
            cout << "\tTransfer completed: " << ad->transfer_own_used << "/" << ad->transfer_srv_used << "/" << transferFreeUsed << " of "
                 << ad->transfer_max << " ("
                 << (100 * (ad->transfer_own_used + ad->transfer_srv_used + transferFreeUsed) / ad->transfer_max) << "%)" << endl;
            cout << "\tServing bandwidth ratio: " << ad->srv_ratio << "%" << endl;
        }

        if (ad->transfer_hist_starttime)
        {
            m_time_t t = m_time() - ad->transfer_hist_starttime;

            cout << "\tTransfer history:\n";

            for (unsigned i = 0; i < ad->transfer_hist.size(); i++)
            {
                cout << "\t\t" << t;
                t -= ad->transfer_hist_interval;
                if (t < 0)
                {
                    cout << " second(s) ago until now: ";
                }
                else
                {
                    cout << "-" << t << " second(s) ago: ";
                }
                cout << ad->transfer_hist[i] << " byte(s)" << endl;
            }
        }
    }

    if (pro)
    {
        cout << "\tPro level: " << ad->pro_level << endl;
        cout << "\tSubscription type: " << ad->subscription_type << endl;
        cout << "\tAccount balance:" << endl;

        for (vector<AccountBalance>::iterator it = ad->balances.begin(); it != ad->balances.end(); it++)
        {
            printf("\tBalance: %.3s %.02f\n", it->currency, it->amount);
        }
    }

    if (purchases)
    {
        cout << "Purchase history:" << endl;

        for (vector<AccountPurchase>::iterator it = ad->purchases.begin(); it != ad->purchases.end(); it++)
        {
            time_t ts = it->timestamp;
            strftime(timebuf, sizeof timebuf, "%c", localtime(&ts));
            printf("\tID: %.11s Time: %s Amount: %.3s %.02f Payment method: %d\n", it->handle, timebuf, it->currency,
                   it->amount, it->method);
        }
    }

    if (transactions)
    {
        cout << "Transaction history:" << endl;

        for (vector<AccountTransaction>::iterator it = ad->transactions.begin(); it != ad->transactions.end(); it++)
        {
            time_t ts = it->timestamp;
            strftime(timebuf, sizeof timebuf, "%c", localtime(&ts));
            printf("\tID: %.11s Time: %s Delta: %.3s %.02f\n", it->handle, timebuf, it->currency, it->delta);
        }
    }

    if (sessions)
    {
        cout << "Currently Active Sessions:" << endl;
        for (vector<AccountSession>::iterator it = ad->sessions.begin(); it != ad->sessions.end(); it++)
        {
            if (it->alive)
            {
                time_t ts = it->timestamp;
                strftime(timebuf, sizeof timebuf, "%c", localtime(&ts));
                ts = it->mru;
                strftime(timebuf2, sizeof timebuf, "%c", localtime(&ts));

                Base64Str<MegaClient::SESSIONHANDLE> id(it->id);

                if (it->current)
                {
                    printf("\t* Current Session\n");
                }
                printf("\tSession ID: %s\n\tSession start: %s\n\tMost recent activity: %s\n\tIP: %s\n\tCountry: %.2s\n\tUser-Agent: %s\n\t-----\n",
                        id.chars, timebuf, timebuf2, it->ip.c_str(), it->country, it->useragent.c_str());
            }
        }

        if(gVerboseMode)
        {
            cout << endl << "Full Session history:" << endl;

            for (vector<AccountSession>::iterator it = ad->sessions.begin(); it != ad->sessions.end(); it++)
            {
                time_t ts = it->timestamp;
                strftime(timebuf, sizeof timebuf, "%c", localtime(&ts));
                ts = it->mru;
                strftime(timebuf2, sizeof timebuf, "%c", localtime(&ts));
                printf("\tSession start: %s\n\tMost recent activity: %s\n\tIP: %s\n\tCountry: %.2s\n\tUser-Agent: %s\n\t-----\n",
                        timebuf, timebuf2, it->ip.c_str(), it->country, it->useragent.c_str());
            }
        }
    }
}

// account details could not be retrieved
void DemoApp::account_details(AccountDetails* /*ad*/, error e)
{
    if (e)
    {
        cout << "Account details retrieval failed (" << errorstring(e) << ")" << endl;
    }
}

// account details could not be retrieved
void DemoApp::sessions_killed(handle sessionid, error e)
{
    if (e)
    {
        cout << "Session killing failed (" << errorstring(e) << ")" << endl;
        return;
    }

    if (sessionid == UNDEF)
    {
        cout << "All sessions except current have been killed" << endl;
    }
    else
    {
        Base64Str<MegaClient::SESSIONHANDLE> id(sessionid);
        cout << "Session with id " << id << " has been killed" << endl;
    }
}

void DemoApp::smsverificationsend_result(error e)
{
    if (e)
    {
        cout << "SMS send failed: " << e << endl;
    }
    else
    {
        cout << "SMS send succeeded" << endl;
    }
}

void DemoApp::smsverificationcheck_result(error e, string *phoneNumber)
{
    if (e)
    {
        cout << "SMS verification failed: " << e << endl;
    }
    else
    {
        cout << "SMS verification succeeded" << endl;
        if (phoneNumber)
        {
            cout << "Phone number: " << *phoneNumber << ")" << endl;
        }
    }
}

// user attribute update notification
void DemoApp::userattr_update(User* u, int priv, const char* n)
{
    cout << "Notification: User " << u->email << " -" << (priv ? " private" : "") << " attribute "
          << n << " added or updated" << endl;
}

void DemoApp::resetSmsVerifiedPhoneNumber_result(error e)
{
    if (e)
    {
        cout << "Reset verified phone number failed: " << e << endl;
    }
    else
    {
        cout << "Reset verified phone number succeeded" << endl;
    }
}

void DemoApp::getbanners_result(error e)
{
    cout << "Getting Smart Banners failed: " << e << endl;
}

void DemoApp::getbanners_result(vector< tuple<int, string, string, string, string, string, string> >&& banners)
{
    for (auto& b : banners)
    {
        cout << "Smart Banner:" << endl
             << "\tid         : " << std::get<0>(b) << endl
             << "\ttitle      : " << std::get<1>(b) << endl
             << "\tdescription: " << std::get<2>(b) << endl
             << "\timage      : " << std::get<3>(b) << endl
             << "\turl        : " << std::get<4>(b) << endl
             << "\tbkgr image : " << std::get<5>(b) << endl
             << "\tdsp        : " << std::get<6>(b) << endl;
    }
}

void DemoApp::dismissbanner_result(error e)
{
    if (e)
    {
        cout << "Dismissing Smart Banner failed: " << e << endl;
    }
    else
    {
        cout << "Dismissing Smart Banner succeeded" << endl;
    }
}

void DemoApp::backupremove_result(const Error &e, handle backupId)
{
    if (e != API_OK)
    {
        cout << "Removal of backup " << toHandle(backupId) << " failed: " << errorstring(e) <<endl;
    }
    else
    {
        cout << "Backup " << toHandle(backupId) << " removed successfully" << endl;
    }
}

#ifndef NO_READLINE
char* longestCommonPrefix(ac::CompletionState& acs)
{
    string s = acs.completions[0].s;
    for (size_t i = acs.completions.size(); i--; )
    {
        for (unsigned j = 0; j < s.size() && j < acs.completions[i].s.size(); ++j)
        {
            if (s[j] != acs.completions[i].s[j])
            {
                s.erase(j, string::npos);
                break;
            }
        }
    }
    return strdup(s.c_str());
}

char** my_rl_completion(const char */*text*/, int /*start*/, int end)
{
    rl_attempted_completion_over = 1;

    std::string line(rl_line_buffer, end);
    ac::CompletionState acs = ac::autoComplete(line, line.size(), autocompleteTemplate, true);

    if (acs.completions.empty())
    {
        return NULL;
    }

    if (acs.completions.size() == 1 && !acs.completions[0].couldExtend)
    {
        acs.completions[0].s += " ";
    }

    char** result = (char**)malloc((sizeof(char*)*(2+acs.completions.size())));
    for (size_t i = acs.completions.size(); i--; )
    {
        result[i+1] = strdup(acs.completions[i].s.c_str());
    }
    result[acs.completions.size()+1] = NULL;
    result[0] = longestCommonPrefix(acs);
    //for (int i = 0; i <= acs.completions.size(); ++i)
    //{
    //    cout << "i " << i << ": " << result[i] << endl;
    //}
    rl_completion_suppress_append = true;
    rl_basic_word_break_characters = " \r\n";
    rl_completer_word_break_characters = strdup(" \r\n");
    rl_completer_quote_characters = "";
    rl_special_prefixes = "";
    return result;
}
#endif

// main loop
void megacli()
{
#ifndef NO_READLINE
    char *saved_line = NULL;
    int saved_point = 0;
    rl_attempted_completion_function = my_rl_completion;

    rl_save_prompt();

#elif defined(WIN32) && defined(NO_READLINE)

    static_cast<WinConsole*>(console)->setShellConsole(CP_UTF8, GetConsoleOutputCP());

    COORD fontSize;
    string fontname = static_cast<WinConsole*>(console)->getConsoleFont(fontSize);
    cout << "Using font '" << fontname << "', " << fontSize.X << "x" << fontSize.Y
         << ". <CHAR/hex> will be used for absent characters.  If seen, try the 'codepage' command or a different font." << endl;

#else
    #error non-windows platforms must use the readline library
#endif

    for (;;)
    {
        if (prompt == COMMAND)
        {
            ostringstream  dynamicprompt;

            // display put/get transfer speed in the prompt
            if (client->tslots.size() || responseprogress >= 0)
            {
                m_off_t xferrate[2] = { 0 };
                Waiter::bumpds();

                for (transferslot_list::iterator it = client->tslots.begin(); it != client->tslots.end(); it++)
                {
                    if ((*it)->fa)
                    {
                        xferrate[(*it)->transfer->type]
                            += (*it)->mTransferSpeed.calculateSpeed();
                    }
                }
                xferrate[GET] /= 1024;
                xferrate[PUT] /= 1024;

                dynamicprompt << "MEGA";

                if (xferrate[GET] || xferrate[PUT] || responseprogress >= 0)
                {
                    dynamicprompt << " (";

                    if (xferrate[GET])
                    {
                        dynamicprompt << "In: " << xferrate[GET] << " KB/s";

                        if (xferrate[PUT])
                        {
                            dynamicprompt << "/";
                        }
                    }

                    if (xferrate[PUT])
                    {
                        dynamicprompt << "Out: " << xferrate[PUT] << " KB/s";
                    }

                    if (responseprogress >= 0)
                    {
                        dynamicprompt << responseprogress << "%";
                    }

                    dynamicprompt  << ")";
                }

                dynamicprompt  << "> ";
            }

            string dynamicpromptstr = dynamicprompt.str();

#if defined(WIN32) && defined(NO_READLINE)
            static_cast<WinConsole*>(console)->updateInputPrompt(!dynamicpromptstr.empty() ? dynamicpromptstr : prompts[COMMAND]);
#else
            rl_callback_handler_install(!dynamicpromptstr.empty() ? dynamicpromptstr.c_str() : prompts[prompt], store_line);

            // display prompt
            if (saved_line)
            {
                rl_replace_line(saved_line, 0);
                free(saved_line);
            }

            rl_point = saved_point;
            rl_redisplay();
#endif
        }

        // command editing loop - exits when a line is submitted or the engine requires the CPU
        for (;;)
        {
            int w = client->wait();

            if (w & Waiter::HAVESTDIN)
            {
#if defined(WIN32) && defined(NO_READLINE)
                line = static_cast<WinConsole*>(console)->checkForCompletedInputLine();
#else
                if ((prompt == COMMAND) || (prompt == PAGER))
                {
                    // Note: this doesn't act like unbuffered input, still
                    // requires Return line ending
                    rl_callback_read_char();
                }
                else
                {
                    console->readpwchar(pw_buf, sizeof pw_buf, &pw_buf_pos, &line);
                }
#endif
            }

            if (w & Waiter::NEEDEXEC || line)
            {
                break;
            }
        }

#ifndef NO_READLINE
        // save line
        saved_point = rl_point;
        saved_line = rl_copy_text(0, rl_end);

        // remove prompt
        rl_save_prompt();
        rl_replace_line("", 0);
        rl_redisplay();
#endif

        if (line)
        {
            // execute user command
            if (*line)
            {
                process_line(line);
            }
            else if (prompt != COMMAND)
            {
                setprompt(prompt);
            }
            free(line);
            line = NULL;

            if (quit_flag)
            {
#ifndef NO_READLINE
                rl_callback_handler_remove();
#endif /* ! NO_READLINE */
                delete client;
                client = nullptr;
                return;
            }

            if (!cerr)
            {
                cerr.clear();
                cerr << "Console error output failed, perhaps on a font related utf8 error or on NULL.  It is now reset." << endl;
            }
            if (!cout)
            {
                cout.clear();
                cerr << "Console output failed, perhaps on a font related utf8 error or on NULL.  It is now reset." << endl;
            }
        }


        auto puts = appxferq[PUT].size();
        auto gets = appxferq[GET].size();

        // pass the CPU to the engine (nonblocking)
        client->exec();

        if (puts && !appxferq[PUT].size())
        {
            cout << "Uploads complete" << endl;
        }
        if (gets && !appxferq[GET].size())
        {
            cout << "Downloads complete" << endl;
        }


        if (clientFolder)
        {
            clientFolder->exec();
        }
    }
}

#ifndef NO_READLINE

static void onFatalSignal(int signum)
{
    // Restore the terminal's settings.
    rl_callback_handler_remove();

    // Re-trigger the signal.
    raise(signum);
}

static void registerSignalHandlers()
{
    std::vector<int> signals = {
        SIGABRT,
        SIGBUS,
        SIGILL,
        SIGKILL,
        SIGSEGV,
        SIGTERM
    }; // signals

    struct sigaction action;

    action.sa_handler = &onFatalSignal;

    // Restore default signal handler after invoking our own.
    action.sa_flags = SA_NODEFER | SA_RESETHAND;

    // Don't ignore any signals.
    sigemptyset(&action.sa_mask);

    for (int signal : signals)
    {
        (void)sigaction(signal, &action, nullptr);
    }
}

#endif // ! NO_READLINE

int main()
{
#if defined(_WIN32) && defined(_DEBUG)
    _CrtSetBreakAlloc(124);  // set this to an allocation number to hunt leaks.  Prior to 124 and prior are from globals/statics so won't be detected by this
#endif

#ifndef NO_READLINE
    registerSignalHandlers();
#endif // NO_READLINE

#ifdef _WIN32
    SimpleLogger::setLogLevel(logMax);  // warning and stronger to console; info and weaker to VS output window
    SimpleLogger::setOutputClass(&gLogger);
#else
    SimpleLogger::setOutputClass(&gLogger);
#endif

    console = new CONSOLE_CLASS;

#ifdef GFX_CLASS
    auto gfx = new GFX_CLASS;
    gfx->startProcessingThread();
#else
    mega::GfxProc* gfx = nullptr;
#endif

    // Needed so we can get the cwd.
    auto fsAccess = new FSACCESS_CLASS();

    // Where are we?
    if (!fsAccess->cwd(*startDir))
    {
        cerr << "Unable to determine current working directory." << endl;
        return EXIT_FAILURE;
    }

    auto httpIO = new HTTPIO_CLASS;

#ifdef WIN32
    auto waiter = new CONSOLE_WAIT_CLASS(static_cast<CONSOLE_CLASS*>(console));
#else
    auto waiter = new CONSOLE_WAIT_CLASS;
#endif

    auto demoApp = new DemoApp;

    auto dbAccess =
#ifdef DBACCESS_CLASS
        new DBACCESS_CLASS(*startDir);
#else
        nullptr;
#endif


    // instantiate app components: the callback processor (DemoApp),
    // the HTTP I/O engine (WinHttpIO) and the MegaClient itself
    client = new MegaClient(demoApp,
                            waiter,
                            httpIO,
                            fsAccess,
                            dbAccess,
                            gfx,
                            "Gk8DyQBS",
                            "megacli/" TOSTRING(MEGA_MAJOR_VERSION)
                            "." TOSTRING(MEGA_MINOR_VERSION)
                            "." TOSTRING(MEGA_MICRO_VERSION),
                            2);

    ac::ACN acs = autocompleteSyntax();
#if defined(WIN32) && defined(NO_READLINE)
    static_cast<WinConsole*>(console)->setAutocompleteSyntax((acs));
#endif

    clientFolder = NULL;    // additional for folder links
    megacli();

    delete client;
    delete waiter;
    delete httpIO;
    delete gfx;
    //delete dbAccess; // already deleted
    delete fsAccess;
    delete demoApp;
    acs.reset();
    autocompleteTemplate.reset();
    delete console;
    startDir.reset();

#if defined(USE_OPENSSL) && !defined(OPENSSL_IS_BORINGSSL)
    delete CurlHttpIO::sslMutexes;
#endif

#if defined(_WIN32) && defined(_DEBUG)

    // Singleton enthusiasts rarely think about shutdown...
    const CryptoPP::MicrosoftCryptoProvider &hProvider = CryptoPP::Singleton<CryptoPP::MicrosoftCryptoProvider>().Ref();
    delete &hProvider;

    _CrtDumpMemoryLeaks();
#endif
}


void DemoAppFolder::login_result(error e)
{
    if (e)
    {
        cout << "Failed to load the folder link: " << errorstring(e) << endl;
    }
    else
    {
        cout << "Folder link loaded, retrieving account..." << endl;
        clientFolder->fetchnodes();
    }
}

void DemoAppFolder::fetchnodes_result(const Error& e)
{
    if (e)
    {
        if (e == API_ENOENT && e.hasExtraInfo())
        {
            cout << "File/folder retrieval failed: " << getExtraInfoErrorString(e) << endl;
        }
        else
        {
            cout << "File/folder retrieval failed (" << errorstring(e) << ")" << endl;
        }
    }
    else
    {
        // check if we fetched a folder link and the key is invalid
        if (clientFolder->isValidFolderLink())
        {
            cout << "File/folder retrieval succeed, but encryption key is wrong." << endl;
        }
        else
        {
            cout << "Failed to load folder link" << endl;

            delete clientFolder;
            clientFolder = NULL;
        }
    }
}

void DemoAppFolder::nodes_updated(Node **n, int count)
{
    int c[2][6] = { { 0 } };

    if (n)
    {
        while (count--)
        {
            if ((*n)->type < 6)
            {
                c[!(*n)->changed.removed][(*n)->type]++;
                n++;
            }
        }
    }
    else
    {
        for (node_map::iterator it = clientFolder->mNodes.begin(); it != clientFolder->mNodes.end(); it++)
        {
            if (it->second->type < 6)
            {
                c[1][it->second->type]++;
            }
        }
    }

    cout << "The folder link contains ";
    nodestats(c[1], "");
}

void exec_metamac(autocomplete::ACState& s)
{
    Node *node = nodebypath(s.words[2].s.c_str());
    if (!node || node->type != FILENODE)
    {
        cerr << s.words[2].s
             << (node ? ": No such file or directory"
                      : ": Not a file")
             << endl;
        return;
    }

    auto ifAccess = client->fsaccess->newfileaccess();
    {
        auto localPath = LocalPath::fromName(s.words[1].s, *client->fsaccess, client->fsaccess->getlocalfstype(LocalPath::fromPath(s.words[1].s, *client->fsaccess)));
        if (!ifAccess->fopen(localPath, 1, 0))
        {
            cerr << "Failed to open: " << s.words[1].s << endl;
            return;
        }
    }

    SymmCipher cipher;
    int64_t remoteIv;
    int64_t remoteMac;

    {
        std::string remoteKey = node->nodekey();
        const char *iva = &remoteKey[SymmCipher::KEYLENGTH];

        cipher.setkey((byte*)&remoteKey[0], node->type);
        remoteIv = MemAccess::get<int64_t>(iva);
        remoteMac = MemAccess::get<int64_t>(iva + sizeof(int64_t));
    }

    auto result = generateMetaMac(cipher, *ifAccess, remoteIv);
    if (!result.first)
    {
        cerr << "Failed to generate metamac for: "
             << s.words[1].s
             << endl;
    }
    else
    {
        const std::ios::fmtflags flags = cout.flags();

        cout << s.words[2].s
             << " (remote): "
             << std::hex
             << (uint64_t)remoteMac
             << "\n"
             << s.words[1].s
             << " (local): "
             << (uint64_t)result.second
             << endl;

        cout.flags(flags);
    }
}

void exec_resetverifiedphonenumber(autocomplete::ACState& s)
{
    client->resetSmsVerifiedPhoneNumber();
}

void exec_banner(autocomplete::ACState& s)
{
    if (s.words.size() == 2 && s.words[1].s == "get")
    {
        cout << "Retrieving banner info..." << endl;

        client->reqs.add(new CommandGetBanners(client));
    }
    else if (s.words.size() == 3 && s.words[1].s == "dismiss")
    {
        cout << "Dismissing banner with id " << s.words[2].s << "..." << endl;

        client->reqs.add(new CommandDismissBanner(client, stoi(s.words[2].s), m_time(nullptr)));
    }
}

#ifdef ENABLE_SYNC

void sync_completion(error result, const SyncError& se, handle backupId)
{
    if (backupId == UNDEF)
    {
        cerr << "Sync could not be added: "
             << errorstring(result)
             << endl;
    }
    else if (result == API_OK && se == NO_SYNC_ERROR)
    {
        cerr << "Sync added and running: "
             << toHandle(backupId)
             << endl;
    }
    else
    {
        cerr << "Sync added but could not be started: "
             << errorstring(result)
             << endl;
    }
}

void exec_syncadd(autocomplete::ACState& s)
{
    if (client->loggedin() != FULLACCOUNT)
    {
        cerr << "You must be logged in to create a sync."
             << endl;
        return;
    }

    string drive, syncname;
    bool backup = s.extractflag("-backup");
    bool external = s.extractflagparam("-external", drive);
    bool named = s.extractflagparam("-name", syncname);

    // sync add source target
    LocalPath drivePath = LocalPath::fromPath(drive, *client->fsaccess);
    LocalPath sourcePath = LocalPath::fromPath(s.words[2].s, *client->fsaccess);
    string targetPath = s.words[3].s;

    // Does the target node exist?
    auto* targetNode = nodebypath(targetPath.c_str());

    if (!targetNode)
    {
        cerr << targetPath
             << ": Not found."
             << endl;
        return;
    }

    // Necessary so that we can reliably extract the leaf name.
    sourcePath = NormalizeAbsolute(sourcePath);

    // Create a suitable sync config.
    auto config =
      SyncConfig(sourcePath,
                 named ? syncname : sourcePath.leafName().toPath(*client->fsaccess),
                 NodeHandle().set6byte(targetNode->nodehandle),
                 targetNode->displaypath(),
                 0,
                 external ? std::move(drivePath) : LocalPath(),
                 true,
                 backup ? SyncConfig::TYPE_BACKUP : SyncConfig::TYPE_TWOWAY);

    if (external)
    {
        if (!backup)
        {
            cerr << "Sorry, external syncs must be backups for now" << endl;
        }

        // Try and generate a drive ID.
        auto id = UNDEF;
        auto result = client->readDriveId(drive.c_str(), id);

        if (result == API_ENOENT)
        {
            id = client->generateDriveId();
            result = client->writeDriveId(drive.c_str(), id);
        }

        if (result != API_OK)
        {
            cerr << "Unable to generate drive ID for " << drive << endl;
            return;
        }
    }

    // Try and add the new sync.
	// All validation is performed in this function.
    client->addsync(config, false, sync_completion, "");
}

void exec_syncrename(autocomplete::ACState& s)
{
    // Are we logged in?
    if (client->loggedin() != FULLACCOUNT)
    {
        cerr << "You must be logged in to manipulate backup syncs."
            << endl;
        return;
    }

    // get id
    handle backupId = 0;
    Base64::atob(s.words[2].s.c_str(), (byte*) &backupId, sizeof(handle));

    string newname = s.words[3].s;

    client->syncs.renameSync(backupId, newname,
        [&](Error e)
        {
            if (!e) cout << "Rename succeeded" << endl;
            else cout << "Rename failed: " << e << endl;
        });
}

void exec_syncclosedrive(autocomplete::ACState& s)
{
    // Are we logged in?
    if (client->loggedin() != FULLACCOUNT)
    {
        cerr << "You must be logged in to manipulate backup syncs."
             << endl;
        return;
    }

    // sync backup remove drive
    const auto drivePath =
      LocalPath::fromPath(s.words[2].s, *client->fsaccess);

    const auto result = client->syncs.backupCloseDrive(drivePath);

    if (result)
    {
        cerr << "Unable to remove backup database: "
             << errorstring(result)
             << endl;
    }
}

void exec_syncimport(autocomplete::ACState& s)
{
    if (client->loggedin() != FULLACCOUNT)
    {
        cerr << "You must be logged in to import syncs."
             << endl;
        return;
    }

    auto flags = std::ios::binary | std::ios::in;
    ifstream istream(s.words[2].s, flags);

    if (!istream)
    {
        cerr << "Unable to open "
             << s.words[2].s
             << " for reading."
             << endl;
        return;
    }

    string data;

    for (char buffer[512]; istream; )
    {
        istream.read(buffer, sizeof(buffer));
        data.append(buffer, istream.gcount());
    }

    if (!istream.eof())
    {
        cerr << "Unable to read "
             << s.words[2].s
             << endl;
        return;
    }

    auto completion =
      [](error result)
      {
          if (result)
          {
              cerr << "Unable to import sync configs: "
                   << errorstring(result)
                   << endl;
              return;
          }

          cout << "Sync configs successfully imported."
               << endl;
      };

    cout << "Importing sync configs..."
         << endl;

    client->importSyncConfigs(data.c_str(), std::move(completion));
}

void exec_syncexport(autocomplete::ACState& s)
{
    if (client->loggedin() != FULLACCOUNT)
    {
        cerr << "You must be logged in to export syncs."
             << endl;
        return;
    }

    auto configs = client->syncs.exportSyncConfigs();

    if (s.words.size() == 2)
    {
        cout << "Configs exported as: "
             << configs
             << endl;
        return;
    }

    auto flags = std::ios::binary | std::ios::out | std::ios::trunc;
    ofstream ostream(s.words[2].s, flags);

    ostream.write(configs.data(), configs.size());
    ostream.close();

    if (!ostream.good())
    {
        cout << "Failed to write exported configs to: "
             << s.words[2].s
             << endl;
    }
}

void exec_syncopendrive(autocomplete::ACState& s)
{
    if (client->loggedin() != FULLACCOUNT)
    {
        cerr << "You must be logged in to restore backup syncs."
             << endl;
        return;
    }

    // sync backup restore drive
    const auto drivePath =
      LocalPath::fromPath(s.words[2].s, *client->fsaccess);

    auto result = client->syncs.backupOpenDrive(drivePath);

    if (result)
    {
        cerr << "Unable to restore backups from '"
             << s.words[2].s
             << "': "
             << errorstring(result)
             << endl;
    }
}

void exec_synclist(autocomplete::ACState& s)
{
    // Check the user's logged in.
    if (client->loggedin() != FULLACCOUNT)
    {
        cerr << "You must be logged in to list syncs (and backup syncs)."
             << endl;
        return;
    }

    SyncConfigVector configs = client->syncs.allConfigs();

    if (configs.empty())
    {
        cout << "No syncs configured yet" << endl;
        return;
    }

    for (SyncConfig& config : configs)
    {

        // Display name.
        cout << "Sync "
            << toHandle(config.mBackupId)
            << ": "
            << config.mName
            << "\n";

        auto cloudnode = client->nodeByHandle(config.getRemoteNode());
        string cloudpath = cloudnode ? cloudnode->displaypath() : "<null>";

        // Display source/target mapping.
        cout << "  Mapping: "
            << config.mLocalPath.toPath(*client->fsaccess)
            << " -> "
            << cloudpath
            << (!cloudnode || cloudpath != config.mOriginalPathOfRemoteRootNode ? " (originally " + config.mOriginalPathOfRemoteRootNode + ")" : "")
            << "\n";

        //if (sync)
        //{
        //    // Display status info.
        //    cout << "  State: "
        //        << SyncConfig::syncstatename(sync->state)
        //        << (sync->isSyncPaused() ? " (paused)" : "")
        //        << "\n";

        //    // Display some usage stats.
        //    cout << "  Statistics: "
        //         //<< sync->localbytes
        //         //<< " byte(s) across "
        //         << sync->localnodes[FILENODE]
        //         << " file(s) and "
        //         << sync->localnodes[FOLDERNODE]
        //         << " folder(s).\n";
        //}
        //else
        {
            // Display what status info we can.
            auto msg = config.syncErrorToStr();
            cout << "  Enabled: "
                << config.getEnabled()
                << "\n"
                << "  Last Error: "
                << msg
                << "\n";
        }

        // Display sync type.

        cout << "  Type: "
            << (config.isExternal() ? "EX" : "IN")
            << "TERNAL "
            << SyncConfig::synctypename(config.getType())
            << "\n"
            << endl;
      }
}

void exec_syncremove(autocomplete::ACState& s)
{
    // Are we logged in?
    if (client->loggedin() != FULLACCOUNT)
    {
        cerr << "You must be logged in to manipulate backup syncs."
             << endl;
        return;
    }

    // sync remove id
    handle backupId = 0;
    Base64::atob(s.words[2].s.c_str(), (byte*) &backupId, sizeof(handle));

    // Try and remove the config.
    bool found = false;

    client->syncs.removeSelectedSyncs(
      [&](SyncConfig& config, Sync*)
      {
          auto matched = config.mBackupId == backupId;

          found |= matched;

          return matched;
      });

    if (!found)
    {
        cerr << "No sync config exists with the backupId "
             << Base64Str<sizeof(handle)>(backupId)
             << endl;
        return;
    }
}

void exec_syncxable(autocomplete::ACState& s)
{
    // Are we logged in?
    if (client->loggedin() != FULLACCOUNT)
    {
        cerr << "You must be logged in to manipulate syncs."
             << endl;
        return;
    }

    const auto command = s.words[1].s;

    handle backupId = 0;
    Base64::atob(s.words[2].s.c_str(), (byte*) &backupId, sizeof(handle));

    if (command == "enable")
    {
        // sync enable id
        UnifiedSync* unifiedSync;
        error result =
          client->syncs.enableSyncByBackupId(backupId, false, unifiedSync);

        if (result)
        {
            cerr << "Unable to enable sync: "
                 << errorstring(result)
                 << endl;
        }

        return;
    }

    // sync disable id [error]
    // sync fail id [error]

    int error = NO_SYNC_ERROR;

    // Has the user provided a specific error code?
    if (s.words.size() > 3)
    {
        // Yep, use it.
        error = atoi(s.words[3].s.c_str());
    }

    // Disable or fail?
    if (command == "fail")
    {
        client->syncs.disableSelectedSyncs(
            [backupId](SyncConfig& config, Sync*)
            {
                return config.getBackupId() == backupId;
            },
            true, // disable is fail
            static_cast<SyncError>(error),
            false,
            [](size_t nFailed){
            cout << "Failing of syncs complete. Count failed: " << nFailed << endl;
        });
    }
    else    // command == "disable"
    {
        client->syncs.disableSelectedSyncs(
          [backupId](SyncConfig& config, Sync*)
          {
              return config.getBackupId() == backupId;
          },
          false,
          static_cast<SyncError>(error),
          false,
          [](size_t nDisabled){
            cout << "disablement complete. Count disabled: " << nDisabled << endl;
          });
    }
}

#endif // ENABLE_SYNC<|MERGE_RESOLUTION|>--- conflicted
+++ resolved
@@ -983,11 +983,7 @@
             }
             else
             {
-<<<<<<< HEAD
-                assert(client->nodeByHandle(client->rootnodes[0]));   // node is there, but cannot be decrypted
-=======
                 assert(client->nodeByHandle(client->rootnodes.files));   // node is there, but cannot be decrypted
->>>>>>> 7c69a098
                 cout << "File/folder retrieval succeed, but encryption key is wrong." << endl;
             }
         }
@@ -1357,15 +1353,9 @@
         }
     }
 
-<<<<<<< HEAD
-    if (clientFolder && !clientFolder->rootnodes[0].isUndef())
-    {
-        Node *n = clientFolder->nodeByHandle(clientFolder->rootnodes[0]);
-=======
     if (clientFolder && !clientFolder->rootnodes.files.isUndef())
     {
         Node *n = clientFolder->nodeByHandle(clientFolder->rootnodes.files);
->>>>>>> 7c69a098
         if (n)
         {
             cout << "FOLDERLINK on " << n->displayname() << ":" << endl;
@@ -1494,11 +1484,7 @@
                 return NULL;
             }
 
-<<<<<<< HEAD
-            n = clientFolder->nodeByHandle(clientFolder->rootnodes[0]);
-=======
             n = clientFolder->nodeByHandle(clientFolder->rootnodes.files);
->>>>>>> 7c69a098
             if (c.size() == 2 && c[1].empty())
             {
                 return n;
@@ -1548,19 +1534,11 @@
             {
                 if (c[2] == "in")
                 {
-<<<<<<< HEAD
-                    n = client->nodeByHandle(client->rootnodes[1]);
+                    n = client->nodeByHandle(client->rootnodes.inbox);
                 }
                 else if (c[2] == "bin")
                 {
-                    n = client->nodeByHandle(client->rootnodes[2]);
-=======
-                    n = client->nodeByHandle(client->rootnodes.inbox);
-                }
-                else if (c[2] == "bin")
-                {
                     n = client->nodeByHandle(client->rootnodes.rubbish);
->>>>>>> 7c69a098
                 }
                 else
                 {
@@ -1571,11 +1549,7 @@
             }
             else
             {
-<<<<<<< HEAD
-                n = client->nodeByHandle(client->rootnodes[0]);
-=======
                 n = client->nodeByHandle(client->rootnodes.files);
->>>>>>> 7c69a098
 
                 l = 1;
             }
@@ -2343,13 +2317,8 @@
 
     std::vector<Node*> emptyFolders;
     bool empty = true;
-<<<<<<< HEAD
-    Node* trash = client->nodeByHandle(client->rootnodes[2]);
+    Node* trash = client->nodeByHandle(client->rootnodes.rubbish);
     for (auto c : client->getChildren(n))
-=======
-    Node* trash = client->nodeByHandle(client->rootnodes.rubbish);
-    for (auto c : n->children)
->>>>>>> 7c69a098
     {
         bool subfolderEmpty = recurse_findemptysubfoldertrees(c, moveToTrash);
         if (subfolderEmpty)
@@ -3700,11 +3669,7 @@
     }
     else
     {
-<<<<<<< HEAD
-        cwd = client->rootnodes[0];
-=======
         cwd = client->rootnodes.files;
->>>>>>> 7c69a098
     }
 }
 
@@ -4234,11 +4199,7 @@
                     // node from public folder link
                     if (index != string::npos && s.words[1].s.substr(0, index).find("@") == string::npos)
                     {
-<<<<<<< HEAD
-                        handle h = clientFolder->rootnodes[0].as8byte();
-=======
                         handle h = clientFolder->rootnodes.files.as8byte();
->>>>>>> 7c69a098
                         char *pubauth = new char[12];
                         Base64::btoa((byte*)&h, MegaClient::NODEHANDLE, pubauth);
                         f->pubauth = pubauth;
@@ -4806,19 +4767,9 @@
 
         cout << "Shared folders:" << endl;
 
-<<<<<<< HEAD
-        for (unsigned i = 0; i < sizeof client->rootnodes / sizeof *client->rootnodes; i++)
-        {
-            if ((n = client->nodeByHandle(client->rootnodes[i])))
-            {
-                client->proctree(n, &listoutshares);
-            }
-        }
-=======
         client->proctree(client->nodeByHandle(client->rootnodes.files), &listoutshares);
         client->proctree(client->nodeByHandle(client->rootnodes.inbox), &listoutshares);
         client->proctree(client->nodeByHandle(client->rootnodes.rubbish), &listoutshares);
->>>>>>> 7c69a098
 
         for (user_map::iterator uit = client->users.begin();
             uit != client->users.end(); uit++)
@@ -7581,11 +7532,7 @@
     {
         if (pdf_to_import)
         {
-<<<<<<< HEAD
-            n = client->nodeByHandle(client->rootnodes[0]);
-=======
             n = client->nodeByHandle(client->rootnodes.files);
->>>>>>> 7c69a098
         }
         else
         {
@@ -7838,11 +7785,7 @@
 
     if (cwd.isUndef())
     {
-<<<<<<< HEAD
-        cwd = client->rootnodes[0];
-=======
         cwd = client->rootnodes.files;
->>>>>>> 7c69a098
     }
 }
 
@@ -7981,19 +7924,9 @@
     {
         cout << "\tAvailable storage: " << ad->storage_max << " byte(s)  used:  " << ad->storage_used << " available: " << (ad->storage_max - ad->storage_used) << endl;
 
-<<<<<<< HEAD
-        for (unsigned i = 0; i < sizeof rootnodenames/sizeof *rootnodenames; i++)
-        {
-            NodeStorage* ns = &ad->storage[client->rootnodes[i].as8byte()];
-
-            cout << "\t\tIn " << rootnodenames[i] << ": " << ns->bytes << " byte(s) in " << ns->files << " file(s) and " << ns->folders << " folder(s)" << endl;
-            cout << "\t\tUsed storage by versions: " << ns->version_bytes << " byte(s) in " << ns->version_files << " file(s)" << endl;
-        }
-=======
         reportNodeStorage(&ad->storage[client->rootnodes.files.as8byte()], "/");
         reportNodeStorage(&ad->storage[client->rootnodes.inbox.as8byte()], "//in");
         reportNodeStorage(&ad->storage[client->rootnodes.rubbish.as8byte()], "//bin");
->>>>>>> 7c69a098
     }
 
     if (transfer)
