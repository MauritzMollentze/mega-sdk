/**
 * @file examples/megaclient.cpp
 * @brief Sample application, interactive GNU Readline CLI
 *
 * (c) 2013-2014 by Mega Limited, Auckland, New Zealand
 *
 * This file is part of the MEGA SDK - Client Access Engine.
 *
 * Applications using the MEGA API must present a valid application key
 * and comply with the the rules set forth in the Terms of Service.
 *
 * The MEGA SDK is distributed in the hope that it will be useful,
 * but WITHOUT ANY WARRANTY; without even the implied warranty of
 * MERCHANTABILITY or FITNESS FOR A PARTICULAR PURPOSE.
 *
 * @copyright Simplified (2-clause) BSD License.
 *
 * You should have received a copy of the license along with this
 * program.
 */

#include "mega.h"
#include "megacli.h"
#include <fstream>
#include <bitset>

#define USE_VARARGS
#define PREFER_STDARG

#ifndef NO_READLINE
    #include <readline/readline.h>
    #include <readline/history.h>
#endif

#if (__cplusplus >= 201703L)
    #include <filesystem>
    namespace fs = std::filesystem;
    #define USE_FILESYSTEM
#elif !defined(__MINGW32__) && !defined(__ANDROID__) && (!defined(__GNUC__) || (__GNUC__*100+__GNUC_MINOR__) >= 503)
#define USE_FILESYSTEM
#ifdef WIN32
    #include <filesystem>
    namespace fs = std::experimental::filesystem;
#else
    #include <experimental/filesystem>
    namespace fs = std::experimental::filesystem;
#endif
#endif

#include <regex>

#ifdef USE_FREEIMAGE
#include "mega/gfx/freeimage.h"
#endif

namespace ac = ::mega::autocomplete;

#include <iomanip>

using namespace mega;
using std::cout;
using std::cerr;
using std::endl;
using std::flush;
using std::ifstream;
using std::ofstream;
using std::setw;
using std::hex;
using std::dec;

MegaClient* client;
MegaClient* clientFolder;

int gNextClientTag = 1;
std::map<int, std::function<void(Node*)>> gOnPutNodeTag;

bool gVerboseMode = false;


// new account signup e-mail address and name
static string signupemail, signupname;

// true by default, to register a new account v2 (false means account v1)
bool signupV2 = true;

// signup code being confirmed
static string signupcode;

// signup password challenge and encrypted master key
static byte signuppwchallenge[SymmCipher::KEYLENGTH], signupencryptedmasterkey[SymmCipher::KEYLENGTH];

// password recovery e-mail address and code being confirmed
static string recoveryemail, recoverycode;

// password recovery code requires MK or not
static bool hasMasterKey;

// master key for password recovery
static byte masterkey[SymmCipher::KEYLENGTH];

// change email link to be confirmed
static string changeemail, changecode;

// chained folder link creation
static handle hlink = UNDEF;
static int del = 0;
static int ets = 0;

// import welcome pdf at account creation
static bool pdf_to_import = false;

// public link information
static string publiclink;

// local console
Console* console;

// loading progress of lengthy API responses
int responseprogress = -1;

//2FA pin attempts
int attempts = 0;

#ifdef ENABLE_SYNC

<<<<<<< HEAD
struct NewSyncConfig
{
    SyncType type = TYPE_TWOWAY;
    bool syncDeletions = true;
    bool forceOverwrite = false;

    static NewSyncConfig from(const SyncConfig& config)
    {
        return NewSyncConfig{config.getType(), config.syncDeletions(), config.forceOverwrite()};
    }

    NewSyncConfig(SyncType t = TYPE_TWOWAY, bool s = true, bool f = false)
        : type(t), syncDeletions(s), forceOverwrite(f)
    {}
};
=======
>>>>>>> 17b33023

// converts the given sync configuration to a string
static std::string syncConfigToString(const SyncConfig& config)
{
<<<<<<< HEAD
    auto getOptions = [](const SyncConfig& config)
    {
        std::string desc;
        desc += ", syncDeletions ";
        desc += config.syncDeletions() ? "ON" : "OFF";
        desc += ", forceOverwrite ";
        desc += config.forceOverwrite() ? "ON" : "OFF";
        return desc;
    };

    std::string description;
    if (config.getType() == TYPE_TWOWAY)
=======
    std::string description(Base64Str<MegaClient::BACKUPHANDLE>(config.getBackupId()));
    if (config.getType() == SyncConfig::TYPE_TWOWAY)
>>>>>>> 17b33023
    {
        description.append(" TWOWAY");
    }
    else if (config.getType() == TYPE_UP)
    {
        description.append(" UP");
    }
    else if (config.getType() == TYPE_DOWN)
    {
        description.append(" DOWN");
    }
    return description;
}

// creates a NewSyncConfig object from config options as strings.
// returns a pair where `first` is success and `second` is the sync config.
static std::pair<bool, SyncConfig> syncConfigFromStrings(std::string type, std::string syncDel = {}, std::string overwrite = {})
{
    auto toLower = [](std::string& s)
    {
        for (char& c : s) { c = static_cast<char>(tolower(c)); };
    };

    toLower(type);
    toLower(syncDel);
    toLower(overwrite);

    SyncType syncType;
    if (type == "up")
    {
        syncType = TYPE_UP;
    }
    else if (type == "down")
    {
        syncType = TYPE_DOWN;
    }
    else if (type == "twoway")
    {
        syncType = TYPE_TWOWAY;
    }
    else
    {
        return std::make_pair(false, SyncConfig(LocalPath(), "", UNDEF, "", 0));
    }

    bool syncDeletions = false;
    bool forceOverwrite = false;

    if (syncType != TYPE_TWOWAY)
    {
        if (syncDel == "on")
        {
            syncDeletions = true;
        }
        else if (syncDel == "off")
        {
            syncDeletions = false;
        }
        else
        {
            return std::make_pair(false, SyncConfig(LocalPath(), "", UNDEF, "", 0));
        }

        if (overwrite == "on")
        {
            forceOverwrite = true;
        }
        else if (overwrite == "off")
        {
            forceOverwrite = false;
        }
        else
        {
            return std::make_pair(false, SyncConfig(LocalPath(), "", UNDEF, "", 0));
        }
    }

    return std::make_pair(true, SyncConfig(LocalPath(), "", UNDEF, "", 0, {}, true, syncType));
}

// sync configuration used when creating a new sync
static SyncConfig newSyncConfig = syncConfigFromStrings("twoway", "off", "off").second;

#endif

static const char* getAccessLevelStr(int access)
{
    switch(access)
    {
    case ACCESS_UNKNOWN:
        return "unkown";
    case RDONLY:
        return "read-only";
    case RDWR:
        return "read/write";
    case FULL:
        return "full access";
    case OWNER:
        return "owner access";
    case OWNERPRELOGIN:
        return "owner (prelogin) access";
    default:
        return "UNDEFINED";
    }
}

const char* errorstring(error e)
{
    switch (e)
    {
        case API_OK:
            return "No error";
        case API_EINTERNAL:
            return "Internal error";
        case API_EARGS:
            return "Invalid argument";
        case API_EAGAIN:
            return "Request failed, retrying";
        case API_ERATELIMIT:
            return "Rate limit exceeded";
        case API_EFAILED:
            return "Transfer failed";
        case API_ETOOMANY:
            return "Too many concurrent connections or transfers";
        case API_ERANGE:
            return "Out of range";
        case API_EEXPIRED:
            return "Expired";
        case API_ENOENT:
            return "Not found";
        case API_ECIRCULAR:
            return "Circular linkage detected";
        case API_EACCESS:
            return "Access denied";
        case API_EEXIST:
            return "Already exists";
        case API_EINCOMPLETE:
            return "Incomplete";
        case API_EKEY:
            return "Invalid key/integrity check failed";
        case API_ESID:
            return "Bad session ID";
        case API_EBLOCKED:
            return "Blocked";
        case API_EOVERQUOTA:
            return "Over quota";
        case API_ETEMPUNAVAIL:
            return "Temporarily not available";
        case API_ETOOMANYCONNECTIONS:
            return "Connection overflow";
        case API_EWRITE:
            return "Write error";
        case API_EREAD:
            return "Read error";
        case API_EAPPKEY:
            return "Invalid application key";
        case API_EGOINGOVERQUOTA:
            return "Not enough quota";
        case API_EMFAREQUIRED:
            return "Multi-factor authentication required";
        case API_EMASTERONLY:
            return "Access denied for users";
        case API_EBUSINESSPASTDUE:
            return "Business account has expired";
        case API_EPAYWALL:
            return "Over Disk Quota Paywall";
        default:
            return "Unknown error";
    }
}

#ifdef ENABLE_SYNC

const char* syncstatename(const syncstate_t state)
{
    switch (state)
    {
    case SYNC_DISABLED:
        return "DISABLED";
    case SYNC_FAILED:
        return "FAILED";
    case SYNC_CANCELED:
        return "CANCELED";
    case SYNC_INITIALSCAN:
        return "INITIALSCAN";
    case SYNC_ACTIVE:
        return "ACTIVE";
    default:
        return "UNKNOWN";
    }
}

const char *synctypename(const SyncType type)
{
    switch (type)
    {
    case TYPE_BACKUP:
        return "BACKUP";
    case TYPE_DOWN:
        return "DOWN";
    case TYPE_UP:
        return "UP";
    case TYPE_TWOWAY:
        return "TWOWAY";
    default:
        return "UNKNOWN";
    }
}

#endif // ENABLE_SYNC

AppFile::AppFile()
{
    static int nextseqno;

    seqno = ++nextseqno;
}

// transfer start
void AppFilePut::start()
{
}

void AppFileGet::start()
{
}

// transfer completion
void AppFileGet::completed(Transfer*, LocalNode*)
{
    // (at this time, the file has already been placed in the final location)
    delete this;
}

// transfer terminated - too many failures, or unrecoverable failure, or cancelled
void AppFileGet::terminated()
{
    delete this;
}

void AppFilePut::completed(Transfer* t, LocalNode*)
{
    // perform standard completion (place node in user filesystem etc.)
    File::completed(t, NULL);

    delete this;
}

// transfer terminated - too many failures, or unrecoverable failure, or cancelled
void AppFilePut::terminated()
{
    delete this;
}

AppFileGet::~AppFileGet()
{
    appxferq[GET].erase(appxfer_it);
}

AppFilePut::~AppFilePut()
{
    appxferq[PUT].erase(appxfer_it);
}

void AppFilePut::displayname(string* dname)
{
    *dname = localname.toName(*transfer->client->fsaccess, client->fsaccess->getlocalfstype(localname));
}

// transfer progress callback
void AppFile::progress()
{
}

static void displaytransferdetails(Transfer* t, const char* action)
{
    string name;

    for (file_list::iterator it = t->files.begin(); it != t->files.end(); it++)
    {
        if (it != t->files.begin())
        {
            cout << "/";
        }

        (*it)->displayname(&name);
        cout << name;
    }

    cout << ": " << (t->type == GET ? "Incoming" : "Outgoing") << " file transfer " << action;
}

// a new transfer was added
void DemoApp::transfer_added(Transfer* /*t*/)
{
}

// a queued transfer was removed
void DemoApp::transfer_removed(Transfer* t)
{
    displaytransferdetails(t, "removed\n");
}

void DemoApp::transfer_update(Transfer* /*t*/)
{
    // (this is handled in the prompt logic)
}

void DemoApp::transfer_failed(Transfer* t, const Error& e, dstime)
{
    displaytransferdetails(t, "failed (");
    if (e == API_ETOOMANY && e.hasExtraInfo())
    {
         cout << getExtraInfoErrorString(e) << ")" << endl;
    }
    else
    {
        cout << errorstring(e) << ")" << endl;
    }
}

void DemoApp::transfer_complete(Transfer* t)
{
    if (gVerboseMode)
    {
        displaytransferdetails(t, "completed, ");

        if (t->slot)
        {
            cout << t->slot->progressreported * 10 / (1024 * (Waiter::ds - t->slot->starttime + 1)) << " KB/s" << endl;
        }
        else
        {
            cout << "delayed" << endl;
        }
    }
}

// transfer about to start - make final preparations (determine localfilename, create thumbnail for image upload)
void DemoApp::transfer_prepare(Transfer* t)
{
    if (gVerboseMode)
    {
        displaytransferdetails(t, "starting\n");
    }

    if (t->type == GET)
    {
        // only set localfilename if the engine has not already done so
        if (t->localfilename.empty())
        {
            client->fsaccess->tmpnamelocal(t->localfilename);
        }
    }
}

#ifdef ENABLE_SYNC
static void syncstat(Sync* sync)
{
    cout << ", local data in this sync: " << sync->localbytes << " byte(s) in " << sync->localnodes[FILENODE]
         << " file(s) and " << sync->localnodes[FOLDERNODE] << " folder(s)" << endl;
}

void DemoApp::syncupdate_stateconfig(handle backupId)
{
    cout << "Sync config updated: " << toHandle(backupId) << endl;
}


void DemoApp::syncupdate_active(handle backupId, bool active)
{
    cout << "Sync is now active: " << active << endl;
}

void DemoApp::sync_auto_resume_result(const UnifiedSync& s, bool attempted)
{
    handle backupId = s.mConfig.getBackupId();
    if (attempted)
    {
        cout << "Sync - autoresumed " << toHandle(backupId) << " " << s.mConfig.getLocalPath().toPath(*client->fsaccess)  << " enabled: "
             << s.mConfig.getEnabled()  << " syncError: " << s.mConfig.getError() << " Running: " << !!s.mSync << endl;
    }
    else
    {
        cout << "Sync - autoloaded " << toHandle(backupId) << " " << s.mConfig.getLocalPath().toPath(*client->fsaccess) << " enabled: "
            << s.mConfig.getEnabled() << " syncError: " << s.mConfig.getError() << " Running: " << !!s.mSync << endl;
    }
}

void DemoApp::sync_removed(handle backupId)
{
    cout << "Sync - removed: " << toHandle(backupId) << endl;

}

void DemoApp::syncupdate_scanning(bool active)
{
    if (active)
    {
        cout << "Sync - scanning files and folders" << endl;
    }
    else
    {
        cout << "Sync - scan completed" << endl;
    }
}

// sync update callbacks are for informational purposes only and must not change or delete the sync itself
void DemoApp::syncupdate_local_folder_addition(Sync* sync, LocalNode *, const char* path)
{
    cout << "Sync - local folder addition detected: " << path;
    syncstat(sync);
}

void DemoApp::syncupdate_local_folder_deletion(Sync* sync, LocalNode *localNode)
{
    cout << "Sync - local folder deletion detected: " << localNode->name;
    syncstat(sync);
}

void DemoApp::syncupdate_local_file_addition(Sync* sync, LocalNode *, const char* path)
{
    cout << "Sync - local file addition detected: " << path;
    syncstat(sync);
}

void DemoApp::syncupdate_local_file_deletion(Sync* sync, LocalNode *localNode)
{
    cout << "Sync - local file deletion detected: " << localNode->name;
    syncstat(sync);
}

void DemoApp::syncupdate_local_file_change(Sync* sync, LocalNode *, const char* path)
{
    cout << "Sync - local file change detected: " << path;
    syncstat(sync);
}

void DemoApp::syncupdate_local_move(Sync*, LocalNode *localNode, const char* path)
{
    cout << "Sync - local rename/move " << localNode->name << " -> " << path << endl;
}

void DemoApp::syncupdate_local_lockretry(bool locked)
{
    if (locked)
    {
        cout << "Sync - waiting for local filesystem lock" << endl;
    }
    else
    {
        cout << "Sync - local filesystem lock issue resolved, continuing..." << endl;
    }
}

void DemoApp::syncupdate_remote_move(Sync *, Node *n, Node *prevparent)
{
    cout << "Sync - remote move " << n->displayname() << ": " << (prevparent ? prevparent->displayname() : "?") <<
            " -> " << (n->parent ? n->parent->displayname() : "?") << endl;
}

void DemoApp::syncupdate_remote_rename(Sync *, Node *n, const char *prevname)
{
    cout << "Sync - remote rename " << prevname << " -> " <<  n->displayname() << endl;
}

void DemoApp::syncupdate_remote_folder_addition(Sync *, Node* n)
{
    cout << "Sync - remote folder addition detected " << n->displayname() << endl;
}

void DemoApp::syncupdate_remote_file_addition(Sync *, Node* n)
{
    cout << "Sync - remote file addition detected " << n->displayname() << endl;
}

void DemoApp::syncupdate_remote_folder_deletion(Sync *, Node* n)
{
    cout << "Sync - remote folder deletion detected " << n->displayname() << endl;
}

void DemoApp::syncupdate_remote_file_deletion(Sync *, Node* n)
{
    cout << "Sync - remote file deletion detected " << n->displayname() << endl;
}

void DemoApp::syncupdate_get(Sync*, Node *, const char* path)
{
    cout << "Sync - requesting file " << path << endl;
}

void DemoApp::syncupdate_put(Sync*, LocalNode *, const char* path)
{
    cout << "Sync - sending file " << path << endl;
}

void DemoApp::syncupdate_remote_copy(Sync*, const char* name)
{
    cout << "Sync - creating remote file " << name << " by copying existing remote file" << endl;
}

static const char* treestatename(treestate_t ts)
{
    switch (ts)
    {
        case TREESTATE_NONE:
            return "None/Undefined";
        case TREESTATE_SYNCED:
            return "Synced";
        case TREESTATE_PENDING:
            return "Pending";
        case TREESTATE_SYNCING:
            return "Syncing";
    }

    return "UNKNOWN";
}

void DemoApp::syncupdate_treestate(LocalNode* l)
{
    cout << "Sync - state change of node " << l->name << " to " << treestatename(l->ts) << endl;
}

// generic name filter
// FIXME: configurable regexps
static bool is_syncable(const char* name)
{
    return *name != '.' && *name != '~' && strcmp(name, "Thumbs.db") && strcmp(name, "desktop.ini");
}

// determines whether remote node should be synced
bool DemoApp::sync_syncable(Sync *, const char *, LocalPath&, Node *n)
{
    return is_syncable(n->displayname());
}

// determines whether local file should be synced
bool DemoApp::sync_syncable(Sync *, const char *name, LocalPath&)
{
    return is_syncable(name);
}
#endif

AppFileGet::AppFileGet(Node* n, handle ch, byte* cfilekey, m_off_t csize, m_time_t cmtime, string* cfilename,
                       string* cfingerprint, const string& targetfolder)
{
    if (n)
    {
        h = n->nodehandle;
        hprivate = true;

        *(FileFingerprint*) this = *n;
        name = n->displayname();
    }
    else
    {
        h = ch;
        memcpy(filekey, cfilekey, sizeof filekey);
        hprivate = false;

        size = csize;
        mtime = cmtime;

        if (!cfingerprint->size() || !unserializefingerprint(cfingerprint))
        {
            memcpy(crc.data(), filekey, sizeof crc);
        }

        name = *cfilename;
    }

    localname = LocalPath::fromName(name, *client->fsaccess, client->fsaccess->getlocalfstype(LocalPath::fromPath(name, *client->fsaccess)));
    if (!targetfolder.empty())
    {
        string s = targetfolder;
        localname.prependWithSeparator(LocalPath::fromPath(s, *client->fsaccess));
    }
}

AppFilePut::AppFilePut(const LocalPath& clocalname, handle ch, const char* ctargetuser)
{
    // full local path
    localname = clocalname;

    // target parent node
    h = ch;

    // target user
    targetuser = ctargetuser;

    // erase path component
    auto fileSystemType = client->fsaccess->getlocalfstype(clocalname);

    name = clocalname.leafName().toName(*client->fsaccess, fileSystemType);
}

// user addition/update (users never get deleted)
void DemoApp::users_updated(User** u, int count)
{
    if (count == 1)
    {
        cout << "1 user received or updated" << endl;
    }
    else
    {
        cout << count << " users received or updated" << endl;
    }

    if (u)
    {
        User* user;
        for (int i = 0; i < count; i++)
        {
            user = u[i];
            cout << "User " << user->email;
            if (user->getTag()) // false if external change
            {
                cout << " has been changed by your own client" << endl;
            }
            else
            {
                cout << " has been changed externally" << endl;
            }
        }
    }
}

bool notifyAlerts = true;

string displayUser(handle user, MegaClient* mc)
{
    User* u = mc->finduser(user);
    return u ? u->email : "<user not found>";
}

string displayTime(m_time_t t)
{
    char timebuf[32];
    struct tm tmptr;
    m_localtime(t, &tmptr);
    strftime(timebuf, sizeof timebuf, "%c", &tmptr);
    return timebuf;
}

void printAlert(UserAlert::Base& b)
{
    string header, title;
    b.text(header, title, client);
    cout << "**alert " << b.id << ": " << header << " - " << title << " [at " << displayTime(b.timestamp) << "]" << " seen: " << b.seen << endl;
}

void DemoApp::useralerts_updated(UserAlert::Base** b, int count)
{
    if (b && notifyAlerts)
    {
        for (int i = 0; i < count; ++i)
        {
            if (!b[i]->seen)
            {
                printAlert(*b[i]);
            }
        }
    }
}


#ifdef ENABLE_CHAT

void DemoApp::chatcreate_result(TextChat *chat, error e)
{
    if (e)
    {
        cout << "Chat creation failed (" << errorstring(e) << ")" << endl;
    }
    else
    {
        cout << "Chat created successfully" << endl;
        printChatInformation(chat);
        cout << endl;
    }
}

void DemoApp::chatinvite_result(error e)
{
    if (e)
    {
        cout << "Chat invitation failed (" << errorstring(e) << ")" << endl;
    }
    else
    {
        cout << "Chat invitation successful" << endl;
    }
}

void DemoApp::chatremove_result(error e)
{
    if (e)
    {
        cout << "Peer removal failed (" << errorstring(e) << ")" << endl;
    }
    else
    {
        cout << "Peer removal successful" << endl;
    }
}

void DemoApp::chaturl_result(string *url, error e)
{
    if (e)
    {
        cout << "Chat URL retrieval failed (" << errorstring(e) << ")" << endl;
    }
    else
    {
        cout << "Chat URL: " << *url << endl;
    }
}

void DemoApp::chatgrantaccess_result(error e)
{
    if (e)
    {
        cout << "Grant access to node failed (" << errorstring(e) << ")" << endl;
    }
    else
    {
        cout << "Access to node granted successfully" << endl;
    }
}

void DemoApp::chatremoveaccess_result(error e)
{
    if (e)
    {
        cout << "Revoke access to node failed (" << errorstring(e) << ")" << endl;
    }
    else
    {
        cout << "Access to node removed successfully" << endl;
    }
}

void DemoApp::chatupdatepermissions_result(error e)
{
    if (e)
    {
        cout << "Permissions update failed (" << errorstring(e) << ")" << endl;
    }
    else
    {
        cout << "Permissions updated successfully" << endl;
    }
}

void DemoApp::chattruncate_result(error e)
{
    if (e)
    {
        cout << "Truncate message/s failed (" << errorstring(e) << ")" << endl;
    }
    else
    {
        cout << "Message/s truncated successfully" << endl;
    }
}

void DemoApp::chatsettitle_result(error e)
{
    if (e)
    {
        cout << "Set title failed (" << errorstring(e) << ")" << endl;
    }
    else
    {
        cout << "Title updated successfully" << endl;
    }
}

void DemoApp::chatpresenceurl_result(string *url, error e)
{
    if (e)
    {
        cout << "Presence URL retrieval failed (" << errorstring(e) << ")" << endl;
    }
    else
    {
        cout << "Presence URL: " << *url << endl;
    }
}

void DemoApp::chatlink_result(handle h, error e)
{
    if (e)
    {
        cout << "Chat link failed (" << errorstring(e) << ")" << endl;
    }
    else
    {
        if (ISUNDEF(h))
        {
            cout << "Chat link deleted successfully" << endl;
        }
        else
        {
            char hstr[sizeof(handle) * 4 / 3 + 4];
            Base64::btoa((const byte *)&h, MegaClient::CHATLINKHANDLE, hstr);
            cout << "Chat link: " << hstr << endl;
        }
    }
}

void DemoApp::chatlinkclose_result(error e)
{
    if (e)
    {
        cout << "Set private mode for chat failed  (" << errorstring(e) << ")" << endl;
    }
    else
    {
        cout << "Private mode successfully set" << endl;
    }
}

void DemoApp::chatlinkurl_result(handle chatid, int shard, string *url, string *ct, int, m_time_t ts, error e)
{
    if (e)
    {
        cout << "URL request for chat-link failed (" << errorstring(e) << ")" << endl;
    }
    else
    {
        char idstr[sizeof(handle) * 4 / 3 + 4];
        Base64::btoa((const byte *)&chatid, MegaClient::CHATHANDLE, idstr);
        cout << "Chatid: " << idstr << " (shard " << shard << ")" << endl;
        cout << "URL for chat-link: " << url->c_str() << endl;
        cout << "Encrypted chat-topic: " << ct->c_str() << endl;
        cout << "Creation timestamp: " << ts << endl;
    }
}

void DemoApp::chatlinkjoin_result(error e)
{
    if (e)
    {
        cout << "Join to openchat failed (" << errorstring(e) << ")" << endl;
    }
    else
    {
        cout << "Joined to openchat successfully." << endl;
    }
}

void DemoApp::chats_updated(textchat_map *chats, int count)
{
    if (count == 1)
    {
        cout << "1 chat received or updated" << endl;
    }
    else
    {
        cout << count << " chats received or updated" << endl;
    }

    if (chats)
    {
        textchat_map::iterator it;
        for (it = chats->begin(); it != chats->end(); it++)
        {
            printChatInformation(it->second);
        }
    }
}

void DemoApp::printChatInformation(TextChat *chat)
{
    if (!chat)
    {
        return;
    }

    cout << "Chat ID: " << Base64Str<sizeof(handle)>(chat->id) << endl;
    cout << "\tOwn privilege level: " << DemoApp::getPrivilegeString(chat->priv) << endl;
    cout << "\tCreation ts: " << chat->ts << endl;
    cout << "\tChat shard: " << chat->shard << endl;
    if (chat->group)
    {
        cout << "\tGroup chat: yes" << endl;
    }
    else
    {
        cout << "\tGroup chat: no" << endl;
    }
    if (chat->isFlagSet(TextChat::FLAG_OFFSET_ARCHIVE))
    {
        cout << "\tArchived chat: yes" << endl;
    }
    else
    {
        cout << "\tArchived chat: no" << endl;
    }
    if (chat->publicchat)
    {
        cout << "\tPublic chat: yes" << endl;
        cout << "\tUnified key: " << chat->unifiedKey.c_str() << endl;
    }
    else
    {
        cout << "\tPublic chat: no" << endl;
    }
    cout << "\tPeers:";

    if (chat->userpriv)
    {
        cout << "\t\t(userhandle)\t(privilege level)" << endl;
        for (unsigned i = 0; i < chat->userpriv->size(); i++)
        {
            Base64Str<sizeof(handle)> hstr(chat->userpriv->at(i).first);
            cout << "\t\t\t" << hstr;
            cout << "\t" << DemoApp::getPrivilegeString(chat->userpriv->at(i).second) << endl;
        }
    }
    else
    {
        cout << " no peers (only you as participant)" << endl;
    }
    if (chat->tag)
    {
        cout << "\tIs own change: yes" << endl;
    }
    else
    {
        cout << "\tIs own change: no" << endl;
    }
    if (!chat->title.empty())
    {
        cout << "\tTitle: " << chat->title.c_str() << endl;
    }
}

string DemoApp::getPrivilegeString(privilege_t priv)
{
    switch (priv)
    {
    case PRIV_STANDARD:
        return "PRIV_STANDARD (standard access)";
    case PRIV_MODERATOR:
        return "PRIV_MODERATOR (moderator)";
    case PRIV_RO:
        return "PRIV_RO (read-only)";
    case PRIV_RM:
        return "PRIV_RM (removed)";
    case PRIV_UNKNOWN:
    default:
        return "PRIV_UNKNOWN";
    }
}

#endif


void DemoApp::pcrs_updated(PendingContactRequest** list, int count)
{
    int deletecount = 0;
    int updatecount = 0;
    if (list != NULL)
    {
        for (int i = 0; i < count; i++)
        {
            if (list[i]->changed.deleted)
            {
                deletecount++;
            }
            else
            {
                updatecount++;
            }
        }
    }
    else
    {
        // All pcrs are updated
        for (handlepcr_map::iterator it = client->pcrindex.begin(); it != client->pcrindex.end(); it++)
        {
            if (it->second->changed.deleted)
            {
                deletecount++;
            }
            else
            {
                updatecount++;
            }
        }
    }

    if (deletecount != 0)
    {
        cout << deletecount << " pending contact request" << (deletecount != 1 ? "s" : "") << " deleted" << endl;
    }
    if (updatecount != 0)
    {
        cout << updatecount << " pending contact request" << (updatecount != 1 ? "s" : "") << " received or updated" << endl;
    }
}

void DemoApp::setattr_result(handle, error e)
{
    if (e)
    {
        cout << "Node attribute update failed (" << errorstring(e) << ")" << endl;
    }
}

void DemoApp::rename_result(handle, error e)
{
    if (e)
    {
        cout << "Node move failed (" << errorstring(e) << ")" << endl;
    }
}

void DemoApp::unlink_result(handle, error e)
{
    if (e)
    {
        cout << "Node deletion failed (" << errorstring(e) << ")" << endl;
    }
}

void DemoApp::fetchnodes_result(const Error& e)
{
    if (e)
    {
        if (e == API_ENOENT && e.hasExtraInfo())
        {
            cout << "File/folder retrieval failed: " << getExtraInfoErrorString(e) << endl;
        }
        else
        {
            cout << "File/folder retrieval failed (" << errorstring(e) << ")" << endl;
        }
        pdf_to_import = false;
    }
    else
    {
        // check if we fetched a folder link and the key is invalid
        if (client->loggedinfolderlink())
        {
            if (client->isValidFolderLink())
            {
                cout << "Folder link loaded correctly." << endl;
            }
            else
            {
                assert(client->nodebyhandle(client->rootnodes[0]));   // node is there, but cannot be decrypted
                cout << "File/folder retrieval succeed, but encryption key is wrong." << endl;
            }
        }

        if (pdf_to_import)
        {
            client->getwelcomepdf();
        }
    }
}

void DemoApp::putnodes_result(const Error& e, targettype_t t, vector<NewNode>& nn, bool targetOverride)
{
    if (t == USER_HANDLE)
    {
        if (!e)
        {
            cout << "Success." << endl;
        }
    }

    if (pdf_to_import)   // putnodes from openfilelink_result()
    {
        if (!e)
        {
            cout << "Welcome PDF file has been imported successfully." << endl;
        }
        else
        {
            cout << "Failed to import Welcome PDF file" << endl;
        }

        pdf_to_import = false;
        return;
    }

    if (e)
    {
        cout << "Node addition failed (" << errorstring(e) << ")" << endl;
    }

    if (targetOverride)
    {
        cout << "Target folder has changed!" << endl;
    }

    auto i = gOnPutNodeTag.find(client->restag);
    if (i != gOnPutNodeTag.end())
    {
        if (client->nodenotify.size())
        {
            Node* n = client->nodenotify.back();  // same trick as the intermediate layer - only works when puts are one node at a time.
            i->second(n);
            gOnPutNodeTag.erase(i);
        }
    }
}

void DemoApp::share_result(error e, bool writable)
{
    if (e)
    {
        cout << "Share creation/modification request failed (" << errorstring(e) << ")" << endl;
    }
    else
    {
        if (hlink != UNDEF)
        {
            if (!del)
            {
                Node *n = client->nodebyhandle(hlink);
                if (!n)
                {
                    cout << "Node was not found. (" << Base64Str<sizeof hlink>(hlink) << ")" << endl;

                    hlink = UNDEF;
                    del = ets = 0;
                    return;
                }

                client->getpubliclink(n, del, ets, writable);
            }
            else
            {
                hlink = UNDEF;
                del = ets = 0;
            }
        }
    }
}

void DemoApp::share_result(int, error e, bool writable)
{
    if (e)
    {
        cout << "Share creation/modification failed (" << errorstring(e) << ")" << endl;
    }
    else
    {
        cout << "Share creation/modification succeeded" << endl;
    }
}

void DemoApp::setpcr_result(handle h, error e, opcactions_t action)
{
    if (e)
    {
        cout << "Outgoing pending contact request failed (" << errorstring(e) << ")" << endl;
    }
    else
    {
        if (h == UNDEF)
        {
            // must have been deleted
            cout << "Outgoing pending contact request " << (action == OPCA_DELETE ? "deleted" : "reminded") << " successfully" << endl;
        }
        else
        {
            cout << "Outgoing pending contact request succeeded, id: " << Base64Str<MegaClient::PCRHANDLE>(h) << endl;
        }
    }
}

void DemoApp::updatepcr_result(error e, ipcactions_t action)
{
    if (e)
    {
        cout << "Incoming pending contact request update failed (" << errorstring(e) << ")" << endl;
    }
    else
    {
        string labels[3] = {"accepted", "denied", "ignored"};
        cout << "Incoming pending contact request successfully " << labels[(int)action] << endl;
    }
}

void DemoApp::fa_complete(handle h, fatype type, const char* /*data*/, uint32_t len)
{
    cout << "Got attribute of type " << type << " (" << len << " byte(s))";
    Node *n = client->nodebyhandle(h);
    if (n)
    {
        cout << " for " << n->displayname() << endl;
    }
}

int DemoApp::fa_failed(handle, fatype type, int retries, error e)
{
    cout << "File attribute retrieval of type " << type << " failed (retries: " << retries << ") error: " << e << endl;

    return retries > 2;
}

void DemoApp::putfa_result(handle, fatype, error e)
{
    if (e)
    {
        cout << "File attribute attachment failed (" << errorstring(e) << ")" << endl;
    }
}

void DemoApp::removecontact_result(error e)
{
    if (e)
    {
        cout << "Contact removal failed (" << errorstring(e) << ")" << endl;
    }
    else
    {
        cout << "Success." << endl;
    }
}

void DemoApp::putua_result(error e)
{
    if (e)
    {
        cout << "User attribute update failed (" << errorstring(e) << ")" << endl;
    }
    else
    {
        cout << "Success." << endl;
    }
}

void DemoApp::getua_result(error e)
{
    if (client->fetchingkeys)
    {
        return;
    }

    cout << "User attribute retrieval failed (" << errorstring(e) << ")" << endl;
}

void DemoApp::getua_result(byte* data, unsigned l, attr_t type)
{
    if (client->fetchingkeys)
    {
        return;
    }

    if (gVerboseMode)
    {
        cout << "Received " << l << " byte(s) of user attribute: ";
        fwrite(data, 1, l, stdout);
        cout << endl;

        if (type == ATTR_ED25519_PUBK)
        {
            cout << "Credentials: " << AuthRing::fingerprint(string((const char*)data, l), true) << endl;
        }
    }

    if (type == ATTR_COOKIE_SETTINGS)
    {
        unsigned long cs = strtoul((const char*)data, nullptr, 10);
        std::bitset<32> bs(cs);
        cout << "Cookie settings = " << cs << " (" << bs << ')' << endl
             << "\tessential: " << bs[0] << endl
             << "\tpreferences: " << bs[1] << endl
             << "\tperformance: " << bs[2] << endl
             << "\tadvertising: " << bs[3] << endl
             << "\tthird party: " << bs[4] << endl;
    }
}

void DemoApp::getua_result(TLVstore *tlv, attr_t type)
{
    if (client->fetchingkeys)
    {
        return;
    }

    if (!tlv)
    {
        cout << "Error getting private user attribute" << endl;
    }
    else if (!gVerboseMode)
    {
        cout << "Received a TLV with " << tlv->size() << " item(s) of user attribute: " << endl;

        vector<string> *keys = tlv->getKeys();
        vector<string>::const_iterator it;
        unsigned valuelen;
        string value, key;
        char *buf;
        for (it=keys->begin(); it != keys->end(); it++)
        {
            key = (*it).empty() ? "(no key)" : *it;
            value = tlv->get(*it);
            valuelen = unsigned(value.length());

            buf = new char[valuelen * 4 / 3 + 4];
            Base64::btoa((const byte *) value.data(), valuelen, buf);

            cout << "\t" << key << "\t" << buf << endl;
            delete [] buf;
        }
        delete keys;
    }
}

#ifdef DEBUG
void DemoApp::delua_result(error e)
{
    if (e)
    {
        cout << "User attribute removal failed (" << errorstring(e) << ")" << endl;
    }
    else
    {
        cout << "Success." << endl;
    }
}

void DemoApp::senddevcommand_result(int value)
{
    cout << "Dev subcommand finished with code: " << value << endl;
}

void exec_devcommand(autocomplete::ACState& s)
{
    const char *email = nullptr;
    if (s.words.size() == 3)
    {
        email = s.words[2].s.c_str();
    }
    const char *subcommand = s.words[1].s.c_str();
    client->senddevcommand(subcommand, email);
}
#endif


void DemoApp::notify_retry(dstime dsdelta, retryreason_t)
{
    if (dsdelta)
    {
        cout << "API request failed, retrying in " << dsdelta * 100 << " ms - Use 'retry' to retry immediately..."
             << endl;
    }
    else
    {
        cout << "Retried API request completed" << endl;
    }
}

string DemoApp::getExtraInfoErrorString(const Error& e)
{
    string textError;

    if (e.getUserStatus() == 7)
    {
        textError.append("User status is suspended due to ETD. ");
    }

    textError.append("Link status is: ");
    switch (e.getLinkStatus())
    {
        case 0:
            textError.append("Undeleted");
            break;
        case 1:
            textError.append("Deleted/down");
            break;
        case 2:
            textError.append("Down due to an ETD specifically");
            break;
        default:
            textError.append("Unknown link status");
            break;
    }

    return textError;
}

static void store_line(char*);
static void process_line(char *);
static char* line;

static AccountDetails account;

// Current remote directory.
static handle cwd = UNDEF;

// Where we were on the local filesystem when megacli started.
static LocalPath startDir;

static const char* rootnodenames[] =
{ "ROOT", "INBOX", "RUBBISH" };
static const char* rootnodepaths[] =
{ "/", "//in", "//bin" };

static void nodestats(int* c, const char* action)
{
    if (c[FILENODE])
    {
        cout << c[FILENODE] << ((c[FILENODE] == 1) ? " file" : " files");
    }
    if (c[FILENODE] && c[FOLDERNODE])
    {
        cout << " and ";
    }
    if (c[FOLDERNODE])
    {
        cout << c[FOLDERNODE] << ((c[FOLDERNODE] == 1) ? " folder" : " folders");
    }

    if (c[FILENODE] || c[FOLDERNODE])
    {
        cout << " " << action << endl;
    }
}

// list available top-level nodes and contacts/incoming shares
static void listtrees()
{
    for (int i = 0; i < (int) (sizeof client->rootnodes / sizeof *client->rootnodes); i++)
    {
        if (client->rootnodes[i] != UNDEF)
        {
            cout << rootnodenames[i] << " on " << rootnodepaths[i] << endl;
        }
    }

    for (user_map::iterator uit = client->users.begin(); uit != client->users.end(); uit++)
    {
        User* u = &uit->second;
        Node* n;

        if (u->show == VISIBLE || u->sharing.size())
        {
            for (handle_set::iterator sit = u->sharing.begin(); sit != u->sharing.end(); sit++)
            {
                if ((n = client->nodebyhandle(*sit)) && n->inshare)
                {
                    cout << "INSHARE on " << u->email << ":" << n->displayname() << " ("
                         << getAccessLevelStr(n->inshare->access) << ")" << endl;
                }
            }
        }
    }

    if (clientFolder && !ISUNDEF(clientFolder->rootnodes[0]))
    {
        Node *n = clientFolder->nodebyhandle(clientFolder->rootnodes[0]);
        if (n)
        {
            cout << "FOLDERLINK on " << n->displayname() << ":" << endl;
        }
    }
}

// returns node pointer determined by path relative to cwd
// path naming conventions:
// * path is relative to cwd
// * /path is relative to ROOT
// * //in is in INBOX
// * //bin is in RUBBISH
// * X: is user X's INBOX
// * X:SHARE is share SHARE from user X
// * Y:name is folder in FOLDERLINK, Y is the public handle
// * : and / filename components, as well as the \, must be escaped by \.
// (correct UTF-8 encoding is assumed)
// returns NULL if path malformed or not found
static Node* nodebypath(const char* ptr, string* user = NULL, string* namepart = NULL)
{
    vector<string> c;
    string s;
    int l = 0;
    const char* bptr = ptr;
    int remote = 0;
    int folderlink = 0;
    Node* n = nullptr;
    Node* nn;

    // split path by / or :
    do {
        if (!l)
        {
            if (*(const signed char*)ptr >= 0)
            {
                if (*ptr == '\\')
                {
                    if (ptr > bptr)
                    {
                        s.append(bptr, ptr - bptr);
                    }

                    bptr = ++ptr;

                    if (*bptr == 0)
                    {
                        c.push_back(s);
                        break;
                    }

                    ptr++;
                    continue;
                }

                if (*ptr == '/' || *ptr == ':' || !*ptr)
                {
                    if (*ptr == ':')
                    {
                        if (c.size())
                        {
                            return NULL;
                        }

                        remote = 1;
                    }

                    if (ptr > bptr)
                    {
                        s.append(bptr, ptr - bptr);
                    }

                    bptr = ptr + 1;

                    c.push_back(s);

                    s.erase();
                }
            }
            else if ((*ptr & 0xf0) == 0xe0)
            {
                l = 1;
            }
            else if ((*ptr & 0xf8) == 0xf0)
            {
                l = 2;
            }
            else if ((*ptr & 0xfc) == 0xf8)
            {
                l = 3;
            }
            else if ((*ptr & 0xfe) == 0xfc)
            {
                l = 4;
            }
        }
        else
        {
            l--;
        }
    } while (*ptr++);

    if (l)
    {
        return NULL;
    }

    if (remote)
    {
        // target: user inbox - record username/email and return NULL
        if (c.size() == 2 && c[0].find("@") != string::npos && !c[1].size())
        {
            if (user)
            {
                *user = c[0];
            }

            return NULL;
        }

        // target is not a user, but a public folder link
        if (c.size() >= 2 && c[0].find("@") == string::npos)
        {
            if (!clientFolder)
            {
                return NULL;
            }

            n = clientFolder->nodebyhandle(clientFolder->rootnodes[0]);
            if (c.size() == 2 && c[1].empty())
            {
                return n;
            }
            l = 1;   // <folder_name>:[/<subfolder>][/<file>]
            folderlink = 1;
        }

        User* u;

        if ((u = client->finduser(c[0].c_str())))
        {
            // locate matching share from this user
            handle_set::iterator sit;
            string name;
            for (sit = u->sharing.begin(); sit != u->sharing.end(); sit++)
            {
                if ((n = client->nodebyhandle(*sit)))
                {
                    if(!name.size())
                    {
                        name =  c[1];
                        n->client->fsaccess->normalize(&name);
                    }

                    if (!strcmp(name.c_str(), n->displayname()))
                    {
                        l = 2;
                        break;
                    }
                }
            }
        }

        if (!l)
        {
            return NULL;
        }
    }
    else
    {
        // path starting with /
        if (c.size() > 1 && !c[0].size())
        {
            // path starting with //
            if (c.size() > 2 && !c[1].size())
            {
                if (c[2] == "in")
                {
                    n = client->nodebyhandle(client->rootnodes[1]);
                }
                else if (c[2] == "bin")
                {
                    n = client->nodebyhandle(client->rootnodes[2]);
                }
                else
                {
                    return NULL;
                }

                l = 3;
            }
            else
            {
                n = client->nodebyhandle(client->rootnodes[0]);

                l = 1;
            }
        }
        else
        {
            n = client->nodebyhandle(cwd);
        }
    }

    // parse relative path
    while (n && l < (int)c.size())
    {
        if (c[l] != ".")
        {
            if (c[l] == "..")
            {
                if (n->parent)
                {
                    n = n->parent;
                }
            }
            else
            {
                // locate child node (explicit ambiguity resolution: not implemented)
                if (c[l].size())
                {
                    if (folderlink)
                    {
                        nn = clientFolder->childnodebyname(n, c[l].c_str());
                    }
                    else
                    {
                        nn = client->childnodebyname(n, c[l].c_str());
                    }

                    if (!nn)
                    {
                        // mv command target? return name part of not found
                        if (namepart && l == (int) c.size() - 1)
                        {
                            *namepart = c[l];
                            return n;
                        }

                        return NULL;
                    }

                    n = nn;
                }
            }
        }

        l++;
    }

    return n;
}

static void listnodeshares(Node* n)
{
    if(n->outshares)
    {
        for (share_map::iterator it = n->outshares->begin(); it != n->outshares->end(); it++)
        {
            cout << "\t" << n->displayname();

            if (it->first)
            {
                cout << ", shared with " << it->second->user->email << " (" << getAccessLevelStr(it->second->access) << ")"
                     << endl;
            }
            else
            {
                cout << ", shared as exported folder link" << endl;
            }
        }
    }
}

void TreeProcListOutShares::proc(MegaClient*, Node* n)
{
    listnodeshares(n);
}

bool handles_on = false;

static void dumptree(Node* n, bool recurse, int depth, const char* title, ofstream* toFile)
{
    std::ostream& stream = toFile ? *toFile : cout;
    string titleTmp;

    if (depth)
    {
        if (!toFile)
        {
            if (!title && !(title = n->displayname()))
            {
                title = "CRYPTO_ERROR";
            }

            for (int i = depth; i--; )
            {
                stream << "\t";
            }
        }
        else
        {
            titleTmp = n->displaypath();
            title = titleTmp.c_str();
        }

        stream << title << " (";

        switch (n->type)
        {
            case FILENODE:
                stream << n->size;

                if (handles_on)
                {
                    Base64Str<MegaClient::NODEHANDLE> handlestr(n->nodehandle);
                    stream << " " << handlestr.chars;
                }

                const char* p;
                if ((p = strchr(n->fileattrstring.c_str(), ':')))
                {
                    stream << ", has attributes " << p + 1;
                }

                if (n->plink)
                {
                    stream << ", shared as exported";
                    if (n->plink->ets)
                    {
                        stream << " temporal";
                    }
                    else
                    {
                        stream << " permanent";
                    }
                    stream << " file link";
                }

                break;

            case FOLDERNODE:
                stream << "folder";

                if (handles_on)
                {
                    Base64Str<MegaClient::NODEHANDLE> handlestr(n->nodehandle);
                    stream << " " << handlestr.chars;
                }

                if(n->outshares)
                {
                    for (share_map::iterator it = n->outshares->begin(); it != n->outshares->end(); it++)
                    {
                        if (it->first)
                        {
                            stream << ", shared with " << it->second->user->email << ", access "
                                 << getAccessLevelStr(it->second->access);
                        }
                    }

                    if (n->plink)
                    {
                        stream << ", shared as exported";
                        if (n->plink->ets)
                        {
                            stream << " temporal";
                        }
                        else
                        {
                            stream << " permanent";
                        }
                        stream << " folder link";
                    }
                }

                if (n->pendingshares)
                {
                    for (share_map::iterator it = n->pendingshares->begin(); it != n->pendingshares->end(); it++)
                    {
                        if (it->first)
                        {
                            stream << ", shared (still pending) with " << it->second->pcr->targetemail << ", access "
                                 << getAccessLevelStr(it->second->access);
                        }
                    }
                }

                if (n->inshare)
                {
                    stream << ", inbound " << getAccessLevelStr(n->inshare->access) << " share";
                }
                break;

            default:
                stream << "unsupported type, please upgrade";
        }

        stream << ")" << (n->changed.removed ? " (DELETED)" : "") << endl;

        if (!recurse)
        {
            return;
        }
    }

    if (n->type != FILENODE)
    {
        for (node_list::iterator it = n->children.begin(); it != n->children.end(); it++)
        {
            dumptree(*it, recurse, depth + 1, NULL, toFile);
        }
    }
}

#ifdef USE_FILESYSTEM
static void local_dumptree(const fs::path& de, int recurse, int depth = 0)
{
    if (depth)
    {
        for (int i = depth; i--; )
        {
            cout << "\t";
        }

        cout << de.filename().u8string() << " (";

        if (fs::is_directory(de))
        {
            cout << "folder";
        }

        cout << ")" << endl;

        if (!recurse)
        {
            return;
        }
    }

    if (fs::is_directory(de))
    {
        for (auto i = fs::directory_iterator(de); i != fs::directory_iterator(); ++i)
        {
            local_dumptree(*i, recurse, depth + 1);
        }
    }
}
#endif

static void nodepath(handle h, string* path)
{
    Node* n = client->nodebyhandle(h);
    *path = n ? n->displaypath() : "";
}

appfile_list appxferq[2];

static const char* prompts[] =
{
    "MEGAcli> ", "Password:", "Old Password:", "New Password:", "Retype New Password:", "Master Key (base64):", "Type 2FA pin:", "Type pin to enable 2FA:"
};

enum prompttype
{
    COMMAND, LOGINPASSWORD, OLDPASSWORD, NEWPASSWORD, PASSWORDCONFIRM, MASTERKEY, LOGINTFA, SETTFA
};

static prompttype prompt = COMMAND;

#if defined(WIN32) && defined(NO_READLINE)
static char pw_buf[512];  // double space for unicode
#else
static char pw_buf[256];
#endif

static int pw_buf_pos;

static void setprompt(prompttype p)
{
    prompt = p;

    if (p == COMMAND)
    {
        console->setecho(true);
    }
    else
    {
        pw_buf_pos = 0;
#if defined(WIN32) && defined(NO_READLINE)
        static_cast<WinConsole*>(console)->updateInputPrompt(prompts[p]);
#else
        cout << prompts[p] << flush;
#endif
        console->setecho(false);
    }
}

class TreeProcCopy_mcli : public TreeProc
{
    // This is a duplicate of the TreeProcCopy declared in treeproc.h and defined in megaapi_impl.cpp.
    // However some products are built with the megaapi_impl intermediate layer and some without so
    // we can avoid duplicated symbols in some products this way
public:
    vector<NewNode> nn;
    unsigned nc = 0;
    bool populated = false;


    void allocnodes()
    {
        nn.resize(nc);
        populated = true;
    }

    // determine node tree size (nn = NULL) or write node tree to new nodes array
    void proc(MegaClient* mc, Node* n)
    {
        if (populated)
        {
            string attrstring;
            SymmCipher key;
            NewNode* t = &nn[--nc];

            // copy node
            t->source = NEW_NODE;
            t->type = n->type;
            t->nodehandle = n->nodehandle;
            t->parenthandle = n->parent ? n->parent->nodehandle : UNDEF;

            // copy key (if file) or generate new key (if folder)
            if (n->type == FILENODE)
            {
                t->nodekey = n->nodekey();
            }
            else
            {
                byte buf[FOLDERNODEKEYLENGTH];
                mc->rng.genblock(buf, sizeof buf);
                t->nodekey.assign((char*) buf, FOLDERNODEKEYLENGTH);
            }

            key.setkey((const byte*) t->nodekey.data(), n->type);

            AttrMap tattrs;
            tattrs.map = n->attrs.map;
            nameid rrname = AttrMap::string2nameid("rr");
            attr_map::iterator it = tattrs.map.find(rrname);
            if (it != tattrs.map.end())
            {
                LOG_debug << "Removing rr attribute";
                tattrs.map.erase(it);
            }

            t->attrstring.reset(new string);
            tattrs.getjson(&attrstring);
            mc->makeattr(&key, t->attrstring, attrstring.c_str());
        }
        else
        {
            nc++;
        }
    }
};

int loadfile(LocalPath& localPath, string* data)
{
    auto fa = client->fsaccess->newfileaccess();

    if (fa->fopen(localPath, 1, 0))
    {
        data->resize(size_t(fa->size));
        fa->fread(data, unsigned(data->size()), 0, 0);
        return 1;
    }
    return 0;
}

void xferq(direction_t d, int cancel, bool showActive, bool showAll, bool showCount)
{
    string name;
    int count = 0, activeCount = 0;

    DBTableTransactionCommitter committer(client->tctable);
    for (appfile_list::iterator it = appxferq[d].begin(); it != appxferq[d].end(); )
    {
        if (cancel < 0 || cancel == (*it)->seqno)
        {
            bool active = (*it)->transfer && (*it)->transfer->slot;
            (*it)->displayname(&name);

            if ((active && showActive) || showAll)
            {
                cout << (*it)->seqno << ": " << name;

                if (d == PUT)
                {
                    AppFilePut* f = (AppFilePut*)*it;

                    cout << " -> ";

                    if (f->targetuser.size())
                    {
                        cout << f->targetuser << ":";
                    }
                    else
                    {
                        string path;
                        nodepath(f->h, &path);
                        cout << path;
                    }
                }

                if (active)
                {
                    cout << " [ACTIVE] " << ((*it)->transfer->slot->progressreported * 100 / ((*it)->transfer->size ? (*it)->transfer->size : 1)) << "% of " << (*it)->transfer->size;
                }
                cout << endl;
            }

            if (cancel >= 0)
            {
                cout << "Cancelling..." << endl;


                if ((*it)->transfer)
                {
                    client->stopxfer(*it++, &committer);  // stopping calls us back, we delete it, destructor removes it from the map
                }
                continue;
            }

            ++count;
            activeCount += active ? 1 : 0;
        }
        ++it;
    }
    if (showCount)
    {
        cout << "Transfer count: " << count << " active: " << activeCount << endl;
    }
}

#ifdef USE_MEDIAINFO

string showMediaInfo(const MediaProperties& mp, MediaFileInfo& mediaInfo, bool oneline)
{
    ostringstream out;
    string sep(oneline ? " " : "\n");

    MediaFileInfo::MediaCodecs::shortformatrec sf;
    sf.containerid = 0;
    sf.videocodecid = 0;
    sf.audiocodecid = 0;
    if (mp.shortformat == 255)
    {
        return "MediaInfo could not identify this file";
    }
    else if (mp.shortformat == 0)
    {
        // from attribute 9
        sf.containerid = mp.containerid;
        sf.videocodecid = mp.videocodecid;
        sf.audiocodecid = mp.audiocodecid;
    }
    else if (mp.shortformat < mediaInfo.mediaCodecs.shortformats.size())
    {
        sf = mediaInfo.mediaCodecs.shortformats[mp.shortformat];
    }

    for (std::map<std::string, unsigned>::const_iterator i = mediaInfo.mediaCodecs.containers.begin(); i != mediaInfo.mediaCodecs.containers.end(); ++i)
    {
        if (i->second == sf.containerid)
        {
            out << "Format: " << i->first << sep;
        }
    }
    for (std::map<std::string, unsigned>::const_iterator i = mediaInfo.mediaCodecs.videocodecs.begin(); i != mediaInfo.mediaCodecs.videocodecs.end(); ++i)
    {
        if (i->second == sf.videocodecid)
        {
            out << "Video: " << i->first << sep;
        }
    }

    for (std::map<std::string, unsigned>::const_iterator i = mediaInfo.mediaCodecs.audiocodecs.begin(); i != mediaInfo.mediaCodecs.audiocodecs.end(); ++i)
    {
        if (i->second == sf.audiocodecid)
        {
            out << "Audio: " << i->first << sep;
        }
    }

    if (mp.width > 0)
    {
        out << "Width: " << mp.width << sep;
    }
    if (mp.height > 0)
    {
        out << "Height: " << mp.height << sep;
    }
    if (mp.fps > 0)
    {
        out << "Fps: " << mp.fps << sep;
    }
    if (mp.playtime > 0)
    {
        out << "Playtime: " << mp.playtime << sep;
    }

    string result = out.str();
    result.erase(result.size() - (result.empty() ? 0 : 1));
    return result;
}

string showMediaInfo(const std::string& fileattributes, uint32_t fakey[4], MediaFileInfo& mediaInfo, bool oneline)
{
    MediaProperties mp = MediaProperties::decodeMediaPropertiesAttributes(fileattributes, fakey);
    return showMediaInfo(mp, mediaInfo, oneline);
}

string showMediaInfo(Node* n, MediaFileInfo& /*mediaInfo*/, bool oneline)
{
    if (n->hasfileattribute(fa_media))
    {
        MediaProperties mp = MediaProperties::decodeMediaPropertiesAttributes(n->fileattrstring, (uint32_t*)(n->nodekey().data() + FILENODEKEYLENGTH / 2));
        return showMediaInfo(mp, client->mediaFileInfo, oneline);
    }
    return "The node has no mediainfo attribute";
}

#endif

// password change-related state information
static byte pwkey[SymmCipher::KEYLENGTH];
static byte pwkeybuf[SymmCipher::KEYLENGTH];
static byte newpwkey[SymmCipher::KEYLENGTH];
static string newpassword;

// readline callback - exit if EOF, add to history unless password
#if !defined(WIN32) || !defined(NO_READLINE)
static void store_line(char* l)
{
    if (!l)
    {
#ifndef NO_READLINE
        rl_callback_handler_remove();
#endif /* ! NO_READLINE */

        delete console;
        exit(0);
    }

#ifndef NO_READLINE
    if (*l && prompt == COMMAND)
    {
        add_history(l);
    }
#endif

    line = l;
}
#endif

class FileFindCommand : public Command
{
public:
    struct Stack : public std::deque<handle>
    {
        size_t filesLeft = 0;
        set<string> servers;
    };

    FileFindCommand(std::shared_ptr<Stack>& s, MegaClient* mc) : stack(s)
    {
        h = stack->front();
        stack->pop_front();

        client = mc;

        cmd("g");
        arg("n", (byte*)&h, MegaClient::NODEHANDLE);
        arg("g", 1);
        arg("v", 2);  // version 2: server can supply details for cloudraid files

        if (mc->usehttps)
        {
            arg("ssl", 2);
        }
    }

    static string server(const string& url)
    {
        const string pattern("://");
        size_t start_index = url.find(pattern);
        if (start_index != string::npos)
        {
            start_index += pattern.size();
            const size_t end_index = url.find("/", start_index);
            if (end_index != string::npos)
            {
                return url.substr(start_index, end_index - start_index);
            }
        }
        return "";
    }

    // process file credentials
    bool procresult(Result r) override
    {
        if (!r.wasErrorOrOK())
        {
            std::vector<string> tempurls;
            bool done = false;
            while (!done)
            {
                switch (client->json.getnameid())
                {
                case EOO:
                    done = true;
                    break;

                case 'g':
                    if (client->json.enterarray())   // now that we are requesting v2, the reply will be an array of 6 URLs for a raid download, or a single URL for the original direct download
                    {
                        for (;;)
                        {
                            std::string tu;
                            if (!client->json.storeobject(&tu))
                            {
                                break;
                            }
                            tempurls.push_back(tu);
                        }
                        client->json.leavearray();
                        if (tempurls.size() == 6)
                        {
                            if (Node* n = client->nodebyhandle(h))
                            {
                                cout << n->displaypath() << endl;

                                for (const auto& url : tempurls)
                                {
                                    stack->servers.insert(server(url));
                                }
                            }
                        }
                        break;
                    }
                    // fall-through

                default:
                    client->json.storeobject();
                }
            }
        }

        // now query for the next one - we don't send them all at once as there may be a lot!
        --stack->filesLeft;
        if (!stack->empty())
        {
            client->reqs.add(new FileFindCommand(stack, client));
        }
        else if (!stack->filesLeft)
        {
            cout << "<find complete>" << endl;
            for (auto s : stack->servers)
            {
                cout << s << endl;
            }
        }
        return true;
    }

private:
    handle h;
    std::shared_ptr<Stack> stack;
};


void getDepthFirstFileHandles(Node* n, deque<handle>& q)
{
    for (auto c : n->children)
    {
        if (c->type == FILENODE)
        {
            q.push_back(c->nodehandle);
        }
    }
    for (auto& c : n->children)
    {
        if (c->type > FILENODE)
        {
            getDepthFirstFileHandles(c, q);
        }
    }
}

void exec_find(autocomplete::ACState& s)
{
    if (s.words[1].s == "raided")
    {
        if (Node* n = client->nodebyhandle(cwd))
        {
            auto q = std::make_shared<FileFindCommand::Stack>();
            getDepthFirstFileHandles(n, *q);
            q->filesLeft = q->size();
            cout << "<find checking " << q->size() << " files>" << endl;
            if (q->empty())
            {
                cout << "<find complete>" << endl;
            }
            else
            {
                for (int i = 0; i < 25 && !q->empty(); ++i)
                {
                    client->reqs.add(new FileFindCommand(q, client));
                }
            }
        }
    }
}

bool recurse_findemptysubfoldertrees(Node* n, bool moveToTrash)
{
    if (n->type == FILENODE)
    {
        return false;
    }

    std::vector<Node*> emptyFolders;
    bool empty = true;
    Node* trash = client->nodebyhandle(client->rootnodes[2]);
    for (auto c : n->children)
    {
        bool subfolderEmpty = recurse_findemptysubfoldertrees(c, moveToTrash);
        if (subfolderEmpty)
        {
            emptyFolders.push_back(c);
        }
        empty = empty && subfolderEmpty;
    }
    if (!empty)
    {
        for (auto c : emptyFolders)
        {
            if (moveToTrash)
            {
                cout << "moving to trash: " << c->displaypath() << endl;
                client->rename(c, trash);
            }
            else
            {
                cout << "empty folder tree at: " << c->displaypath() << endl;
            }
        }
    }
    return empty;
}

void exec_findemptysubfoldertrees(autocomplete::ACState& s)
{
    bool moveToTrash = s.extractflag("-movetotrash");
    if (Node* n = client->nodebyhandle(cwd))
    {
        if (recurse_findemptysubfoldertrees(n, moveToTrash))
        {
            cout << "the search root path only contains empty folders: " << n->displaypath() << endl;
        }
    }
}

bool typematchesnodetype(nodetype_t pathtype, nodetype_t nodetype)
{
    switch (pathtype)
    {
    case FILENODE:
    case FOLDERNODE: return nodetype == pathtype;
    default: return false;
    }
}

#ifdef USE_FILESYSTEM
bool recursiveCompare(Node* mn, fs::path p)
{
    nodetype_t pathtype = fs::is_directory(p) ? FOLDERNODE : fs::is_regular_file(p) ? FILENODE : TYPE_UNKNOWN;
    if (!typematchesnodetype(pathtype, mn->type))
    {
        cout << "Path type mismatch: " << mn->displaypath() << ":" << mn->type << " " << p.u8string() << ":" << pathtype << endl;
        return false;
    }

    if (pathtype == FILENODE)
    {
        uint64_t size = (uint64_t) fs::file_size(p);
        if (size != (uint64_t) mn->size)
        {
            cout << "File size mismatch: " << mn->displaypath() << ":" << mn->size << " " << p.u8string() << ":" << size << endl;
        }
    }

    if (pathtype != FOLDERNODE)
    {
        return true;
    }

    std::string path = p.u8string();
    auto fileSystemType = client->fsaccess->getlocalfstype(LocalPath::fromPath(path, *client->fsaccess));
    multimap<string, Node*> ms;
    multimap<string, fs::path> ps;
    for (auto& m : mn->children)
    {
        string leafname = m->displayname();
        client->fsaccess->escapefsincompatible(&leafname, fileSystemType);
        ms.emplace(leafname, m);
    }
    for (fs::directory_iterator pi(p); pi != fs::directory_iterator(); ++pi)
    {
        auto leafname = pi->path().filename().u8string();
        client->fsaccess->escapefsincompatible(&leafname, fileSystemType);
        ps.emplace(leafname, pi->path());
    }

    for (auto p_iter = ps.begin(); p_iter != ps.end(); )
    {
        auto er = ms.equal_range(p_iter->first);
        auto next_p = p_iter;
        ++next_p;
        for (auto i = er.first; i != er.second; ++i)
        {
            if (recursiveCompare(i->second, p_iter->second))
            {
                ms.erase(i);
                ps.erase(p_iter);
                break;
            }
        }
        p_iter = next_p;
    }
    if (ps.empty() && ms.empty())
    {
        return true;
    }
    else
    {
        cout << "Extra content detected between " << mn->displaypath() << " and " << p.u8string() << endl;
        for (auto& mi : ms) cout << "Extra remote: " << mi.first << endl;
        for (auto& pi : ps) cout << "Extra local: " << pi.second << endl;
        return false;
    };
}
#endif
Node* nodeFromRemotePath(const string& s)
{
    Node* n;
    if (s.empty())
    {
        n = client->nodebyhandle(cwd);
    }
    else
    {
        n = nodebypath(s.c_str());
    }
    if (!n)
    {
        cout << "remote path not found: '" << s << "'" << endl;
    }
    return n;
}

#ifdef MEGA_MEASURE_CODE

void exec_deferRequests(autocomplete::ACState& s)
{
    // cause all the API requests of this type to be gathered up so they will be sent in a single batch, for timing purposes
    bool putnodes = s.extractflag("-putnodes");
    bool movenode = s.extractflag("-movenode");
    bool delnode = s.extractflag("-delnode");

    client->reqs.deferRequests =    [=](Command* c)
                                    {
                                        return  (putnodes && dynamic_cast<CommandPutNodes*>(c)) ||
                                                (movenode && dynamic_cast<CommandMoveNode*>(c)) ||
                                                (delnode && dynamic_cast<CommandDelNode*>(c));
                                    };
}

void exec_sendDeferred(autocomplete::ACState& s)
{
    // send those gathered up commands, and optionally reset the gathering
    client->reqs.sendDeferred();

    if (s.extractflag("-reset"))
    {
        client->reqs.deferRequests = nullptr;
    }
}

void exec_codeTimings(autocomplete::ACState& s)
{
    bool reset = s.extractflag("-reset");
    cout << client->performanceStats.report(reset, client->httpio, client->waiter, client->reqs) << flush;
}

#endif

#ifdef USE_FILESYSTEM
fs::path pathFromLocalPath(const string& s, bool mustexist)
{
    fs::path p = s.empty() ? fs::current_path() : fs::u8path(s);
#ifdef WIN32
    p = fs::u8path("\\\\?\\" + p.u8string());
#endif
    if (mustexist && !fs::exists(p))
    {
        cout << "local path not found: '" << s << "'";
        return fs::path();
    }
    return p;
}

void exec_treecompare(autocomplete::ACState& s)
{
    fs::path p = pathFromLocalPath(s.words[1].s, true);
    Node* n = nodeFromRemotePath(s.words[2].s);
    if (n && !p.empty())
    {
        recursiveCompare(n, p);
    }
}


bool buildLocalFolders(fs::path targetfolder, const string& prefix, int foldersperfolder, int recurselevel, int filesperfolder, int filesize, int& totalfilecount, int& totalfoldercount)
{
    fs::path p = targetfolder / fs::u8path(prefix);
    if (!fs::is_directory(p) && !fs::create_directory(p))
        return false;
    ++totalfoldercount;

    for (int i = 0; i < filesperfolder; ++i)
    {
        string filename = prefix + "_file_" + std::to_string(++totalfilecount);
        fs::path fp = p / fs::u8path(filename);
        ofstream fs(fp.u8string(), std::ios::binary);

        for (unsigned j = filesize / sizeof(int); j--; )
        {
            fs.write((char*)&totalfilecount, sizeof(int));
        }
        fs.write((char*)&totalfilecount, filesize % sizeof(int));
    }

    if (recurselevel > 1)
    {
        for (int i = 0; i < foldersperfolder; ++i)
        {
            if (!buildLocalFolders(p, prefix + "_" + std::to_string(i), foldersperfolder, recurselevel - 1, filesperfolder, filesize, totalfilecount, totalfoldercount))
                return false;
        }
    }
    return true;
}

void exec_generatetestfilesfolders(autocomplete::ACState& s)
{
    string param, nameprefix = "test";
    int folderdepth = 1, folderwidth = 1, filecount = 100, filesize = 1024;
    if (s.extractflagparam("-folderdepth", param)) folderdepth = atoi(param.c_str());
    if (s.extractflagparam("-folderwidth", param)) folderwidth = atoi(param.c_str());
    if (s.extractflagparam("-filecount", param)) filecount = atoi(param.c_str());
    if (s.extractflagparam("-filesize", param)) filesize = atoi(param.c_str());
    if (s.extractflagparam("-nameprefix", param)) nameprefix = param;

    fs::path p = pathFromLocalPath(s.words[1].s, true);
    if (!p.empty())
    {
        int totalfilecount = 0, totalfoldercount = 0;
        buildLocalFolders(p, nameprefix, folderwidth, folderdepth, filecount, filesize, totalfilecount, totalfoldercount);
        cout << "created " << totalfilecount << " files and " << totalfoldercount << " folders" << endl;
    }
    else
    {
        cout << "invalid directory: " << p.u8string() << endl;
    }
}

#endif

void exec_getcloudstorageused(autocomplete::ACState& s)
{
    cout << client->mFingerprints.getSumSizes() << endl;
}

void exec_getuserquota(autocomplete::ACState& s)
{
    bool storage = s.extractflag("-storage");
    bool transfer = s.extractflag("-transfer");
    bool pro = s.extractflag("-pro");

    if (!storage && !transfer && !pro)
    {
        storage = transfer = pro = true;
    }

    client->getaccountdetails(new AccountDetails, storage, transfer, pro, false, false, false, -1);
}

void exec_getuserdata(autocomplete::ACState& s)
{
    client->getuserdata();
}

void exec_querytransferquota(autocomplete::ACState& ac)
{
    client->querytransferquota(atoll(ac.words[1].s.c_str()));
}

void DemoApp::querytransferquota_result(int n)
{
    cout << "querytransferquota_result: " << n << endl;
}

autocomplete::ACN autocompleteTemplate;

void exec_help(ac::ACState&)
{
    cout << *autocompleteTemplate << flush;
}

bool quit_flag = false;

void exec_quit(ac::ACState&)
{
    quit_flag = true;
}

void exec_showattributes(autocomplete::ACState& s)
{
    if (const Node* n = nodeFromRemotePath(s.words[1].s))
    {
        for (auto pair : n->attrs.map)
        {
            char namebuf[10]{};
            AttrMap::nameid2string(pair.first, namebuf);
            if (pair.first == 'c')
            {
                FileFingerprint f;
                f.unserializefingerprint(&pair.second);
                cout << namebuf << ": " << pair.second << " (fingerprint: size " << f.size << " mtime " << f.mtime
                    << " crc " << std::hex << f.crc[0] << " " << f.crc[1] << " " << f.crc[2] << " " << f.crc[3] << std::dec << ")"
                    << " (node fingerprint: size " << n->size << " mtime " << n->mtime
                    << " crc " << std::hex << n->crc[0] << " " << n->crc[1] << " " << n->crc[2] << " " << n->crc[3] << std::dec << ")" << endl;
            }
            else
            {
                cout << namebuf << ": " << pair.second << endl;
            }
        }
    }
}

void printAuthringInformation(handle userhandle)
{
    for (auto &it : client->mAuthRings)
    {
        AuthRing &authring = it.second;
        attr_t at = it.first;
        cout << User::attr2string(at) << ": " << endl;
        for (auto &uh : authring.getTrackedUsers())
        {
            if (uh == userhandle || ISUNDEF(userhandle))    // no user was typed --> show authring for all users
            {
                User *user = client->finduser(uh);
                string email = user ? user->email : "not a contact";

                cout << "\tUserhandle: \t" << Base64Str<MegaClient::USERHANDLE>(uh) << endl;
                cout << "\tEmail:      \t" << email << endl;
                cout << "\tFingerprint:\t" << Utils::stringToHex(authring.getFingerprint(uh)) << endl;
                cout << "\tAuth. level: \t" << AuthRing::authMethodToStr(authring.getAuthMethod(uh)) << endl;
            }
        }
    }
}

void exec_setmaxconnections(autocomplete::ACState& s)
{
    auto direction = s.words[1].s == "put" ? PUT : GET;
    if (s.words.size() == 3)
    {
        client->setmaxconnections(direction, atoi(s.words[2].s.c_str()));
    }
    cout << "connections: " << (int)client->connections[direction] << endl;
}


class MegaCLILogger : public ::mega::Logger {
public:
    ofstream mLogFile;

    void log(const char*, int loglevel, const char*, const char *message
#ifdef ENABLE_LOG_PERFORMANCE
                 , const char **directMessages, size_t *directMessagesSizes, unsigned numberMessages
#endif
    ) override
    {
        if (mLogFile.is_open())
        {
            mLogFile << Waiter::ds << " " << SimpleLogger::toStr(static_cast<LogLevel>(loglevel)) << ": ";
            if (message) mLogFile << message;
#ifdef ENABLE_LOG_PERFORMANCE
            for (unsigned i = 0; i < numberMessages; ++i) mLogFile.write(directMessages[i], directMessagesSizes[i]);
#endif
            mLogFile << std::endl;
        }
        else
        {
#ifdef _WIN32
            auto t = std::time(NULL);
            char ts[50];
            if (!std::strftime(ts, sizeof(ts), "%H:%M:%S", std::localtime(&t)))
            {
                ts[0] = '\0';
            }

            string s;
            s.reserve(1024);
            s += ts;
            s += " ";
            if (message) s += message;
#ifdef ENABLE_LOG_PERFORMANCE
            for (unsigned i = 0; i < numberMessages; ++i) s.append(directMessages[i], directMessagesSizes[i]);
#endif
            s += "\r\n";
            OutputDebugStringA(s.c_str());
#else
            if (loglevel >= SimpleLogger::logCurrentLevel)
            {
                auto t = std::time(NULL);
                char ts[50];
                if (!std::strftime(ts, sizeof(ts), "%H:%M:%S", std::localtime(&t)))
                {
                    ts[0] = '\0';
                }
                std::cout << "[" << ts << "] " << SimpleLogger::toStr(static_cast<LogLevel>(loglevel)) << ": " << message << std::endl;
        }
#endif
        }
    }
};

void exec_fingerprint(autocomplete::ACState& s)
{
    auto localfilepath = LocalPath::fromPath(s.words[1].s, *client->fsaccess);
    auto fa = client->fsaccess->newfileaccess();

    if (fa->fopen(localfilepath, true, false, nullptr))
    {
        FileFingerprint fp;
        fp.genfingerprint(fa.get());
        cout << Utils::stringToHex(std::string((const char*)&fp.size, sizeof(fp.size))) << "/" <<
                Utils::stringToHex(std::string((const char*)&fp.mtime, sizeof(fp.mtime))) << "/" <<
                Utils::stringToHex(std::string((const char*)&fp.crc, sizeof(fp.crc))) << endl;
    }
    else
    {
        cout << "Failed to open: " << s.words[1].s << endl;
    }
}

void exec_timelocal(autocomplete::ACState& s)
{
    bool get = s.words[1].s == "get";
    auto localfilepath = LocalPath::fromPath(s.words[2].s, *client->fsaccess);

    if (get && s.words.size() != 3 || !get && s.words.size() != 4)
    {
        cout << "wrong number of arguments for : " << s.words[1].s << endl;
        return;
    }

    m_time_t set_time = 0;

    if (!get)
    {
        // similar to Transfers::complete()

        std::istringstream is(s.words[3].s);
        std::tm tm_record;
        is >> std::get_time(&tm_record, "%Y-%m-%d %H:%M:%S");

        set_time = m_mktime(&tm_record);

        cout << "Setting mtime to " << set_time << endl;

        bool success = client->fsaccess->setmtimelocal(localfilepath, set_time);
        if (!success)
        {
            cout << "setmtimelocal failed!  Was it transient? " << client->fsaccess->transient_error << endl;
        }
    }

    // perform get in both cases
    auto fa = client->fsaccess->newfileaccess();
    if (fa->fopen(localfilepath, true, false))
    {
        FileFingerprint fp;
        fp.genfingerprint(fa.get());
        if (fp.isvalid)
        {
            std::tm tm_record;
            m_localtime(fp.mtime, &tm_record);
            cout << "mtime for file is " << fp.mtime << ": " << std::put_time(&tm_record, "%Y-%m-%d %H:%M:%S") << endl;

            if (!get)
            {
                if (::mega::abs(set_time - fp.mtime) <= 2)
                {
                    cout << "mtime read back is within 2 seconds, so success. Actual difference: " << ::mega::abs(set_time - fp.mtime) << endl;
                }
                else
                {
                    cout << "ERROR Silent failure in setmtimelocal, difference is " << ::mega::abs(set_time - fp.mtime) << endl;
                }
            }
        }
        else
        {
            cout << "fingerprint generation failed: " << localfilepath.toPath(*client->fsaccess) << endl;
        }
    }
    else
    {
        cout << "fopen failed: " << localfilepath.toPath(*client->fsaccess) << endl;
    }

}

void exec_backupcentre(autocomplete::ACState& s)
{
    client->reqs.add(new CommandBackupSyncFetch([&](Error e, vector<CommandBackupSyncFetch::Data>& data){
        if (e)
        {
            cout << "backupcentre failed: " << e << endl;
        }
        else
        {
            cout << "Backup Centre sync count: " << data.size() << endl;
            for (auto& d : data)
            {
                cout << "id: " << toHandle(d.backupId) << endl;
                cout << "  sync type: " << d.syncType << endl;
                cout << "  root handle: " << toNodeHandle(d.rootNode) << endl;
                cout << "  local folder: " << d.localFolder << endl;
                cout << "  device id: " << d.deviceId << endl;
                cout << "  sync state: " << d.syncState << endl;
                cout << "  sync substate: " << d.syncSubstate << endl;
                cout << "  extra: " << d.extra << endl;
                cout << "  heartbeat timestamp: " << d.hbTimestamp << endl;
                cout << "  heartbeat status: " << d.hbStatus << endl;
                cout << "  heartbeat progress: " << d.hbProgress << endl;
                cout << "  heartbeat uploads: " << d.uploads << endl;
                cout << "  heartbeat downloads: " << d.downloads << endl;
                cout << "  last activity time: " << d.lastActivityTs << endl;
                cout << "  last node handle: " << toNodeHandle(d.lastSyncedNodeHandle) << endl;
            }
        }
    }));
}


MegaCLILogger gLogger;

autocomplete::ACN autocompleteSyntax()
{
    using namespace autocomplete;
    std::unique_ptr<Either> p(new Either("      "));

    p->Add(exec_apiurl, sequence(text("apiurl"), opt(sequence(param("url"), opt(param("disablepkp"))))));
    p->Add(exec_login, sequence(text("login"), opt(flag("-fresh")), either(sequence(param("email"), opt(param("password"))),
                                                      sequence(exportedLink(false, true), opt(param("auth_key"))),
                                                      param("session"),
                                                      sequence(text("autoresume"), opt(param("id"))))));
    p->Add(exec_begin, sequence(text("begin"), opt(param("ephemeralhandle#ephemeralpw"))));
    p->Add(exec_signup, sequence(text("signup"), either(sequence(param("email"), param("name"), opt(flag("-v1"))), param("confirmationlink"))));
    p->Add(exec_cancelsignup, sequence(text("cancelsignup")));
    p->Add(exec_confirm, sequence(text("confirm")));
    p->Add(exec_session, sequence(text("session"), opt(sequence(text("autoresume"), opt(param("id"))))));
    p->Add(exec_mount, sequence(text("mount")));
    p->Add(exec_ls, sequence(text("ls"), opt(flag("-R")), opt(sequence(flag("-tofile"), param("filename"))), opt(remoteFSFolder(client, &cwd))));
    p->Add(exec_cd, sequence(text("cd"), opt(remoteFSFolder(client, &cwd))));
    p->Add(exec_pwd, sequence(text("pwd")));
    p->Add(exec_lcd, sequence(text("lcd"), opt(localFSFolder())));
#ifdef USE_FILESYSTEM
    p->Add(exec_lls, sequence(text("lls"), opt(flag("-R")), opt(localFSFolder())));
    p->Add(exec_lpwd, sequence(text("lpwd")));
    p->Add(exec_lmkdir, sequence(text("lmkdir"), localFSFolder()));
#endif
    p->Add(exec_import, sequence(text("import"), exportedLink(true, false)));
    p->Add(exec_folderlinkinfo, sequence(text("folderlink"), opt(param("link"))));
    p->Add(exec_open, sequence(text("open"), exportedLink(false, true)));
    p->Add(exec_put, sequence(text("put"), opt(flag("-r")), localFSPath("localpattern"), opt(either(remoteFSPath(client, &cwd, "dst"),param("dstemail")))));
    p->Add(exec_putq, sequence(text("putq"), repeat(either(flag("-active"), flag("-all"), flag("-count"))), opt(param("cancelslot"))));
#ifdef USE_FILESYSTEM
    p->Add(exec_get, sequence(text("get"), opt(sequence(flag("-r"), opt(flag("-foldersonly")))), remoteFSPath(client, &cwd), opt(sequence(param("offset"), opt(param("length"))))));
#else
    p->Add(exec_get, sequence(text("get"), remoteFSPath(client, &cwd), opt(sequence(param("offset"), opt(param("length"))))));
#endif
    p->Add(exec_get, sequence(text("get"), flag("-re"), param("regularexpression")));
    p->Add(exec_get, sequence(text("get"), exportedLink(true, false), opt(sequence(param("offset"), opt(param("length"))))));
    p->Add(exec_getq, sequence(text("getq"), repeat(either(flag("-active"), flag("-all"), flag("-count"))), opt(param("cancelslot"))));
    p->Add(exec_pause, sequence(text("pause"), either(text("status"), sequence(opt(either(text("get"), text("put"))), opt(text("hard"))))));
    p->Add(exec_getfa, sequence(text("getfa"), wholenumber(1), opt(remoteFSPath(client, &cwd)), opt(text("cancel"))));
#ifdef USE_MEDIAINFO
    p->Add(exec_mediainfo, sequence(text("mediainfo"), either(sequence(text("calc"), localFSFile()), sequence(text("show"), remoteFSFile(client, &cwd)))));
#endif
    p->Add(exec_smsverify, sequence(text("smsverify"), either(sequence(text("send"), param("phonenumber"), opt(param("reverifywhitelisted"))), sequence(text("code"), param("verificationcode")))));
    p->Add(exec_verifiedphonenumber, sequence(text("verifiedphone")));
    p->Add(exec_resetverifiedphonenumber, sequence(text("resetverifiedphone")));
    p->Add(exec_mkdir, sequence(text("mkdir"), opt(flag("-allowduplicate")), opt(flag("-exactleafname")), remoteFSFolder(client, &cwd)));
    p->Add(exec_rm, sequence(text("rm"), remoteFSPath(client, &cwd), opt(sequence(flag("-regexchild"), param("regex")))));
    p->Add(exec_mv, sequence(text("mv"), remoteFSPath(client, &cwd, "src"), remoteFSPath(client, &cwd, "dst")));
    p->Add(exec_cp, sequence(text("cp"), remoteFSPath(client, &cwd, "src"), either(remoteFSPath(client, &cwd, "dst"), param("dstemail"))));
    p->Add(exec_du, sequence(text("du"), remoteFSPath(client, &cwd)));

#ifdef ENABLE_SYNC
<<<<<<< HEAD
    p->Add(exec_syncadd,
           sequence(text("sync"),
                    text("add"),
                    localFSFolder("source"),
                    remoteFSFolder(client, &cwd, "target")));

    p->Add(exec_syncbackupadd,
           sequence(text("sync"),
                    text("backup"),
                    text("add"),
                    either(sequence(localFSFolder("drive"),
                                    localFSFolder("source"),
                                    remoteFSFolder(client, &cwd, "target")),
                           sequence(localFSFolder("source"),
                                    remoteFSFolder(client, &cwd, "target")))));

    p->Add(exec_syncbackupremove,
           sequence(text("sync"),
                    text("backup"),
                    text("remove"),
                    localFSFolder("drive")));

    p->Add(exec_syncconfig,
           sequence(text("sync"),
                    text("config"),
                    opt(sequence(param("type"),
                                 opt(sequence(param("forceoverwrite"),
                                              param("syncdeletions")))))));

    p->Add(exec_syncbackuprestore,
           sequence(text("sync"),
                    text("backup"),
                    text("restore"),
                    localFSFolder("drive")));

    p->Add(exec_synclist,
           sequence(text("sync"), text("list")));

    p->Add(exec_syncremove,
           sequence(text("sync"),
                    text("remove"),
                    param("id")));

    p->Add(exec_syncxable,
           sequence(text("sync"),
                    either(sequence(either(text("disable"), text("fail")),
                                    param("id"),
                                    opt(param("error"))),
                           sequence(text("enable"),
                                    param("id")))));
=======
    p->Add(exec_sync, sequence(text("sync"), opt(either(sequence(localFSPath(), remoteFSPath(client, &cwd, "dst")), param("cancelslot")))));
    p->Add(exec_syncconfig, sequence(text("syncconfig"), opt(sequence(param("type (TWOWAY/UP/DOWN)"), opt(sequence(param("syncDeletions (ON/OFF)"), param("forceOverwrite (ON/OFF)")))))));
    p->Add(exec_backupcentre, sequence(text("backupcentre")));
>>>>>>> 17b33023
#endif

    p->Add(exec_export, sequence(text("export"), remoteFSPath(client, &cwd), opt(either(flag("-writable"), param("expiretime"), text("del")))));
    p->Add(exec_share, sequence(text("share"), opt(sequence(remoteFSPath(client, &cwd), opt(sequence(contactEmail(client), opt(either(text("r"), text("rw"), text("full"))), opt(param("origemail"))))))));
    p->Add(exec_invite, sequence(text("invite"), param("dstemail"), opt(either(param("origemail"), text("del"), text("rmd")))));

    p->Add(exec_clink, sequence(text("clink"), either(text("renew"), sequence(text("query"), param("handle")), sequence(text("del"), opt(param("handle"))))));

    p->Add(exec_ipc, sequence(text("ipc"), param("handle"), either(text("a"), text("d"), text("i"))));
    p->Add(exec_showpcr, sequence(text("showpcr")));
    p->Add(exec_users, sequence(text("users"), opt(sequence(contactEmail(client), text("del")))));
    p->Add(exec_getua, sequence(text("getua"), param("attrname"), opt(contactEmail(client))));
    p->Add(exec_putua, sequence(text("putua"), param("attrname"), opt(either(
                                                                          text("del"),
                                                                          sequence(text("set"), param("string")),
                                                                          sequence(text("map"), param("key"), param("value")),
                                                                          sequence(text("load"), localFSFile())))));
#ifdef DEBUG
    p->Add(exec_delua, sequence(text("delua"), param("attrname")));
    p->Add(exec_devcommand, sequence(text("devcommand"), param("subcommand"), opt(param("email"))));
#endif
    p->Add(exec_alerts, sequence(text("alerts"), opt(either(text("new"), text("old"), wholenumber(10), text("notify"), text("seen")))));
    p->Add(exec_recentactions, sequence(text("recentactions"), param("hours"), param("maxcount")));
    p->Add(exec_recentnodes, sequence(text("recentnodes"), param("hours"), param("maxcount")));

    p->Add(exec_putbps, sequence(text("putbps"), opt(either(wholenumber(100000), text("auto"), text("none")))));
    p->Add(exec_killsession, sequence(text("killsession"), opt(either(text("all"), param("sessionid")))));
    p->Add(exec_whoami, sequence(text("whoami"), repeat(either(flag("-storage"), flag("-transfer"), flag("-pro"), flag("-transactions"), flag("-purchases"), flag("-sessions")))));
    p->Add(exec_verifycredentials, sequence(text("credentials"), either(text("show"), text("status"), text("verify"), text("reset")), opt(contactEmail(client))));
    p->Add(exec_passwd, sequence(text("passwd")));
    p->Add(exec_reset, sequence(text("reset"), contactEmail(client), opt(text("mk"))));
    p->Add(exec_recover, sequence(text("recover"), param("recoverylink")));
    p->Add(exec_cancel, sequence(text("cancel"), opt(param("cancellink"))));
    p->Add(exec_email, sequence(text("email"), opt(either(param("newemail"), param("emaillink")))));
    p->Add(exec_retry, sequence(text("retry")));
    p->Add(exec_recon, sequence(text("recon")));
    p->Add(exec_reload, sequence(text("reload"), opt(text("nocache"))));
    p->Add(exec_logout, sequence(text("logout")));
    p->Add(exec_locallogout, sequence(text("locallogout")));
    p->Add(exec_symlink, sequence(text("symlink")));
    p->Add(exec_version, sequence(text("version")));
    p->Add(exec_debug, sequence(text("debug"), opt(either(flag("-on"), flag("-off"))), opt(localFSFile())));
    p->Add(exec_verbose, sequence(text("verbose"), opt(either(flag("-on"), flag("-off")))));
#if defined(WIN32) && defined(NO_READLINE)
    p->Add(exec_clear, sequence(text("clear")));
    p->Add(exec_codepage, sequence(text("codepage"), opt(sequence(wholenumber(65001), opt(wholenumber(65001))))));
    p->Add(exec_log, sequence(text("log"), either(text("utf8"), text("utf16"), text("codepage")), localFSFile()));
#endif
    p->Add(exec_test, sequence(text("test"), opt(param("data"))));
    p->Add(exec_fingerprint, sequence(text("fingerprint"), localFSFile("localfile")));
#ifdef ENABLE_CHAT
    p->Add(exec_chats, sequence(text("chats")));
    p->Add(exec_chatc, sequence(text("chatc"), param("group"), repeat(opt(sequence(contactEmail(client), either(text("ro"), text("sta"), text("mod")))))));
    p->Add(exec_chati, sequence(text("chati"), param("chatid"), contactEmail(client), either(text("ro"), text("sta"), text("mod"))));
    p->Add(exec_chatcp, sequence(text("chatcp"), param("mownkey"), opt(sequence(text("t"), param("title64"))), repeat(sequence(contactEmail(client), either(text("ro"), text("sta"), text("mod"))))));
    p->Add(exec_chatr, sequence(text("chatr"), param("chatid"), opt(contactEmail(client))));
    p->Add(exec_chatu, sequence(text("chatu"), param("chatid")));
    p->Add(exec_chatup, sequence(text("chatup"), param("chatid"), param("userhandle"), either(text("ro"), text("sta"), text("mod"))));
    p->Add(exec_chatpu, sequence(text("chatpu")));
    p->Add(exec_chatga, sequence(text("chatga"), param("chatid"), param("nodehandle"), param("uid")));
    p->Add(exec_chatra, sequence(text("chatra"), param("chatid"), param("nodehandle"), param("uid")));
    p->Add(exec_chatst, sequence(text("chatst"), param("chatid"), param("title64")));
    p->Add(exec_chata, sequence(text("chata"), param("chatid"), param("archive")));
    p->Add(exec_chatl, sequence(text("chatl"), param("chatid"), either(text("del"), text("query"))));
    p->Add(exec_chatsm, sequence(text("chatsm"), param("chatid"), opt(param("title64"))));
    p->Add(exec_chatlu, sequence(text("chatlu"), param("publichandle")));
    p->Add(exec_chatlj, sequence(text("chatlj"), param("publichandle"), param("unifiedkey")));
#endif
    p->Add(exec_enabletransferresumption, sequence(text("enabletransferresumption"), opt(either(text("on"), text("off")))));
    p->Add(exec_setmaxdownloadspeed, sequence(text("setmaxdownloadspeed"), opt(wholenumber(10000))));
    p->Add(exec_setmaxuploadspeed, sequence(text("setmaxuploadspeed"), opt(wholenumber(10000))));
    p->Add(exec_handles, sequence(text("handles"), opt(either(text("on"), text("off")))));
    p->Add(exec_httpsonly, sequence(text("httpsonly"), opt(either(text("on"), text("off")))));
    p->Add(exec_timelocal, sequence(text("mtimelocal"), either(text("set"), text("get")), localFSPath(), opt(param("datetime"))));

    p->Add(exec_mfac, sequence(text("mfac"), param("email")));
    p->Add(exec_mfae, sequence(text("mfae")));
    p->Add(exec_mfad, sequence(text("mfad"), param("pin")));

#if defined(WIN32) && defined(NO_READLINE)
    p->Add(exec_autocomplete, sequence(text("autocomplete"), opt(either(text("unix"), text("dos")))));
    p->Add(exec_history, sequence(text("history")));
#endif
    p->Add(exec_help, either(text("help"), text("h"), text("?")));
    p->Add(exec_quit, either(text("quit"), text("q"), text("exit")));

    p->Add(exec_find, sequence(text("find"), text("raided")));
    p->Add(exec_findemptysubfoldertrees, sequence(text("findemptysubfoldertrees"), opt(flag("-movetotrash"))));

#ifdef MEGA_MEASURE_CODE
    p->Add(exec_deferRequests, sequence(text("deferrequests"), repeat(either(flag("-putnodes")))));
    p->Add(exec_sendDeferred, sequence(text("senddeferred"), opt(flag("-reset"))));
    p->Add(exec_codeTimings, sequence(text("codetimings"), opt(flag("-reset"))));
#endif

#ifdef USE_FILESYSTEM
    p->Add(exec_treecompare, sequence(text("treecompare"), localFSPath(), remoteFSPath(client, &cwd)));
    p->Add(exec_generatetestfilesfolders, sequence(text("generatetestfilesfolders"), repeat(either(sequence(flag("-folderdepth"), param("depth")),
                                                                                                   sequence(flag("-folderwidth"), param("width")),
                                                                                                   sequence(flag("-filecount"), param("count")),
                                                                                                   sequence(flag("-filesize"), param("size")),
                                                                                                   sequence(flag("-nameprefix"), param("prefix")))), localFSFolder("parent")));
#endif
    p->Add(exec_querytransferquota, sequence(text("querytransferquota"), param("filesize")));
    p->Add(exec_getcloudstorageused, sequence(text("getcloudstorageused")));
    p->Add(exec_getuserquota, sequence(text("getuserquota"), repeat(either(flag("-storage"), flag("-transfer"), flag("-pro")))));
    p->Add(exec_getuserdata, text("getuserdata"));

    p->Add(exec_showattributes, sequence(text("showattributes"), remoteFSPath(client, &cwd)));

    p->Add(exec_setmaxconnections, sequence(text("setmaxconnections"), either(text("put"), text("get")), opt(wholenumber(4))));
    p->Add(exec_metamac, sequence(text("metamac"), localFSPath(), remoteFSPath(client, &cwd)));
    p->Add(exec_banner, sequence(text("banner"), either(text("get"), sequence(text("dismiss"), param("id")))));

    return autocompleteTemplate = std::move(p);
}


#ifdef USE_FILESYSTEM
bool recursiveget(fs::path&& localpath, Node* n, bool folders, unsigned& queued)
{
    if (n->type == FILENODE)
    {
        if (!folders)
        {
            auto f = new AppFileGet(n, UNDEF, NULL, -1, 0, NULL, NULL, localpath.u8string());
            f->appxfer_it = appxferq[GET].insert(appxferq[GET].end(), f);
            DBTableTransactionCommitter committer(client->tctable);
            client->startxfer(GET, f, committer);
            queued += 1;
        }
    }
    else if (n->type == FOLDERNODE || n->type == ROOTNODE)
    {
        fs::path newpath = localpath / fs::u8path(n->type == ROOTNODE ? "ROOTNODE" : n->displayname());
        if (folders)
        {
            std::error_code ec;
            if (fs::create_directory(newpath, ec) || !ec)
            {
                cout << newpath << endl;
            }
            else
            {
                cout << "Failed trying to create " << newpath << ": " << ec.message() << endl;
                return false;
            }
        }
        for (node_list::iterator it = n->children.begin(); it != n->children.end(); it++)
        {
            if (!recursiveget(std::move(newpath), *it, folders, queued))
            {
                return false;
            }
        }
    }
    return true;
}
#endif

bool regexget(const string& expression, Node* n, unsigned& queued)
{
    try
    {
        std::regex re(expression);

        if (n->type == FOLDERNODE || n->type == ROOTNODE)
        {
            DBTableTransactionCommitter committer(client->tctable);
            for (node_list::iterator it = n->children.begin(); it != n->children.end(); it++)
            {
                if ((*it)->type == FILENODE)
                {
                    if (regex_search(string((*it)->displayname()), re))
                    {
                        auto f = new AppFileGet(*it);
                        f->appxfer_it = appxferq[GET].insert(appxferq[GET].end(), f);
                        client->startxfer(GET, f, committer);
                        queued += 1;
                    }
                }
            }
        }
    }
    catch (std::exception& e)
    {
        cout << "ERROR: " << e.what() << endl;
        return false;
    }
    return true;
}

struct Login
{
    string email, password, salt, pin;
    int version;

    Login() : version(0)
    {
    }

    void reset()
    {
        *this = Login();
    }

    void login(MegaClient* mc)
    {
        byte keybuf[SymmCipher::KEYLENGTH];

        if (version == 1)
        {
            if (error e = mc->pw_key(password.c_str(), keybuf))
            {
                cout << "Login error: " << e << endl;
            }
            else
            {
                mc->login(email.c_str(), keybuf, (!pin.empty()) ? pin.c_str() : NULL);
            }
        }
        else if (version == 2 && !salt.empty())
        {
            mc->login2(email.c_str(), password.c_str(), &salt, (!pin.empty()) ? pin.c_str() : NULL);
        }
        else
        {
            cout << "Login unexpected error" << endl;
        }
    }
};
static Login login;

ofstream* pread_file = NULL;
m_off_t pread_file_end = 0;


// execute command
static void process_line(char* l)
{
    switch (prompt)
    {
    case LOGINTFA:
        if (strlen(l) > 1)
        {
            login.pin = l;
            login.login(client);
        }
        else
        {
            cout << endl << "The pin length is invalid, please try to login again." << endl;
        }

        setprompt(COMMAND);
        return;

    case SETTFA:
        client->multifactorauthsetup(l);
        setprompt(COMMAND);
        return;

    case LOGINPASSWORD:

        if (signupcode.size())
        {
            // verify correctness of supplied signup password
            client->pw_key(l, pwkey);
            SymmCipher pwcipher(pwkey);
            pwcipher.ecb_decrypt(signuppwchallenge);

            if (MemAccess::get<int64_t>((const char*)signuppwchallenge + 4))
            {
                cout << endl << "Incorrect password, please try again." << endl;
            }
            else
            {
                client->confirmsignuplink((const byte*)signupcode.data(), unsigned(signupcode.size()),
                    MegaClient::stringhash64(&signupemail, &pwcipher));
            }

            signupcode.clear();
        }
        else if (recoverycode.size())   // cancelling account --> check password
        {
            client->pw_key(l, pwkey);
            client->validatepwd(pwkey);
        }
        else if (changecode.size())     // changing email --> check password to avoid creating an invalid hash
        {
            client->pw_key(l, pwkey);
            client->validatepwd(pwkey);
        }
        else
        {
            login.password = l;
            login.login(client);
            cout << endl << "Logging in..." << endl;
        }

        setprompt(COMMAND);
        return;

    case OLDPASSWORD:
        client->pw_key(l, pwkeybuf);

        if (!memcmp(pwkeybuf, pwkey, sizeof pwkey))
        {
            cout << endl;
            setprompt(NEWPASSWORD);
        }
        else
        {
            cout << endl << "Bad password, please try again" << endl;
            setprompt(COMMAND);
        }
        return;

    case NEWPASSWORD:
        newpassword = l;
        client->pw_key(l, newpwkey);

        cout << endl;
        setprompt(PASSWORDCONFIRM);
        return;

    case PASSWORDCONFIRM:
        client->pw_key(l, pwkeybuf);

        if (memcmp(pwkeybuf, newpwkey, sizeof pwkeybuf))
        {
            cout << endl << "Mismatch, please try again" << endl;
        }
        else
        {
            error e;

            if (signupemail.size())
            {
                if (signupV2)
                {
                    client->sendsignuplink2(signupemail.c_str(), newpassword.c_str(), signupname.c_str());
                }
                else
                {
                    client->sendsignuplink(signupemail.c_str(), signupname.c_str(), newpwkey);
                }
            }
            else if (recoveryemail.size() && recoverycode.size())
            {
                cout << endl << "Resetting password..." << endl;

                if (hasMasterKey)
                {
                    client->confirmrecoverylink(recoverycode.c_str(), recoveryemail.c_str(), newpassword.c_str(), masterkey);
                }
                else
                {
                    client->confirmrecoverylink(recoverycode.c_str(), recoveryemail.c_str(), newpassword.c_str(), NULL);
                }

                recoverycode.clear();
                recoveryemail.clear();
                hasMasterKey = false;
                memset(masterkey, 0, sizeof masterkey);
            }
            else
            {
                if ((e = client->changepw(newpassword.c_str())) == API_OK)
                {
                    memcpy(pwkey, newpwkey, sizeof pwkey);
                    cout << endl << "Changing password..." << endl;
                }
                else
                {
                    cout << "You must be logged in to change your password." << endl;
                }
            }
        }

        setprompt(COMMAND);
        signupemail.clear();
        signupV2 = true;
        return;

    case MASTERKEY:
        cout << endl << "Retrieving private RSA key for checking integrity of the Master Key..." << endl;

        Base64::atob(l, masterkey, sizeof masterkey);
        client->getprivatekey(recoverycode.c_str());
        return;

    case COMMAND:
        try
        {
            std::string consoleOutput;
            ac::autoExec(string(l), string::npos, autocompleteTemplate, false, consoleOutput, true); // todo: pass correct unixCompletions flag
            if (!consoleOutput.empty())
            {
                cout << consoleOutput << flush;
            }
        }
        catch (std::exception& e)
        {
            cout << "Command failed: " << e.what() << endl;
        }
        return;
    }
}

void exec_ls(autocomplete::ACState& s)
{
    Node* n;
    bool recursive = s.extractflag("-R");
    string toFilename;
    bool toFileFlag = s.extractflagparam("-tofile", toFilename);

    ofstream toFile;
    if (toFileFlag)
    {
        toFile.open(toFilename);
    }

    if (s.words.size() > 1)
    {
        n = nodebypath(s.words[1].s.c_str());
    }
    else
    {
        n = client->nodebyhandle(cwd);
    }

    if (n)
    {
        dumptree(n, recursive, 0, NULL, toFileFlag ? &toFile : nullptr);
    }
}

void exec_cd(autocomplete::ACState& s)
{
    if (s.words.size() > 1)
    {
        if (Node* n = nodebypath(s.words[1].s.c_str()))
        {
            if (n->type == FILENODE)
            {
                cout << s.words[1].s << ": Not a directory" << endl;
            }
            else
            {
                cwd = n->nodehandle;
            }
        }
        else
        {
            cout << s.words[1].s << ": No such file or directory" << endl;
        }
    }
    else
    {
        cwd = client->rootnodes[0];
    }
}

void exec_rm(autocomplete::ACState& s)
{
    string childregexstring;
    bool useregex = s.extractflagparam("-regexchild", childregexstring);

    if (Node* n = nodebypath(s.words[1].s.c_str()))
    {
        vector<Node*> v;
        if (useregex)
        {
            std::regex re(childregexstring);
            for (Node* c : n->children)
            {
                if (std::regex_match(c->displayname(), re))
                {
                    v.push_back(c);
                }
            }
        }
        else
        {
            v.push_back(n);
        }

        for (auto d : v)
        {
            if (client->checkaccess(d, FULL))
            {
                error e = client->unlink(d, false, 0);

                if (e)
                {
                    cout << d->displaypath() << ": Deletion failed (" << errorstring(e) << ")" << endl;
                }
            }
            else
            {
                cout << d->displaypath() << ": Access denied" << endl;
            }
        }
    }
    else
    {
        cout << s.words[1].s << ": No such file or directory" << endl;
    }
}

void exec_mv(autocomplete::ACState& s)
{
    Node *n, *tn;
    string newname;

    if (s.words.size() > 2)
    {
        // source node must exist
        if ((n = nodebypath(s.words[1].s.c_str())))
        {
            // we have four situations:
            // 1. target path does not exist - fail
            // 2. target node exists and is folder - move
            // 3. target node exists and is file - delete and rename (unless same)
            // 4. target path exists, but filename does not - rename
            if ((tn = nodebypath(s.words[2].s.c_str(), NULL, &newname)))
            {
                error e;

                if (newname.size())
                {
                    if (tn->type == FILENODE)
                    {
                        cout << s.words[2].s << ": Not a directory" << endl;

                        return;
                    }
                    else
                    {
                        if ((e = client->checkmove(n, tn)) == API_OK)
                        {
                            if (!client->checkaccess(n, RDWR))
                            {
                                cout << "Write access denied" << endl;

                                return;
                            }

                            // rename
                            client->fsaccess->normalize(&newname);
                            n->attrs.map['n'] = newname;

                            if ((e = client->setattr(n)))
                            {
                                cout << "Cannot rename file (" << errorstring(e) << ")" << endl;
                            }
                        }
                        else
                        {
                            cout << "Cannot rename file (" << errorstring(e) << ")" << endl;
                        }
                    }
                }
                else
                {
                    if (tn->type == FILENODE)
                    {
                        // (there should never be any orphaned filenodes)
                        if (!tn->parent)
                        {
                            return;
                        }

                        if ((e = client->checkmove(n, tn->parent)) == API_OK)
                        {
                            if (!client->checkaccess(n, RDWR))
                            {
                                cout << "Write access denied" << endl;

                                return;
                            }

                            // overwrite existing target file: rename source...
                            n->attrs.map['n'] = tn->attrs.map['n'];
                            e = client->setattr(n);

                            if (e)
                            {
                                cout << "Rename failed (" << errorstring(e) << ")" << endl;
                            }

                            if (n != tn)
                            {
                                // ...delete target...
                                e = client->unlink(tn, false, 0);

                                if (e)
                                {
                                    cout << "Remove failed (" << errorstring(e) << ")" << endl;
                                }
                            }
                        }

                        // ...and set target to original target's parent
                        tn = tn->parent;
                    }
                    else
                    {
                        e = client->checkmove(n, tn);
                    }
                }

                if (n->parent != tn)
                {
                    if (e == API_OK)
                    {
                        e = client->rename(n, tn);

                        if (e)
                        {
                            cout << "Move failed (" << errorstring(e) << ")" << endl;
                        }
                    }
                    else
                    {
                        cout << "Move not permitted - try copy" << endl;
                    }
                }
            }
            else
            {
                cout << s.words[2].s << ": No such directory" << endl;
            }
        }
        else
        {
            cout << s.words[1].s << ": No such file or directory" << endl;
        }
    }
}


void exec_cp(autocomplete::ACState& s)
{
    Node *n, *tn;
    string targetuser;
    string newname;
    error e;

    if (s.words.size() > 2)
    {
        if ((n = nodebypath(s.words[1].s.c_str())))
        {
            if ((tn = nodebypath(s.words[2].s.c_str(), &targetuser, &newname)))
            {
                if (!client->checkaccess(tn, RDWR))
                {
                    cout << "Write access denied" << endl;

                    return;
                }

                if (tn->type == FILENODE)
                {
                    if (n->type == FILENODE)
                    {
                        // overwrite target if source and taret are files

                        // (there should never be any orphaned filenodes)
                        if (!tn->parent)
                        {
                            return;
                        }

                        // ...delete target...
                        e = client->unlink(tn, false, 0);

                        if (e)
                        {
                            cout << "Cannot delete existing file (" << errorstring(e) << ")"
                                << endl;
                        }

                        // ...and set target to original target's parent
                        tn = tn->parent;
                    }
                    else
                    {
                        cout << "Cannot overwrite file with folder" << endl;
                        return;
                    }
                }
            }

            TreeProcCopy_mcli tc;
            handle ovhandle = UNDEF;

            if (!n->keyApplied())
            {
                cout << "Cannot copy a node without key" << endl;
                return;
            }

            if (n->attrstring)
            {
                n->applykey();
                n->setattr();
                if (n->attrstring)
                {
                    cout << "Cannot copy undecryptable node" << endl;
                    return;
                }
            }

            string sname;
            if (newname.size())
            {
                sname = newname;
                client->fsaccess->normalize(&sname);
            }
            else
            {
                attr_map::iterator it = n->attrs.map.find('n');
                if (it != n->attrs.map.end())
                {
                    sname = it->second;
                }
            }

            if (!client->versions_disabled && tn && n->type == FILENODE)
            {
                Node *ovn = client->childnodebyname(tn, sname.c_str(), true);
                if (ovn)
                {
                    if (n->isvalid && ovn->isvalid && *(FileFingerprint*)n == *(FileFingerprint*)ovn)
                    {
                        cout << "Skipping identical node" << endl;
                        return;
                    }

                    ovhandle = ovn->nodehandle;
                }
            }

            // determine number of nodes to be copied
            client->proctree(n, &tc, false, ovhandle != UNDEF);

            tc.allocnodes();

            // build new nodes array
            client->proctree(n, &tc, false, ovhandle != UNDEF);

            // if specified target is a filename, use it
            if (newname.size())
            {
                SymmCipher key;
                string attrstring;

                // copy source attributes and rename
                AttrMap attrs;

                attrs.map = n->attrs.map;
                attrs.map['n'] = sname;

                key.setkey((const byte*)tc.nn[0].nodekey.data(), tc.nn[0].type);

                // JSON-encode object and encrypt attribute string
                attrs.getjson(&attrstring);
                tc.nn[0].attrstring.reset(new string);
                client->makeattr(&key, tc.nn[0].attrstring, attrstring.c_str());
            }

            // tree root: no parent
            tc.nn[0].parenthandle = UNDEF;
            tc.nn[0].ovhandle = ovhandle;

            if (tn)
            {
                // add the new nodes
                client->putnodes(tn->nodehandle, move(tc.nn));
            }
            else
            {
                if (targetuser.size())
                {
                    cout << "Attempting to drop into user " << targetuser << "'s inbox..." << endl;

                    client->putnodes(targetuser.c_str(), move(tc.nn));
                }
                else
                {
                    cout << s.words[2].s << ": No such file or directory" << endl;
                }
            }
        }
        else
        {
            cout << s.words[1].s << ": No such file or directory" << endl;
        }
    }
}

void exec_du(autocomplete::ACState& s)
{
    Node *n;
    TreeProcDU du;

    if (s.words.size() > 1)
    {
        if (!(n = nodebypath(s.words[1].s.c_str())))
        {
            cout << s.words[1].s << ": No such file or directory" << endl;

            return;
        }
    }
    else
    {
        n = client->nodebyhandle(cwd);
    }

    if (n)
    {
        client->proctree(n, &du);

        cout << "Total storage used: " << (du.numbytes / 1048576) << " MB" << endl;
        cout << "Total # of files: " << du.numfiles << endl;
        cout << "Total # of folders: " << du.numfolders << endl;
    }
}

void exec_get(autocomplete::ACState& s)
{
    Node *n;
    string regularexpression;
    if (s.extractflag("-r"))
    {
#ifdef USE_FILESYSTEM
        // recursive get.  create local folder structure first, then queue transfer of all files
        bool foldersonly = s.extractflag("-foldersonly");

        if (!(n = nodebypath(s.words[1].s.c_str())))
        {
            cout << s.words[1].s << ": No such folder (or file)" << endl;
        }
        else if (n->type != FOLDERNODE && n->type != ROOTNODE)
        {
            cout << s.words[1].s << ": not a folder" << endl;
        }
        else
        {
            unsigned queued = 0;
            cout << "creating folders: " << endl;
            if (recursiveget(fs::current_path(), n, true, queued))
            {
                if (!foldersonly)
                {
                    cout << "queueing files..." << endl;
                    bool alldone = recursiveget(fs::current_path(), n, false, queued);
                    cout << "queued " << queued << " files for download" << (!alldone ? " before failure" : "") << endl;
                }
            }
        }
#else
        cout << "Sorry, -r not supported yet" << endl;
#endif
    }
    else if (s.extractflagparam("-re", regularexpression))
    {
        if (!(n = nodebypath(".")))
        {
            cout << ": No current folder" << endl;
        }
        else if (n->type != FOLDERNODE && n->type != ROOTNODE)
        {
            cout << ": not in a folder" << endl;
        }
        else
        {
            unsigned queued = 0;
            if (regexget(regularexpression, n, queued))
            {
                cout << "queued " << queued << " files for download" << endl;
            }
        }
    }
    else
    {
        handle ph = UNDEF;
        byte key[FILENODEKEYLENGTH];
        if (client->parsepubliclink(s.words[1].s.c_str(), ph, key, false) == API_OK)
        {
            cout << "Checking link..." << endl;
            client->openfilelink(ph, key, 0);
            return;
        }

        n = nodebypath(s.words[1].s.c_str());

        if (n)
        {
            if (s.words.size() > 2)
            {
                // read file slice
                if (s.words.size() == 5)
                {
                    pread_file = new ofstream(s.words[4].s.c_str(), std::ios_base::binary);
                    pread_file_end = atol(s.words[2].s.c_str()) + atol(s.words[3].s.c_str());
                }

                client->pread(n, atol(s.words[2].s.c_str()), (s.words.size() > 3) ? atol(s.words[3].s.c_str()) : 0, NULL);
            }
            else
            {
                DBTableTransactionCommitter committer(client->tctable);

                // queue specified file...
                if (n->type == FILENODE)
                {
                    auto f = new AppFileGet(n);

                    string::size_type index = s.words[1].s.find(":");
                    // node from public folder link
                    if (index != string::npos && s.words[1].s.substr(0, index).find("@") == string::npos)
                    {
                        handle h = clientFolder->rootnodes[0];
                        char *pubauth = new char[12];
                        Base64::btoa((byte*)&h, MegaClient::NODEHANDLE, pubauth);
                        f->pubauth = pubauth;
                        f->hprivate = true;
                        f->hforeign = true;
                        memcpy(f->filekey, n->nodekey().data(), FILENODEKEYLENGTH);
                    }

                    f->appxfer_it = appxferq[GET].insert(appxferq[GET].end(), f);
                    client->startxfer(GET, f, committer);
                }
                else
                {
                    // ...or all files in the specified folder (non-recursive)
                    for (node_list::iterator it = n->children.begin(); it != n->children.end(); it++)
                    {
                        if ((*it)->type == FILENODE)
                        {
                            auto f = new AppFileGet(*it);
                            f->appxfer_it = appxferq[GET].insert(appxferq[GET].end(), f);
                            client->startxfer(GET, f, committer);
                        }
                    }
                }
            }
        }
        else
        {
            cout << s.words[1].s << ": No such file or folder" << endl;
        }
    }
}

void uploadLocalFolderContent(LocalPath& localname, Node* cloudFolder);

void uploadLocalPath(nodetype_t type, std::string name, LocalPath& localname, Node* parent, const std::string targetuser, DBTableTransactionCommitter& committer, int& total, bool recursive)
{

    Node *previousNode = client->childnodebyname(parent, name.c_str(), false);

    if (type == FILENODE)
    {
        auto fa = client->fsaccess->newfileaccess();
        if (fa->fopen(localname, true, false))
        {
            FileFingerprint fp;
            fp.genfingerprint(fa.get());

            if (previousNode)
            {
                if (previousNode->type == FILENODE)
                {
                    if (fp.isvalid && previousNode->isvalid && fp == *((FileFingerprint *)previousNode))
                    {
                        cout << "Identical file already exist. Skipping transfer of " << name << endl;
                        return;
                    }
                }
                else
                {
                    cout << "Can't upload file over the top of a folder with the same name: " << name << endl;
                    return;
                }
            }
            fa.reset();

            AppFile* f = new AppFilePut(localname, parent ? parent->nodehandle : UNDEF, targetuser.c_str());
            *static_cast<FileFingerprint*>(f) = fp;
            f->appxfer_it = appxferq[PUT].insert(appxferq[PUT].end(), f);
            client->startxfer(PUT, f, committer);
            total++;
        }
        else
        {
            cout << "Can't open file: " << name << endl;
        }
    }
    else if (type == FOLDERNODE && recursive)
    {

        if (previousNode)
        {
            if (previousNode->type == FILENODE)
            {
                cout << "Can't upload a folder over the top of a file with the same name: " << name << endl;
                return;
            }
            else
            {
                // upload into existing folder with the same name
                uploadLocalFolderContent(localname, previousNode);
            }
        }
        else
        {
            vector<NewNode> nn(1);
            client->putnodes_prepareOneFolder(&nn[0], name);

            gOnPutNodeTag[gNextClientTag] = [localname](Node* parent) {
                auto tmp = localname;
                uploadLocalFolderContent(tmp, parent);
            };

            client->reqtag = gNextClientTag++;
            client->putnodes(parent->nodehandle, move(nn));
            client->reqtag = 0;
        }
    }
}


string localpathToUtf8Leaf(const LocalPath& itemlocalname)
{
    return itemlocalname.leafName().toPath(*client->fsaccess);
}

void uploadLocalFolderContent(LocalPath& localname, Node* cloudFolder)
{
    DirAccess* da = client->fsaccess->newdiraccess();

    if (da->dopen(&localname, NULL, false))
    {
        DBTableTransactionCommitter committer(client->tctable);

        int total = 0;
        nodetype_t type;
        LocalPath itemlocalleafname;
        while (da->dnext(localname, itemlocalleafname, true, &type))
        {
            string leafNameUtf8 = localpathToUtf8Leaf(itemlocalleafname);

            if (gVerboseMode)
            {
                cout << "Queueing " << leafNameUtf8 << "..." << endl;
            }
            auto newpath = localname;
            newpath.appendWithSeparator(itemlocalleafname, true);
            uploadLocalPath(type, leafNameUtf8, newpath, cloudFolder, "", committer, total, true);
        }
        if (gVerboseMode)
        {
            cout << "Queued " << total << " more uploads from folder " << localpathToUtf8Leaf(localname) << endl;
        }
    }
}

void exec_put(autocomplete::ACState& s)
{
    handle target = cwd;
    string targetuser;
    string newname;
    int total = 0;
    Node* n = NULL;

    bool recursive = s.extractflag("-r");

    if (s.words.size() > 2)
    {
        if ((n = nodebypath(s.words[2].s.c_str(), &targetuser, &newname)))
        {
            target = n->nodehandle;
        }
    }
    else    // target is current path
    {
        n = client->nodebyhandle(target);
    }

    if (client->loggedin() == NOTLOGGEDIN && !targetuser.size() && !client->loggedIntoWritableFolder())
    {
        cout << "Not logged in." << endl;

        return;
    }

    if (recursive && !targetuser.empty())
    {
        cout << "Sorry, can't send recursively to a user" << endl;
    }

    auto localname = LocalPath::fromPath(s.words[1].s, *client->fsaccess);

    DirAccess* da = client->fsaccess->newdiraccess();

    if (da->dopen(&localname, NULL, true))
    {
        DBTableTransactionCommitter committer(client->tctable);

        nodetype_t type;
        LocalPath itemlocalname;
        while (da->dnext(localname, itemlocalname, true, &type))
        {
            string leafNameUtf8 = localpathToUtf8Leaf(itemlocalname);

            if (gVerboseMode)
            {
                cout << "Queueing " << leafNameUtf8 << "..." << endl;
            }
            uploadLocalPath(type, leafNameUtf8, itemlocalname, n, targetuser, committer, total, recursive);
        }
    }

    delete da;

    cout << "Queued " << total << " file(s) for upload, " << appxferq[PUT].size()
        << " file(s) in queue" << endl;
}

void exec_pwd(autocomplete::ACState& s)
{
    string path;

    nodepath(cwd, &path);

    cout << path << endl;
}

void exec_lcd(autocomplete::ACState& s)
{
    LocalPath localpath = LocalPath::fromPath(s.words[1].s, *client->fsaccess);

    if (!client->fsaccess->chdirlocal(localpath))
    {
        cout << s.words[1].s << ": Failed" << endl;
    }
}

#ifdef USE_FILESYSTEM
void exec_lls(autocomplete::ACState& s)
{
    bool recursive = s.extractflag("-R");
    fs::path ls_folder = s.words.size() > 1 ? fs::u8path(s.words[1].s) : fs::current_path();
    std::error_code ec;
    auto status = fs::status(ls_folder, ec);
    (void)status;
    if (ec)
    {
        cerr << ec.message() << endl;
    }
    else if (!fs::exists(ls_folder))
    {
        cerr << "not found" << endl;
    }
    else
    {
        local_dumptree(ls_folder, recursive);
    }
}
#endif

void exec_ipc(autocomplete::ACState& s)
{
    // incoming pending contact action
    handle phandle;
    if (s.words.size() == 3 && Base64::atob(s.words[1].s.c_str(), (byte*) &phandle, sizeof phandle) == sizeof phandle)
    {
        ipcactions_t action;
        if (s.words[2].s == "a")
        {
            action = IPCA_ACCEPT;
        }
        else if (s.words[2].s == "d")
        {
            action = IPCA_DENY;
        }
        else if (s.words[2].s == "i")
        {
            action = IPCA_IGNORE;
        }
        else
        {
            return;
        }
        client->updatepcr(phandle, action);
    }
}

#if defined(WIN32) && defined(NO_READLINE)
void exec_log(autocomplete::ACState& s)
{
    if (s.words.size() == 1)
    {
        // close log
        static_cast<WinConsole*>(console)->log("", WinConsole::no_log);
        cout << "log closed" << endl;
    }
    else if (s.words.size() == 3)
    {
        // open log
        WinConsole::logstyle style = WinConsole::no_log;
        if (s.words[1].s == "utf8")
        {
            style = WinConsole::utf8_log;
        }
        else if (s.words[1].s == "utf16")
        {
            style = WinConsole::utf16_log;
        }
        else if (s.words[1].s == "codepage")
        {
            style = WinConsole::codepage_log;
        }
        else
        {
            cout << "unknown log style" << endl;
        }
        if (!static_cast<WinConsole*>(console)->log(s.words[2].s, style))
        {
            cout << "failed to open log file" << endl;
        }
    }
}
#endif

void exec_putq(autocomplete::ACState& s)
{
    bool showActive = s.extractflag("-active");
    bool showAll = s.extractflag("-all");
    bool showCount = s.extractflag("-count");

    if (!showActive && !showAll && !showCount)
    {
        showCount = true;
    }

    xferq(PUT, s.words.size() > 1 ? atoi(s.words[1].s.c_str()) : -1, showActive, showAll, showCount);
}

void exec_getq(autocomplete::ACState& s)
{
    bool showActive = s.extractflag("-active");
    bool showAll = s.extractflag("-all");
    bool showCount = s.extractflag("-count");

    if (!showActive && !showAll && !showCount)
    {
        showCount = true;
    }

    xferq(GET, s.words.size() > 1 ? atoi(s.words[1].s.c_str()) : -1, showActive, showAll, showCount);
}

void exec_open(autocomplete::ACState& s)
{
    if (strstr(s.words[1].s.c_str(), "#F!") || strstr(s.words[1].s.c_str(), "folder/"))  // folder link indicator
    {
        if (!clientFolder)
        {
            using namespace mega;
#ifdef GFX_CLASS
            auto gfx = new GFX_CLASS;
            gfx->startProcessingThread();
#endif
            // create a new MegaClient with a different MegaApp to process callbacks
            // from the client logged into a folder. Reuse the waiter and httpio
            clientFolder = new MegaClient(new DemoAppFolder,
                                          client->waiter,
                                          client->httpio,
                                          new FSACCESS_CLASS,
                #ifdef DBACCESS_CLASS
                                          new DBACCESS_CLASS(startDir),
                #else
                                          NULL,
                #endif
                #ifdef GFX_CLASS
                                          gfx,
                #else
                                          NULL,
                #endif
                                          "Gk8DyQBS",
                                          "megacli_folder/" TOSTRING(MEGA_MAJOR_VERSION)
                                          "." TOSTRING(MEGA_MINOR_VERSION)
                                          "." TOSTRING(MEGA_MICRO_VERSION),
                                          2);
        }
        else
        {
            clientFolder->logout();
        }

        return clientFolder->app->login_result(clientFolder->folderaccess(s.words[1].s.c_str(), nullptr));
    }
    else
    {
        cout << "Invalid folder link." << endl;
    }
}

<<<<<<< HEAD
=======
#ifdef ENABLE_SYNC
void exec_sync(autocomplete::ACState& s)
{
    if (s.words.size() == 3)
    {
        Node* n = nodebypath(s.words[2].s.c_str());

        if (client->checkaccess(n, FULL))
        {

            if (!n)
            {
                cout << s.words[2].s << ": Not found." << endl;
            }
            else if (n->type == FILENODE)
            {
                cout << s.words[2].s << ": Remote sync root must be a folder." << endl;
            }
            else
            {
                cout << "Adding sync..." << endl;

                SyncConfig syncConfig(LocalPath::fromPath(s.words[1].s, *client->fsaccess), s.words[1].s, n->nodehandle, s.words[2].s, 0, {}, true, newSyncConfig.getType());

                client->addsync(syncConfig, DEBRISFOLDER, NULL, false, false,
                                [](mega::UnifiedSync* us, const SyncError&, error e) {
                    if (us && us->mSync)
                    {
                        cout << "Sync added and running. backupId = " << toHandle(us->mConfig.getBackupId());
                    }
                    else if (us)
                    {
                        cout << "Sync config added but could not be started: " << errorstring(e) << endl;
                    }
                    else
                    {
                        cout << "Sync config could not be started: " << errorstring(e) << endl;
                    }
                });
            }
        }
        else
        {
            cout << s.words[2].s << ": Syncing requires full access to path." << endl;
        }
    }
    else if (s.words.size() == 2)
    {
        handle cancelBackupId;
        Base64::atob(s.words[1].s.c_str(), (byte*)&cancelBackupId, MegaClient::BACKUPHANDLE);

        client->syncs.removeSelectedSyncs([&](SyncConfig& sc, Sync* s) {

            if (sc.getBackupId() == cancelBackupId)
            {
                if (s && s->state > SYNC_CANCELED)
                {
                    cout << "Sync " << cancelBackupId << " deactivated and removed." << endl;
                    return true;
                }
            }
            return false;
        });
    }
    else if (s.words.size() == 1)
    {
        client->syncs.forEachUnifiedSync([&](UnifiedSync& us){

            static const char* syncstatenames[] =
            { "disabled", "failed", "cancelled", "Initial scan, please wait", "Active", "Failed" };

            if (Sync* sync = us.mSync.get())
            {
                if (sync->localroot->node)
                {
                    string remotepath, localpath;
                    nodepath(sync->localroot->node->nodehandle, &remotepath);
                    localpath = sync->localroot->localname.toPath(*client->fsaccess);

                    cout << syncConfigToString(sync->getConfig()) << ": " << localpath << " to " << remotepath << " - "
                            << syncstatenames[sync->state + 3] << ", " << sync->localbytes
                            << " byte(s) in " << sync->localnodes[FILENODE] << " file(s) and "
                            << sync->localnodes[FOLDERNODE] << " folder(s)" << endl;
                }
            }
            else
            {
                string remotepath, localpath;
                nodepath(us.mConfig.getRemoteNode(), &remotepath);
                localpath = us.mConfig.getLocalPath().toPath(*client->fsaccess);

                cout << syncConfigToString(us.mConfig) << ": " << localpath << " to " << remotepath << " - not running" << endl;
            }
        });
    }
}

void exec_syncconfig(autocomplete::ACState& s)
{
    if (s.words.size() == 1)
    {
        cout << "Current sync config: " << syncConfigToString(newSyncConfig) << endl;
    }
    else if (s.words.size() == 2 || s.words.size() == 4)
    {
        auto pair = syncConfigFromStrings(s.words[1].s,
                (s.words.size() > 2 ? s.words[2].s : "off"),
                (s.words.size() > 3 ? s.words[3].s : "off"));

        if (pair.first)
        {
            newSyncConfig = pair.second;
            cout << "Successfully applied new sync config!" << endl;
        }
        else
        {
            cout << "Invalid parameters for syncconfig command." << endl;
        }
    }
    else
    {
        assert(false);
    }
}
#endif

>>>>>>> 17b33023
#ifdef USE_FILESYSTEM
void exec_lpwd(autocomplete::ACState& s)
{
    cout << fs::current_path().u8string() << endl;
}
#endif


void exec_test(autocomplete::ACState& s)
{
}

void exec_mfad(autocomplete::ACState& s)
{
    client->multifactorauthdisable(s.words[1].s.c_str());
}

void exec_mfac(autocomplete::ACState& s)
{
    string email;
    if (s.words.size() == 2)
    {
        email = s.words[1].s;
    }
    else
    {
        email = login.email;
    }

    client->multifactorauthcheck(email.c_str());
}

void exec_mfae(autocomplete::ACState& s)
{
    client->multifactorauthsetup();
}

void exec_login(autocomplete::ACState& s)
{
    //bool fresh = s.extractflag("-fresh");

    if (client->loggedin() == NOTLOGGEDIN)
    {
        if (s.words.size() > 1)
        {
            if ((s.words.size() == 2 || s.words.size() == 3) && s.words[1].s == "autoresume")
            {
                string filename = "megacli_autoresume_session" + (s.words.size() == 3 ? "_" + s.words[2].s : "");
                ifstream file(filename.c_str());
                string session;
                file >> session;
                if (file.is_open() && session.size())
                {
                    cout << "Resuming session..." << endl;
                    return client->login(Base64::atob(session));
                }
                cout << "Failed to get a valid session id from file " << filename << endl;
            }
            else if (strchr(s.words[1].s.c_str(), '@'))
            {
                login.reset();
                login.email = s.words[1].s;

                // full account login
                if (s.words.size() > 2)
                {
                    login.password = s.words[2].s;
                    cout << "Initiated login attempt..." << endl;
                }
                client->prelogin(login.email.c_str());
            }
            else
            {
                const char* ptr;
                if ((ptr = strchr(s.words[1].s.c_str(), '#')))  // folder link indicator
                {
                    const char *authKey = s.words.size() == 3 ? s.words[2].s.c_str() : nullptr;
                    return client->app->login_result(client->folderaccess(s.words[1].s.c_str(), authKey));
                }
                else
                {
                    return client->login(Base64::atob(s.words[1].s));
                }
            }
        }
        else
        {
            cout << "      login email [password]" << endl
                << "      login exportedfolderurl#key [authKey]" << endl
                << "      login session" << endl;
        }
    }
    else
    {
        cout << "Already logged in. Please log out first." << endl;
    }
}

void exec_begin(autocomplete::ACState& s)
{
    if (s.words.size() == 1)
    {
        cout << "Creating ephemeral session..." << endl;
        pdf_to_import = true;
        client->createephemeral();
    }
    else if (s.words.size() == 2)
    {
        handle uh;
        byte pw[SymmCipher::KEYLENGTH];

        if (Base64::atob(s.words[1].s.c_str(), (byte*) &uh, MegaClient::USERHANDLE) == sizeof uh && Base64::atob(
            s.words[1].s.c_str() + 12, pw, sizeof pw) == sizeof pw)
        {
            client->resumeephemeral(uh, pw);
        }
        else
        {
            cout << "Malformed ephemeral session identifier." << endl;
        }
    }
}

void exec_mount(autocomplete::ACState& s)
{
    listtrees();
}

void exec_share(autocomplete::ACState& s)
{
    switch (s.words.size())
    {
    case 1:		// list all shares (incoming and outgoing)
    {
        TreeProcListOutShares listoutshares;
        Node* n;

        cout << "Shared folders:" << endl;

        for (unsigned i = 0; i < sizeof client->rootnodes / sizeof *client->rootnodes; i++)
        {
            if ((n = client->nodebyhandle(client->rootnodes[i])))
            {
                client->proctree(n, &listoutshares);
            }
        }

        for (user_map::iterator uit = client->users.begin();
            uit != client->users.end(); uit++)
        {
            User* u = &uit->second;
            Node* n;

            if (u->show == VISIBLE && u->sharing.size())
            {
                cout << "From " << u->email << ":" << endl;

                for (handle_set::iterator sit = u->sharing.begin();
                    sit != u->sharing.end(); sit++)
                {
                    if ((n = client->nodebyhandle(*sit)))
                    {
                        cout << "\t" << n->displayname() << " ("
                            << getAccessLevelStr(n->inshare->access) << ")" << endl;
                    }
                }
            }
        }
    }
    break;

    case 2:	    // list all outgoing shares on this path
    case 3:	    // remove outgoing share to specified e-mail address
    case 4:	    // add outgoing share to specified e-mail address
    case 5:     // user specified a personal representation to appear as for the invitation
        if (Node* n = nodebypath(s.words[1].s.c_str()))
        {
            if (s.words.size() == 2)
            {
                listnodeshares(n);
            }
            else
            {
                accesslevel_t a = ACCESS_UNKNOWN;
                const char* personal_representation = NULL;
                if (s.words.size() > 3)
                {
                    if (s.words[3].s == "r" || s.words[3].s == "ro")
                    {
                        a = RDONLY;
                    }
                    else if (s.words[3].s == "rw")
                    {
                        a = RDWR;
                    }
                    else if (s.words[3].s == "full")
                    {
                        a = FULL;
                    }
                    else
                    {
                        cout << "Access level must be one of r, rw or full" << endl;

                        return;
                    }

                    if (s.words.size() > 4)
                    {
                        personal_representation = s.words[4].s.c_str();
                    }
                }

                client->setshare(n, s.words[2].s.c_str(), a, personal_representation);
            }
        }
        else
        {
            cout << s.words[1].s << ": No such directory" << endl;
        }
        break;
    }
}

void exec_users(autocomplete::ACState& s)
{
    if (s.words.size() == 1)
    {
        for (user_map::iterator it = client->users.begin(); it != client->users.end(); it++)
        {
            if (it->second.email.size())
            {
                cout << "\t" << it->second.email;

                if (it->second.userhandle == client->me)
                {
                    cout << ", session user";
                }
                else if (it->second.show == VISIBLE)
                {
                    cout << ", visible";
                }
                else if (it->second.show == HIDDEN)
                {
                    cout << ", hidden";
                }
                else if (it->second.show == INACTIVE)
                {
                    cout << ", inactive";
                }
                else if (it->second.show == BLOCKED)
                {
                    cout << ", blocked";
                }
                else
                {
                    cout << ", unknown visibility (" << it->second.show << ")";
                }

                if (it->second.sharing.size())
                {
                    cout << ", sharing " << it->second.sharing.size() << " folder(s)";
                }

                if (it->second.pubk.isvalid())
                {
                    cout << ", public key cached";
                }

                if (it->second.mBizMode == BIZ_MODE_MASTER)
                {
                    cout << ", business master user";
                }
                else if (it->second.mBizMode == BIZ_MODE_SUBUSER)
                {
                    cout << ", business sub-user";
                }

                cout << endl;
            }
        }
    }
    else if (s.words.size() == 3 && s.words[2].s == "del")
    {
        client->removecontact(s.words[1].s.c_str(), HIDDEN);
    }
}

void exec_mkdir(autocomplete::ACState& s)
{
    bool allowDuplicate = s.extractflag("-allowduplicate");
    bool exactLeafName = s.extractflag("-exactleafname");

    if (s.words.size() > 1)
    {
        string newname;

        Node* n;
        if (exactLeafName)
        {
            n = client->nodebyhandle(cwd);
            newname = s.words[1].s;
        }
        else
        {
            n = nodebypath(s.words[1].s.c_str(), NULL, &newname);
        }

        if (n)
        {
            if (!client->checkaccess(n, RDWR))
            {
                cout << "Write access denied" << endl;

                return;
            }

            if (newname.size())
            {
                vector<NewNode> nn(1);
                client->putnodes_prepareOneFolder(&nn[0], newname);
                client->putnodes(n->nodehandle, move(nn));
            }
            else if (allowDuplicate && n->parent && n->parent->nodehandle != UNDEF)
            {
                // the leaf name already exists and was returned in n
                auto leafname = s.words[1].s;
                auto pos = leafname.find_last_of("/");
                if (pos != string::npos) leafname.erase(0, pos + 1);
                vector<NewNode> nn(1);
                client->putnodes_prepareOneFolder(&nn[0], leafname);
                client->putnodes(n->parent->nodehandle, move(nn));
            }
            else
            {
                cout << s.words[1].s << ": Path already exists" << endl;
            }
        }
        else
        {
            cout << s.words[1].s << ": Target path not found" << endl;
        }
    }
}

void exec_getfa(autocomplete::ACState& s)
{
    Node* n;
    int cancel = s.words.size() > 2 && s.words.back().s == "cancel";

    if (s.words.size() < 3)
    {
        n = client->nodebyhandle(cwd);
    }
    else if (!(n = nodebypath(s.words[2].s.c_str())))
    {
        cout << s.words[2].s << ": Path not found" << endl;
    }

    if (n)
    {
        int c = 0;
        fatype type;

        type = fatype(atoi(s.words[1].s.c_str()));

        if (n->type == FILENODE)
        {
            if (n->hasfileattribute(type))
            {
                client->getfa(n->nodehandle, &n->fileattrstring, n->nodekey(), type, cancel);
                c++;
            }
        }
        else
        {
            for (node_list::iterator it = n->children.begin(); it != n->children.end(); it++)
            {
                if ((*it)->type == FILENODE && (*it)->hasfileattribute(type))
                {
                    client->getfa((*it)->nodehandle, &(*it)->fileattrstring, (*it)->nodekey(), type, cancel);
                    c++;
                }
            }
        }

        cout << (cancel ? "Canceling " : "Fetching ") << c << " file attribute(s) of type " << type << "..." << endl;
    }
}

void exec_getua(autocomplete::ACState& s)
{
    User* u = NULL;

    if (s.words.size() == 3)
    {
        // get other user's attribute
        if (!(u = client->finduser(s.words[2].s.c_str())))
        {
            cout << "Retrieving user attribute for unknown user: " << s.words[2].s << endl;
            client->getua(s.words[2].s.c_str(), User::string2attr(s.words[1].s.c_str()));
            return;
        }
    }
    else if (s.words.size() != 2)
    {
        cout << "      getua attrname [email]" << endl;
        return;
    }

    if (!u)
    {
        // get logged in user's attribute
        if (!(u = client->ownuser()))
        {
            cout << "Must be logged in to query own attributes." << endl;
            return;
        }
    }

    if (s.words[1].s == "pubk")
    {
        client->getpubkey(u->uid.c_str());
        return;
    }

    client->getua(u, User::string2attr(s.words[1].s.c_str()));
}

void exec_putua(autocomplete::ACState& s)
{
    attr_t attrtype = User::string2attr(s.words[1].s.c_str());
    if (attrtype == ATTR_UNKNOWN)
    {
        cout << "Attribute not recognized" << endl;
        return;
    }

    if (s.words.size() == 2)
    {
        // delete attribute
        client->putua(attrtype);

        return;
    }
    else if (s.words.size() == 3)
    {
        if (s.words[2].s == "del")
        {
            client->putua(attrtype);

            return;
        }
    }
    else if (s.words.size() == 4)
    {
        if (s.words[2].s == "set")
        {
            client->putua(attrtype, (const byte*)s.words[3].s.c_str(), unsigned(s.words[3].s.size()));
            return;
        }
        else if (s.words[2].s == "set64")
        {
            int len = int(s.words[3].s.size() * 3 / 4 + 3);
            byte *value = new byte[len];
            int valuelen = Base64::atob(s.words[3].s.data(), value, len);
            client->putua(attrtype, value, valuelen);
            delete [] value;
            return;
        }
        else if (s.words[2].s == "load")
        {
            string data;
            auto localpath = LocalPath::fromPath(s.words[3].s, *client->fsaccess);

            if (loadfile(localpath, &data))
            {
                client->putua(attrtype, (const byte*) data.data(), unsigned(data.size()));
            }
            else
            {
                cout << "Cannot read " << s.words[3].s << endl;
            }

            return;
        }
    }
    else if (s.words.size() == 5)
    {
        if (s.words[2].s == "map")  // putua <attrtype> map <attrKey> <attrValue>
        {
            if (attrtype == ATTR_BACKUP_NAMES
                    || attrtype == ATTR_DEVICE_NAMES
                    || attrtype == ATTR_ALIAS)
            {
                std::string key = s.words[3].s;
                std::string value = Base64::btoa(s.words[4].s);
                string_map attrMap;
                attrMap[key] = value;

                std::unique_ptr<TLVstore> tlv;

                User *ownUser = client->finduser(client->me);
                const std::string *oldValue = ownUser->getattr(attrtype);
                if (!oldValue)  // attr doesn't exist -> create it
                {
                    tlv.reset(new TLVstore());
                    tlv->set(key, value);
                }
                else if (!ownUser->isattrvalid(attrtype)) // not fetched yet or outdated
                {
                    cout << "User attribute is versioned (need to know current version first). ";
                    cout << "Fetch the attribute first" << endl;
                    return;
                }
                else
                {
                    tlv.reset(TLVstore::containerToTLVrecords(oldValue, &client->key));

                    if (!User::mergeUserAttribute(attrtype, attrMap, *tlv.get()))
                    {
                        cout << "Failed to merge with existing values" << endl;
                        return;
                    }
                }

                // serialize and encrypt the TLV container
                std::unique_ptr<std::string> container(tlv->tlvRecordsToContainer(client->rng, &client->key));
                client->putua(attrtype, (byte *)container->data(), unsigned(container->size()));

                return;
            }
        }
    }
}

#ifdef DEBUG
void exec_delua(autocomplete::ACState& s)
{
    client->delua(s.words[1].s.c_str());
}
#endif

void exec_pause(autocomplete::ACState& s)
{
    bool getarg = false, putarg = false, hardarg = false, statusarg = false;

    for (size_t i = s.words.size(); --i; )
    {
        if (s.words[i].s == "get")
        {
            getarg = true;
        }
        if (s.words[i].s == "put")
        {
            putarg = true;
        }
        if (s.words[i].s == "hard")
        {
            hardarg = true;
        }
        if (s.words[i].s == "status")
        {
            statusarg = true;
        }
    }

    if (statusarg)
    {
        if (!hardarg && !getarg && !putarg)
        {
            if (!client->xferpaused[GET] && !client->xferpaused[PUT])
            {
                cout << "Transfers not paused at the moment." << endl;
            }
            else
            {
                if (client->xferpaused[GET])
                {
                    cout << "GETs currently paused." << endl;
                }
                if (client->xferpaused[PUT])
                {
                    cout << "PUTs currently paused." << endl;
                }
            }
        }
        return;
    }

    if (!getarg && !putarg)
    {
        getarg = true;
        putarg = true;
    }

    DBTableTransactionCommitter committer(client->tctable);

    if (getarg)
    {
        client->pausexfers(GET, client->xferpaused[GET] ^= true, hardarg, committer);
        if (client->xferpaused[GET])
        {
            cout << "GET transfers paused. Resume using the same command." << endl;
        }
        else
        {
            cout << "GET transfers unpaused." << endl;
        }
    }

    if (putarg)
    {
        client->pausexfers(PUT, client->xferpaused[PUT] ^= true, hardarg, committer);
        if (client->xferpaused[PUT])
        {
            cout << "PUT transfers paused. Resume using the same command." << endl;
        }
        else
        {
            cout << "PUT transfers unpaused." << endl;
        }
    }
}

void exec_debug(autocomplete::ACState& s)
{
    bool turnon = s.extractflag("-on");
    bool turnoff = s.extractflag("-off");

    if (s.words.size() > 1)
    {
        gLogger.mLogFile.close();
        if (!s.words[1].s.empty())
        {
            gLogger.mLogFile.open(s.words[1].s.c_str());
            if (!gLogger.mLogFile.is_open())
            {
                cout << "Log file open failed: '" << s.words[1].s << "'" << endl;
            }
        }
    }

    bool state = client->debugstate();
    if ((turnon && !state) || (turnoff && state) || (!turnon && !turnoff))
    {
        client->toggledebug();
    }

    cout << "Debug mode " << (client->debugstate() ? "on" : "off") << endl;
}

void exec_verbose(autocomplete::ACState& s)
{
    bool turnon = s.extractflag("-on");
    bool turnoff = s.extractflag("-off");

    if (turnon)
    {
        gVerboseMode = true;
    }
    else if (turnoff)
    {
        gVerboseMode = false;
    }
    else
    {
        gVerboseMode = !gVerboseMode;
    }
    cout << "Verbose mode " << (gVerboseMode ? "on" : "off") << endl;
}

#if defined(WIN32) && defined(NO_READLINE)
void exec_clear(autocomplete::ACState& s)
{
    static_cast<WinConsole*>(console)->clearScreen();
}
#endif

void exec_retry(autocomplete::ACState& s)
{
    if (client->abortbackoff())
    {
        cout << "Retrying..." << endl;
    }
    else
    {
        cout << "No failed request pending." << endl;
    }
}

void exec_recon(autocomplete::ACState& s)
{
    cout << "Closing all open network connections..." << endl;

    client->disconnect();
}

void exec_email(autocomplete::ACState& s)
{
    if (s.words.size() == 1)
    {
        User *u = client->finduser(client->me);
        if (u)
        {
            cout << "Your current email address is " << u->email << endl;
        }
        else
        {
            cout << "Please, login first" << endl;
        }
    }
    else if (s.words.size() == 2)
    {
        if (s.words[1].s.find("@") != string::npos)    // get change email link
        {
            client->getemaillink(s.words[1].s.c_str());
        }
        else    // confirm change email link
        {
            string link = s.words[1].s;

            size_t pos = link.find("#verify");
            if (pos == link.npos)
            {
                cout << "Invalid email change link." << endl;
                return;
            }

            changecode.assign(link.substr(pos + strlen("#verify")));
            client->queryrecoverylink(changecode.c_str());
        }
    }
}

#ifdef ENABLE_CHAT
void exec_chatc(autocomplete::ACState& s)
{
    size_t wordscount = s.words.size();
    if (wordscount < 2 || wordscount == 3)
    {
        cout << "Invalid syntax to create chatroom" << endl;
        cout << "      chatc group [email ro|sta|mod]* " << endl;
        return;
    }

    int group = atoi(s.words[1].s.c_str());
    if (group != 0 && group != 1)
    {
        cout << "Invalid syntax to create chatroom" << endl;
        cout << "      chatc group [email ro|sta|mod]* " << endl;
        return;
    }

    unsigned parseoffset = 2;
    if (((wordscount - parseoffset) % 2) == 0)
    {
        if (!group && (wordscount - parseoffset) != 2)
        {
            cout << "Peer to peer chats must have only one peer" << endl;
            return;
        }

        userpriv_vector *userpriv = new userpriv_vector;

        unsigned numUsers = 0;
        while ((numUsers + 1) * 2 + parseoffset <= wordscount)
        {
            string email = s.words[numUsers * 2 + parseoffset].s;
            User *u = client->finduser(email.c_str(), 0);
            if (!u)
            {
                cout << "User not found: " << email << endl;
                delete userpriv;
                return;
            }

            string privstr = s.words[numUsers * 2 + parseoffset + 1].s;
            privilege_t priv;
            if (!group) // 1:1 chats enforce peer to be moderator
            {
                priv = PRIV_MODERATOR;
            }
            else
            {
                if (privstr == "ro")
                {
                    priv = PRIV_RO;
                }
                else if (privstr == "sta")
                {
                    priv = PRIV_STANDARD;
                }
                else if (privstr == "mod")
                {
                    priv = PRIV_MODERATOR;
                }
                else
                {
                    cout << "Unknown privilege for " << email << endl;
                    delete userpriv;
                    return;
                }
            }

            userpriv->push_back(userpriv_pair(u->userhandle, priv));
            numUsers++;
        }

        client->createChat(group, false, userpriv);
        delete userpriv;
    }
}

void exec_chati(autocomplete::ACState& s)
{
    if (s.words.size() >= 4 && s.words.size() <= 7)
    {
        handle chatid;
        Base64::atob(s.words[1].s.c_str(), (byte*)&chatid, MegaClient::CHATHANDLE);

        string email = s.words[2].s;
        User *u = client->finduser(email.c_str(), 0);
        if (!u)
        {
            cout << "User not found: " << email << endl;
            return;
        }

        string privstr = s.words[3].s;
        privilege_t priv;
        if (privstr == "ro")
        {
            priv = PRIV_RO;
        }
        else if (privstr == "sta")
        {
            priv = PRIV_STANDARD;
        }
        else if (privstr == "mod")
        {
            priv = PRIV_MODERATOR;
        }
        else
        {
            cout << "Unknown privilege for " << email << endl;
            return;
        }

        string title;
        string unifiedKey;
        if (s.words.size() == 5)
        {
            unifiedKey = s.words[4].s;
        }
        else if (s.words.size() >= 6 && s.words[4].s == "t")
        {
            title = s.words[5].s;
            if (s.words.size() == 7)
            {
                unifiedKey = s.words[6].s;
            }
        }
        const char *t = !title.empty() ? title.c_str() : NULL;
        const char *uk = !unifiedKey.empty() ? unifiedKey.c_str() : NULL;

        client->inviteToChat(chatid, u->userhandle, priv, uk, t);
        return;
    }
}

void exec_chatr(autocomplete::ACState& s)
{
    if (s.words.size() > 1 && s.words.size() < 4)
    {
        handle chatid;
        Base64::atob(s.words[1].s.c_str(), (byte*)&chatid, MegaClient::CHATHANDLE);

        if (s.words.size() == 2)
        {
            client->removeFromChat(chatid, client->me);
            return;
        }
        else if (s.words.size() == 3)
        {
            string email = s.words[2].s;
            User *u = client->finduser(email.c_str(), 0);
            if (!u)
            {
                cout << "User not found: " << email << endl;
                return;
            }

            client->removeFromChat(chatid, u->userhandle);
            return;
        }
    }
}

void exec_chatu(autocomplete::ACState& s)
{
    handle chatid;
    Base64::atob(s.words[1].s.c_str(), (byte*)&chatid, MegaClient::CHATHANDLE);

    client->getUrlChat(chatid);
}

void exec_chata(autocomplete::ACState& s)
{
    handle chatid;
    Base64::atob(s.words[1].s.c_str(), (byte*)&chatid, MegaClient::CHATHANDLE);
    bool archive = (s.words[2].s == "1");
    if (!archive && (s.words[2].s != "0"))
    {
        cout << "Use 1 or 0 to archive/unarchive chats" << endl;
        return;
    }

    client->archiveChat(chatid, archive);
}

void exec_chats(autocomplete::ACState& s)
{
    if (s.words.size() == 1)
    {
        textchat_map::iterator it;
        for (it = client->chats.begin(); it != client->chats.end(); it++)
        {
            DemoApp::printChatInformation(it->second);
        }
        return;
    }
    if (s.words.size() == 2)
    {
        handle chatid;
        Base64::atob(s.words[1].s.c_str(), (byte*)&chatid, MegaClient::CHATHANDLE);

        textchat_map::iterator it = client->chats.find(chatid);
        if (it == client->chats.end())
        {
            cout << "Chatid " << s.words[1].s.c_str() << " not found" << endl;
            return;
        }

        DemoApp::printChatInformation(it->second);
        return;
    }
}

void exec_chatl(autocomplete::ACState& s)
{
    handle chatid;
    Base64::atob(s.words[1].s.c_str(), (byte*) &chatid, MegaClient::CHATHANDLE);
    bool delflag = (s.words.size() == 3 && s.words[2].s == "del");
    bool createifmissing = s.words.size() == 2 || (s.words.size() == 3 && s.words[2].s != "query");

    client->chatlink(chatid, delflag, createifmissing);
}
#endif

void exec_reset(autocomplete::ACState& s)
{
    if (client->loggedin() != NOTLOGGEDIN)
    {
        cout << "You're logged in. Please, logout first." << endl;
    }
    else if (s.words.size() == 2 ||
        (s.words.size() == 3 && (hasMasterKey = (s.words[2].s == "mk"))))
    {
        recoveryemail = s.words[1].s;
        client->getrecoverylink(recoveryemail.c_str(), hasMasterKey);
    }
    else
    {
        cout << "      reset email [mk]" << endl;
    }
}

void exec_clink(autocomplete::ACState& s)
{
    bool renew = false;
    if (s.words.size() == 1 || (s.words.size() == 2 && (renew = s.words[1].s == "renew")))
    {
        client->contactlinkcreate(renew);
    }
    else if ((s.words.size() == 3) && (s.words[1].s == "query"))
    {
        handle clink = UNDEF;
        Base64::atob(s.words[2].s.c_str(), (byte*)&clink, MegaClient::CONTACTLINKHANDLE);

        client->contactlinkquery(clink);

    }
    else if (((s.words.size() == 3) || (s.words.size() == 2)) && (s.words[1].s == "del"))
    {
        handle clink = UNDEF;

        if (s.words.size() == 3)
        {
            Base64::atob(s.words[2].s.c_str(), (byte*)&clink, MegaClient::CONTACTLINKHANDLE);
        }

        client->contactlinkdelete(clink);
    }
}

void exec_apiurl(autocomplete::ACState& s)
{
    if (s.words.size() == 1)
    {
        cout << "Current APIURL = " << MegaClient::APIURL << endl;
        cout << "Current disablepkp = " << (MegaClient::disablepkp ? "true" : "false") << endl;
    }
    else if (client->loggedin() != NOTLOGGEDIN)
    {
        cout << "You must not be logged in, to change APIURL" << endl;
    }
    else if (s.words.size() == 3 || s.words.size() == 2)
    {
        if (s.words[1].s.size() < 8 || s.words[1].s.substr(0, 8) != "https://")
        {
            s.words[1].s = "https://" + s.words[1].s;
        }
        if (s.words[1].s.empty() || s.words[1].s[s.words[1].s.size() - 1] != '/')
        {
            s.words[1].s += '/';
        }
        MegaClient::APIURL = s.words[1].s;
        if (s.words.size() == 3)
        {
            MegaClient::disablepkp = s.words[2].s == "true";
        }
    }
}

void exec_passwd(autocomplete::ACState& s)
{
    if (client->loggedin() != NOTLOGGEDIN)
    {
        setprompt(NEWPASSWORD);
    }
    else
    {
        cout << "Not logged in." << endl;
    }
}

void exec_putbps(autocomplete::ACState& s)
{
    if (s.words.size() > 1)
    {
        if (s.words[1].s == "auto")
        {
            client->putmbpscap = -1;
        }
        else if (s.words[1].s == "none")
        {
            client->putmbpscap = 0;
        }
        else
        {
            int t = atoi(s.words[1].s.c_str());

            if (t > 0)
            {
                client->putmbpscap = t;
            }
            else
            {
                cout << "      putbps [limit|auto|none]" << endl;
                return;
            }
        }
    }

    cout << "Upload speed limit set to ";

    if (client->putmbpscap < 0)
    {
        cout << "AUTO (approx. 90% of your available bandwidth)" << endl;
    }
    else if (!client->putmbpscap)
    {
        cout << "NONE" << endl;
    }
    else
    {
        cout << client->putmbpscap << " byte(s)/second" << endl;
    }
}

void exec_invite(autocomplete::ACState& s)
{
    if (client->loggedin() != FULLACCOUNT)
    {
        cout << "Not logged in." << endl;
    }
    else
    {
        if (client->ownuser()->email.compare(s.words[1].s))
        {
            int delflag = s.words.size() == 3 && s.words[2].s == "del";
            int rmd = s.words.size() == 3 && s.words[2].s == "rmd";
            int clink = s.words.size() == 4 && s.words[2].s == "clink";
            if (s.words.size() == 2 || s.words.size() == 3 || s.words.size() == 4)
            {
                if (delflag || rmd)
                {
                    client->setpcr(s.words[1].s.c_str(), delflag ? OPCA_DELETE : OPCA_REMIND);
                }
                else
                {
                    handle contactLink = UNDEF;
                    if (clink)
                    {
                        Base64::atob(s.words[3].s.c_str(), (byte*)&contactLink, MegaClient::CONTACTLINKHANDLE);
                    }

                    // Original email is not required, but can be used if this account has multiple email addresses associated,
                    // to have the invite come from a specific email
                    client->setpcr(s.words[1].s.c_str(), OPCA_ADD, "Invite from MEGAcli", s.words.size() == 3 ? s.words[2].s.c_str() : NULL, contactLink);
                }
            }
            else
            {
                cout << "      invite dstemail [origemail|del|rmd|clink <link>]" << endl;
            }
        }
        else
        {
            cout << "Cannot send invitation to your own user" << endl;
        }
    }
}

void exec_signup(autocomplete::ACState& s)
{
    if (s.words.size() == 2)
    {
        const char* ptr = s.words[1].s.c_str();
        const char* tptr;

        if ((tptr = strstr(ptr, "#confirm")))
        {
            ptr = tptr + 8;

            std::string code = Base64::atob(std::string(ptr));
            if (!code.empty())
            {
                if (code.find("ConfirmCodeV2") != string::npos)
                {
                    size_t posEmail = 13 + 15;
                    size_t endEmail = code.find("\t", posEmail);
                    if (endEmail != string::npos)
                    {
                        signupemail = code.substr(posEmail, endEmail - posEmail);
                        signupname = code.substr(endEmail + 1, code.size() - endEmail - 9);

                        if (client->loggedin() == FULLACCOUNT)
                        {
                            cout << "Already logged in." << endl;
                        }
                        else    // not-logged-in / ephemeral account / partially confirmed
                        {
                            client->confirmsignuplink2((const byte*)code.data(), unsigned(code.size()));
                        }
                    }
                }
                else
                {
                    // we first just query the supplied signup link,
                    // then collect and verify the password,
                    // then confirm the account
                    client->querysignuplink((const byte*)code.data(), (unsigned)code.size());
                }
            }
        }
    }
    else if (s.words.size() == 3 || s.words.size() == 4)
    {
        switch (client->loggedin())
        {
        case FULLACCOUNT:
            cout << "Already logged in." << endl;
            break;

        case CONFIRMEDACCOUNT:
            cout << "Current account already confirmed." << endl;
            break;

        case EPHEMERALACCOUNT:
            if (s.words[1].s.find('@') + 1 && s.words[1].s.find('.') + 1)
            {
                signupemail = s.words[1].s;
                signupname = s.words[2].s;
                signupV2 = !s.extractflag("-v1");

                cout << endl;
                setprompt(NEWPASSWORD);
            }
            else
            {
                cout << "Please enter a valid e-mail address." << endl;
            }
            break;

        case NOTLOGGEDIN:
            cout << "Please use the begin command to commence or resume the ephemeral session to be upgraded." << endl;
        }
    }
}

void exec_cancelsignup(autocomplete::ACState& s)
{
    client->cancelsignup();
}

void exec_whoami(autocomplete::ACState& s)
{
    if (client->loggedin() == NOTLOGGEDIN)
    {
        cout << "Not logged in." << endl;
    }
    else
    {
        User* u;

        if ((u = client->finduser(client->me)))
        {
            cout << "Account e-mail: " << u->email << " handle: " << Base64Str<MegaClient::USERHANDLE>(client->me) << endl;
            if (client->signkey)
            {
                string pubKey((const char *)client->signkey->pubKey, EdDSA::PUBLIC_KEY_LENGTH);
                cout << "Credentials: " << AuthRing::fingerprint(pubKey, true) << endl;
            }
        }

        bool storage = s.extractflag("-storage");
        bool transfer = s.extractflag("-transfer");
        bool pro = s.extractflag("-pro");
        bool transactions = s.extractflag("-transactions");
        bool purchases = s.extractflag("-purchases");
        bool sessions = s.extractflag("-sessions");

        bool all = !storage && !transfer && !pro && !transactions && !purchases && !sessions;

        cout << "Retrieving account status..." << endl;

        client->getaccountdetails(&account, all || storage, all || transfer, all || pro, all || transactions, all || purchases, all || sessions);
    }
}

void exec_verifycredentials(autocomplete::ACState& s)
{
    User* u = nullptr;
    if (s.words.size() == 2 && (s.words[1].s == "show" || s.words[1].s == "status"))
    {
        u = client->finduser(client->me);
    }
    else if (s.words.size() == 3)
    {
        u = client->finduser(s.words[2].s.c_str());
    }
    else
    {
        cout << "      credentials show|status|verify|reset [email]" << endl;
        return;
    }

    if (!u)
    {
        cout << "Invalid user" << endl;
        return;
    }

    if (s.words[1].s == "show")
    {
        if (u->isattrvalid(ATTR_ED25519_PUBK))
        {
            cout << "Credentials: " << AuthRing::fingerprint(*u->getattr(ATTR_ED25519_PUBK), true) << endl;
        }
        else
        {
            cout << "Fetching singing key... " << endl;
            client->getua(u->uid.c_str(), ATTR_ED25519_PUBK);
        }
    }
    else if (s.words[1].s == "status")
    {
        handle uh = s.words.size() == 3 ? u->userhandle : UNDEF;
        printAuthringInformation(uh);
    }
    else if (s.words[1].s == "verify")
    {
        error e;
        if ((e = client->verifyCredentials(u->userhandle)))
        {
            cout << "Verification failed. Error: " << errorstring(e) << endl;
            return;
        }
    }
    else if (s.words[1].s == "reset")
    {
        error e;
        if ((e = client->resetCredentials(u->userhandle)))
        {
            cout << "Reset verification failed. Error: " << errorstring(e) << endl;
            return;
        }
    }
}

void exec_export(autocomplete::ACState& s)
{
    hlink = UNDEF;
    del = ets = 0;

    Node* n;
    int deltmp = 0;
    int etstmp = 0;

    bool writable = s.extractflag("-writable");


    if ((n = nodebypath(s.words[1].s.c_str())))
    {
        if (s.words.size() > 2)
        {
            deltmp = (s.words[2].s == "del");
            if (!deltmp)
            {
                etstmp = atoi(s.words[2].s.c_str());
            }
        }


        cout << "Exporting..." << endl;

        error e;
        if ((e = client->exportnode(n, deltmp, etstmp, writable)))
        {
            cout << s.words[1].s << ": Export rejected (" << errorstring(e) << ")" << endl;
        }
        else
        {
            hlink = n->nodehandle;
            ets = etstmp;
            del = deltmp;
        }
    }
    else
    {
        cout << s.words[1].s << ": Not found" << endl;
    }
}

void exec_import(autocomplete::ACState& s)
{
    handle ph = UNDEF;
    byte key[FILENODEKEYLENGTH];
    error e = client->parsepubliclink(s.words[1].s.c_str(), ph, key, false);
    if (e == API_OK)
    {
        cout << "Opening link..." << endl;
        client->openfilelink(ph, key, 1);
    }
    else
    {
        cout << "Malformed link. Format: Exported URL or fileid#filekey" << endl;
    }
}

void exec_folderlinkinfo(autocomplete::ACState& s)
{
    publiclink = s.words[1].s;

    handle ph = UNDEF;
    byte folderkey[SymmCipher::KEYLENGTH];
    if (client->parsepubliclink(publiclink.c_str(), ph, folderkey, true) == API_OK)
    {
        cout << "Loading public folder link info..." << endl;
        client->getpubliclinkinfo(ph);
    }
    else
    {
        cout << "Malformed link: " << publiclink << endl;
    }
}

void exec_reload(autocomplete::ACState& s)
{
    cout << "Reloading account..." << endl;

    bool nocache = false;
    if (s.words.size() == 2 && s.words[1].s == "nocache")
    {
        nocache = true;
    }

    cwd = UNDEF;
    client->cachedscsn = UNDEF;
    client->fetchnodes(nocache);
}

void exec_logout(autocomplete::ACState& s)
{
    cout << "Logging off..." << endl;

    cwd = UNDEF;
    client->logout();

    if (clientFolder)
    {
        clientFolder->logout();
        delete clientFolder;
        clientFolder = NULL;
    }
}

#ifdef ENABLE_CHAT
void exec_chatga(autocomplete::ACState& s)
{
    handle chatid;
    Base64::atob(s.words[1].s.c_str(), (byte*) &chatid, MegaClient::CHATHANDLE);

    handle nodehandle = 0; // make sure top two bytes are 0
    Base64::atob(s.words[2].s.c_str(), (byte*) &nodehandle, MegaClient::NODEHANDLE);

    const char *uid = s.words[3].s.c_str();

    client->grantAccessInChat(chatid, nodehandle, uid);
}

void exec_chatra(autocomplete::ACState& s)
{
    handle chatid;
    Base64::atob(s.words[1].s.c_str(), (byte*)&chatid, MegaClient::CHATHANDLE);

    handle nodehandle = 0; // make sure top two bytes are 0
    Base64::atob(s.words[2].s.c_str(), (byte*)&nodehandle, MegaClient::NODEHANDLE);

    const char *uid = s.words[3].s.c_str();

    client->removeAccessInChat(chatid, nodehandle, uid);
}

void exec_chatst(autocomplete::ACState& s)
{
    handle chatid;
    Base64::atob(s.words[1].s.c_str(), (byte*)&chatid, MegaClient::CHATHANDLE);

    if (s.words.size() == 2)  // empty title / remove title
    {
        client->setChatTitle(chatid, "");
    }
    else if (s.words.size() == 3)
    {
        client->setChatTitle(chatid, s.words[2].s.c_str());
    }
}

void exec_chatpu(autocomplete::ACState& s)
{
    client->getChatPresenceUrl();
}

void exec_chatup(autocomplete::ACState& s)
{
    handle chatid;
    Base64::atob(s.words[1].s.c_str(), (byte*)&chatid, MegaClient::CHATHANDLE);

    handle uh;
    Base64::atob(s.words[2].s.c_str(), (byte*)&uh, MegaClient::USERHANDLE);

    string privstr = s.words[3].s;
    privilege_t priv;
    if (privstr == "ro")
    {
        priv = PRIV_RO;
    }
    else if (privstr == "sta")
    {
        priv = PRIV_STANDARD;
    }
    else if (privstr == "mod")
    {
        priv = PRIV_MODERATOR;
    }
    else
    {
        cout << "Unknown privilege for " << s.words[2].s << endl;
        return;
    }

    client->updateChatPermissions(chatid, uh, priv);
}

void exec_chatlu(autocomplete::ACState& s)
{
    handle publichandle = 0;
    Base64::atob(s.words[1].s.c_str(), (byte*)&publichandle, MegaClient::CHATLINKHANDLE);

    client->chatlinkurl(publichandle);
}

void exec_chatsm(autocomplete::ACState& s)
{
    handle chatid;
    Base64::atob(s.words[1].s.c_str(), (byte*)&chatid, MegaClient::CHATHANDLE);

    const char *title = (s.words.size() == 3) ? s.words[2].s.c_str() : NULL;
    client->chatlinkclose(chatid, title);
}

void exec_chatlj(autocomplete::ACState& s)
{
    handle publichandle = 0;
    Base64::atob(s.words[1].s.c_str(), (byte*)&publichandle, MegaClient::CHATLINKHANDLE);

    client->chatlinkjoin(publichandle, s.words[2].s.c_str());
}

void exec_chatcp(autocomplete::ACState& s)
{
    size_t wordscount = s.words.size();
    userpriv_vector *userpriv = new userpriv_vector;
    string_map *userkeymap = new string_map;
    string mownkey = s.words[1].s;
    unsigned parseoffset = 2;
    const char *title = NULL;

    if (wordscount >= 4)
    {
        if (s.words[2].s == "t")
        {
            if (s.words[3].s.empty())
            {
                cout << "Title cannot be set to empty string" << endl;
                delete userpriv;
                delete userkeymap;
                return;
            }
            title = s.words[3].s.c_str();
            parseoffset = 4;
        }

        if (((wordscount - parseoffset) % 3) != 0)
        {
            cout << "Invalid syntax to create chatroom" << endl;
            cout << "      chatcp mownkey [t title64] [email ro|sta|mod unifiedkey]* " << endl;
            delete userpriv;
            delete userkeymap;
            return;
        }

        unsigned numUsers = 0;
        while ((numUsers + 1) * 3 + parseoffset <= wordscount)
        {
            string email = s.words[numUsers * 3 + parseoffset].s;
            User *u = client->finduser(email.c_str(), 0);
            if (!u)
            {
                cout << "User not found: " << email << endl;
                delete userpriv;
                delete userkeymap;
                return;
            }

            string privstr = s.words[numUsers * 3 + parseoffset + 1].s;
            privilege_t priv;
            if (privstr == "ro")
            {
                priv = PRIV_RO;
            }
            else if (privstr == "sta")
            {
                priv = PRIV_STANDARD;
            }
            else if (privstr == "mod")
            {
                priv = PRIV_MODERATOR;
            }
            else
            {
                cout << "Unknown privilege for " << email << endl;
                delete userpriv;
                delete userkeymap;
                return;
            }
            userpriv->push_back(userpriv_pair(u->userhandle, priv));
            string unifiedkey = s.words[numUsers * 3 + parseoffset + 2].s;
            char uhB64[12];
            Base64::btoa((byte *)&u->userhandle, MegaClient::USERHANDLE, uhB64);
            uhB64[11] = '\0';
            userkeymap->insert(std::pair<string, string>(uhB64, unifiedkey));
            numUsers++;
        }
    }
    char ownHandleB64[12];
    Base64::btoa((byte *)&client->me, MegaClient::USERHANDLE, ownHandleB64);
    ownHandleB64[11] = '\0';
    userkeymap->insert(std::pair<string, string>(ownHandleB64, mownkey));
    client->createChat(true, true, userpriv, userkeymap, title);
    delete userpriv;
    delete userkeymap;
}
#endif

void exec_cancel(autocomplete::ACState& s)
{
    if (client->loggedin() != FULLACCOUNT)
    {
        cout << "Please, login into your account first." << endl;
        return;
    }

    if (s.words.size() == 1)  // get link
    {
        User *u = client->finduser(client->me);
        if (!u)
        {
            cout << "Error retrieving logged user." << endl;
            return;
        }
        client->getcancellink(u->email.c_str());
    }
    else if (s.words.size() == 2) // link confirmation
    {
        string link = s.words[1].s;

        size_t pos = link.find("#cancel");
        if (pos == link.npos)
        {
            cout << "Invalid cancellation link." << endl;
            return;
        }

        recoverycode.assign(link.substr(pos + strlen("#cancel")));
        setprompt(LOGINPASSWORD);
    }
}

void exec_alerts(autocomplete::ACState& s)
{
    bool shownew = false, showold = false;
    size_t showN = 0;
    if (s.words.size() == 1)
    {
        shownew = showold = true;
    }
    else if (s.words.size() == 2)
    {
        if (s.words[1].s == "seen")
        {
            client->useralerts.acknowledgeAll();
            return;
        }
        else if (s.words[1].s == "notify")
        {
            notifyAlerts = !notifyAlerts;
            cout << "notification of alerts is now " << (notifyAlerts ? "on" : "off") << endl;
            return;
        }
        else if (s.words[1].s == "old")
        {
            showold = true;
        }
        else if (s.words[1].s == "new")
        {
            shownew = true;
        }
        else if (s.words[1].s == "test_reminder")
        {
            client->useralerts.add(new UserAlert::PaymentReminder(time(NULL) - 86000*3 /2, client->useralerts.nextId()));
        }
        else if (s.words[1].s == "test_payment")
        {
            client->useralerts.add(new UserAlert::Payment(true, 1, time(NULL) + 86000 * 1, client->useralerts.nextId()));
        }
        else if (atoi(s.words[1].s.c_str()) > 0)
        {
            showN = atoi(s.words[1].s.c_str());
        }
    }
    if (showold || shownew || showN > 0)
    {
        UserAlerts::Alerts::const_iterator i = client->useralerts.alerts.begin();
        if (showN)
        {
            size_t n = 0;
            for (UserAlerts::Alerts::const_reverse_iterator i = client->useralerts.alerts.rbegin(); i != client->useralerts.alerts.rend(); ++i, ++n)
            {
                showN += ((*i)->relevant || n >= showN) ? 0 : 1;
            }
        }

        size_t n = client->useralerts.alerts.size();
        for (; i != client->useralerts.alerts.end(); ++i)
        {
            if ((*i)->relevant)
            {
                if (--n < showN || (shownew && !(*i)->seen) || (showold && (*i)->seen))
                {
                    printAlert(**i);
                }
            }
        }
    }
}

#ifdef USE_FILESYSTEM
void exec_lmkdir(autocomplete::ACState& s)
{
    std::error_code ec;
    if (!fs::create_directory(s.words[1].s.c_str(), ec))
    {
        cerr << "Create directory failed: " << ec.message() << endl;
    }
}
#endif


void exec_confirm(autocomplete::ACState& s)
{
    if (signupemail.size() && signupcode.size())
    {
        cout << "Please type " << signupemail << "'s password to confirm the signup." << endl;
        setprompt(LOGINPASSWORD);
    }
    else
    {
        cout << "Need to query link first. Type 'signup code'";
    }
}

void exec_recover(autocomplete::ACState& s)
{
    if (client->loggedin() != NOTLOGGEDIN)
    {
        cout << "You're logged in. Please, logout first." << endl;
    }
    else if (s.words.size() == 2)
    {
        string link = s.words[1].s;

        size_t pos = link.find("#recover");
        if (pos == link.npos)
        {
            cout << "Invalid recovery link." << endl;
        }

        recoverycode.assign(link.substr(pos + strlen("#recover")));
        client->queryrecoverylink(recoverycode.c_str());
    }
}

void exec_session(autocomplete::ACState& s)
{
    string session;

    int size = client->dumpsession(session);

    if (size > 0)
    {
        if ((s.words.size() == 2 || s.words.size() == 3) && s.words[1].s == "autoresume")
        {
            string filename = "megacli_autoresume_session" + (s.words.size() == 3 ? "_" + s.words[2].s : "");
            ofstream file(filename.c_str());
            if (file.fail() || !file.is_open())
            {
                cout << "could not open file: " << filename << endl;
            }
            else
            {
                file << Base64::btoa(session);
                cout << "Your (secret) session is saved in file '" << filename << "'" << endl;
            }
        }
        else
        {
            cout << "Your (secret) session is: " << Base64::btoa(session) << endl;
        }
    }
    else if (!size)
    {
        cout << "Not logged in." << endl;
    }
    else
    {
        cout << "Internal error." << endl;
    }
}

void exec_symlink(autocomplete::ACState& s)
{
    if (client->followsymlinks ^= true)
    {
        cout << "Now following symlinks. Please ensure that sync does not see any filesystem item twice!" << endl;
    }
    else
    {
        cout << "No longer following symlinks." << endl;
    }
}

void exec_version(autocomplete::ACState& s)
{
    cout << "MEGA SDK version: " << MEGA_MAJOR_VERSION << "." << MEGA_MINOR_VERSION << "." << MEGA_MICRO_VERSION << endl;

    cout << "Features enabled:" << endl;

#ifdef USE_CRYPTOPP
    cout << "* CryptoPP" << endl;
#endif

#ifdef USE_SQLITE
    cout << "* SQLite" << endl;
#endif

#ifdef USE_BDB
    cout << "* Berkeley DB" << endl;
#endif

#ifdef USE_INOTIFY
    cout << "* inotify" << endl;
#endif

#ifdef HAVE_FDOPENDIR
    cout << "* fdopendir" << endl;
#endif

#ifdef HAVE_SENDFILE
    cout << "* sendfile" << endl;
#endif

#ifdef _LARGE_FILES
    cout << "* _LARGE_FILES" << endl;
#endif

#ifdef USE_FREEIMAGE
    cout << "* FreeImage" << endl;
#endif

#ifdef ENABLE_SYNC
    cout << "* sync subsystem" << endl;
#endif

#ifdef USE_MEDIAINFO
    cout << "* MediaInfo" << endl;
#endif

    cwd = UNDEF;
}

void exec_showpcr(autocomplete::ACState& s)
{
    string outgoing = "";
    string incoming = "";
    for (handlepcr_map::iterator it = client->pcrindex.begin(); it != client->pcrindex.end(); it++)
    {
        if (it->second->isoutgoing)
        {
            ostringstream os;
            os << setw(34) << it->second->targetemail;

            os << "\t(id: ";
            os << Base64Str<MegaClient::PCRHANDLE>(it->second->id);

            os << ", ts: ";

            os << it->second->ts;

            outgoing.append(os.str());
            outgoing.append(")\n");
        }
        else
        {
            ostringstream os;
            os << setw(34) << it->second->originatoremail;

            os << "\t(id: ";
            os << Base64Str<MegaClient::PCRHANDLE>(it->second->id);

            os << ", ts: ";

            os << it->second->ts;

            incoming.append(os.str());
            incoming.append(")\n");
        }
    }
    cout << "Incoming PCRs:" << endl << incoming << endl;
    cout << "Outgoing PCRs:" << endl << outgoing << endl;
}

#if defined(WIN32) && defined(NO_READLINE)
void exec_history(autocomplete::ACState& s)
{
    static_cast<WinConsole*>(console)->outputHistory();
}
#endif

void exec_handles(autocomplete::ACState& s)
{
    if (s.words.size() == 2)
    {
        if (s.words[1].s == "on")
        {
            handles_on = true;
        }
        else if (s.words[1].s == "off")
        {
            handles_on = false;
        }
        else
        {
            cout << "invalid handles setting" << endl;
        }
    }
    else
    {
        cout << "      handles on|off " << endl;
    }
}


#if defined(WIN32) && defined(NO_READLINE)
void exec_codepage(autocomplete::ACState& s)
{
    WinConsole* wc = static_cast<WinConsole*>(console);
    if (s.words.size() == 1)
    {
        UINT cp1, cp2;
        wc->getShellCodepages(cp1, cp2);
        cout << "Current codepage is " << cp1;
        if (cp2 != cp1)
        {
            cout << " with failover to codepage " << cp2 << " for any absent glyphs";
        }
        cout << endl;
        for (int i = 32; i < 256; ++i)
        {
            string theCharUtf8 = WinConsole::toUtf8String(WinConsole::toUtf16String(string(1, (char)i), cp1));
            cout << "  dec/" << i << " hex/" << hex << i << dec << ": '" << theCharUtf8 << "'";
            if (i % 4 == 3)
            {
                cout << endl;
            }
        }
    }
    else if (s.words.size() == 2 && atoi(s.words[1].s.c_str()) != 0)
    {
        if (!wc->setShellConsole(atoi(s.words[1].s.c_str()), atoi(s.words[1].s.c_str())))
        {
            cout << "Code page change failed - unicode selected" << endl;
        }
    }
    else if (s.words.size() == 3 && atoi(s.words[1].s.c_str()) != 0 && atoi(s.words[2].s.c_str()) != 0)
    {
        if (!wc->setShellConsole(atoi(s.words[1].s.c_str()), atoi(s.words[2].s.c_str())))
        {
            cout << "Code page change failed - unicode selected" << endl;
        }
    }
}
#endif

void exec_httpsonly(autocomplete::ACState& s)
{
    if (s.words.size() == 1)
    {
        cout << "httpsonly: " << (client->usehttps ? "on" : "off") << endl;
    }
    else if (s.words.size() == 2)
    {
        if (s.words[1].s == "on")
        {
            client->usehttps = true;
        }
        else if (s.words[1].s == "off")
        {
            client->usehttps = false;
        }
        else
        {
            cout << "invalid setting" << endl;
        }
    }
}

#ifdef USE_MEDIAINFO
void exec_mediainfo(autocomplete::ACState& s)
{
    if (client->mediaFileInfo.mediaCodecsFailed)
    {
        cout << "Sorry, mediainfo lookups could not be retrieved." << endl;
        return;
    }
    else if (!client->mediaFileInfo.mediaCodecsReceived)
    {
        client->mediaFileInfo.requestCodecMappingsOneTime(client, NULL);
        cout << "Mediainfo lookups requested" << endl;
    }

    if (s.words.size() == 3 && s.words[1].s == "calc")
    {
        MediaProperties mp;
        auto localFilename = LocalPath::fromPath(s.words[2].s, *client->fsaccess);

        string ext;
        if (client->fsaccess->getextension(localFilename, ext) && MediaProperties::isMediaFilenameExt(ext))
        {
            mp.extractMediaPropertyFileAttributes(localFilename, client->fsaccess);
                                uint32_t dummykey[4] = { 1, 2, 3, 4 };  // check encode/decode
                                string attrs = mp.convertMediaPropertyFileAttributes(dummykey, client->mediaFileInfo);
                                MediaProperties dmp = MediaProperties::decodeMediaPropertiesAttributes(":" + attrs, dummykey);
                                cout << showMediaInfo(dmp, client->mediaFileInfo, false) << endl;
        }
        else
        {
            cout << "Filename extension is not suitable for mediainfo analysis." << endl;
        }
    }
    else if (s.words.size() == 3 && s.words[1].s == "show")
    {
        if (Node *n = nodebypath(s.words[2].s.c_str()))
        {
            switch (n->type)
            {
            case FILENODE:
                cout << showMediaInfo(n, client->mediaFileInfo, false) << endl;
                break;

            case FOLDERNODE:
            case ROOTNODE:
            case INCOMINGNODE:
            case RUBBISHNODE:
                for (node_list::iterator m = n->children.begin(); m != n->children.end(); ++m)
                {
                    if ((*m)->type == FILENODE && (*m)->hasfileattribute(fa_media))
                    {
                        cout << (*m)->displayname() << "   " << showMediaInfo(*m, client->mediaFileInfo, true) << endl;
                    }
                }
                break;
            case TYPE_UNKNOWN: break;
            }
        }
        else
        {
            cout << "remote file not found: " << s.words[2].s << endl;
        }
    }
}
#endif

void exec_smsverify(autocomplete::ACState& s)
{
    if (s.words[1].s == "send")
    {
        bool reverifywhitelisted = (s.words.size() == 4 && s.words[3].s == "reverifywhitelisted");
        if (client->smsverificationsend(s.words[2].s, reverifywhitelisted) != API_OK)
        {
            cout << "phonenumber is invalid" << endl;
        }
    }
    else if (s.words[1].s == "code")
    {
        if (client->smsverificationcheck(s.words[2].s) != API_OK)
        {
            cout << "verificationcode is invalid" << endl;
        }
    }
}

void exec_verifiedphonenumber(autocomplete::ACState& s)
{
    cout << "Verified phone number: " << client->mSmsVerifiedPhone << endl;
}

void exec_killsession(autocomplete::ACState& s)
{
    if (s.words[1].s == "all")
    {
        // Kill all sessions (except current)
        client->killallsessions();
    }
    else
    {
        handle sessionid;
        if (Base64::atob(s.words[1].s.c_str(), (byte*)&sessionid, sizeof sessionid) == sizeof sessionid)
        {
            client->killsession(sessionid);
        }
        else
        {
            cout << "invalid session id provided" << endl;
        }
    }
}

void exec_locallogout(autocomplete::ACState& s)
{
    cout << "Logging off locally..." << endl;

    cwd = UNDEF;
    client->locallogout(false);
}

void exec_recentnodes(autocomplete::ACState& s)
{
    if (s.words.size() == 3)
    {
        node_vector nv = client->getRecentNodes(atoi(s.words[2].s.c_str()), m_time() - 60 * 60 * atoi(s.words[1].s.c_str()), false);
        for (unsigned i = 0; i < nv.size(); ++i)
        {
            cout << nv[i]->displaypath() << endl;
        }
    }
}

#if defined(WIN32) && defined(NO_READLINE)
void exec_autocomplete(autocomplete::ACState& s)
{
    if (s.words[1].s == "unix")
    {
        static_cast<WinConsole*>(console)->setAutocompleteStyle(true);
    }
    else if (s.words[1].s == "dos")
    {
        static_cast<WinConsole*>(console)->setAutocompleteStyle(false);
    }
    else
    {
        cout << "invalid autocomplete style" << endl;
    }
}
#endif

void exec_recentactions(autocomplete::ACState& s)
{
    recentactions_vector nvv = client->getRecentActions(atoi(s.words[2].s.c_str()), m_time() - 60 * 60 * atoi(s.words[1].s.c_str()));
    for (unsigned i = 0; i < nvv.size(); ++i)
    {
        if (i != 0)
        {
            cout << "---" << endl;
        }
        cout << displayTime(nvv[i].time) << " " << displayUser(nvv[i].user, client) << " " << (nvv[i].updated ? "updated" : "uploaded") << " " << (nvv[i].media ? "media" : "files") << endl;
        for (unsigned j = 0; j < nvv[i].nodes.size(); ++j)
        {
            cout << nvv[i].nodes[j]->displaypath() << "  (" << displayTime(nvv[i].nodes[j]->ctime) << ")" << endl;
        }
    }
}

void exec_setmaxuploadspeed(autocomplete::ACState& s)
{
    if (s.words.size() > 1)
    {
        bool done = client->setmaxuploadspeed(atoi(s.words[1].s.c_str()));
        cout << (done ? "Success. " : "Failed. ");
    }
    cout << "Max Upload Speed: " << client->getmaxuploadspeed() << endl;
}

void exec_setmaxdownloadspeed(autocomplete::ACState& s)
{
    if (s.words.size() > 1)
    {
        bool done = client->setmaxdownloadspeed(atoi(s.words[1].s.c_str()));
        cout << (done ? "Success. " : "Failed. ");
    }
    cout << "Max Download Speed: " << client->getmaxdownloadspeed() << endl;
}

void exec_enabletransferresumption(autocomplete::ACState& s)
{
    if (s.words.size() > 1 && s.words[1].s == "off")
    {
        client->disabletransferresumption(NULL);
        cout << "transfer resumption disabled" << endl;
    }
    else
    {
        client->enabletransferresumption(NULL);
        cout << "transfer resumption enabled" << endl;
    }
}

// callback for non-EAGAIN request-level errors
// in most cases, retrying is futile, so the application exits
// this can occur e.g. with syntactically malformed requests (due to a bug), an invalid application key
void DemoApp::request_error(error e)
{
    if ((e == API_ESID) || (e == API_ENOENT))   // Invalid session or Invalid folder handle
    {
        cout << "Invalid or expired session, logging out..." << endl;
        client->locallogout(false);
        return;
    }
    else if (e == API_EBLOCKED)
    {
        if (client->sid.size())
        {
            cout << "Your account is blocked." << endl;
            client->whyamiblocked();
        }
        else
        {
            cout << "The link has been blocked." << endl;
        }
        return;
    }

    cout << "FATAL: Request failed (" << errorstring(e) << "), exiting" << endl;

#ifndef NO_READLINE
    rl_callback_handler_remove();
#endif /* ! NO_READLINE */

    delete console;
    exit(0);
}

void DemoApp::request_response_progress(m_off_t current, m_off_t total)
{
    if (total > 0)
    {
        responseprogress = int(current * 100 / total);
    }
    else
    {
        responseprogress = -1;
    }
}

//2FA disable result
void DemoApp::multifactorauthdisable_result(error e)
{
    if (!e)
    {
        cout << "2FA, disabled succesfully..." << endl;
    }
    else
    {
        cout << "Error enabling 2FA : " << errorstring(e) << endl;
    }
    setprompt(COMMAND);
}

//2FA check result
void DemoApp::multifactorauthcheck_result(int enabled)
{
    if (enabled)
    {
        cout << "2FA is enabled for this account" << endl;
    }
    else
    {
        cout << "2FA is disabled for this account" << endl;
    }
    setprompt(COMMAND);
}

//2FA enable result
void DemoApp::multifactorauthsetup_result(string *code, error e)
{
    if (!e)
    {
        if (!code)
        {
            cout << "2FA enabled successfully" << endl;
            setprompt(COMMAND);
            attempts = 0;
        }
        else
        {
            cout << "2FA code: " << *code << endl;
            setprompt(SETTFA);
        }
    }
    else
    {
        cout << "Error enabling 2FA : " << errorstring(e) << endl;
        if (e == API_EFAILED)
        {
            if (++attempts >= 3)
            {
                attempts = 0;
                cout << "Too many attempts"<< endl;
                setprompt(COMMAND);
            }
            else
            {
                setprompt(SETTFA);
            }
        }
    }
}


void DemoApp::prelogin_result(int version, string* /*email*/, string *salt, error e)
{
    if (e)
    {
        cout << "Login error: " << e << endl;
        setprompt(COMMAND);
        return;
    }

    login.version = version;
    login.salt = (version == 2 && salt ? *salt : string());

    if (login.password.empty())
    {
        setprompt(LOGINPASSWORD);
    }
    else
    {
        login.login(client);
    }
}


// login result
void DemoApp::login_result(error e)
{
    if (!e)
    {
        login.reset();
        cout << "Login successful, retrieving account..." << endl;
        client->fetchnodes();
    }
    else if (e == API_EMFAREQUIRED)
    {
        setprompt(LOGINTFA);
    }
    else
    {
        login.reset();
        cout << "Login failed: " << errorstring(e) << endl;
    }
}

// ephemeral session result
void DemoApp::ephemeral_result(error e)
{
    if (e)
    {
        cout << "Ephemeral session error (" << errorstring(e) << ")" << endl;
    }
    pdf_to_import = false;
}

// signup link send request result
void DemoApp::sendsignuplink_result(error e)
{
    if (e)
    {
        cout << "Unable to send signup link (" << errorstring(e) << ")" << endl;
    }
    else
    {
        cout << "Thank you. Please check your e-mail and enter the command signup followed by the confirmation link." << endl;
    }
}

// signup link query result
void DemoApp::querysignuplink_result(handle /*uh*/, const char* email, const char* name, const byte* pwc, const byte* /*kc*/,
                                     const byte* c, size_t len)
{
    cout << "Ready to confirm user account " << email << " (" << name << ") - enter confirm to execute." << endl;

    signupemail = email;
    signupcode.assign((char*) c, len);
    memcpy(signuppwchallenge, pwc, sizeof signuppwchallenge);
    memcpy(signupencryptedmasterkey, pwc, sizeof signupencryptedmasterkey);
}

// signup link query failed
void DemoApp::querysignuplink_result(error e)
{
    cout << "Signuplink confirmation failed (" << errorstring(e) << ")" << endl;
}

// signup link (account e-mail) confirmation result
void DemoApp::confirmsignuplink_result(error e)
{
    if (e)
    {
        cout << "Signuplink confirmation failed (" << errorstring(e) << ")" << endl;
    }
    else
    {
        cout << "Signup confirmed, logging in..." << endl;
        client->login(signupemail.c_str(), pwkey);
    }
}

void DemoApp::confirmsignuplink2_result(handle, const char *name, const char *email, error e)
{
    if (e)
    {
        cout << "Signuplink confirmation failed (" << errorstring(e) << ")" << endl;
    }
    else
    {
        cout << "Signup confirmed successfully" << endl;
    }
}

// asymmetric keypair configuration result
void DemoApp::setkeypair_result(error e)
{
    if (e)
    {
        cout << "RSA keypair setup failed (" << errorstring(e) << ")" << endl;
    }
    else
    {
        cout << "RSA keypair added. Account setup complete." << endl;
    }
}

void DemoApp::getrecoverylink_result(error e)
{
    if (e)
    {
        cout << "Unable to send the link (" << errorstring(e) << ")" << endl;
    }
    else
    {
        cout << "Please check your e-mail and enter the command \"recover\" / \"cancel\" followed by the link." << endl;
    }
}

void DemoApp::queryrecoverylink_result(error e)
{
        cout << "The link is invalid (" << errorstring(e) << ")." << endl;
}

void DemoApp::queryrecoverylink_result(int type, const char *email, const char* /*ip*/, time_t /*ts*/, handle /*uh*/, const vector<string>* /*emails*/)
{
    recoveryemail = email ? email : "";
    hasMasterKey = (type == RECOVER_WITH_MASTERKEY);

    cout << "The link is valid";

    if (type == RECOVER_WITH_MASTERKEY)
    {
        cout <<  " to reset the password for " << email << " with masterkey." << endl;

        setprompt(MASTERKEY);
    }
    else if (type == RECOVER_WITHOUT_MASTERKEY)
    {
        cout <<  " to reset the password for " << email << " without masterkey." << endl;

        setprompt(NEWPASSWORD);
    }
    else if (type == CANCEL_ACCOUNT)
    {
        cout << " to cancel the account for " << email << "." << endl;
    }
    else if (type == CHANGE_EMAIL)
    {
        cout << " to change the email from " << client->finduser(client->me)->email << " to " << email << "." << endl;

        changeemail = email ? email : "";
        setprompt(LOGINPASSWORD);
    }
}

void DemoApp::getprivatekey_result(error e,  const byte *privk, const size_t len_privk)
{
    if (e)
    {
        cout << "Unable to get private key (" << errorstring(e) << ")" << endl;
        setprompt(COMMAND);
    }
    else
    {
        // check the private RSA is valid after decryption with master key
        SymmCipher key;
        key.setkey(masterkey);

        byte privkbuf[AsymmCipher::MAXKEYLENGTH * 2];
        memcpy(privkbuf, privk, len_privk);
        key.ecb_decrypt(privkbuf, len_privk);

        AsymmCipher uk;
        if (!uk.setkey(AsymmCipher::PRIVKEY, privkbuf, unsigned(len_privk)))
        {
            cout << "The master key doesn't seem to be correct." << endl;

            recoverycode.clear();
            recoveryemail.clear();
            hasMasterKey = false;
            memset(masterkey, 0, sizeof masterkey);

            setprompt(COMMAND);
        }
        else
        {
            cout << "Private key successfully retrieved for integrity check masterkey." << endl;
            setprompt(NEWPASSWORD);
        }
    }
}

void DemoApp::confirmrecoverylink_result(error e)
{
    if (e)
    {
        cout << "Unable to reset the password (" << errorstring(e) << ")" << endl;
    }
    else
    {
        cout << "Password changed successfully." << endl;
    }
}

void DemoApp::confirmcancellink_result(error e)
{
    if (e)
    {
        cout << "Unable to cancel the account (" << errorstring(e) << ")" << endl;
    }
    else
    {
        cout << "Account cancelled successfully." << endl;
    }
}

void DemoApp::validatepassword_result(error e)
{
    if (e)
    {
        cout << "Wrong password (" << errorstring(e) << ")" << endl;
        setprompt(LOGINPASSWORD);
    }
    else
    {
        if (recoverycode.size())
        {
            cout << "Password is correct, cancelling account..." << endl;

            client->confirmcancellink(recoverycode.c_str());
            recoverycode.clear();
        }
        else if (changecode.size())
        {
            cout << "Password is correct, changing email..." << endl;

            client->confirmemaillink(changecode.c_str(), changeemail.c_str(), pwkey);
            changecode.clear();
            changeemail.clear();
        }
    }
}

void DemoApp::getemaillink_result(error e)
{
    if (e)
    {
        cout << "Unable to send the link (" << errorstring(e) << ")" << endl;
    }
    else
    {
        cout << "Please check your e-mail and enter the command \"email\" followed by the link." << endl;
    }
}

void DemoApp::confirmemaillink_result(error e)
{
    if (e)
    {
        cout << "Unable to change the email address (" << errorstring(e) << ")" << endl;
    }
    else
    {
        cout << "Email address changed successfully to " << changeemail << "." << endl;
    }
}

void DemoApp::ephemeral_result(handle uh, const byte* pw)
{
    cout << "Ephemeral session established, session ID: ";
    cout << Base64Str<MegaClient::USERHANDLE>(uh) << "#";
    cout << Base64Str<SymmCipher::KEYLENGTH>(pw) << endl;

    client->fetchnodes();
}

void DemoApp::cancelsignup_result(error)
{
    cout << "Singup link canceled. Start again!" << endl;
    signupcode.clear();
    signupemail.clear();
    signupname.clear();
    signupV2 = true;
}

void DemoApp::whyamiblocked_result(int code)
{
    if (code < 0)
    {
        error e = (error) code;
        cout << "Why am I blocked failed: " << errorstring(e) << endl;
    }
    else if (code == 0)
    {
        cout << "You're not blocked" << endl;
    }
    else    // code > 0
    {
        string reason = "Your account was terminated due to breach of Mega's Terms of Service, such as abuse of rights of others; sharing and/or importing illegal data; or system abuse.";

        if (code == 100)    // deprecated
        {
            reason = "You have been suspended due to excess data usage.";
        }
        else if (code == 200)
        {
            reason = "Your account has been suspended due to multiple breaches of Mega's Terms of Service. Please check your email inbox.";
        }
        else if (code == 300)
        {
            reason = "Your account has been suspended due to copyright violations. Please check your email inbox.";
        }
        else if (code == 400)
        {
            reason = "Your account has been disabled by your administrator. You may contact your business account administrator for further details.";
        }
        else if (code == 401)
        {
            reason = "Your account has been removed by your administrator. You may contact your business account administrator for further details.";
        }
        else if (code == 500)
        {
            reason = "Your account has been blocked pending verification via SMS.";
        }
        else if (code == 700)
        {
            reason = "Your account has been temporarily suspended for your safety. Please verify your email and follow its steps to unlock your account.";
        }
        //else if (code == ACCOUNT_BLOCKED_DEFAULT) --> default reason

        cout << "Reason: " << reason << endl;

        if (code != 500 && code != 700)
        {
            cout << "Logging out..." << endl;
            client->locallogout(true);
        }
    }
}

// password change result
void DemoApp::changepw_result(error e)
{
    if (e)
    {
        cout << "Password update failed: " << errorstring(e) << endl;
    }
    else
    {
        cout << "Password updated." << endl;
    }
}

// node export failed
void DemoApp::exportnode_result(error e)
{
    if (e)
    {
        cout << "Export failed: " << errorstring(e) << endl;
    }

    del = ets = 0;
    hlink = UNDEF;
}

void DemoApp::exportnode_result(handle h, handle ph)
{
    Node* n;

    if ((n = client->nodebyhandle(h)))
    {
        string path;
        nodepath(h, &path);
        cout << "Exported " << path << ": ";

        if (n->type != FILENODE && !n->sharekey)
        {
            cout << "No key available for exported folder" << endl;

            del = ets = 0;
            hlink = UNDEF;
            return;
        }

        string publicLink;
        if (n->type == FILENODE)
        {
            publicLink = MegaClient::getPublicLink(client->mNewLinkFormat, n->type, ph, Base64Str<FILENODEKEYLENGTH>((const byte*)n->nodekey().data()));
        }
        else
        {
            publicLink = MegaClient::getPublicLink(client->mNewLinkFormat, n->type, ph, Base64Str<FOLDERNODEKEYLENGTH>(n->sharekey->key));
        }

        cout << publicLink;

        if (n->plink)
        {
            string authKey = n->plink->mAuthKey;

            if (authKey.size())
            {
                string authToken(publicLink);
                authToken = authToken.substr(strlen("https://mega.nz/folder/")).append(":").append(authKey);
                cout << "\n          AuthToken = " << authToken;
            }
        }

        cout << endl;

    }
    else
    {
        cout << "Exported node no longer available" << endl;
    }

    del = ets = 0;
    hlink = UNDEF;
}

// the requested link could not be opened
void DemoApp::openfilelink_result(const Error& e)
{
    if (e)
    {
        if (pdf_to_import) // import welcome pdf has failed
        {
            cout << "Failed to import Welcome PDF file" << endl;
        }
        else
        {
            if (e == API_ETOOMANY && e.hasExtraInfo())
            {
                cout << "Failed to open link: " << getExtraInfoErrorString(e) << endl;
            }
            else
            {
                cout << "Failed to open link: " << errorstring(e) << endl;
            }

        }
    }
    pdf_to_import = false;
}

// the requested link was opened successfully - import to cwd
void DemoApp::openfilelink_result(handle ph, const byte* key, m_off_t size,
                                  string* a, string* /*fa*/, int)
{
    Node* n;

    if (!key)
    {
        cout << "File is valid, but no key was provided." << endl;
        pdf_to_import = false;
        return;
    }

    // check if the file is decryptable
    string attrstring;

    attrstring.resize(a->length()*4/3+4);
    attrstring.resize(Base64::btoa((const byte *)a->data(), int(a->length()), (char *)attrstring.data()));

    SymmCipher nodeKey;
    nodeKey.setkey(key, FILENODE);

    byte *buf = Node::decryptattr(&nodeKey,attrstring.c_str(), attrstring.size());
    if (!buf)
    {
        cout << "The file won't be imported, the provided key is invalid." << endl;
        pdf_to_import = false;
    }
    else if (client->loggedin() != NOTLOGGEDIN)
    {
        if (pdf_to_import)
        {
            n = client->nodebyhandle(client->rootnodes[0]);
        }
        else
        {
            n = client->nodebyhandle(cwd);
        }

        if (!n)
        {
            cout << "Target folder not found." << endl;
            pdf_to_import = false;
            delete [] buf;
            return;
        }

        AttrMap attrs;
        JSON json;
        nameid name;
        string* t;
        json.begin((char*)buf + 5);
        vector<NewNode> nn(1);
        NewNode* newnode = &nn[0];

        // set up new node as folder node
        newnode->source = NEW_PUBLIC;
        newnode->type = FILENODE;
        newnode->nodehandle = ph;
        newnode->parenthandle = UNDEF;
        newnode->nodekey.assign((char*)key, FILENODEKEYLENGTH);
        newnode->attrstring.reset(new string(*a));

        while ((name = json.getnameid()) != EOO && json.storeobject((t = &attrs.map[name])))
        {
            JSON::unescape(t);

            if (name == 'n')
            {
                client->fsaccess->normalize(t);
            }
        }

        attr_map::iterator it = attrs.map.find('n');
        if (it != attrs.map.end())
        {
            Node *ovn = client->childnodebyname(n, it->second.c_str(), true);
            if (ovn)
            {
                attr_map::iterator it2 = attrs.map.find('c');
                if (it2 != attrs.map.end())
                {
                    FileFingerprint ffp;
                    if (ffp.unserializefingerprint(&it2->second))
                    {
                        ffp.size = size;
                        if (ffp.isvalid && ovn->isvalid && ffp == *(FileFingerprint*)ovn)
                        {
                            cout << "Success. (identical node skipped)" << endl;
                            pdf_to_import = false;
                            delete [] buf;
                            return;
                        }
                    }
                }

                newnode->ovhandle = !client->versions_disabled ? ovn->nodehandle : UNDEF;
            }
        }

        client->putnodes(n->nodehandle, move(nn));
    }
    else
    {
        cout << "Need to be logged in to import file links." << endl;
        pdf_to_import = false;
    }

    delete [] buf;
}

void DemoApp::folderlinkinfo_result(error e, handle owner, handle /*ph*/, string *attr, string* k, m_off_t currentSize, uint32_t numFiles, uint32_t numFolders, m_off_t versionsSize, uint32_t numVersions)
{
    if (e != API_OK)
    {
        cout << "Retrieval of public folder link information failed: " << e << endl;
        return;
    }

    handle ph;
    byte folderkey[FOLDERNODEKEYLENGTH];
    #ifndef NDEBUG
    error eaux =
    #endif
    client->parsepubliclink(publiclink.c_str(), ph, folderkey, true);
    assert(eaux == API_OK);

    // Decrypt nodekey with the key of the folder link
    SymmCipher cipher;
    cipher.setkey(folderkey);
    const char *nodekeystr = k->data() + 9;    // skip the userhandle(8) and the `:`
    byte nodekey[FOLDERNODEKEYLENGTH];
    if (client->decryptkey(nodekeystr, nodekey, sizeof(nodekey), &cipher, 0, UNDEF))
    {
        // Decrypt node attributes with the nodekey
        cipher.setkey(nodekey);
        byte* buf = Node::decryptattr(&cipher, attr->c_str(), attr->size());
        if (buf)
        {
            AttrMap attrs;
            string fileName;
            string fingerprint;
            FileFingerprint ffp;
            m_time_t mtime = 0;
            Node::parseattr(buf, attrs, currentSize, mtime, fileName, fingerprint, ffp);

            // Normalize node name to UTF-8 string
            attr_map::iterator it = attrs.map.find('n');
            if (it != attrs.map.end() && !it->second.empty())
            {
                client->fsaccess->normalize(&(it->second));
                fileName = it->second.c_str();
            }

            std::string ownerStr, ownerBin((const char *)&owner, sizeof(owner));
            Base64::btoa(ownerBin, ownerStr);

            cout << "Folder link information:" << publiclink << endl;
            cout << "\tFolder name: " << fileName << endl;
            cout << "\tOwner: " << ownerStr << endl;
            cout << "\tNum files: " << numFiles << endl;
            cout << "\tNum folders: " << numFolders - 1 << endl;
            cout << "\tNum versions: " << numVersions << endl;

            delete [] buf;
        }
        else
        {
            cout << "folderlink: error decrypting node attributes with decrypted nodekey" << endl;
        }
    }
    else
    {
        cout << "folderlink: error decrypting nodekey with folder link key";
    }

    publiclink.clear();
}

void DemoApp::checkfile_result(handle /*h*/, const Error& e)
{
    if (e == API_ETOOMANY && e.hasExtraInfo())
    {
         cout << "Link check failed: " << getExtraInfoErrorString(e) << endl;
    }
    else
    {
        cout << "Link check failed: " << errorstring(e) << endl;
    }
}

void DemoApp::checkfile_result(handle h, error e, byte* filekey, m_off_t size, m_time_t /*ts*/, m_time_t tm, string* filename,
                               string* fingerprint, string* fileattrstring)
{
    cout << "Name: " << *filename << ", size: " << size;

    if (fingerprint->size())
    {
        cout << ", fingerprint available";
    }

    if (fileattrstring->size())
    {
        cout << ", has attributes";
    }

    cout << endl;

    if (e)
    {
        cout << "Not available: " << errorstring(e) << endl;
    }
    else
    {
        cout << "Initiating download..." << endl;

        DBTableTransactionCommitter committer(client->tctable);
        AppFileGet* f = new AppFileGet(NULL, h, filekey, size, tm, filename, fingerprint);
        f->appxfer_it = appxferq[GET].insert(appxferq[GET].end(), f);
        client->startxfer(GET, f, committer);
    }
}

bool DemoApp::pread_data(byte* data, m_off_t len, m_off_t pos, m_off_t, m_off_t, void* /*appdata*/)
{
    if (pread_file)
    {
        pread_file->write((const char*)data, (size_t)len);
        cout << "Received " << len << " partial read byte(s) at position " << pos << endl;
        if (pread_file_end == pos + len)
        {
            delete pread_file;
            pread_file = NULL;
            cout << "Completed pread" << endl;
        }
    }
    else
    {
        cout << "Received " << len << " partial read byte(s) at position " << pos << ": ";
        fwrite(data, 1, size_t(len), stdout);
        cout << endl;
    }
    return true;
}

dstime DemoApp::pread_failure(const Error &e, int retry, void* /*appdata*/, dstime)
{
    if (retry < 5 && !(e == API_ETOOMANY && e.hasExtraInfo()))
    {
        cout << "Retrying read (" << errorstring(e) << ", attempt #" << retry << ")" << endl;
        return (dstime)(retry*10);
    }
    else
    {
        cout << "Too many failures (" << errorstring(e) << "), giving up" << endl;
        if (pread_file)
        {
            delete pread_file;
            pread_file = NULL;
        }
        return ~(dstime)0;
    }
}

// reload needed
void DemoApp::reload(const char* reason)
{
    cout << "Reload suggested (" << reason << ") - use 'reload' to trigger" << endl;
}

// reload initiated
void DemoApp::clearing()
{
    LOG_debug << "Clearing all nodes/users...";
}

// nodes have been modified
// (nodes with their removed flag set will be deleted immediately after returning from this call,
// at which point their pointers will become invalid at that point.)
void DemoApp::nodes_updated(Node** n, int count)
{
    int c[2][6] = { { 0 } };

    if (n)
    {
        while (count--)
        {
            if ((*n)->type < 6)
            {
                c[!(*n)->changed.removed][(*n)->type]++;
                n++;
            }
        }
    }
    else
    {
        for (node_map::iterator it = client->nodes.begin(); it != client->nodes.end(); it++)
        {
            if (it->second->type < 6)
            {
                c[1][it->second->type]++;
            }
        }
    }

    nodestats(c[1], "added or updated");
    nodestats(c[0], "removed");

    if (ISUNDEF(cwd))
    {
        cwd = client->rootnodes[0];
    }
}

// nodes now (almost) current, i.e. no server-client notifications pending
void DemoApp::nodes_current()
{
    LOG_debug << "Nodes current.";
}

void DemoApp::account_updated()
{
    if (client->loggedin() == EPHEMERALACCOUNT)
    {
        LOG_debug << "Account has been confirmed by another client. Proceed to login with credentials.";
    }
    else
    {
        LOG_debug << "Account has been upgraded/downgraded.";
    }
}

void DemoApp::notify_confirmation(const char *email)
{
    if (client->loggedin() == EPHEMERALACCOUNT)
    {
        LOG_debug << "Account has been confirmed with email " << email << ". Proceed to login with credentials.";
    }
}

void DemoApp::enumeratequotaitems_result(unsigned, handle, unsigned, int, int, unsigned, unsigned, unsigned, const char*, const char*, const char*, const char*)
{
    // FIXME: implement
}

void DemoApp::enumeratequotaitems_result(error)
{
    // FIXME: implement
}

void DemoApp::additem_result(error)
{
    // FIXME: implement
}

void DemoApp::checkout_result(const char*, error)
{
    // FIXME: implement
}

void DemoApp::getmegaachievements_result(AchievementsDetails *details, error /*e*/)
{
    // FIXME: implement display of values
    delete details;
}

void DemoApp::getwelcomepdf_result(handle ph, string *k, error e)
{
    if (e)
    {
        cout << "Failed to get Welcome PDF. Error: " << e << endl;
        pdf_to_import = false;
    }
    else
    {
        cout << "Importing Welcome PDF file. Public handle: " << LOG_NODEHANDLE(ph) << endl;
        client->reqs.add(new CommandGetPH(client, ph, (const byte *)k->data(), 1));
    }
}

#ifdef ENABLE_CHAT
void DemoApp::richlinkrequest_result(string *json, error e)
{
    if (!e)
    {
        cout << "Result:" << endl << *json << endl;
    }
    else
    {
        cout << "Failed to request rich link. Error: " << e << endl;

    }
}
#endif

void DemoApp::contactlinkcreate_result(error e, handle h)
{
    if (e)
    {
        cout << "Failed to create contact link. Error: " << e << endl;
    }
    else
    {
        cout << "Contact link created successfully: " << LOG_NODEHANDLE(h) << endl;
    }
}

void DemoApp::contactlinkquery_result(error e, handle h, string *email, string *fn, string *ln, string* /*avatar*/)
{
    if (e)
    {
        cout << "Failed to get contact link details. Error: " << e << endl;
    }
    else
    {
        cout << "Contact link created successfully: " << endl;
        cout << "\tUserhandle: " << LOG_HANDLE(h) << endl;
        cout << "\tEmail: " << *email << endl;
        cout << "\tFirstname: " << Base64::atob(*fn) << endl;
        cout << "\tLastname: " << Base64::atob(*ln) << endl;
    }
}

void DemoApp::contactlinkdelete_result(error e)
{
    if (e)
    {
        cout << "Failed to delete contact link. Error: " << e << endl;
    }
    else
    {
        cout << "Contact link deleted successfully." << endl;
    }
}

// display account details/history
void DemoApp::account_details(AccountDetails* ad, bool storage, bool transfer, bool pro, bool purchases,
                              bool transactions, bool sessions)
{
    char timebuf[32], timebuf2[32];

    if (storage)
    {
        cout << "\tAvailable storage: " << ad->storage_max << " byte(s)  used:  " << ad->storage_used << " available: " << (ad->storage_max - ad->storage_used) << endl;

        for (unsigned i = 0; i < sizeof rootnodenames/sizeof *rootnodenames; i++)
        {
            NodeStorage* ns = &ad->storage[client->rootnodes[i]];

            cout << "\t\tIn " << rootnodenames[i] << ": " << ns->bytes << " byte(s) in " << ns->files << " file(s) and " << ns->folders << " folder(s)" << endl;
            cout << "\t\tUsed storage by versions: " << ns->version_bytes << " byte(s) in " << ns->version_files << " file(s)" << endl;
        }
    }

    if (transfer)
    {
        if (ad->transfer_max)
        {
            long long transferFreeUsed = 0;
            for (unsigned i = 0; i < ad->transfer_hist.size(); i++)
            {
                transferFreeUsed += ad->transfer_hist[i];
            }

            cout << "\tTransfer in progress: " << ad->transfer_own_reserved << "/" << ad->transfer_srv_reserved << endl;
            cout << "\tTransfer completed: " << ad->transfer_own_used << "/" << ad->transfer_srv_used << "/" << transferFreeUsed << " of "
                 << ad->transfer_max << " ("
                 << (100 * (ad->transfer_own_used + ad->transfer_srv_used + transferFreeUsed) / ad->transfer_max) << "%)" << endl;
            cout << "\tServing bandwidth ratio: " << ad->srv_ratio << "%" << endl;
        }

        if (ad->transfer_hist_starttime)
        {
            m_time_t t = m_time() - ad->transfer_hist_starttime;

            cout << "\tTransfer history:\n";

            for (unsigned i = 0; i < ad->transfer_hist.size(); i++)
            {
                cout << "\t\t" << t;
                t -= ad->transfer_hist_interval;
                if (t < 0)
                {
                    cout << " second(s) ago until now: ";
                }
                else
                {
                    cout << "-" << t << " second(s) ago: ";
                }
                cout << ad->transfer_hist[i] << " byte(s)" << endl;
            }
        }
    }

    if (pro)
    {
        cout << "\tPro level: " << ad->pro_level << endl;
        cout << "\tSubscription type: " << ad->subscription_type << endl;
        cout << "\tAccount balance:" << endl;

        for (vector<AccountBalance>::iterator it = ad->balances.begin(); it != ad->balances.end(); it++)
        {
            printf("\tBalance: %.3s %.02f\n", it->currency, it->amount);
        }
    }

    if (purchases)
    {
        cout << "Purchase history:" << endl;

        for (vector<AccountPurchase>::iterator it = ad->purchases.begin(); it != ad->purchases.end(); it++)
        {
            time_t ts = it->timestamp;
            strftime(timebuf, sizeof timebuf, "%c", localtime(&ts));
            printf("\tID: %.11s Time: %s Amount: %.3s %.02f Payment method: %d\n", it->handle, timebuf, it->currency,
                   it->amount, it->method);
        }
    }

    if (transactions)
    {
        cout << "Transaction history:" << endl;

        for (vector<AccountTransaction>::iterator it = ad->transactions.begin(); it != ad->transactions.end(); it++)
        {
            time_t ts = it->timestamp;
            strftime(timebuf, sizeof timebuf, "%c", localtime(&ts));
            printf("\tID: %.11s Time: %s Delta: %.3s %.02f\n", it->handle, timebuf, it->currency, it->delta);
        }
    }

    if (sessions)
    {
        cout << "Currently Active Sessions:" << endl;
        for (vector<AccountSession>::iterator it = ad->sessions.begin(); it != ad->sessions.end(); it++)
        {
            if (it->alive)
            {
                time_t ts = it->timestamp;
                strftime(timebuf, sizeof timebuf, "%c", localtime(&ts));
                ts = it->mru;
                strftime(timebuf2, sizeof timebuf, "%c", localtime(&ts));

                Base64Str<MegaClient::SESSIONHANDLE> id(it->id);

                if (it->current)
                {
                    printf("\t* Current Session\n");
                }
                printf("\tSession ID: %s\n\tSession start: %s\n\tMost recent activity: %s\n\tIP: %s\n\tCountry: %.2s\n\tUser-Agent: %s\n\t-----\n",
                        id.chars, timebuf, timebuf2, it->ip.c_str(), it->country, it->useragent.c_str());
            }
        }

        if(client->debugstate())
        {
            cout << endl << "Full Session history:" << endl;

            for (vector<AccountSession>::iterator it = ad->sessions.begin(); it != ad->sessions.end(); it++)
            {
                time_t ts = it->timestamp;
                strftime(timebuf, sizeof timebuf, "%c", localtime(&ts));
                ts = it->mru;
                strftime(timebuf2, sizeof timebuf, "%c", localtime(&ts));
                printf("\tSession start: %s\n\tMost recent activity: %s\n\tIP: %s\n\tCountry: %.2s\n\tUser-Agent: %s\n\t-----\n",
                        timebuf, timebuf2, it->ip.c_str(), it->country, it->useragent.c_str());
            }
        }
    }
}

// account details could not be retrieved
void DemoApp::account_details(AccountDetails* /*ad*/, error e)
{
    if (e)
    {
        cout << "Account details retrieval failed (" << errorstring(e) << ")" << endl;
    }
}

// account details could not be retrieved
void DemoApp::sessions_killed(handle sessionid, error e)
{
    if (e)
    {
        cout << "Session killing failed (" << errorstring(e) << ")" << endl;
        return;
    }

    if (sessionid == UNDEF)
    {
        cout << "All sessions except current have been killed" << endl;
    }
    else
    {
        Base64Str<MegaClient::SESSIONHANDLE> id(sessionid);
        cout << "Session with id " << id << " has been killed" << endl;
    }
}

void DemoApp::smsverificationsend_result(error e)
{
    if (e)
    {
        cout << "SMS send failed: " << e << endl;
    }
    else
    {
        cout << "SMS send succeeded" << endl;
    }
}

void DemoApp::smsverificationcheck_result(error e, string *phoneNumber)
{
    if (e)
    {
        cout << "SMS verification failed: " << e << endl;
    }
    else
    {
        cout << "SMS verification succeeded" << endl;
        if (phoneNumber)
        {
            cout << "Phone number: " << *phoneNumber << ")" << endl;
        }
    }
}

// user attribute update notification
void DemoApp::userattr_update(User* u, int priv, const char* n)
{
    cout << "Notification: User " << u->email << " -" << (priv ? " private" : "") << " attribute "
          << n << " added or updated" << endl;
}

void DemoApp::resetSmsVerifiedPhoneNumber_result(error e)
{
    if (e)
    {
        cout << "Reset verified phone number failed: " << e << endl;
    }
    else
    {
        cout << "Reset verified phone number succeeded" << endl;
    }
}

void DemoApp::getbanners_result(error e)
{
    cout << "Getting Smart Banners failed: " << e << endl;
}

void DemoApp::getbanners_result(vector< tuple<int, string, string, string, string, string, string> >&& banners)
{
    for (auto& b : banners)
    {
        cout << "Smart Banner:" << endl
             << "\tid         : " << std::get<0>(b) << endl
             << "\ttitle      : " << std::get<1>(b) << endl
             << "\tdescription: " << std::get<2>(b) << endl
             << "\timage      : " << std::get<3>(b) << endl
             << "\turl        : " << std::get<4>(b) << endl
             << "\tbkgr image : " << std::get<5>(b) << endl
             << "\tdsp        : " << std::get<6>(b) << endl;
    }
}

void DemoApp::dismissbanner_result(error e)
{
    if (e)
    {
        cout << "Dismissing Smart Banner failed: " << e << endl;
    }
    else
    {
        cout << "Dismissing Smart Banner succeeded" << endl;
    }
}

#ifndef NO_READLINE
char* longestCommonPrefix(ac::CompletionState& acs)
{
    string s = acs.completions[0].s;
    for (size_t i = acs.completions.size(); i--; )
    {
        for (unsigned j = 0; j < s.size() && j < acs.completions[i].s.size(); ++j)
        {
            if (s[j] != acs.completions[i].s[j])
            {
                s.erase(j, string::npos);
                break;
            }
        }
    }
    return strdup(s.c_str());
}

char** my_rl_completion(const char */*text*/, int /*start*/, int end)
{
    rl_attempted_completion_over = 1;

    std::string line(rl_line_buffer, end);
    ac::CompletionState acs = ac::autoComplete(line, line.size(), autocompleteTemplate, true);

    if (acs.completions.empty())
    {
        return NULL;
    }

    if (acs.completions.size() == 1 && !acs.completions[0].couldExtend)
    {
        acs.completions[0].s += " ";
    }

    char** result = (char**)malloc((sizeof(char*)*(2+acs.completions.size())));
    for (size_t i = acs.completions.size(); i--; )
    {
        result[i+1] = strdup(acs.completions[i].s.c_str());
    }
    result[acs.completions.size()+1] = NULL;
    result[0] = longestCommonPrefix(acs);
    //for (int i = 0; i <= acs.completions.size(); ++i)
    //{
    //    cout << "i " << i << ": " << result[i] << endl;
    //}
    rl_completion_suppress_append = true;
    rl_basic_word_break_characters = " \r\n";
    rl_completer_word_break_characters = strdup(" \r\n");
    rl_completer_quote_characters = "";
    rl_special_prefixes = "";
    return result;
}
#endif

// main loop
void megacli()
{
#ifndef NO_READLINE
    char *saved_line = NULL;
    int saved_point = 0;
    rl_attempted_completion_function = my_rl_completion;

    rl_save_prompt();

#elif defined(WIN32) && defined(NO_READLINE)

    static_cast<WinConsole*>(console)->setShellConsole(CP_UTF8, GetConsoleOutputCP());

    COORD fontSize;
    string fontname = static_cast<WinConsole*>(console)->getConsoleFont(fontSize);
    cout << "Using font '" << fontname << "', " << fontSize.X << "x" << fontSize.Y
         << ". <CHAR/hex> will be used for absent characters.  If seen, try the 'codepage' command or a different font." << endl;

#else
    #error non-windows platforms must use the readline library
#endif

    for (;;)
    {
        if (prompt == COMMAND)
        {
            ostringstream  dynamicprompt;

            // display put/get transfer speed in the prompt
            if (client->tslots.size() || responseprogress >= 0)
            {
                m_off_t xferrate[2] = { 0 };
                Waiter::bumpds();

                for (transferslot_list::iterator it = client->tslots.begin(); it != client->tslots.end(); it++)
                {
                    if ((*it)->fa)
                    {
                        xferrate[(*it)->transfer->type]
                            += (*it)->mTransferSpeed.calculateSpeed();
                    }
                }
                xferrate[GET] /= 1024;
                xferrate[PUT] /= 1024;

                dynamicprompt << "MEGA";

                if (xferrate[GET] || xferrate[PUT] || responseprogress >= 0)
                {
                    dynamicprompt << " (";

                    if (xferrate[GET])
                    {
                        dynamicprompt << "In: " << xferrate[GET] << " KB/s";

                        if (xferrate[PUT])
                        {
                            dynamicprompt << "/";
                        }
                    }

                    if (xferrate[PUT])
                    {
                        dynamicprompt << "Out: " << xferrate[PUT] << " KB/s";
                    }

                    if (responseprogress >= 0)
                    {
                        dynamicprompt << responseprogress << "%";
                    }

                    dynamicprompt  << ")";
                }

                dynamicprompt  << "> ";
            }

            string dynamicpromptstr = dynamicprompt.str();

#if defined(WIN32) && defined(NO_READLINE)
            static_cast<WinConsole*>(console)->updateInputPrompt(!dynamicpromptstr.empty() ? dynamicpromptstr : prompts[COMMAND]);
#else
            rl_callback_handler_install(!dynamicpromptstr.empty() ? dynamicpromptstr.c_str() : prompts[COMMAND], store_line);

            // display prompt
            if (saved_line)
            {
                rl_replace_line(saved_line, 0);
                free(saved_line);
            }

            rl_point = saved_point;
            rl_redisplay();
#endif
        }

        // command editing loop - exits when a line is submitted or the engine requires the CPU
        for (;;)
        {
            int w = client->wait();

            if (w & Waiter::HAVESTDIN)
            {
#if defined(WIN32) && defined(NO_READLINE)
                line = static_cast<WinConsole*>(console)->checkForCompletedInputLine();
#else
                if (prompt == COMMAND)
                {
                    rl_callback_read_char();
                }
                else
                {
                    console->readpwchar(pw_buf, sizeof pw_buf, &pw_buf_pos, &line);
                }
#endif
            }

            if (w & Waiter::NEEDEXEC || line)
            {
                break;
            }
        }

#ifndef NO_READLINE
        // save line
        saved_point = rl_point;
        saved_line = rl_copy_text(0, rl_end);

        // remove prompt
        rl_save_prompt();
        rl_replace_line("", 0);
        rl_redisplay();
#endif

        if (line)
        {
            // execute user command
            if (*line)
            {
                process_line(line);
            }
            else if (prompt != COMMAND)
            {
                setprompt(prompt);
            }
            free(line);
            line = NULL;

            if (quit_flag)
            {
#ifndef NO_READLINE
                rl_callback_handler_remove();
#endif /* ! NO_READLINE */
                delete client;
                client = nullptr;
                return;
            }

            if (!cerr)
            {
                cerr.clear();
                cerr << "Console error output failed, perhaps on a font related utf8 error or on NULL.  It is now reset." << endl;
            }
            if (!cout)
            {
                cout.clear();
                cerr << "Console output failed, perhaps on a font related utf8 error or on NULL.  It is now reset." << endl;
            }
        }


        auto puts = appxferq[PUT].size();
        auto gets = appxferq[GET].size();

        // pass the CPU to the engine (nonblocking)
        client->exec();

        if (puts && !appxferq[PUT].size())
        {
            cout << "Uploads complete" << endl;
        }
        if (gets && !appxferq[GET].size())
        {
            cout << "Downloads complete" << endl;
        }


        if (clientFolder)
        {
            clientFolder->exec();
        }
    }
}

int main()
{
#ifdef _WIN32
    SimpleLogger::setLogLevel(logMax);  // warning and stronger to console; info and weaker to VS output window
    SimpleLogger::setOutputClass(&gLogger);
#else
    SimpleLogger::setOutputClass(&gLogger);
#endif

    console = new CONSOLE_CLASS;

#ifdef GFX_CLASS
    auto gfx = new GFX_CLASS;
    gfx->startProcessingThread();
#endif

    // Needed so we can get the cwd.
    auto fsAccess = new FSACCESS_CLASS();

    // Where are we?
    if (!fsAccess->cwd(startDir))
    {
        cerr << "Unable to determine current working directory." << endl;
        return EXIT_FAILURE;
    }

    // instantiate app components: the callback processor (DemoApp),
    // the HTTP I/O engine (WinHttpIO) and the MegaClient itself
    client = new MegaClient(new DemoApp,
#ifdef WIN32
                            new CONSOLE_WAIT_CLASS(static_cast<CONSOLE_CLASS*>(console)),
#else
                            new CONSOLE_WAIT_CLASS,
#endif
                            new HTTPIO_CLASS,
                            fsAccess,
#ifdef DBACCESS_CLASS
                            new DBACCESS_CLASS(startDir),
#else
                            NULL,
#endif
#ifdef GFX_CLASS
                            gfx,
#else
                            NULL,
#endif
                            "Gk8DyQBS",
                            "megacli/" TOSTRING(MEGA_MAJOR_VERSION)
                            "." TOSTRING(MEGA_MINOR_VERSION)
                            "." TOSTRING(MEGA_MICRO_VERSION),
                            2);

    ac::ACN acs = autocompleteSyntax();
#if defined(WIN32) && defined(NO_READLINE)
    static_cast<WinConsole*>(console)->setAutocompleteSyntax((acs));
#endif

    clientFolder = NULL;    // additional for folder links
    megacli();
}


void DemoAppFolder::login_result(error e)
{
    if (e)
    {
        cout << "Failed to load the folder link: " << errorstring(e) << endl;
    }
    else
    {
        cout << "Folder link loaded, retrieving account..." << endl;
        clientFolder->fetchnodes();
    }
}

void DemoAppFolder::fetchnodes_result(const Error& e)
{
    if (e)
    {
        if (e == API_ENOENT && e.hasExtraInfo())
        {
            cout << "File/folder retrieval failed: " << getExtraInfoErrorString(e) << endl;
        }
        else
        {
            cout << "File/folder retrieval failed (" << errorstring(e) << ")" << endl;
        }

        pdf_to_import = false;
    }
    else
    {
        // check if we fetched a folder link and the key is invalid
        if (clientFolder->isValidFolderLink())
        {
            cout << "File/folder retrieval succeed, but encryption key is wrong." << endl;
        }
        else
        {
            cout << "Failed to load folder link" << endl;

            delete clientFolder;
            clientFolder = NULL;
        }

        if (pdf_to_import)
        {
            client->getwelcomepdf();
        }
    }
}

void DemoAppFolder::nodes_updated(Node **n, int count)
{
    int c[2][6] = { { 0 } };

    if (n)
    {
        while (count--)
        {
            if ((*n)->type < 6)
            {
                c[!(*n)->changed.removed][(*n)->type]++;
                n++;
            }
        }
    }
    else
    {
        for (node_map::iterator it = clientFolder->nodes.begin(); it != clientFolder->nodes.end(); it++)
        {
            if (it->second->type < 6)
            {
                c[1][it->second->type]++;
            }
        }
    }

    cout << "The folder link contains ";
    nodestats(c[1], "");
}

void exec_metamac(autocomplete::ACState& s)
{
    Node *node = nodebypath(s.words[2].s.c_str());
    if (!node || node->type != FILENODE)
    {
        cerr << s.words[2].s
             << (node ? ": No such file or directory"
                      : ": Not a file")
             << endl;
        return;
    }

    auto ifAccess = client->fsaccess->newfileaccess();
    {
        auto localPath = LocalPath::fromName(s.words[1].s, *client->fsaccess, client->fsaccess->getlocalfstype(LocalPath::fromPath(s.words[1].s, *client->fsaccess)));
        if (!ifAccess->fopen(localPath, 1, 0))
        {
            cerr << "Failed to open: " << s.words[1].s << endl;
            return;
        }
    }

    SymmCipher cipher;
    int64_t remoteIv;
    int64_t remoteMac;

    {
        std::string remoteKey = node->nodekey();
        const char *iva = &remoteKey[SymmCipher::KEYLENGTH];

        cipher.setkey((byte*)&remoteKey[0], node->type);
        remoteIv = MemAccess::get<int64_t>(iva);
        remoteMac = MemAccess::get<int64_t>(iva + sizeof(int64_t));
    }

    auto result = generateMetaMac(cipher, *ifAccess, remoteIv);
    if (!result.first)
    {
        cerr << "Failed to generate metamac for: "
             << s.words[1].s
             << endl;
    }
    else
    {
        const std::ios::fmtflags flags = cout.flags();

        cout << s.words[2].s
             << " (remote): "
             << std::hex
             << (uint64_t)remoteMac
             << "\n"
             << s.words[1].s
             << " (local): "
             << (uint64_t)result.second
             << endl;

        cout.flags(flags);
    }
}

void exec_resetverifiedphonenumber(autocomplete::ACState& s)
{
    client->resetSmsVerifiedPhoneNumber();
}

void exec_banner(autocomplete::ACState& s)
{
    if (s.words.size() == 2 && s.words[1].s == "get")
    {
        cout << "Retrieving banner info..." << endl;

        client->reqs.add(new CommandGetBanners(client));
    }
    else if (s.words.size() == 3 && s.words[1].s == "dismiss")
    {
        cout << "Dismissing banner with id " << s.words[2].s << "..." << endl;

        client->reqs.add(new CommandDismissBanner(client, stoi(s.words[2].s), m_time(nullptr)));
    }
}

#ifdef ENABLE_SYNC

void exec_syncadd(autocomplete::ACState& s)
{
    static int SYNC_TAG = 2027;

    if (client->loggedin() != FULLACCOUNT)
    {
        cerr << "You must be logged in to create a sync."
             << endl;
        return;
    }

    // sync add source target
    string sourcePath = s.words[2].s;
    string targetPath = s.words[3].s;

    // Does the target node exist?
    auto* targetNode = nodebypath(targetPath.c_str());

    if (!targetNode)
    {
        cerr << targetPath
             << ": Not found."
             << endl;
        return;
    }

    // Does the node denote a directory?
    if (targetNode->type != FOLDERNODE)
    {
        cerr << targetPath
             << ": Is not a directory."
             << endl;
        return;
    }

    // Do we have full access to the target node?
    if (!client->checkaccess(targetNode, FULL))
    {
        cerr << targetPath
             << ": Insufficient privileges."
             << endl;
        return;
    }

    // Do we have full access to the target node?
    if (!client->checkaccess(targetNode, FULL))
    {
        cerr << targetPath
             << ": Insufficient privileges."
             << endl;
        return;
    }

    // Create a suitable sync config.
    auto config =
      SyncConfig(SYNC_TAG++,
                 sourcePath,
                 sourcePath,
                 targetNode->nodehandle,
                 targetPath,
                 0,
                 string_vector(),
                 true,
                 newSyncConfig.getType(),
                 newSyncConfig.syncDeletions(),
                 newSyncConfig.forceOverwrite());

    // Try and add the new sync.
    UnifiedSync* unifiedSync;
    error result =
        client->addsync(config,
                        DEBRISFOLDER,
                        nullptr,
                        false,
                        unifiedSync,
                        true);

    if (result)
    {
        cerr << "Sync could not be added: "
             << errorstring(result)
             << endl;
    }
}

void exec_syncbackupadd(autocomplete::ACState& s)
{
    static int BACKUP_TAG = 32768;

    if (client->loggedin() != FULLACCOUNT)
    {
        cerr << "You must be logged in to create a backup sync."
             << endl;
        return;
    }

    // Convenience.
    auto& fsAccess = *client->fsaccess;

    LocalPath drivePath;
    LocalPath sourcePath;
    string targetPath;

    if (s.words.size() == 6)
    {
        // sync backup add drive source target
        drivePath  = LocalPath::fromPath(s.words[3].s, fsAccess);
        sourcePath = LocalPath::fromPath(s.words[4].s, fsAccess);
        targetPath = s.words[5].s;

        // Normalize to remove trailing separators.
        drivePath = NormalizeAbsolute(drivePath);
        sourcePath = NormalizeAbsolute(sourcePath);

        // Does the drive contain the source?
        size_t pos;

        if (!drivePath.isContainingPathOf(sourcePath, &pos))
        {
            cerr << sourcePath.toPath(fsAccess)
                 << ": Not contained within: "
                 << drivePath.toPath(fsAccess)
                 << endl;
            return;
        }

        // Remove the drive from the source.
        sourcePath.erase(0, pos);
    }
    else
    {
        // sync backup add source target
        sourcePath = LocalPath::fromPath(s.words[3].s, fsAccess);
        targetPath = s.words[4].s;
    }

    // Does the target node exist?
    auto* targetNode = nodebypath(targetPath.c_str());

    if (!targetNode)
    {
        cerr << targetPath
             << ": Not found."
             << endl;
        return;
    }

    // Does the node denote a directory?
    if (targetNode->type != FOLDERNODE)
    {
        cerr << targetPath
             << ": Is not a directory."
             << endl;
        return;
    }

    // Do we have full access to the target node?
    if (!client->checkaccess(targetNode, FULL))
    {
        cerr << targetPath
             << ": Insufficient privileges."
             << endl;
        return;
    }

    // Are we creating an internal or external backup?
    if (!drivePath.empty())
    {
        // External
        JSONSyncConfig config;

        config.drivePath = drivePath;
        config.sourcePath = sourcePath; 

        config.enabled = true;
        config.targetHandle = targetNode->nodehandle;
        config.targetPath = targetPath;
        config.tag = ++BACKUP_TAG;
        config.type = TYPE_BACKUP;

        auto result = client->syncs.backupAdd(config);

        if (result.first)
        {
            cerr << "Backup could not be added: "
                 << errorstring(result.first)
                 << endl;
        }

        return;
    }

    // Internal
    auto config =
      SyncConfig(++BACKUP_TAG,
                 sourcePath.toPath(fsAccess),
                 sourcePath.toPath(fsAccess),
                 targetNode->nodehandle,
                 targetPath,
                 0,
                 string_vector(),
                 true,
                 TYPE_BACKUP,
                 true,
                 false);

    UnifiedSync* unifiedSync;
    error result =
      client->addsync(config,
                      DEBRISFOLDER,
                      nullptr,
                      false,
                      unifiedSync,
                      true);

    if (result)
    {
        cerr << "Backup could not be added: "
             << errorstring(result)
             << endl;
    }
}

void exec_syncbackupremove(autocomplete::ACState& s)
{
    // Are we logged in?
    if (client->loggedin() != FULLACCOUNT)
    {
        cerr << "You must be logged in to manipulate backup syncs."
             << endl;
        return;
    }

    // sync backup remove drive
    const auto drivePath =
      LocalPath::fromPath(s.words[3].s, *client->fsaccess);

    const auto result = client->syncs.backupRemove(drivePath);

    if (result)
    {
        cerr << "Unable to remove backup database: "
             << errorstring(result)
             << endl;
    }
}

void exec_syncbackuprestore(autocomplete::ACState& s)
{
    if (client->loggedin() != FULLACCOUNT)
    {
        cerr << "You must be logged in to restore backup syncs."
             << endl;
        return;
    }

    // sync backup restore drive
    const auto drivePath =
      LocalPath::fromPath(s.words[3].s, *client->fsaccess);

    auto result = client->syncs.backupRestore(drivePath);

    if (result.first)
    {
        cerr << "Unable to restore backups from "
             << s.words[3].s
             << ": "
             << errorstring(result.first)
             << endl;
    }
}

void exec_syncconfig(autocomplete::ACState& s)
{
    if (s.words.size() == 2)
    {
        // sync config
        cout << "Current sync config: "
             << syncConfigToString(newSyncConfig)
             << endl;
        return;
    }

    string forceOverwrite = "off";
    string syncDeletions = "off";
    string type = s.words[2].s;

    // sync config [type [forceoverwrite syncdeletions]]
    if (s.words.size() > 3)
    {
        forceOverwrite = s.words[3].s;
        syncDeletions = s.words[4].s;
    }

    // Try and deserialize the config.
    auto result = syncConfigFromStrings(type, forceOverwrite, syncDeletions);

    if (!result.first)
    {
        cerr << "Invalid parameters for sync config command." << endl;
        return;
    }

    newSyncConfig = result.second;

    cout << "Successfully applied new sync config!" << endl;
}

void exec_synclist(autocomplete::ACState& s)
{
    // Check the user's logged in.
    if (client->loggedin() != FULLACCOUNT)
    {
        cerr << "You must be logged in to list backup syncs."
             << endl;
        return;
    }

    client->syncs.forEachUnifiedSync(
      [](UnifiedSync& us)
      {
          // Convenience.
          auto& config = us.mConfig;
          auto& sync = us.mSync;

          // Display name.
          cout << "Sync "
               << config.getTag()
               << ": "
               << config.getName()
               << "\n";
            
          // Display source/target mapping.
          cout << "  Mapping: "
               << config.getLocalPath()
               << " -> "
               << config.getRemotePath()
               << "\n";

          if (sync)
          {
              // Display status info.
              cout << "  State: "
                   << syncstatename(sync->state)
                   << "\n";

              // Display some usage stats.
              cout << "  Statistics: "
                   << sync->localbytes
                   << " byte(s) across "
                   << sync->localnodes[FILENODE]
                   << " file(s) and "
                   << sync->localnodes[FOLDERNODE]
                   << " folder(s).\n";
          }
          else
          {
              // Display what status info we can.
              cout << "  Enabled: "
                   << config.getEnabled()
                   << "\n"
                   << "  Last Error: "
                   << static_cast<int>(config.getError())
                   << "\n";
          }

          // Display sync type.
          cout << "  Type: "
               << (config.isExternal() ? "EX" : "IN")
               << "TERNAL "
               << synctypename(config.getType())
               << "\n"
               << endl;
      });
}

void exec_syncremove(autocomplete::ACState& s)
{
    // Are we logged in?
    if (client->loggedin() != FULLACCOUNT)
    {
        cerr << "You must be logged in to manipulate backup syncs."
             << endl;
        return;
    }

    // sync remove id
    const auto id = atoi(s.words[2].s.c_str());

    // Make sure the sync isn't active.
    if (client->syncs.runningSyncByTag(id))
    {
        cerr << "Cannot remove config as sync is active."
             << endl;
        return;
    }

    // Try and remove the config.
    bool found = false;

    client->syncs.removeSelectedSyncs(
      [&](SyncConfig& config, Sync*)
      {
          auto matched = config.getTag() == id;

          found |= matched;

          return matched;
      });

    if (!found)
    {
        cerr << "No sync config exists with the tag "
             << id
             << endl;
        return;
    }
}

void exec_syncxable(autocomplete::ACState& s)
{
    // Are we logged in?
    if (client->loggedin() != FULLACCOUNT)
    {
        cerr << "You must be logged in to manipulate syncs."
             << endl;
        return;
    }

    const auto command = s.words[1].s;
    const auto id = atoi(s.words[2].s.c_str());

    if (command == "enable")
    {
        // sync enable id
        UnifiedSync* unifiedSync;
        error result =
          client->syncs.enableSyncByTag(id, false, unifiedSync);

        if (result)
        {
            cerr << "Unable to enable sync: "
                 << errorstring(result)
                 << endl;
        }

        return;
    }

    // sync disable id [error]
    // sync fail id [error]

    // Find the specified sync.
    auto* sync = client->syncs.runningSyncByTag(id);

    // Have we found the backup sync?
    if (!sync)
    {
        cerr << "No sync found with the tag "
             << id
             << endl;
        return;
    }

    int error = NO_SYNC_ERROR;

    // Has the user provided a specific error code?
    if (s.words.size() > 3)
    {
        // Yep, use it.
        error = atoi(s.words[3].s.c_str());
    }

    // Disable or fail?
    if (command == "fail")
    {
        client->failSync(sync, static_cast<SyncError>(error));
        return;
    }

    client->syncs.disableSelectedSyncs(
      [&](SyncConfig&, Sync* s)
      {
          return s == sync;
      },
      static_cast<SyncError>(error),
      false);
}

#endif // ENABLE_SYNC
<|MERGE_RESOLUTION|>--- conflicted
+++ resolved
@@ -123,53 +123,20 @@
 
 #ifdef ENABLE_SYNC
 
-<<<<<<< HEAD
-struct NewSyncConfig
-{
-    SyncType type = TYPE_TWOWAY;
-    bool syncDeletions = true;
-    bool forceOverwrite = false;
-
-    static NewSyncConfig from(const SyncConfig& config)
-    {
-        return NewSyncConfig{config.getType(), config.syncDeletions(), config.forceOverwrite()};
-    }
-
-    NewSyncConfig(SyncType t = TYPE_TWOWAY, bool s = true, bool f = false)
-        : type(t), syncDeletions(s), forceOverwrite(f)
-    {}
-};
-=======
->>>>>>> 17b33023
 
 // converts the given sync configuration to a string
 static std::string syncConfigToString(const SyncConfig& config)
 {
-<<<<<<< HEAD
-    auto getOptions = [](const SyncConfig& config)
-    {
-        std::string desc;
-        desc += ", syncDeletions ";
-        desc += config.syncDeletions() ? "ON" : "OFF";
-        desc += ", forceOverwrite ";
-        desc += config.forceOverwrite() ? "ON" : "OFF";
-        return desc;
-    };
-
-    std::string description;
-    if (config.getType() == TYPE_TWOWAY)
-=======
     std::string description(Base64Str<MegaClient::BACKUPHANDLE>(config.getBackupId()));
     if (config.getType() == SyncConfig::TYPE_TWOWAY)
->>>>>>> 17b33023
     {
         description.append(" TWOWAY");
     }
-    else if (config.getType() == TYPE_UP)
+    else if (config.getType() == SyncConfig::TYPE_UP)
     {
         description.append(" UP");
     }
-    else if (config.getType() == TYPE_DOWN)
+    else if (config.getType() == SyncConfig::TYPE_DOWN)
     {
         description.append(" DOWN");
     }
@@ -3147,7 +3114,8 @@
     p->Add(exec_du, sequence(text("du"), remoteFSPath(client, &cwd)));
 
 #ifdef ENABLE_SYNC
-<<<<<<< HEAD
+    p->Add(exec_backupcentre, sequence(text("backupcentre")));
+	
     p->Add(exec_syncadd,
            sequence(text("sync"),
                     text("add"),
@@ -3198,13 +3166,7 @@
                                     opt(param("error"))),
                            sequence(text("enable"),
                                     param("id")))));
-=======
-    p->Add(exec_sync, sequence(text("sync"), opt(either(sequence(localFSPath(), remoteFSPath(client, &cwd, "dst")), param("cancelslot")))));
-    p->Add(exec_syncconfig, sequence(text("syncconfig"), opt(sequence(param("type (TWOWAY/UP/DOWN)"), opt(sequence(param("syncDeletions (ON/OFF)"), param("forceOverwrite (ON/OFF)")))))));
-    p->Add(exec_backupcentre, sequence(text("backupcentre")));
->>>>>>> 17b33023
 #endif
-
     p->Add(exec_export, sequence(text("export"), remoteFSPath(client, &cwd), opt(either(flag("-writable"), param("expiretime"), text("del")))));
     p->Add(exec_share, sequence(text("share"), opt(sequence(remoteFSPath(client, &cwd), opt(sequence(contactEmail(client), opt(either(text("r"), text("rw"), text("full"))), opt(param("origemail"))))))));
     p->Add(exec_invite, sequence(text("invite"), param("dstemail"), opt(either(param("origemail"), text("del"), text("rmd")))));
@@ -4517,135 +4479,6 @@
     }
 }
 
-<<<<<<< HEAD
-=======
-#ifdef ENABLE_SYNC
-void exec_sync(autocomplete::ACState& s)
-{
-    if (s.words.size() == 3)
-    {
-        Node* n = nodebypath(s.words[2].s.c_str());
-
-        if (client->checkaccess(n, FULL))
-        {
-
-            if (!n)
-            {
-                cout << s.words[2].s << ": Not found." << endl;
-            }
-            else if (n->type == FILENODE)
-            {
-                cout << s.words[2].s << ": Remote sync root must be a folder." << endl;
-            }
-            else
-            {
-                cout << "Adding sync..." << endl;
-
-                SyncConfig syncConfig(LocalPath::fromPath(s.words[1].s, *client->fsaccess), s.words[1].s, n->nodehandle, s.words[2].s, 0, {}, true, newSyncConfig.getType());
-
-                client->addsync(syncConfig, DEBRISFOLDER, NULL, false, false,
-                                [](mega::UnifiedSync* us, const SyncError&, error e) {
-                    if (us && us->mSync)
-                    {
-                        cout << "Sync added and running. backupId = " << toHandle(us->mConfig.getBackupId());
-                    }
-                    else if (us)
-                    {
-                        cout << "Sync config added but could not be started: " << errorstring(e) << endl;
-                    }
-                    else
-                    {
-                        cout << "Sync config could not be started: " << errorstring(e) << endl;
-                    }
-                });
-            }
-        }
-        else
-        {
-            cout << s.words[2].s << ": Syncing requires full access to path." << endl;
-        }
-    }
-    else if (s.words.size() == 2)
-    {
-        handle cancelBackupId;
-        Base64::atob(s.words[1].s.c_str(), (byte*)&cancelBackupId, MegaClient::BACKUPHANDLE);
-
-        client->syncs.removeSelectedSyncs([&](SyncConfig& sc, Sync* s) {
-
-            if (sc.getBackupId() == cancelBackupId)
-            {
-                if (s && s->state > SYNC_CANCELED)
-                {
-                    cout << "Sync " << cancelBackupId << " deactivated and removed." << endl;
-                    return true;
-                }
-            }
-            return false;
-        });
-    }
-    else if (s.words.size() == 1)
-    {
-        client->syncs.forEachUnifiedSync([&](UnifiedSync& us){
-
-            static const char* syncstatenames[] =
-            { "disabled", "failed", "cancelled", "Initial scan, please wait", "Active", "Failed" };
-
-            if (Sync* sync = us.mSync.get())
-            {
-                if (sync->localroot->node)
-                {
-                    string remotepath, localpath;
-                    nodepath(sync->localroot->node->nodehandle, &remotepath);
-                    localpath = sync->localroot->localname.toPath(*client->fsaccess);
-
-                    cout << syncConfigToString(sync->getConfig()) << ": " << localpath << " to " << remotepath << " - "
-                            << syncstatenames[sync->state + 3] << ", " << sync->localbytes
-                            << " byte(s) in " << sync->localnodes[FILENODE] << " file(s) and "
-                            << sync->localnodes[FOLDERNODE] << " folder(s)" << endl;
-                }
-            }
-            else
-            {
-                string remotepath, localpath;
-                nodepath(us.mConfig.getRemoteNode(), &remotepath);
-                localpath = us.mConfig.getLocalPath().toPath(*client->fsaccess);
-
-                cout << syncConfigToString(us.mConfig) << ": " << localpath << " to " << remotepath << " - not running" << endl;
-            }
-        });
-    }
-}
-
-void exec_syncconfig(autocomplete::ACState& s)
-{
-    if (s.words.size() == 1)
-    {
-        cout << "Current sync config: " << syncConfigToString(newSyncConfig) << endl;
-    }
-    else if (s.words.size() == 2 || s.words.size() == 4)
-    {
-        auto pair = syncConfigFromStrings(s.words[1].s,
-                (s.words.size() > 2 ? s.words[2].s : "off"),
-                (s.words.size() > 3 ? s.words[3].s : "off"));
-
-        if (pair.first)
-        {
-            newSyncConfig = pair.second;
-            cout << "Successfully applied new sync config!" << endl;
-        }
-        else
-        {
-            cout << "Invalid parameters for syncconfig command." << endl;
-        }
-    }
-    else
-    {
-        assert(false);
-    }
-}
-#endif
-
->>>>>>> 17b33023
 #ifdef USE_FILESYSTEM
 void exec_lpwd(autocomplete::ACState& s)
 {
