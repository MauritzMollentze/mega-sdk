/**
 * @file examples/megaclient.cpp
 * @brief Sample application, interactive GNU Readline CLI
 *
 * (c) 2013-2014 by Mega Limited, Auckland, New Zealand
 *
 * This file is part of the MEGA SDK - Client Access Engine.
 *
 * Applications using the MEGA API must present a valid application key
 * and comply with the the rules set forth in the Terms of Service.
 *
 * The MEGA SDK is distributed in the hope that it will be useful,
 * but WITHOUT ANY WARRANTY; without even the implied warranty of
 * MERCHANTABILITY or FITNESS FOR A PARTICULAR PURPOSE.
 *
 * @copyright Simplified (2-clause) BSD License.
 *
 * You should have received a copy of the license along with this
 * program.
 */

#include "mega.h"
#include "megacli.h"
#include <fstream>
#include <mega/autocomplete.h>

#define USE_VARARGS
#define PREFER_STDARG

#ifndef NO_READLINE
#include <readline/readline.h>
#include <readline/history.h>
#endif

#if (__cplusplus >= 201700L)
    #include <filesystem>
    namespace fs = std::filesystem;
    #define USE_FILESYSTEM
#elif !defined(__MINGW32__) && !defined(__ANDROID__) && (!defined(__GNUC__) || (__GNUC__*100+__GNUC_MINOR__) >= 503)
#define USE_FILESYSTEM
#ifdef WIN32
    #include <filesystem>
    namespace fs = std::experimental::filesystem;
#else
    #include <experimental/filesystem>
    namespace fs = std::experimental::filesystem;
#endif
#endif

#ifdef USE_FREEIMAGE
#include "mega/gfx/freeimage.h"
#endif

namespace ac = ::mega::autocomplete;

#include <iomanip>

using namespace mega;
using std::cout;
using std::cerr;
using std::endl;
using std::flush;
using std::ifstream;
using std::ofstream;
using std::setw;
using std::hex;
using std::dec;

MegaClient* client;
MegaClient* clientFolder;


// new account signup e-mail address and name
static string signupemail, signupname;

// signup code being confirmed
static string signupcode;

// signup password challenge and encrypted master key
static byte signuppwchallenge[SymmCipher::KEYLENGTH], signupencryptedmasterkey[SymmCipher::KEYLENGTH];

// password recovery e-mail address and code being confirmed
static string recoveryemail, recoverycode;

// password recovery code requires MK or not
static bool hasMasterKey;

// master key for password recovery
static byte masterkey[SymmCipher::KEYLENGTH];

// change email link to be confirmed
static string changeemail, changecode;

// chained folder link creation
static handle hlink = UNDEF;
static int del = 0;
static int ets = 0;

// import welcome pdf at account creation
static bool pdf_to_import = false;

// local console
Console* console;

// loading progress of lengthy API responses
int responseprogress = -1;

//2FA pin attempts
int attempts = 0;

static const char* getAccessLevelStr(int access)
{
    switch(access)
    {
    case ACCESS_UNKNOWN:
        return "unkown";
    case RDONLY:
        return "read-only";
    case RDWR:
        return "read/write";
    case FULL:
        return "full access";
    case OWNER:
        return "owner access";
    case OWNERPRELOGIN:
        return "owner (prelogin) access";
    default:
        return "UNDEFINED";
    }
}

const char* errorstring(error e)
{
    switch (e)
    {
        case API_OK:
            return "No error";
        case API_EINTERNAL:
            return "Internal error";
        case API_EARGS:
            return "Invalid argument";
        case API_EAGAIN:
            return "Request failed, retrying";
        case API_ERATELIMIT:
            return "Rate limit exceeded";
        case API_EFAILED:
            return "Transfer failed";
        case API_ETOOMANY:
            return "Too many concurrent connections or transfers";
        case API_ERANGE:
            return "Out of range";
        case API_EEXPIRED:
            return "Expired";
        case API_ENOENT:
            return "Not found";
        case API_ECIRCULAR:
            return "Circular linkage detected";
        case API_EACCESS:
            return "Access denied";
        case API_EEXIST:
            return "Already exists";
        case API_EINCOMPLETE:
            return "Incomplete";
        case API_EKEY:
            return "Invalid key/integrity check failed";
        case API_ESID:
            return "Bad session ID";
        case API_EBLOCKED:
            return "Blocked";
        case API_EOVERQUOTA:
            return "Over quota";
        case API_ETEMPUNAVAIL:
            return "Temporarily not available";
        case API_ETOOMANYCONNECTIONS:
            return "Connection overflow";
        case API_EWRITE:
            return "Write error";
        case API_EREAD:
            return "Read error";
        case API_EAPPKEY:
            return "Invalid application key";
        case API_EGOINGOVERQUOTA:
            return "Not enough quota";
        case API_EMFAREQUIRED:
            return "Required 2FA pin";
        default:
            return "Unknown error";
    }
}

AppFile::AppFile()
{
    static int nextseqno;

    seqno = ++nextseqno;
}

// transfer start
void AppFilePut::start()
{
}

void AppFileGet::start()
{
}

// transfer completion
void AppFileGet::completed(Transfer*, LocalNode*)
{
    // (at this time, the file has already been placed in the final location)
    delete this;
}

void AppFilePut::completed(Transfer* t, LocalNode*)
{
    // perform standard completion (place node in user filesystem etc.)
    File::completed(t, NULL);

    delete this;
}

AppFileGet::~AppFileGet()
{
    appxferq[GET].erase(appxfer_it);
}

AppFilePut::~AppFilePut()
{
    appxferq[PUT].erase(appxfer_it);
}

void AppFilePut::displayname(string* dname)
{
    *dname = localname;
    transfer->client->fsaccess->local2name(dname);
}

// transfer progress callback
void AppFile::progress()
{
}

static void displaytransferdetails(Transfer* t, const char* action)
{
    string name;

    for (file_list::iterator it = t->files.begin(); it != t->files.end(); it++)
    {
        if (it != t->files.begin())
        {
            cout << "/";
        }

        (*it)->displayname(&name);
        cout << name;
    }

    cout << ": " << (t->type == GET ? "Incoming" : "Outgoing") << " file transfer " << action;
}

// a new transfer was added
void DemoApp::transfer_added(Transfer* /*t*/)
{
}

// a queued transfer was removed
void DemoApp::transfer_removed(Transfer* t)
{
    displaytransferdetails(t, "removed\n");
}

void DemoApp::transfer_update(Transfer* /*t*/)
{
    // (this is handled in the prompt logic)
}

void DemoApp::transfer_failed(Transfer* t, error e, dstime)
{
    displaytransferdetails(t, "failed (");
    cout << errorstring(e) << ")" << endl;
}

void DemoApp::transfer_complete(Transfer* t)
{
    displaytransferdetails(t, "completed, ");

    if (t->slot)
    {
        cout << t->slot->progressreported * 10 / (1024 * (Waiter::ds - t->slot->starttime + 1)) << " KB/s" << endl;
    }
    else
    {
        cout << "delayed" << endl;
    }
}

// transfer about to start - make final preparations (determine localfilename, create thumbnail for image upload)
void DemoApp::transfer_prepare(Transfer* t)
{
    displaytransferdetails(t, "starting\n");

    if (t->type == GET)
    {
        // only set localfilename if the engine has not already done so
        if (!t->localfilename.size())
        {
            client->fsaccess->tmpnamelocal(&t->localfilename);
        }
    }
}

#ifdef ENABLE_SYNC
static void syncstat(Sync* sync)
{
    cout << ", local data in this sync: " << sync->localbytes << " byte(s) in " << sync->localnodes[FILENODE]
         << " file(s) and " << sync->localnodes[FOLDERNODE] << " folder(s)" << endl;
}

void DemoApp::syncupdate_state(Sync*, syncstate_t newstate)
{
    switch (newstate)
    {
        case SYNC_ACTIVE:
            cout << "Sync is now active" << endl;
            break;

        case SYNC_FAILED:
            cout << "Sync failed." << endl;

        default:
            ;
    }
}

void DemoApp::syncupdate_scanning(bool active)
{
    if (active)
    {
        cout << "Sync - scanning files and folders" << endl;
    }
    else
    {
        cout << "Sync - scan completed" << endl;
    }
}

// sync update callbacks are for informational purposes only and must not change or delete the sync itself
void DemoApp::syncupdate_local_folder_addition(Sync* sync, LocalNode *, const char* path)
{
    cout << "Sync - local folder addition detected: " << path;
    syncstat(sync);
}

void DemoApp::syncupdate_local_folder_deletion(Sync* sync, LocalNode *localNode)
{
    cout << "Sync - local folder deletion detected: " << localNode->name;
    syncstat(sync);
}

void DemoApp::syncupdate_local_file_addition(Sync* sync, LocalNode *, const char* path)
{
    cout << "Sync - local file addition detected: " << path;
    syncstat(sync);
}

void DemoApp::syncupdate_local_file_deletion(Sync* sync, LocalNode *localNode)
{
    cout << "Sync - local file deletion detected: " << localNode->name;
    syncstat(sync);
}

void DemoApp::syncupdate_local_file_change(Sync* sync, LocalNode *, const char* path)
{
    cout << "Sync - local file change detected: " << path;
    syncstat(sync);
}

void DemoApp::syncupdate_local_move(Sync*, LocalNode *localNode, const char* path)
{
    cout << "Sync - local rename/move " << localNode->name << " -> " << path << endl;
}

void DemoApp::syncupdate_local_lockretry(bool locked)
{
    if (locked)
    {
        cout << "Sync - waiting for local filesystem lock" << endl;
    }
    else
    {
        cout << "Sync - local filesystem lock issue resolved, continuing..." << endl;
    }
}

void DemoApp::syncupdate_remote_move(Sync *, Node *n, Node *prevparent)
{
    cout << "Sync - remote move " << n->displayname() << ": " << (prevparent ? prevparent->displayname() : "?") <<
            " -> " << (n->parent ? n->parent->displayname() : "?") << endl;
}

void DemoApp::syncupdate_remote_rename(Sync *, Node *n, const char *prevname)
{
    cout << "Sync - remote rename " << prevname << " -> " <<  n->displayname() << endl;
}

void DemoApp::syncupdate_remote_folder_addition(Sync *, Node* n)
{
    cout << "Sync - remote folder addition detected " << n->displayname() << endl;
}

void DemoApp::syncupdate_remote_file_addition(Sync *, Node* n)
{
    cout << "Sync - remote file addition detected " << n->displayname() << endl;
}

void DemoApp::syncupdate_remote_folder_deletion(Sync *, Node* n)
{
    cout << "Sync - remote folder deletion detected " << n->displayname() << endl;
}

void DemoApp::syncupdate_remote_file_deletion(Sync *, Node* n)
{
    cout << "Sync - remote file deletion detected " << n->displayname() << endl;
}

void DemoApp::syncupdate_get(Sync*, Node *, const char* path)
{
    cout << "Sync - requesting file " << path << endl;
}

void DemoApp::syncupdate_put(Sync*, LocalNode *, const char* path)
{
    cout << "Sync - sending file " << path << endl;
}

void DemoApp::syncupdate_remote_copy(Sync*, const char* name)
{
    cout << "Sync - creating remote file " << name << " by copying existing remote file" << endl;
}

static const char* treestatename(treestate_t ts)
{
    switch (ts)
    {
        case TREESTATE_NONE:
            return "None/Undefined";
        case TREESTATE_SYNCED:
            return "Synced";
        case TREESTATE_PENDING:
            return "Pending";
        case TREESTATE_SYNCING:
            return "Syncing";
    }

    return "UNKNOWN";
}

void DemoApp::syncupdate_treestate(LocalNode* l)
{
    cout << "Sync - state change of node " << l->name << " to " << treestatename(l->ts) << endl;
}

// generic name filter
// FIXME: configurable regexps
static bool is_syncable(const char* name)
{
    return *name != '.' && *name != '~' && strcmp(name, "Thumbs.db") && strcmp(name, "desktop.ini");
}

// determines whether remote node should be synced
bool DemoApp::sync_syncable(Sync *, const char *, string *, Node *n)
{
    return is_syncable(n->displayname());
}

// determines whether local file should be synced
bool DemoApp::sync_syncable(Sync *, const char *name, string *)
{
    return is_syncable(name);
}
#endif

AppFileGet::AppFileGet(Node* n, handle ch, byte* cfilekey, m_off_t csize, m_time_t cmtime, string* cfilename,
                       string* cfingerprint, const string& targetfolder)
{
    if (n)
    {
        h = n->nodehandle;
        hprivate = true;

        *(FileFingerprint*) this = *n;
        name = n->displayname();
    }
    else
    {
        h = ch;
        memcpy(filekey, cfilekey, sizeof filekey);
        hprivate = false;

        size = csize;
        mtime = cmtime;

        if (!cfingerprint->size() || !unserializefingerprint(cfingerprint))
        {
            memcpy(crc, filekey, sizeof crc);
        }

        name = *cfilename;
    }

    localname = name;
    client->fsaccess->name2local(&localname);
    if (!targetfolder.empty())
    {
        string ltf, tf = targetfolder;
        client->fsaccess->path2local(&tf, &ltf);
        localname = ltf + client->fsaccess->localseparator + localname;
    }
}

AppFilePut::AppFilePut(string* clocalname, handle ch, const char* ctargetuser)
{
    // this assumes that the local OS uses an ASCII path separator, which should be true for most
    string separator = client->fsaccess->localseparator;

    // full local path
    localname = *clocalname;

    // target parent node
    h = ch;

    // target user
    targetuser = ctargetuser;

    // erase path component
    name = *clocalname;
    client->fsaccess->local2name(&name);
    client->fsaccess->local2name(&separator);

    name.erase(0, name.find_last_of(*separator.c_str()) + 1);
}

// user addition/update (users never get deleted)
void DemoApp::users_updated(User** u, int count)
{
    if (count == 1)
    {
        cout << "1 user received or updated" << endl;
    }
    else
    {
        cout << count << " users received or updated" << endl;
    }

    if (u)
    {
        User* user;
        for (int i = 0; i < count; i++)
        {
            user = u[i];
            cout << "User " << user->email;
            if (user->getTag()) // false if external change
            {
                cout << " has been changed by your own client" << endl;
            }
            else
            {
                cout << " has been changed externally" << endl;
            }
        }
    }
}

bool notifyAlerts = true;

string displayUser(handle user, MegaClient* mc)
{
    User* u = mc->finduser(user);
    return u ? u->email : "<user not found>";
}

string displayTime(m_time_t t)
{
    char timebuf[32];
    struct tm tmptr;
    m_localtime(t, &tmptr);
    strftime(timebuf, sizeof timebuf, "%c", &tmptr);
    return timebuf;
}

void printAlert(UserAlert::Base& b)
{
    string header, title;
    b.text(header, title, client);
    cout << "**alert " << b.id << ": " << header << " - " << title << " [at " << displayTime(b.timestamp) << "]" << " seen: " << b.seen << endl;
}

void DemoApp::useralerts_updated(UserAlert::Base** b, int count)
{
    if (b && notifyAlerts)
    {
        for (int i = 0; i < count; ++i)
        {
            if (!b[i]->seen)
            {
                printAlert(*b[i]);
            }
        }
    }
}


#ifdef ENABLE_CHAT

void DemoApp::chatcreate_result(TextChat *chat, error e)
{
    if (e)
    {
        cout << "Chat creation failed (" << errorstring(e) << ")" << endl;
    }
    else
    {
        cout << "Chat created successfully" << endl;
        printChatInformation(chat);
        cout << endl;
    }
}

void DemoApp::chatinvite_result(error e)
{
    if (e)
    {
        cout << "Chat invitation failed (" << errorstring(e) << ")" << endl;
    }
    else
    {
        cout << "Chat invitation successful" << endl;
    }
}

void DemoApp::chatremove_result(error e)
{
    if (e)
    {
        cout << "Peer removal failed (" << errorstring(e) << ")" << endl;
    }
    else
    {
        cout << "Peer removal successful" << endl;
    }
}

void DemoApp::chaturl_result(string *url, error e)
{
    if (e)
    {
        cout << "Chat URL retrieval failed (" << errorstring(e) << ")" << endl;
    }
    else
    {
        cout << "Chat URL: " << *url << endl;
    }
}

void DemoApp::chatgrantaccess_result(error e)
{
    if (e)
    {
        cout << "Grant access to node failed (" << errorstring(e) << ")" << endl;
    }
    else
    {
        cout << "Access to node granted successfully" << endl;
    }
}

void DemoApp::chatremoveaccess_result(error e)
{
    if (e)
    {
        cout << "Revoke access to node failed (" << errorstring(e) << ")" << endl;
    }
    else
    {
        cout << "Access to node removed successfully" << endl;
    }
}

void DemoApp::chatupdatepermissions_result(error e)
{
    if (e)
    {
        cout << "Permissions update failed (" << errorstring(e) << ")" << endl;
    }
    else
    {
        cout << "Permissions updated successfully" << endl;
    }
}

void DemoApp::chattruncate_result(error e)
{
    if (e)
    {
        cout << "Truncate message/s failed (" << errorstring(e) << ")" << endl;
    }
    else
    {
        cout << "Message/s truncated successfully" << endl;
    }
}

void DemoApp::chatsettitle_result(error e)
{
    if (e)
    {
        cout << "Set title failed (" << errorstring(e) << ")" << endl;
    }
    else
    {
        cout << "Title updated successfully" << endl;
    }
}

void DemoApp::chatpresenceurl_result(string *url, error e)
{
    if (e)
    {
        cout << "Presence URL retrieval failed (" << errorstring(e) << ")" << endl;
    }
    else
    {
        cout << "Presence URL: " << *url << endl;
    }
}

void DemoApp::chatlink_result(handle h, error e)
{
    if (e)
    {
        cout << "Chat link failed (" << errorstring(e) << ")" << endl;
    }
    else
    {
        if (ISUNDEF(h))
        {
            cout << "Chat link deleted successfully" << endl;
        }
        else
        {
            char hstr[sizeof(handle) * 4 / 3 + 4];
            Base64::btoa((const byte *)&h, MegaClient::CHATLINKHANDLE, hstr);
            cout << "Chat link: " << hstr << endl;
        }
    }
}

void DemoApp::chatlinkclose_result(error e)
{
    if (e)
    {
        cout << "Set private mode for chat failed  (" << errorstring(e) << ")" << endl;
    }
    else
    {
        cout << "Private mode successfully set" << endl;
    }
}

void DemoApp::chatlinkurl_result(handle chatid, int shard, string *url, string *ct, int, m_time_t ts, error e)
{
    if (e)
    {
        cout << "URL request for chat-link failed (" << errorstring(e) << ")" << endl;
    }
    else
    {
        char idstr[sizeof(handle) * 4 / 3 + 4];
        Base64::btoa((const byte *)&chatid, MegaClient::CHATHANDLE, idstr);
        cout << "Chatid: " << idstr << " (shard " << shard << ")" << endl;
        cout << "URL for chat-link: " << url->c_str() << endl;
        cout << "Encrypted chat-topic: " << ct->c_str() << endl;
        cout << "Creation timestamp: " << ts << endl;
    }
}

void DemoApp::chatlinkjoin_result(error e)
{
    if (e)
    {
        cout << "Join to openchat failed (" << errorstring(e) << ")" << endl;
    }
    else
    {
        cout << "Joined to openchat successfully." << endl;
    }
}

void DemoApp::chats_updated(textchat_map *chats, int count)
{
    if (count == 1)
    {
        cout << "1 chat received or updated" << endl;
    }
    else
    {
        cout << count << " chats received or updated" << endl;
    }

    if (chats)
    {
        textchat_map::iterator it;
        for (it = chats->begin(); it != chats->end(); it++)
        {
            printChatInformation(it->second);
        }
    }
}

void DemoApp::printChatInformation(TextChat *chat)
{
    if (!chat)
    {
        return;
    }

    cout << "Chat ID: " << Base64Str<sizeof(handle)>(chat->id) << endl;
    cout << "\tOwn privilege level: " << DemoApp::getPrivilegeString(chat->priv) << endl;
    cout << "\tCreation ts: " << chat->ts << endl;
    cout << "\tChat shard: " << chat->shard << endl;
    if (chat->group)
    {
        cout << "\tGroup chat: yes" << endl;
    }
    else
    {
        cout << "\tGroup chat: no" << endl;
    }
    if (chat->isFlagSet(TextChat::FLAG_OFFSET_ARCHIVE))
    {
        cout << "\tArchived chat: yes" << endl;
    }
    else
    {
        cout << "\tArchived chat: no" << endl;
    }
    if (chat->publicchat)
    {
        cout << "\tPublic chat: yes" << endl;
        cout << "\tUnified key: " << chat->unifiedKey.c_str() << endl;
    }
    else
    {
        cout << "\tPublic chat: no" << endl;
    }
    cout << "\tPeers:";

    if (chat->userpriv)
    {
        cout << "\t\t(userhandle)\t(privilege level)" << endl;
        for (unsigned i = 0; i < chat->userpriv->size(); i++)
        {
            Base64Str<sizeof(handle)> hstr(chat->userpriv->at(i).first);
            cout << "\t\t\t" << hstr;
            cout << "\t" << DemoApp::getPrivilegeString(chat->userpriv->at(i).second) << endl;
        }
    }
    else
    {
        cout << " no peers (only you as participant)" << endl;
    }
    if (chat->tag)
    {
        cout << "\tIs own change: yes" << endl;
    }
    else
    {
        cout << "\tIs own change: no" << endl;
    }
    if (!chat->title.empty())
    {
        cout << "\tTitle: " << chat->title.c_str() << endl;
    }
}

string DemoApp::getPrivilegeString(privilege_t priv)
{
    switch (priv)
    {
    case PRIV_STANDARD:
        return "PRIV_STANDARD (standard access)";
    case PRIV_MODERATOR:
        return "PRIV_MODERATOR (moderator)";
    case PRIV_RO:
        return "PRIV_RO (read-only)";
    case PRIV_RM:
        return "PRIV_RM (removed)";
    case PRIV_UNKNOWN:
    default:
        return "PRIV_UNKNOWN";
    }
}

#endif


void DemoApp::pcrs_updated(PendingContactRequest** list, int count)
{
    int deletecount = 0;
    int updatecount = 0;
    if (list != NULL)
    {
        for (int i = 0; i < count; i++)
        {
            if (list[i]->changed.deleted)
            {
                deletecount++; 
            } 
            else
            {
                updatecount++;
            }
        }
    } 
    else
    {
        // All pcrs are updated
        for (handlepcr_map::iterator it = client->pcrindex.begin(); it != client->pcrindex.end(); it++)
        {
            if (it->second->changed.deleted)
            {
                deletecount++; 
            } 
            else
            {
                updatecount++;
            }
        }
    }

    if (deletecount != 0)
    {
        cout << deletecount << " pending contact request" << (deletecount != 1 ? "s" : "") << " deleted" << endl;
    }
    if (updatecount != 0)
    {
        cout << updatecount << " pending contact request" << (updatecount != 1 ? "s" : "") << " received or updated" << endl;
    }
}

void DemoApp::setattr_result(handle, error e)
{
    if (e)
    {
        cout << "Node attribute update failed (" << errorstring(e) << ")" << endl;
    }
}

void DemoApp::rename_result(handle, error e)
{
    if (e)
    {
        cout << "Node move failed (" << errorstring(e) << ")" << endl;
    }
}

void DemoApp::unlink_result(handle, error e)
{
    if (e)
    {
        cout << "Node deletion failed (" << errorstring(e) << ")" << endl;
    }
}

void DemoApp::fetchnodes_result(error e)
{
    if (e)
    {
        cout << "File/folder retrieval failed (" << errorstring(e) << ")" << endl;
        pdf_to_import = false;
    }
    else
    {
        // check if we fetched a folder link and the key is invalid
        handle h = client->getrootpublicfolder();
        if (h != UNDEF)
        {
            Node *n = client->nodebyhandle(h);
            if (n && (n->attrs.map.find('n') == n->attrs.map.end()))
            {
                cout << "File/folder retrieval succeed, but encryption key is wrong." << endl;
            }
            else
            {
                cout << "Folder link loaded correctly." << endl;
            }
        }

        if (pdf_to_import)
        {
            client->getwelcomepdf();
        }
    }
}

void DemoApp::putnodes_result(error e, targettype_t t, NewNode* nn)
{
    if (t == USER_HANDLE)
    {
        delete[] nn;

        if (!e)
        {
            cout << "Success." << endl;
        }
    }

    if (pdf_to_import)   // putnodes from openfilelink_result()
    {
        if (!e)
        {
            cout << "Welcome PDF file has been imported successfully." << endl;
        }
        else
        {
            cout << "Failed to import Welcome PDF file" << endl;
        }

        pdf_to_import = false;
        return;
    }

    if (e)
    {
        cout << "Node addition failed (" << errorstring(e) << ")" << endl;
    }
}

void DemoApp::share_result(error e)
{
    if (e)
    {
        cout << "Share creation/modification request failed (" << errorstring(e) << ")" << endl;
    }
    else
    {
        if (hlink != UNDEF)
        {
            if (!del)
            {
                Node *n = client->nodebyhandle(hlink);
                if (!n)
                {
                    cout << "Node was not found. (" << Base64Str<sizeof hlink>(hlink) << ")" << endl;

                    hlink = UNDEF;
                    del = ets = 0;
                    return;
                }

                client->getpubliclink(n, del, ets);
            }
            else
            {
                hlink = UNDEF;
                del = ets = 0;
            }
        }
    }
}

void DemoApp::share_result(int, error e)
{
    if (e)
    {
        cout << "Share creation/modification failed (" << errorstring(e) << ")" << endl;
    }
    else
    {
        cout << "Share creation/modification succeeded" << endl;
    }
}

void DemoApp::setpcr_result(handle h, error e, opcactions_t action)
{
    if (e)
    {
        cout << "Outgoing pending contact request failed (" << errorstring(e) << ")" << endl;
    }
    else
    {
        if (h == UNDEF)
        {
            // must have been deleted
            cout << "Outgoing pending contact request " << (action == OPCA_DELETE ? "deleted" : "reminded") << " successfully" << endl;
        } 
        else
        {
            cout << "Outgoing pending contact request succeeded, id: " << Base64Str<MegaClient::PCRHANDLE>(h) << endl;
        }
    }
}

void DemoApp::updatepcr_result(error e, ipcactions_t action)
{
    if (e)
    {
        cout << "Incoming pending contact request update failed (" << errorstring(e) << ")" << endl;
    }
    else
    {
        string labels[3] = {"accepted", "denied", "ignored"};
        cout << "Incoming pending contact request successfully " << labels[(int)action] << endl;
    }
}

void DemoApp::fa_complete(handle h, fatype type, const char* /*data*/, uint32_t len)
{
    cout << "Got attribute of type " << type << " (" << len << " byte(s))";
    Node *n = client->nodebyhandle(h);
    if (n)
    {
        cout << " for " << n->displayname() << endl;
    }
}

int DemoApp::fa_failed(handle, fatype type, int retries, error e)
{
    cout << "File attribute retrieval of type " << type << " failed (retries: " << retries << ") error: " << e << endl;

    return retries > 2;
}

void DemoApp::putfa_result(handle, fatype, error e)
{
    if (e)
    {
        cout << "File attribute attachment failed (" << errorstring(e) << ")" << endl;
    }
}

void DemoApp::putfa_result(handle, fatype, const char*)
{
}

void DemoApp::removecontact_result(error e)
{
    if (e)
    {
        cout << "Contact removal failed (" << errorstring(e) << ")" << endl;
    }
    else
    {
        cout << "Success." << endl;
    }
}

void DemoApp::putua_result(error e)
{
    if (e)
    {
        cout << "User attribute update failed (" << errorstring(e) << ")" << endl;
    }
    else
    {
        cout << "Success." << endl;
    }
}

void DemoApp::getua_result(error e)
{
#ifdef ENABLE_CHAT
    if (client->fetchingkeys)
    {
        return;
    }
#endif

    cout << "User attribute retrieval failed (" << errorstring(e) << ")" << endl;
}

void DemoApp::getua_result(byte* data, unsigned l, attr_t)
{
#ifdef ENABLE_CHAT
    if (client->fetchingkeys)
    {
        return;
    }
#endif

    cout << "Received " << l << " byte(s) of user attribute: ";
    fwrite(data, 1, l, stdout);
    cout << endl;
}

void DemoApp::getua_result(TLVstore *tlv, attr_t)
{
#ifdef ENABLE_CHAT
    if (client->fetchingkeys)
    {
        return;
    }
#endif

    if (!tlv)
    {
        cout << "Error getting private user attribute" << endl;
    }
    else
    {
        cout << "Received a TLV with " << tlv->size() << " item(s) of user attribute: " << endl;

        vector<string> *keys = tlv->getKeys();
        vector<string>::const_iterator it;
        unsigned valuelen;
        string value, key;
        char *buf;
        for (it=keys->begin(); it != keys->end(); it++)
        {
            key = (*it).empty() ? "(no key)" : *it;
            value = tlv->get(*it);
            valuelen = unsigned(value.length());

            buf = new char[valuelen * 4 / 3 + 4];
            Base64::btoa((const byte *) value.data(), valuelen, buf);

            cout << "\t" << key << "\t" << buf << endl;

            delete [] buf;
        }
        delete keys;
    }
}

#ifdef DEBUG
void DemoApp::delua_result(error e)
{
    if (e)
    {
        cout << "User attribute removal failed (" << errorstring(e) << ")" << endl;
    }
    else
    {
        cout << "Success." << endl;
    }
}
#endif


void DemoApp::notify_retry(dstime dsdelta, retryreason_t)
{
    if (dsdelta)
    {
        cout << "API request failed, retrying in " << dsdelta * 100 << " ms - Use 'retry' to retry immediately..."
             << endl;
    }
    else
    {
        cout << "Retried API request completed" << endl;
    }
}

static void store_line(char*);
static void process_line(char *);
static char* line;

static AccountDetails account;

static handle cwd = UNDEF;

static const char* rootnodenames[] =
{ "ROOT", "INBOX", "RUBBISH" };
static const char* rootnodepaths[] =
{ "/", "//in", "//bin" };

static void nodestats(int* c, const char* action)
{
    if (c[FILENODE])
    {
        cout << c[FILENODE] << ((c[FILENODE] == 1) ? " file" : " files");
    }
    if (c[FILENODE] && c[FOLDERNODE])
    {
        cout << " and ";
    }
    if (c[FOLDERNODE])
    {
        cout << c[FOLDERNODE] << ((c[FOLDERNODE] == 1) ? " folder" : " folders");
    }

    if (c[FILENODE] || c[FOLDERNODE])
    {
        cout << " " << action << endl;
    }
}

// list available top-level nodes and contacts/incoming shares
static void listtrees()
{
    for (int i = 0; i < (int) (sizeof client->rootnodes / sizeof *client->rootnodes); i++)
    {
        if (client->rootnodes[i] != UNDEF)
        {
            cout << rootnodenames[i] << " on " << rootnodepaths[i] << endl;
        }
    }

    for (user_map::iterator uit = client->users.begin(); uit != client->users.end(); uit++)
    {
        User* u = &uit->second;
        Node* n;

        if (u->show == VISIBLE || u->sharing.size())
        {
            for (handle_set::iterator sit = u->sharing.begin(); sit != u->sharing.end(); sit++)
            {
                if ((n = client->nodebyhandle(*sit)) && n->inshare)
                {
                    cout << "INSHARE on " << u->email << ":" << n->displayname() << " ("
                         << getAccessLevelStr(n->inshare->access) << ")" << endl;
                }
            }
        }
    }

    if (clientFolder && !ISUNDEF(clientFolder->rootnodes[0]))
    {
        Node *n = clientFolder->nodebyhandle(clientFolder->rootnodes[0]);
        if (n)
        {
            cout << "FOLDERLINK on " << n->displayname() << ":" << endl;
        }
    }
}

// returns node pointer determined by path relative to cwd
// path naming conventions:
// * path is relative to cwd
// * /path is relative to ROOT
// * //in is in INBOX
// * //bin is in RUBBISH
// * X: is user X's INBOX
// * X:SHARE is share SHARE from user X
// * Y:name is folder in FOLDERLINK, Y is the public handle
// * : and / filename components, as well as the \, must be escaped by \.
// (correct UTF-8 encoding is assumed)
// returns NULL if path malformed or not found
static Node* nodebypath(const char* ptr, string* user = NULL, string* namepart = NULL)
{
    vector<string> c;
    string s;
    int l = 0;
    const char* bptr = ptr;
    int remote = 0;
    int folderlink = 0;
    Node* n = nullptr;
    Node* nn;

    // split path by / or :
    do {
        if (!l)
        {
            if (*(const signed char*)ptr >= 0)
            {
                if (*ptr == '\\')
                {
                    if (ptr > bptr)
                    {
                        s.append(bptr, ptr - bptr);
                    }

                    bptr = ++ptr;

                    if (*bptr == 0)
                    {
                        c.push_back(s);
                        break;
                    }

                    ptr++;
                    continue;
                }

                if (*ptr == '/' || *ptr == ':' || !*ptr)
                {
                    if (*ptr == ':')
                    {
                        if (c.size())
                        {
                            return NULL;
                        }

                        remote = 1;
                    }

                    if (ptr > bptr)
                    {
                        s.append(bptr, ptr - bptr);
                    }

                    bptr = ptr + 1;

                    c.push_back(s);

                    s.erase();
                }
            }
            else if ((*ptr & 0xf0) == 0xe0)
            {
                l = 1;
            }
            else if ((*ptr & 0xf8) == 0xf0)
            {
                l = 2;
            }
            else if ((*ptr & 0xfc) == 0xf8)
            {
                l = 3;
            }
            else if ((*ptr & 0xfe) == 0xfc)
            {
                l = 4;
            }
        }
        else
        {
            l--;
        }
    } while (*ptr++);

    if (l)
    {
        return NULL;
    }

    if (remote)
    {
        // target: user inbox - record username/email and return NULL
        if (c.size() == 2 && c[0].find("@") != string::npos && !c[1].size())
        {
            if (user)
            {
                *user = c[0];
            }

            return NULL;
        }

        // target is not a user, but a public folder link
        if (c.size() >= 2 && c[0].find("@") == string::npos)
        {
            if (!clientFolder)
            {
                return NULL;
            }

            n = clientFolder->nodebyhandle(clientFolder->rootnodes[0]);
            if (c.size() == 2 && c[1].empty())
            {
                return n;
            }
            l = 1;   // <folder_name>:[/<subfolder>][/<file>]
            folderlink = 1;
        }

        User* u;

        if ((u = client->finduser(c[0].c_str())))
        {
            // locate matching share from this user
            handle_set::iterator sit;
            string name;
            for (sit = u->sharing.begin(); sit != u->sharing.end(); sit++)
            {
                if ((n = client->nodebyhandle(*sit)))
                {
                    if(!name.size())
                    {
                        name =  c[1];
                        n->client->fsaccess->normalize(&name);
                    }

                    if (!strcmp(name.c_str(), n->displayname()))
                    {
                        l = 2;
                        break;
                    }
                }
            }
        }

        if (!l)
        {
            return NULL;
        }
    }
    else
    {
        // path starting with /
        if (c.size() > 1 && !c[0].size())
        {
            // path starting with //
            if (c.size() > 2 && !c[1].size())
            {
                if (c[2] == "in")
                {
                    n = client->nodebyhandle(client->rootnodes[1]);
                }
                else if (c[2] == "bin")
                {
                    n = client->nodebyhandle(client->rootnodes[2]);
                }
                else
                {
                    return NULL;
                }

                l = 3;
            }
            else
            {
                n = client->nodebyhandle(client->rootnodes[0]);

                l = 1;
            }
        }
        else
        {
            n = client->nodebyhandle(cwd);
        }
    }

    // parse relative path
    while (n && l < (int)c.size())
    {
        if (c[l] != ".")
        {
            if (c[l] == "..")
            {
                if (n->parent)
                {
                    n = n->parent;
                }
            }
            else
            {
                // locate child node (explicit ambiguity resolution: not implemented)
                if (c[l].size())
                {
                    if (folderlink)
                    {
                        nn = clientFolder->childnodebyname(n, c[l].c_str());
                    }
                    else
                    {
                        nn = client->childnodebyname(n, c[l].c_str());
                    }

                    if (!nn)
                    {
                        // mv command target? return name part of not found
                        if (namepart && l == (int) c.size() - 1)
                        {
                            *namepart = c[l];
                            return n;
                        }

                        return NULL;
                    }

                    n = nn;
                }
            }
        }

        l++;
    }

    return n;
}

static void listnodeshares(Node* n)
{
    if(n->outshares)
    {
        for (share_map::iterator it = n->outshares->begin(); it != n->outshares->end(); it++)
        {
            cout << "\t" << n->displayname();

            if (it->first)
            {
                cout << ", shared with " << it->second->user->email << " (" << getAccessLevelStr(it->second->access) << ")"
                     << endl;
            }
            else
            {
                cout << ", shared as exported folder link" << endl;
            }
        }
    }
}

void TreeProcListOutShares::proc(MegaClient*, Node* n)
{
    listnodeshares(n);
}

bool handles_on = false;

static void dumptree(Node* n, bool recurse, int depth = 0, const char* title = NULL)
{
    if (depth)
    {
        if (!title && !(title = n->displayname()))
        {
            title = "CRYPTO_ERROR";
        }

        for (int i = depth; i--; )
        {
            cout << "\t";
        }

        cout << title << " (";

        switch (n->type)
        {
            case FILENODE:
                cout << n->size;

                if (handles_on)
                {
                    Base64Str<MegaClient::NODEHANDLE> handlestr(n->nodehandle);
                    cout << " " << handlestr.chars;
                }

                const char* p;
                if ((p = strchr(n->fileattrstring.c_str(), ':')))
                {
                    cout << ", has attributes " << p + 1;
                }

                if (n->plink)
                {
                    cout << ", shared as exported";
                    if (n->plink->ets)
                    {
                        cout << " temporal";
                    }
                    else
                    {
                        cout << " permanent";
                    }
                    cout << " file link";
                }

                break;

            case FOLDERNODE:
                cout << "folder";

                if (handles_on)
                {
                    Base64Str<MegaClient::NODEHANDLE> handlestr(n->nodehandle);
                    cout << " " << handlestr.chars;
                }

                if(n->outshares)
                {
                    for (share_map::iterator it = n->outshares->begin(); it != n->outshares->end(); it++)
                    {
                        if (it->first)
                        {
                            cout << ", shared with " << it->second->user->email << ", access "
                                 << getAccessLevelStr(it->second->access);
                        }
                    }

                    if (n->plink)
                    {
                        cout << ", shared as exported";
                        if (n->plink->ets)
                        {
                            cout << " temporal";
                        }
                        else
                        {
                            cout << " permanent";
                        }
                        cout << " folder link";
                    }
                }

                if (n->pendingshares)
                {
                    for (share_map::iterator it = n->pendingshares->begin(); it != n->pendingshares->end(); it++)
                    {
                        if (it->first)
                        {
                            cout << ", shared (still pending) with " << it->second->pcr->targetemail << ", access "
                                 << getAccessLevelStr(it->second->access);
                        }                        
                    }
                }

                if (n->inshare)
                {
                    cout << ", inbound " << getAccessLevelStr(n->inshare->access) << " share";
                }
                break;

            default:
                cout << "unsupported type, please upgrade";
        }

        cout << ")" << (n->changed.removed ? " (DELETED)" : "") << endl;

        if (!recurse)
        {
            return;
        }
    }

    if (n->type != FILENODE)
    {
        for (node_list::iterator it = n->children.begin(); it != n->children.end(); it++)
        {
            dumptree(*it, recurse, depth + 1);
        }
    }
}

#ifdef USE_FILESYSTEM
static void local_dumptree(const fs::path& de, int recurse, int depth = 0)
{
    if (depth)
    {
        for (int i = depth; i--; )
        {
            cout << "\t";
        }

        cout << de.filename().u8string() << " (";

        if (fs::is_directory(de))
        {
            cout << "folder";
        }

        cout << ")" << endl;

        if (!recurse)
        {
            return;
        }
    }

    if (fs::is_directory(de))
    {
        for (auto i = fs::directory_iterator(de); i != fs::directory_iterator(); ++i)
        {
            local_dumptree(*i, recurse, depth + 1);
        }
    }
}
#endif

static void nodepath(handle h, string* path)
{
    Node* n = client->nodebyhandle(h);
    *path = n ? n->displaypath() : "";
}

appfile_list appxferq[2];

static char dynamicprompt[128];

static const char* prompts[] =
{
    "MEGAcli> ", "Password:", "Old Password:", "New Password:", "Retype New Password:", "Master Key (base64):", "Type 2FA pin:", "Type pin to enable 2FA:"
};

enum prompttype
{
    COMMAND, LOGINPASSWORD, OLDPASSWORD, NEWPASSWORD, PASSWORDCONFIRM, MASTERKEY, LOGINTFA, SETTFA
};

static prompttype prompt = COMMAND;

#if defined(WIN32) && defined(NO_READLINE)
static char pw_buf[512];  // double space for unicode
#else
static char pw_buf[256];  
#endif

static int pw_buf_pos;

static void setprompt(prompttype p)
{
    prompt = p;

    if (p == COMMAND)
    {
        console->setecho(true);
    }
    else
    {
        pw_buf_pos = 0;
#if defined(WIN32) && defined(NO_READLINE)
        static_cast<WinConsole*>(console)->updateInputPrompt(prompts[p]);
#else
        cout << prompts[p] << flush;
#endif
        console->setecho(false);
    }
}

class TreeProcCopy_mcli : public TreeProc
{
    // This is a duplicate of the TreeProcCopy declared in treeproc.h and defined in megaapi_impl.cpp.  
    // However some products are built with the megaapi_impl intermediate layer and some without so
    // we can avoid duplicated symbols in some products this way
public:
    NewNode * nn;
    unsigned nc;


    TreeProcCopy_mcli()
    {
        nn = NULL;
        nc = 0;
    }

    void allocnodes()
    {
        nn = new NewNode[nc];
    }

    ~TreeProcCopy_mcli()
    {
        delete[] nn;
    }

    // determine node tree size (nn = NULL) or write node tree to new nodes array
    void proc(MegaClient* mc, Node* n)
    {
        if (nn)
        {
            string attrstring;
            SymmCipher key;
            NewNode* t = nn + --nc;

            // copy node
            t->source = NEW_NODE;
            t->type = n->type;
            t->nodehandle = n->nodehandle;
            t->parenthandle = n->parent ? n->parent->nodehandle : UNDEF;

            // copy key (if file) or generate new key (if folder)
            if (n->type == FILENODE)
            {
                t->nodekey = n->nodekey;
            }
            else
            {
                byte buf[FOLDERNODEKEYLENGTH];
                mc->rng.genblock(buf, sizeof buf);
                t->nodekey.assign((char*) buf, FOLDERNODEKEYLENGTH);
            }

            key.setkey((const byte*) t->nodekey.data(), n->type);

            AttrMap tattrs;
            tattrs.map = n->attrs.map;
            nameid rrname = AttrMap::string2nameid("rr");
            attr_map::iterator it = tattrs.map.find(rrname);
            if (it != tattrs.map.end())
            {
                LOG_debug << "Removing rr attribute";
                tattrs.map.erase(it);
            }

            t->attrstring = new string;
            tattrs.getjson(&attrstring);
            mc->makeattr(&key, t->attrstring, attrstring.c_str());
        }
        else
        {
            nc++;
        }
    }
};

int loadfile(string* name, string* data)
{
    FileAccess* fa = client->fsaccess->newfileaccess();

    if (fa->fopen(name, 1, 0))
    {
        data->resize(size_t(fa->size));
        fa->fread(data, unsigned(data->size()), 0, 0);
        delete fa;

        return 1;
    }

    delete fa;

    return 0;
}

void xferq(direction_t d, int cancel)
{
    string name;

    for (appfile_list::iterator it = appxferq[d].begin(); it != appxferq[d].end(); )
    {
        if (cancel < 0 || cancel == (*it)->seqno)
        {
            (*it)->displayname(&name);

            cout << (*it)->seqno << ": " << name;

            if (d == PUT)
            {
                AppFilePut* f = (AppFilePut*) *it;

                cout << " -> ";

                if (f->targetuser.size())
                {
                    cout << f->targetuser << ":";
                }
                else
                {
                    string path;
                    nodepath(f->h, &path);
                    cout << path;
                }
            }

            if ((*it)->transfer && (*it)->transfer->slot)
            {
                cout << " [ACTIVE]";
            }
            cout << endl;

            if (cancel >= 0)
            {
                cout << "Canceling..." << endl;

                if ((*it)->transfer)
                {
                    client->stopxfer(*it);
                }
                delete *it++;
            }
            else
            {
                it++;
            }
        }
        else
        {
            it++;
        }
    }
}

#ifdef USE_MEDIAINFO

string showMediaInfo(const MediaProperties& mp, MediaFileInfo& mediaInfo, bool oneline)
{
    ostringstream out;
    string sep(oneline ? " " : "\n");

    MediaFileInfo::MediaCodecs::shortformatrec sf;
    sf.containerid = 0;
    sf.videocodecid = 0;
    sf.audiocodecid = 0;
    if (mp.shortformat == 255)
    {
        return "MediaInfo could not identify this file";
    }
    else if (mp.shortformat == 0)
    {
        // from attribute 9
        sf.containerid = mp.containerid;
        sf.videocodecid = mp.videocodecid;
        sf.audiocodecid = mp.audiocodecid;
    }
    else if (mp.shortformat < mediaInfo.mediaCodecs.shortformats.size())
    {
        sf = mediaInfo.mediaCodecs.shortformats[mp.shortformat];
    }

    for (std::map<std::string, unsigned>::const_iterator i = mediaInfo.mediaCodecs.containers.begin(); i != mediaInfo.mediaCodecs.containers.end(); ++i)
    {
        if (i->second == sf.containerid)
        {
            out << "Format: " << i->first << sep;
        }
    }
    for (std::map<std::string, unsigned>::const_iterator i = mediaInfo.mediaCodecs.videocodecs.begin(); i != mediaInfo.mediaCodecs.videocodecs.end(); ++i)
    {
        if (i->second == sf.videocodecid)
        {
            out << "Video: " << i->first << sep;
        }
    }

    for (std::map<std::string, unsigned>::const_iterator i = mediaInfo.mediaCodecs.audiocodecs.begin(); i != mediaInfo.mediaCodecs.audiocodecs.end(); ++i)
    {
        if (i->second == sf.audiocodecid)
        {
            out << "Audio: " << i->first << sep;
        }
    }

    if (mp.width > 0)
    {
        out << "Width: " << mp.width << sep;
    }
    if (mp.height > 0)
    {
        out << "Height: " << mp.height << sep;
    }
    if (mp.fps > 0)
    {
        out << "Fps: " << mp.fps << sep;
    }
    if (mp.playtime > 0)
    {
        out << "Playtime: " << mp.playtime << sep;
    }

    string result = out.str();
    result.erase(result.size() - (result.empty() ? 0 : 1));
    return result;
}

string showMediaInfo(const std::string& fileattributes, uint32_t fakey[4], MediaFileInfo& mediaInfo, bool oneline)
{
    MediaProperties mp = MediaProperties::decodeMediaPropertiesAttributes(fileattributes, fakey);
    return showMediaInfo(mp, mediaInfo, oneline);
}

string showMediaInfo(Node* n, MediaFileInfo& /*mediaInfo*/, bool oneline)
{
    if (n->hasfileattribute(fa_media))
    {
        MediaProperties mp = MediaProperties::decodeMediaPropertiesAttributes(n->fileattrstring, (uint32_t*)(n->nodekey.data() + FILENODEKEYLENGTH / 2));
        return showMediaInfo(mp, client->mediaFileInfo, oneline);
    }
    return "The node has no mediainfo attribute";
}

#endif

// password change-related state information
static byte pwkey[SymmCipher::KEYLENGTH];
static byte pwkeybuf[SymmCipher::KEYLENGTH];
static byte newpwkey[SymmCipher::KEYLENGTH];
static string newpassword;

// readline callback - exit if EOF, add to history unless password
#if !defined(WIN32) || !defined(NO_READLINE)
static void store_line(char* l)
{
    if (!l)
    {
        delete console;
        exit(0);
    }

#ifndef NO_READLINE
    if (*l && prompt == COMMAND)
    {
        add_history(l);
    }
#endif

    line = l;
}
#endif

class FileFindCommand : public Command
{
public:
    struct Stack : public std::deque<handle>
    {
        size_t filesLeft = 0;
        set<string> servers;
    };
        
    FileFindCommand(std::shared_ptr<Stack>& s, MegaClient* mc) : stack(s)
    {
        h = stack->front();
        stack->pop_front();

        client = mc;

        cmd("g");
        arg("n", (byte*)&h, MegaClient::NODEHANDLE);
        arg("g", 1);
        arg("v", 2);  // version 2: server can supply details for cloudraid files

        if (mc->usehttps)
        {
            arg("ssl", 2);
        }
    }

    static string server(const string& url)
    {
        const string pattern("://");
        size_t start_index = url.find(pattern);
        if (start_index != string::npos)
        {
            start_index += pattern.size();
            const size_t end_index = url.find("/", start_index);
            if (end_index != string::npos)
            {
                return url.substr(start_index, end_index - start_index);
            }
        }
        return "";
    }

    // process file credentials
    void procresult() override
    {
        if (client->json.isnumeric())
        {
            client->json.getint();
        }
        else
        {
            std::vector<string> tempurls;
            bool done = false;
            while (!done)
            {
                switch (client->json.getnameid())
                {
                case EOO:
                    done = true;
                    break;

                case 'g':
                    if (client->json.enterarray())   // now that we are requesting v2, the reply will be an array of 6 URLs for a raid download, or a single URL for the original direct download
                    {
                        for (;;)
                        {
                            std::string tu;
                            if (!client->json.storeobject(&tu))
                            {
                                break;
                            }
                            tempurls.push_back(tu);
                        }
                        client->json.leavearray();
                        if (tempurls.size() == 6)
                        {
                            if (Node* n = client->nodebyhandle(h))
                            {
                                cout << n->displaypath() << endl;

                                for (const auto& url : tempurls)
                                {
                                    stack->servers.insert(server(url));
                                }
                            }
                        }
                        break;
                    }
                    // otherwise fall through

                default:
                    client->json.storeobject();
                }
            }
        }

        // now query for the next one - we don't send them all at once as there may be a lot!
        --stack->filesLeft;
        if (!stack->empty())
        {
            client->reqs.add(new FileFindCommand(stack, client));
        }
        else if (!stack->filesLeft)
        {
            cout << "<find complete>" << endl;
            for (auto s : stack->servers)
            {
                cout << s << endl;
            }
        }
    }

private:
    handle h;
    std::shared_ptr<Stack> stack;
};


void getDepthFirstFileHandles(Node* n, deque<handle>& q)
{
    for (auto c : n->children)
    {
        if (c->type == FILENODE)
        {
            q.push_back(c->nodehandle);
        }
    }
    for (auto& c : n->children)
    {
        if (c->type > FILENODE)
        {
            getDepthFirstFileHandles(c, q);
        }
    }
}

void exec_find(autocomplete::ACState& s)
{
    if (s.words[1].s == "raided")
    {
        if (Node* n = client->nodebyhandle(cwd))
        {
            auto q = std::make_shared<FileFindCommand::Stack>();
            getDepthFirstFileHandles(n, *q);
            q->filesLeft = q->size();
            cout << "<find checking " << q->size() << " files>" << endl;
            if (q->empty())
            {
                cout << "<find complete>" << endl;
            }
            else
            {
                for (int i = 0; i < 25 && !q->empty(); ++i)
                {
                    client->reqs.add(new FileFindCommand(q, client));
                }
            }
        }
    }
}

bool typematchesnodetype(nodetype_t pathtype, nodetype_t nodetype)
{
    switch (pathtype)
    {
    case FILENODE: 
    case FOLDERNODE: return nodetype == pathtype;
    default: return false;
    }
}

#ifdef USE_FILESYSTEM
bool recursiveCompare(Node* mn, fs::path p)
{
    nodetype_t pathtype = fs::is_directory(p) ? FOLDERNODE : fs::is_regular_file(p) ? FILENODE : TYPE_UNKNOWN;
    if (!typematchesnodetype(pathtype, mn->type))
    {
        cout << "Path type mismatch: " << mn->displaypath() << ":" << mn->type << " " << p.u8string() << ":" << pathtype << endl;
        return false;
    }

    if (pathtype == FILENODE)
    {
        uint64_t size = (uint64_t) fs::file_size(p);
        if (size != (uint64_t) mn->size)
        {
            cout << "File size mismatch: " << mn->displaypath() << ":" << mn->size << " " << p.u8string() << ":" << size << endl;
        }
    }

    if (pathtype != FOLDERNODE)
    {
        return true;
    }

    multimap<string, Node*> ms;
    multimap<string, fs::path> ps;
    for (auto& m : mn->children) ms.emplace(m->displayname(), m);
    for (fs::directory_iterator pi(p); pi != fs::directory_iterator(); ++pi) ps.emplace(pi->path().filename().u8string(), pi->path());

    for (auto p_iter = ps.begin(); p_iter != ps.end(); )
    {
        auto er = ms.equal_range(p_iter->first);
        auto next_p = p_iter;
        ++next_p;
        for (auto i = er.first; i != er.second; ++i)
        {
            if (recursiveCompare(i->second, p_iter->second))
            {
                ms.erase(i);
                ps.erase(p_iter);
                break;
            }
        }
        p_iter = next_p;
    }
    if (ps.empty() && ms.empty())
    {
        return true;
    }
    else
    {
        cout << "Extra content detected between " << mn->displaypath() << " and " << p.u8string() << endl;
        for (auto& mi : ms) cout << "Extra remote: " << mi.first << endl;
        for (auto& pi : ps) cout << "Extra local: " << pi.second << endl;
        return false;
    };
}
#endif
Node* nodeFromRemotePath(const string& s)
{
    Node* n;
    if (s.empty())
    {
        n = client->nodebyhandle(cwd);
    }
    else 
    {
        n = nodebypath(s.c_str());
    }
    if (!n)
    {
        cout << "remote path not found: '" << s << "'" << endl;
    }
    return n;
}

#ifdef USE_FILESYSTEM
fs::path pathFromLocalPath(const string& s, bool mustexist)
{
    fs::path p = s.empty() ? fs::current_path() : fs::u8path(s);
    if (mustexist && !fs::exists(p))
    {
        cout << "local path not found: '" << s << "'";
        return fs::path();
    }
    return p;
}

void exec_treecompare(autocomplete::ACState& s)
{
    fs::path p = pathFromLocalPath(s.words[1].s, true);
    Node* n = nodeFromRemotePath(s.words[2].s);
    if (n && !p.empty())
    {
        recursiveCompare(n, p);
    }
}
#endif

void exec_querytransferquota(autocomplete::ACState& ac)
{
    client->querytransferquota(atoll(ac.words[1].s.c_str()));
}

void DemoApp::querytransferquota_result(int n)
{
    cout << "querytransferquota_result: " << n << endl;
}

autocomplete::ACN autocompleteTemplate;

void exec_help(ac::ACState&)
{
    cout << *autocompleteTemplate << flush;
}

bool quit_flag = false;

void exec_quit(ac::ACState&)
{
    quit_flag = true;
}

void exec_apiurl(autocomplete::ACState& s);
void exec_login(autocomplete::ACState& s);
void exec_begin(autocomplete::ACState& s);
void exec_signup(autocomplete::ACState& s);
void exec_confirm(autocomplete::ACState& s);
void exec_session(autocomplete::ACState& s);
void exec_mount(autocomplete::ACState& s);
void exec_ls(autocomplete::ACState& s);
void exec_cd(autocomplete::ACState& s);
void exec_pwd(autocomplete::ACState& s);
void exec_lcd(autocomplete::ACState& s);
void exec_lls(autocomplete::ACState& s);
void exec_lpwd(autocomplete::ACState& s);
void exec_lmkdir(autocomplete::ACState& s);
void exec_import(autocomplete::ACState& s);
void exec_open(autocomplete::ACState& s);
void exec_put(autocomplete::ACState& s);
void exec_putq(autocomplete::ACState& s);
void exec_get(autocomplete::ACState& s);
void exec_getq(autocomplete::ACState& s);
void exec_pause(autocomplete::ACState& s);
void exec_getfa(autocomplete::ACState& s);
void exec_mediainfo(autocomplete::ACState& s);
void exec_mkdir(autocomplete::ACState& s);
void exec_rm(autocomplete::ACState& s);
void exec_mv(autocomplete::ACState& s);
void exec_cp(autocomplete::ACState& s);
void exec_du(autocomplete::ACState& s);
void exec_sync(autocomplete::ACState& s);
void exec_export(autocomplete::ACState& s);
void exec_share(autocomplete::ACState& s);
void exec_invite(autocomplete::ACState& s);
void exec_clink(autocomplete::ACState& s);
void exec_ipc(autocomplete::ACState& s);
void exec_showpcr(autocomplete::ACState& s);
void exec_users(autocomplete::ACState& s);
void exec_getua(autocomplete::ACState& s);
void exec_putua(autocomplete::ACState& s);
void exec_delua(autocomplete::ACState& s);
void exec_alerts(autocomplete::ACState& s);
void exec_recentactions(autocomplete::ACState& s);
void exec_recentnodes(autocomplete::ACState& s);
void exec_putbps(autocomplete::ACState& s);
void exec_killsession(autocomplete::ACState& s);
void exec_whoami(autocomplete::ACState& s);
void exec_passwd(autocomplete::ACState& s);
void exec_reset(autocomplete::ACState& s);
void exec_recover(autocomplete::ACState& s);
void exec_cancel(autocomplete::ACState& s);
void exec_email(autocomplete::ACState& s);
void exec_retry(autocomplete::ACState& s);
void exec_recon(autocomplete::ACState& s);
void exec_reload(autocomplete::ACState& s);
void exec_logout(autocomplete::ACState& s);
void exec_locallogout(autocomplete::ACState& s);
void exec_symlink(autocomplete::ACState& s);
void exec_version(autocomplete::ACState& s);
void exec_debug(autocomplete::ACState& s);
void exec_clear(autocomplete::ACState& s);
void exec_codepage(autocomplete::ACState& s);
void exec_log(autocomplete::ACState& s);
void exec_test(autocomplete::ACState& s);
void exec_chats(autocomplete::ACState& s);
void exec_chatc(autocomplete::ACState& s);
void exec_chati(autocomplete::ACState& s);
void exec_chatcp(autocomplete::ACState& s);
void exec_chatr(autocomplete::ACState& s);
void exec_chatu(autocomplete::ACState& s);
void exec_chatup(autocomplete::ACState& s);
void exec_chatpu(autocomplete::ACState& s);
void exec_chatga(autocomplete::ACState& s);
void exec_chatra(autocomplete::ACState& s);
void exec_chatst(autocomplete::ACState& s);
void exec_chata(autocomplete::ACState& s);
void exec_chatl(autocomplete::ACState& s);
void exec_chatsm(autocomplete::ACState& s);
void exec_chatlu(autocomplete::ACState& s);
void exec_chatlj(autocomplete::ACState& s);
void exec_enabletransferresumption(autocomplete::ACState& s);
void exec_setmaxdownloadspeed(autocomplete::ACState& s);
void exec_setmaxuploadspeed(autocomplete::ACState& s);
void exec_handles(autocomplete::ACState& s);
void exec_httpsonly(autocomplete::ACState& s);
void exec_mfac(autocomplete::ACState& s);
void exec_mfae(autocomplete::ACState& s);
void exec_mfad(autocomplete::ACState& s);
void exec_autocomplete(autocomplete::ACState& s);
void exec_history(autocomplete::ACState& s);
void exec_help(autocomplete::ACState& s);
void exec_quit(autocomplete::ACState& s);
void exec_find(autocomplete::ACState& s);
void exec_treecompare(autocomplete::ACState& s);
void exec_querytransferquota(autocomplete::ACState& s);


autocomplete::ACN autocompleteSyntax()
{
    using namespace autocomplete;
    std::unique_ptr<Either> p(new Either("      "));

    p->Add(exec_apiurl, sequence(text("apiurl"), opt(sequence(param("url"), opt(param("disablepkp"))))));
    p->Add(exec_login, sequence(text("login"), either(sequence(param("email"), opt(param("password"))), exportedLink(false, true), param("session"), sequence(text("autoresume"), opt(param("id"))))));
    p->Add(exec_begin, sequence(text("begin"), opt(param("ephemeralhandle#ephemeralpw"))));
    p->Add(exec_signup, sequence(text("signup"), opt(sequence(param("email"), either(param("name"), param("confirmationlink"))))));
    p->Add(exec_confirm, sequence(text("confirm")));
    p->Add(exec_session, sequence(text("session"), opt(sequence(text("autoresume"), opt(param("id"))))));
    p->Add(exec_mount, sequence(text("mount")));
    p->Add(exec_ls, sequence(text("ls"), opt(flag("-R")), opt(remoteFSFolder(client, &cwd))));
    p->Add(exec_cd, sequence(text("cd"), opt(remoteFSFolder(client, &cwd))));
    p->Add(exec_pwd, sequence(text("pwd")));
    p->Add(exec_lcd, sequence(text("lcd"), opt(localFSFolder())));
#ifdef USE_FILESYSTEM
    p->Add(exec_lls, sequence(text("lls"), opt(flag("-R")), opt(localFSFolder())));
    p->Add(exec_lpwd, sequence(text("lpwd")));
    p->Add(exec_lmkdir, sequence(text("lmkdir"), localFSFolder()));
#endif
    p->Add(exec_import, sequence(text("import"), exportedLink(true, false)));
    p->Add(exec_open, sequence(text("open"), exportedLink(false, true)));
    p->Add(exec_put, sequence(text("put"), localFSPath("localpattern"), opt(either(remoteFSPath(client, &cwd, "dst"),param("dstemail")))));
    p->Add(exec_putq, sequence(text("putq"), opt(param("cancelslot"))));
#ifdef USE_FILESYSTEM
    p->Add(exec_get, sequence(text("get"), opt(sequence(flag("-r"), opt(flag("-foldersonly")))), remoteFSPath(client, &cwd), opt(sequence(param("offset"), opt(param("length"))))));
#else
    p->Add(exec_get, sequence(text("get"), remoteFSPath(client, &cwd), opt(sequence(param("offset"), opt(param("length"))))));
#endif
    p->Add(exec_get, sequence(text("get"), exportedLink(true, false), opt(sequence(param("offset"), opt(param("length"))))));
    p->Add(exec_getq, sequence(text("getq"), opt(param("cancelslot"))));
    p->Add(exec_pause, sequence(text("pause"), either(text("status"), sequence(opt(either(text("get"), text("put"))), opt(text("hard"))))));
    p->Add(exec_getfa, sequence(text("getfa"), wholenumber(1), opt(remoteFSPath(client, &cwd)), opt(text("cancel"))));
#ifdef USE_MEDIAINFO
    p->Add(exec_mediainfo, sequence(text("mediainfo"), either(sequence(text("calc"), localFSFile()), sequence(text("show"), remoteFSFile(client, &cwd)))));
#endif
    p->Add(exec_mkdir, sequence(text("mkdir"), remoteFSFolder(client, &cwd)));
    p->Add(exec_rm, sequence(text("rm"), remoteFSPath(client, &cwd)));
    p->Add(exec_mv, sequence(text("mv"), remoteFSPath(client, &cwd, "src"), remoteFSPath(client, &cwd, "dst")));
    p->Add(exec_cp, sequence(text("cp"), remoteFSPath(client, &cwd, "src"), either(remoteFSPath(client, &cwd, "dst"), param("dstemail"))));
    p->Add(exec_du, sequence(text("du"), remoteFSPath(client, &cwd)));
#ifdef ENABLE_SYNC
    p->Add(exec_sync, sequence(text("sync"), opt(sequence(localFSPath(), either(remoteFSPath(client, &cwd, "dst"), param("cancelslot"))))));
#endif
    p->Add(exec_export, sequence(text("export"), remoteFSPath(client, &cwd), opt(either(param("expiretime"), text("del")))));
    p->Add(exec_share, sequence(text("share"), opt(sequence(remoteFSPath(client, &cwd), opt(sequence(contactEmail(client), opt(either(text("r"), text("rw"), text("full"))), opt(param("origemail"))))))));
    p->Add(exec_invite, sequence(text("invite"), param("dstemail"), opt(either(param("origemail"), text("del"), text("rmd")))));

    p->Add(exec_clink, sequence(text("clink"), either(text("renew"), sequence(text("query"), param("handle")), sequence(text("del"), opt(param("handle"))))));

    p->Add(exec_ipc, sequence(text("ipc"), param("handle"), either(text("a"), text("d"), text("i")))); 
    p->Add(exec_showpcr, sequence(text("showpcr")));
    p->Add(exec_users, sequence(text("users"), opt(sequence(contactEmail(client), text("del")))));
    p->Add(exec_getua, sequence(text("getua"), param("attrname"), opt(contactEmail(client))));
    p->Add(exec_putua, sequence(text("putua"), param("attrname"), opt(either(text("del"), sequence(text("set"), param("string")), sequence(text("load"), localFSFile())))));
#ifdef DEBUG
    p->Add(exec_delua, sequence(text("delua"), param("attrname")));
#endif
    p->Add(exec_alerts, sequence(text("alerts"), opt(either(text("new"), text("old"), wholenumber(10), text("notify"), text("seen")))));
    p->Add(exec_recentactions, sequence(text("recentactions"), param("hours"), param("maxcount")));
    p->Add(exec_recentnodes, sequence(text("recentnodes"), param("hours"), param("maxcount")));

    p->Add(exec_putbps, sequence(text("putbps"), opt(either(wholenumber(100000), text("auto"), text("none")))));
    p->Add(exec_killsession, sequence(text("killsession"), opt(either(text("all"), param("sessionid")))));
    p->Add(exec_whoami, sequence(text("whoami"), repeat(either(flag("-storage"), flag("-transfer"), flag("-pro"), flag("-transactions"), flag("-purchases"), flag("-sessions")))));
    p->Add(exec_passwd, sequence(text("passwd")));
    p->Add(exec_reset, sequence(text("reset"), contactEmail(client), opt(text("mk"))));
    p->Add(exec_recover, sequence(text("recover"), param("recoverylink")));
    p->Add(exec_cancel, sequence(text("cancel"), opt(param("cancellink"))));
    p->Add(exec_email, sequence(text("email"), opt(either(param("newemail"), param("emaillink")))));
    p->Add(exec_retry, sequence(text("retry")));
    p->Add(exec_recon, sequence(text("recon")));
    p->Add(exec_reload, sequence(text("reload"), opt(text("nocache"))));
    p->Add(exec_logout, sequence(text("logout")));
    p->Add(exec_locallogout, sequence(text("locallogout")));
    p->Add(exec_symlink, sequence(text("symlink")));
    p->Add(exec_version, sequence(text("version")));
    p->Add(exec_debug, sequence(text("debug")));
#ifdef WIN32
    p->Add(exec_clear, sequence(text("clear")));
    p->Add(exec_codepage, sequence(text("codepage"), opt(sequence(wholenumber(65001), opt(wholenumber(65001))))));
    p->Add(exec_log, sequence(text("log"), either(text("utf8"), text("utf16"), text("codepage")), localFSFile()));
#endif
    p->Add(exec_test, sequence(text("test")));
#ifdef ENABLE_CHAT
    p->Add(exec_chats, sequence(text("chats")));
    p->Add(exec_chatc, sequence(text("chatc"), param("group"), repeat(opt(sequence(contactEmail(client), either(text("ro"), text("sta"), text("mod")))))));
    p->Add(exec_chati, sequence(text("chati"), param("chatid"), contactEmail(client), either(text("ro"), text("sta"), text("mod"))));
    p->Add(exec_chatcp, sequence(text("chatcp"), param("mownkey"), opt(sequence(text("t"), param("title64"))), repeat(sequence(contactEmail(client), either(text("ro"), text("sta"), text("mod"))))));
    p->Add(exec_chatr, sequence(text("chatr"), param("chatid"), opt(contactEmail(client))));
    p->Add(exec_chatu, sequence(text("chatu"), param("chatid")));
    p->Add(exec_chatup, sequence(text("chatup"), param("chatid"), param("userhandle"), either(text("ro"), text("sta"), text("mod"))));
    p->Add(exec_chatpu, sequence(text("chatpu")));
    p->Add(exec_chatga, sequence(text("chatga"), param("chatid"), param("nodehandle"), param("uid")));
    p->Add(exec_chatra, sequence(text("chatra"), param("chatid"), param("nodehandle"), param("uid")));
    p->Add(exec_chatst, sequence(text("chatst"), param("chatid"), param("title64")));
    p->Add(exec_chata, sequence(text("chata"), param("chatid"), param("archive")));
    p->Add(exec_chatl, sequence(text("chatl"), param("chatid"), either(text("del"), text("query"))));
    p->Add(exec_chatsm, sequence(text("chatsm"), param("chatid"), opt(param("title64"))));
    p->Add(exec_chatlu, sequence(text("chatlu"), param("publichandle")));
    p->Add(exec_chatlj, sequence(text("chatlj"), param("publichandle"), param("unifiedkey")));
#endif
    p->Add(exec_enabletransferresumption, sequence(text("enabletransferresumption"), opt(either(text("on"), text("off")))));
    p->Add(exec_setmaxdownloadspeed, sequence(text("setmaxdownloadspeed"), opt(wholenumber(10000))));
    p->Add(exec_setmaxuploadspeed, sequence(text("setmaxuploadspeed"), opt(wholenumber(10000))));
    p->Add(exec_handles, sequence(text("handles"), opt(either(text("on"), text("off")))));
    p->Add(exec_httpsonly, sequence(text("httpsonly"), opt(either(text("on"), text("off")))));

    p->Add(exec_mfac, sequence(text("mfac")));
    p->Add(exec_mfae, sequence(text("mfae")));
    p->Add(exec_mfad, sequence(text("mfad"), param("pin")));

#if defined(WIN32) && defined(NO_READLINE)
    p->Add(exec_autocomplete, sequence(text("autocomplete"), opt(either(text("unix"), text("dos")))));
    p->Add(exec_history, sequence(text("history")));
#endif
    p->Add(exec_help, either(text("help"), text("h"), text("?")));
    p->Add(exec_quit, either(text("quit"), text("q"), text("exit")));

    p->Add(exec_find, sequence(text("find"), text("raided")));
#ifdef USE_FILESYSTEM
    p->Add(exec_treecompare, sequence(text("treecompare"), localFSPath(), remoteFSPath(client, &cwd)));
#endif
    p->Add(exec_querytransferquota, sequence(text("querytransferquota"), param("filesize")));

    return autocompleteTemplate = std::move(p);
}


#ifdef USE_FILESYSTEM
bool recursiveget(fs::path&& localpath, Node* n, bool folders, unsigned& queued)
{
    if (n->type == FILENODE)
    {
        if (!folders)
        {
            auto f = new AppFileGet(n, UNDEF, NULL, -1, 0, NULL, NULL, localpath.u8string());
            f->appxfer_it = appxferq[GET].insert(appxferq[GET].end(), f);
            client->startxfer(GET, f);
            queued += 1;
        }
    }
    else if (n->type == FOLDERNODE || n->type == ROOTNODE)
    {
        fs::path newpath = localpath / fs::u8path(n->type == ROOTNODE ? "ROOTNODE" : n->displayname());
        if (folders)
        {
            std::error_code ec; 
            if (fs::create_directory(newpath, ec) || !ec)
            {
                cout << newpath << endl;
            }
            else
            {
                cout << "Failed trying to create " << newpath << ": " << ec.message() << endl;
                return false;
            }
        }
        for (node_list::iterator it = n->children.begin(); it != n->children.end(); it++)
        {
            if (!recursiveget(std::move(newpath), *it, folders, queued))
            {
                return false;
            }
        }
    }
    return true;
}
#endif


struct Login
{
    string email, password, salt, pin;
    int version;

    Login() : version(0)
    {
    }

    void reset()
    {
        *this = Login();
    }

    void login(MegaClient* mc)
    {
        byte keybuf[SymmCipher::KEYLENGTH];

        if (version == 1)
        {
            if (error e = mc->pw_key(password.c_str(), keybuf))
            {
                cout << "Login error: " << e << endl;
            }
            else
            {
                mc->login(email.c_str(), keybuf, (!pin.empty()) ? pin.c_str() : NULL);
            }
        }
        else if (version == 2 && !salt.empty())
        {
            mc->login2(email.c_str(), password.c_str(), &salt, (!pin.empty()) ? pin.c_str() : NULL);
        }
        else
        {
            cout << "Login unexpected error" << endl;
        }
    }
};
static Login login;

ofstream* pread_file = NULL;
m_off_t pread_file_end = 0;


// execute command
static void process_line(char* l)
{
    switch (prompt)
    {
    case LOGINTFA:
        if (strlen(l) > 1)
        {
            login.pin = l;
            login.login(client);
        }
        else
        {
            cout << endl << "The pin length is invalid, please try to login again." << endl;
        }

        setprompt(COMMAND);
        return;

    case SETTFA:
        client->multifactorauthsetup(l);
        setprompt(COMMAND);
        return;

    case LOGINPASSWORD:

        if (signupcode.size())
        {
            // verify correctness of supplied signup password
            client->pw_key(l, pwkey);
            SymmCipher pwcipher(pwkey);
            pwcipher.ecb_decrypt(signuppwchallenge);

            if (MemAccess::get<int64_t>((const char*)signuppwchallenge + 4))
            {
                cout << endl << "Incorrect password, please try again." << endl;
            }
            else
            {
                client->confirmsignuplink((const byte*)signupcode.data(), unsigned(signupcode.size()),
                    MegaClient::stringhash64(&signupemail, &pwcipher));
            }

            signupcode.clear();
        }
        else if (recoverycode.size())   // cancelling account --> check password
        {
            client->pw_key(l, pwkey);
            client->validatepwd(pwkey);
        }
        else if (changecode.size())     // changing email --> check password to avoid creating an invalid hash
        {
            client->pw_key(l, pwkey);
            client->validatepwd(pwkey);
        }
        else
        {
            login.password = l;
            login.login(client);
            cout << endl << "Logging in..." << endl;
        }

        setprompt(COMMAND);
        return;

    case OLDPASSWORD:
        client->pw_key(l, pwkeybuf);

        if (!memcmp(pwkeybuf, pwkey, sizeof pwkey))
        {
            cout << endl;
            setprompt(NEWPASSWORD);
        }
        else
        {
            cout << endl << "Bad password, please try again" << endl;
            setprompt(COMMAND);
        }
        return;

    case NEWPASSWORD:
        newpassword = l;
        client->pw_key(l, newpwkey);

        cout << endl;
        setprompt(PASSWORDCONFIRM);
        return;

    case PASSWORDCONFIRM:
        client->pw_key(l, pwkeybuf);

        if (memcmp(pwkeybuf, newpwkey, sizeof pwkeybuf))
        {
            cout << endl << "Mismatch, please try again" << endl;
        }
        else
        {
            error e;

            if (signupemail.size())
            {
                client->sendsignuplink(signupemail.c_str(), signupname.c_str(), newpwkey);
            }
            else if (recoveryemail.size() && recoverycode.size())
            {
                cout << endl << "Resetting password..." << endl;

                if (hasMasterKey)
                {
                    client->confirmrecoverylink(recoverycode.c_str(), recoveryemail.c_str(), newpassword.c_str(), masterkey);
                }
                else
                {
                    client->confirmrecoverylink(recoverycode.c_str(), recoveryemail.c_str(), newpassword.c_str(), NULL);
                }

                recoverycode.clear();
                recoveryemail.clear();
                hasMasterKey = false;
                memset(masterkey, 0, sizeof masterkey);
            }
            else
            {
                if ((e = client->changepw(newpassword.c_str())) == API_OK)
                {
                    memcpy(pwkey, newpwkey, sizeof pwkey);
                    cout << endl << "Changing password..." << endl;
                }
                else
                {
                    cout << "You must be logged in to change your password." << endl;
                }
            }
        }

        setprompt(COMMAND);
        signupemail.clear();
        return;

    case MASTERKEY:
        cout << endl << "Retrieving private RSA key for checking integrity of the Master Key..." << endl;

        Base64::atob(l, masterkey, sizeof masterkey);
        client->getprivatekey(recoverycode.c_str());
        return;

    case COMMAND:
        try
        {
            std::string consoleOutput;
            ac::autoExec(string(l), string::npos, autocompleteTemplate, false, consoleOutput, true); // todo: pass correct unixCompletions flag
            if (!consoleOutput.empty())
            {
                cout << consoleOutput << flush;
            }
        }
        catch (std::exception& e)
        {
            cout << "Command failed: " << e.what() << endl;
        }
        return;
    }
}

void exec_ls(autocomplete::ACState& s)
{
    Node* n;
    bool recursive = s.extractflag("-R");

    if (s.words.size() > 1)
    {
        n = nodebypath(s.words[1].s.c_str());
    }
    else
    {
        n = client->nodebyhandle(cwd);
    }

    if (n)
    {
        dumptree(n, recursive);
    }
}

void exec_cd(autocomplete::ACState& s)
{
    if (s.words.size() > 1)
    {
        if (Node* n = nodebypath(s.words[1].s.c_str()))
        {
            if (n->type == FILENODE)
            {
                cout << s.words[1].s << ": Not a directory" << endl;
            }
            else
            {
                cwd = n->nodehandle;
            }
        }
        else
        {
            cout << s.words[1].s << ": No such file or directory" << endl;
        }
    }
    else
    {
        cwd = client->rootnodes[0];
    }
}

void exec_rm(autocomplete::ACState& s)
{
    if (s.words.size() > 1)
    {
        if (Node* n = nodebypath(s.words[1].s.c_str()))
        {
            if (client->checkaccess(n, FULL))
            {
                error e = client->unlink(n);

                if (e)
                {
                    cout << s.words[1].s << ": Deletion failed (" << errorstring(e) << ")" << endl;
                }
            }
            else
            {
                cout << s.words[1].s << ": Access denied" << endl;
            }
        }
        else
        {
            cout << s.words[1].s << ": No such file or directory" << endl;
        }
    }
}

void exec_mv(autocomplete::ACState& s)
{
    Node *n, *tn;
    string newname;

    if (s.words.size() > 2)
    {
        // source node must exist
        if ((n = nodebypath(s.words[1].s.c_str())))
        {
            // we have four situations:
            // 1. target path does not exist - fail
            // 2. target node exists and is folder - move
            // 3. target node exists and is file - delete and rename (unless same)
            // 4. target path exists, but filename does not - rename
            if ((tn = nodebypath(s.words[2].s.c_str(), NULL, &newname)))
            {
                error e;

                if (newname.size())
                {
                    if (tn->type == FILENODE)
                    {
                        cout << s.words[2].s << ": Not a directory" << endl;

                        return;
                    }
                    else
                    {
                        if ((e = client->checkmove(n, tn)) == API_OK)
                        {
                            if (!client->checkaccess(n, RDWR))
                            {
                                cout << "Write access denied" << endl;

                                return;
                            }

                            // rename
                            client->fsaccess->normalize(&newname);
                            n->attrs.map['n'] = newname;

                            if ((e = client->setattr(n)))
                            {
                                cout << "Cannot rename file (" << errorstring(e) << ")" << endl;
                            }
                        }
                    }
                }
                else
                {
                    if (tn->type == FILENODE)
                    {
                        // (there should never be any orphaned filenodes)
                        if (!tn->parent)
                        {
                            return;
                        }

                        if ((e = client->checkmove(n, tn->parent)) == API_OK)
                        {
                            if (!client->checkaccess(n, RDWR))
                            {
                                cout << "Write access denied" << endl;

                                return;
                            }

                            // overwrite existing target file: rename source...
                            n->attrs.map['n'] = tn->attrs.map['n'];
                            e = client->setattr(n);

                            if (e)
                            {
                                cout << "Rename failed (" << errorstring(e) << ")" << endl;
                            }

                            if (n != tn)
                            {
                                // ...delete target...
                                e = client->unlink(tn);

                                if (e)
                                {
                                    cout << "Remove failed (" << errorstring(e) << ")" << endl;
                                }
                            }
                        }

                        // ...and set target to original target's parent
                        tn = tn->parent;
                    }
                    else
                    {
                        e = client->checkmove(n, tn);
                    }
                }

                if (n->parent != tn)
                {
                    if (e == API_OK)
                    {
                        e = client->rename(n, tn);

                        if (e)
                        {
                            cout << "Move failed (" << errorstring(e) << ")" << endl;
                        }
                    }
                    else
                    {
                        cout << "Move not permitted - try copy" << endl;
                    }
                }
            }
            else
            {
                cout << s.words[2].s << ": No such directory" << endl;
            }
        }
        else
        {
            cout << s.words[1].s << ": No such file or directory" << endl;
        }
    }
}


void exec_cp(autocomplete::ACState& s)
{
    Node *n, *tn;
    string targetuser;
    string newname;
    error e;

    if (s.words.size() > 2)
    {
        if ((n = nodebypath(s.words[1].s.c_str())))
        {
            if ((tn = nodebypath(s.words[2].s.c_str(), &targetuser, &newname)))
            {
                if (!client->checkaccess(tn, RDWR))
                {
                    cout << "Write access denied" << endl;

                    return;
                }

                if (tn->type == FILENODE)
                {
                    if (n->type == FILENODE)
                    {
                        // overwrite target if source and taret are files

                        // (there should never be any orphaned filenodes)
                        if (!tn->parent)
                        {
                            return;
                        }

                        // ...delete target...
                        e = client->unlink(tn);

                        if (e)
                        {
                            cout << "Cannot delete existing file (" << errorstring(e) << ")"
                                << endl;
                        }

                        // ...and set target to original target's parent
                        tn = tn->parent;
                    }
                    else
                    {
                        cout << "Cannot overwrite file with folder" << endl;
                        return;
                    }
                }
            }

            TreeProcCopy_mcli tc;
            unsigned nc;
            handle ovhandle = UNDEF;

            if (!n->nodekey.size())
            {
                cout << "Cannot copy a node without key" << endl;
                return;
            }

            if (n->attrstring)
            {
                n->applykey();
                n->setattr();
                if (n->attrstring)
                {
                    cout << "Cannot copy undecryptable node" << endl;
                    return;
                }
            }

            string sname;
            if (newname.size())
            {
                sname = newname;
                client->fsaccess->normalize(&sname);
            }
            else
            {
                attr_map::iterator it = n->attrs.map.find('n');
                if (it != n->attrs.map.end())
                {
                    sname = it->second;
                }
            }

            if (!client->versions_disabled && tn && n->type == FILENODE)
            {
                Node *ovn = client->childnodebyname(tn, sname.c_str(), true);
                if (ovn)
                {
                    if (n->isvalid && ovn->isvalid && *(FileFingerprint*)n == *(FileFingerprint*)ovn)
                    {
                        cout << "Skipping identical node" << endl;
                        return;
                    }

                    ovhandle = ovn->nodehandle;
                }
            }

            // determine number of nodes to be copied
            client->proctree(n, &tc, false, ovhandle != UNDEF);

            tc.allocnodes();
            nc = tc.nc;

            // build new nodes array
            client->proctree(n, &tc, false, ovhandle != UNDEF);

            // if specified target is a filename, use it
            if (newname.size())
            {
                SymmCipher key;
                string attrstring;

                // copy source attributes and rename
                AttrMap attrs;

                attrs.map = n->attrs.map;
                attrs.map['n'] = sname;

                key.setkey((const byte*)tc.nn->nodekey.data(), tc.nn->type);

                // JSON-encode object and encrypt attribute string
                attrs.getjson(&attrstring);
                tc.nn->attrstring = new string;
                client->makeattr(&key, tc.nn->attrstring, attrstring.c_str());
            }

            // tree root: no parent
            tc.nn->parenthandle = UNDEF;
            tc.nn->ovhandle = ovhandle;

            if (tn)
            {
                // add the new nodes
                client->putnodes(tn->nodehandle, tc.nn, nc);

                // free in putnodes_result()
                tc.nn = NULL;
            }
            else
            {
                if (targetuser.size())
                {
                    cout << "Attempting to drop into user " << targetuser << "'s inbox..." << endl;

                    client->putnodes(targetuser.c_str(), tc.nn, nc);

                    // free in putnodes_result()
                    tc.nn = NULL;
                }
                else
                {
                    cout << s.words[2].s << ": No such file or directory" << endl;
                }
            }
        }
        else
        {
            cout << s.words[1].s << ": No such file or directory" << endl;
        }
    }
}

void exec_du(autocomplete::ACState& s)
{
    Node *n;
    TreeProcDU du;

    if (s.words.size() > 1)
    {
        if (!(n = nodebypath(s.words[1].s.c_str())))
        {
            cout << s.words[1].s << ": No such file or directory" << endl;

            return;
        }
    }
    else
    {
        n = client->nodebyhandle(cwd);
    }

    if (n)
    {
        client->proctree(n, &du);

        cout << "Total storage used: " << (du.numbytes / 1048576) << " MB" << endl;
        cout << "Total # of files: " << du.numfiles << endl;
        cout << "Total # of folders: " << du.numfolders << endl;
    }
}

void exec_get(autocomplete::ACState& s)
{
    Node *n;
    if (s.extractflag("-r"))
    {
#ifdef USE_FILESYSTEM
        // recursive get.  create local folder structure first, then queue transfer of all files 
        bool foldersonly = s.extractflag("-foldersonly");

        if (!(n = nodebypath(s.words[1].s.c_str())))
        {
            cout << s.words[1].s << ": No such folder (or file)" << endl;
        }
        else if (n->type != FOLDERNODE && n->type != ROOTNODE)
        {
            cout << s.words[1].s << ": not a folder" << endl;
        }
        else
        {
            unsigned queued = 0;
            cout << "creating folders: " << endl;
            if (recursiveget(fs::current_path(), n, true, queued))
            {
                if (!foldersonly)
                {
                    cout << "queueing files..." << endl;
                    bool alldone = recursiveget(fs::current_path(), n, false, queued);
                    cout << "queued " << queued << " files for download" << (!alldone ? " before failure" : "") << endl;
                }
            }
        }
#else
        cout << "Sorry, -r not supported yet" << endl;
#endif
    }
    else
    {
        if (client->openfilelink(s.words[1].s.c_str(), 0) == API_OK)
        {
            cout << "Checking link..." << endl;
            return;
        }

        n = nodebypath(s.words[1].s.c_str());

        if (n)
        {
            if (s.words.size() > 2)
            {
                // read file slice
                if (s.words.size() == 5)
                {
                    pread_file = new ofstream(s.words[4].s.c_str(), std::ios_base::binary);
                    pread_file_end = atol(s.words[2].s.c_str()) + atol(s.words[3].s.c_str());
                }

                client->pread(n, atol(s.words[2].s.c_str()), (s.words.size() > 3) ? atol(s.words[3].s.c_str()) : 0, NULL);
            }
            else
            {
                AppFile* f;

                // queue specified file...
                if (n->type == FILENODE)
                {
                    f = new AppFileGet(n);

                    string::size_type index = s.words[1].s.find(":");
                    // node from public folder link
                    if (index != string::npos && s.words[1].s.substr(0, index).find("@") == string::npos)
                    {
                        handle h = clientFolder->getrootpublicfolder();
                        char *pubauth = new char[12];
                        Base64::btoa((byte*)&h, MegaClient::NODEHANDLE, pubauth);
                        f->pubauth = pubauth;
                        f->hprivate = true;
                        f->hforeign = true;
                        memcpy(f->filekey, n->nodekey.data(), FILENODEKEYLENGTH);
                    }

                    f->appxfer_it = appxferq[GET].insert(appxferq[GET].end(), f);
                    client->startxfer(GET, f);
                }
                else
                {
                    // ...or all files in the specified folder (non-recursive)
                    for (node_list::iterator it = n->children.begin(); it != n->children.end(); it++)
                    {
                        if ((*it)->type == FILENODE)
                        {
                            f = new AppFileGet(*it);
                            f->appxfer_it = appxferq[GET].insert(appxferq[GET].end(), f);
                            client->startxfer(GET, f);
                        }
                    }
                }
            }
        }
        else
        {
            cout << s.words[1].s << ": No such file or folder" << endl;
        }
    }
}

void exec_put(autocomplete::ACState& s)
{
    AppFile* f;
    handle target = cwd;
    string targetuser;
    string newname;
    int total = 0;
    string localname;
    string name;
    nodetype_t type;
    Node* n = NULL;

    if (s.words.size() > 2)
    {
        if ((n = nodebypath(s.words[2].s.c_str(), &targetuser, &newname)))
        {
            target = n->nodehandle;
        }
    }
    else    // target is current path
    {
        n = client->nodebyhandle(target);
    }

    if (client->loggedin() == NOTLOGGEDIN && !targetuser.size())
    {
        cout << "Not logged in." << endl;

        return;
    }

    client->fsaccess->path2local(&s.words[1].s, &localname);

    DirAccess* da = client->fsaccess->newdiraccess();

    if (da->dopen(&localname, NULL, true))
    {
        while (da->dnext(NULL, &localname, true, &type))
        {
            client->fsaccess->local2path(&localname, &name);
            cout << "Queueing " << name << "..." << endl;

            if (type == FILENODE)
            {
                FileAccess *fa = client->fsaccess->newfileaccess();
                if (fa->fopen(&name, true, false))
                {
                    FileFingerprint fp;
                    fp.genfingerprint(fa);

                    Node *previousNode = client->childnodebyname(n, name.c_str(), true);
                    if (previousNode && previousNode->type == type)
                    {
                        if (fp.isvalid && previousNode->isvalid && fp == *((FileFingerprint *)previousNode))
                        {
                            cout << "Identical file already exist. Skipping transfer of " << name << endl;
                            delete fa;
                            continue;
                        }
                    }
                }
                delete fa;

                f = new AppFilePut(&localname, target, targetuser.c_str());
                f->appxfer_it = appxferq[PUT].insert(appxferq[PUT].end(), f);
                client->startxfer(PUT, f);
                total++;
            }
        }
    }

    delete da;

    cout << "Queued " << total << " file(s) for upload, " << appxferq[PUT].size()
        << " file(s) in queue" << endl;
}

void exec_pwd(autocomplete::ACState& s)
{
    string path;

    nodepath(cwd, &path);

    cout << path << endl;
}

void exec_lcd(autocomplete::ACState& s)
{
    string localpath;

    client->fsaccess->path2local(&s.words[1].s, &localpath);

    if (!client->fsaccess->chdirlocal(&localpath))
    {
        cout << s.words[1].s << ": Failed" << endl;
    }
}

#ifdef USE_FILESYSTEM
void exec_lls(autocomplete::ACState& s)
{
    bool recursive = s.extractflag("-R");
    fs::path ls_folder = s.words.size() > 1 ? fs::u8path(s.words[1].s) : fs::current_path();
    std::error_code ec;
    auto status = fs::status(ls_folder, ec);
    status;
    if (ec)
    {
        cerr << ec.message() << endl;
    }
    else if (!fs::exists(ls_folder))
    {
        cerr << "not found" << endl;
    }
    else
    {
        local_dumptree(ls_folder, recursive);
    }
}
#endif

void exec_ipc(autocomplete::ACState& s)
{
    // incoming pending contact action
    handle phandle;
    if (s.words.size() == 3 && Base64::atob(s.words[1].s.c_str(), (byte*) &phandle, sizeof phandle) == sizeof phandle)
    {
        ipcactions_t action;
        if (s.words[2].s == "a")
        {
            action = IPCA_ACCEPT;
        }
        else if (s.words[2].s == "d")
        {
            action = IPCA_DENY;
        }
        else if (s.words[2].s == "i")
        {
            action = IPCA_IGNORE;
        }
        else
        {
            return;
        }
        client->updatepcr(phandle, action);
    }
}

#if defined(WIN32) && defined(NO_READLINE)
void exec_log(autocomplete::ACState& s)
{
    if (s.words.size() == 1)
    {
        // close log
        static_cast<WinConsole*>(console)->log("", WinConsole::no_log);
        cout << "log closed" << endl;
    }
    else if (s.words.size() == 3)
    {
        // open log
        WinConsole::logstyle style = WinConsole::no_log;
        if (s.words[1].s == "utf8")
        {
            style = WinConsole::utf8_log;
        }
        else if (s.words[1].s == "utf16")
        {
            style = WinConsole::utf16_log;
        }
        else if (s.words[1].s == "codepage")
        {
            style = WinConsole::codepage_log;
        }
        else
        {
            cout << "unknown log style" << endl;
        }
        if (!static_cast<WinConsole*>(console)->log(s.words[2].s, style))
        {
            cout << "failed to open log file" << endl;
        }
    }
}
#endif

void exec_putq(autocomplete::ACState& s)
{
    xferq(PUT, s.words.size() > 1 ? atoi(s.words[1].s.c_str()) : -1);
}

void exec_getq(autocomplete::ACState& s)
{
    xferq(GET, s.words.size() > 1 ? atoi(s.words[1].s.c_str()) : -1);
}

void exec_open(autocomplete::ACState& s)
{
    if (strstr(s.words[1].s.c_str(), "#F!"))  // folder link indicator
    {
        if (!clientFolder)
        {
            using namespace mega;
            // create a new MegaClient with a different MegaApp to process callbacks
            // from the client logged into a folder. Reuse the waiter and httpio
            clientFolder = new MegaClient(new DemoAppFolder, client->waiter,
                                            client->httpio, new FSACCESS_CLASS,
                #ifdef DBACCESS_CLASS
                                            new DBACCESS_CLASS,
                #else
                                            NULL,
                #endif
                #ifdef GFX_CLASS
                                            new GFX_CLASS,
                #else
                                            NULL,
                #endif
                                            "Gk8DyQBS",
                                            "megacli_folder/" TOSTRING(MEGA_MAJOR_VERSION)
                                            "." TOSTRING(MEGA_MINOR_VERSION)
                                            "." TOSTRING(MEGA_MICRO_VERSION));
        }
        else
        {
            clientFolder->logout();
        }

        return clientFolder->app->login_result(clientFolder->folderaccess(s.words[1].s.c_str()));
    }
    else
    {
        cout << "Invalid folder link." << endl;
    }
}

#ifdef ENABLE_SYNC
void exec_sync(autocomplete::ACState& s)
{
    if (s.words.size() == 3)
    {
        Node* n = nodebypath(s.words[2].s.c_str());

        if (client->checkaccess(n, FULL))
        {
            string localname;

            client->fsaccess->path2local(&s.words[1].s, &localname);

            if (!n)
            {
                cout << s.words[2].s << ": Not found." << endl;
            }
            else if (n->type == FILENODE)
            {
                cout << s.words[2].s << ": Remote sync root must be folder." << endl;
            }
            else
            {
                error e = client->addsync(&localname, DEBRISFOLDER, NULL, n);

                if (e)
                {
                    cout << "Sync could not be added: " << errorstring(e) << endl;
                }
            }
        }
        else
        {
            cout << s.words[2].s << ": Syncing requires full access to path." << endl;
        }
    }
    else if (s.words.size() == 2)
    {
        int i = 0, cancel = atoi(s.words[1].s.c_str());

        for (sync_list::iterator it = client->syncs.begin(); it != client->syncs.end(); it++)
        {
            if ((*it)->state > SYNC_CANCELED && i++ == cancel)
            {
                client->delsync(*it);

                cout << "Sync " << cancel << " deactivated and removed." << endl;
                break;
            }
        }
    }
    else if (s.words.size() == 1)
    {
        if (client->syncs.size())
        {
            int i = 0;
            string remotepath, localpath;

            for (sync_list::iterator it = client->syncs.begin(); it != client->syncs.end(); it++)
            {
                if ((*it)->state > SYNC_CANCELED)
                {
                    static const char* syncstatenames[] =
                    { "Initial scan, please wait", "Active", "Failed" };

                    if ((*it)->localroot.node)
                    {
                        nodepath((*it)->localroot.node->nodehandle, &remotepath);
                        client->fsaccess->local2path(&(*it)->localroot.localname, &localpath);

                        cout << i++ << ": " << localpath << " to " << remotepath << " - "
                                << syncstatenames[(*it)->state] << ", " << (*it)->localbytes
                                << " byte(s) in " << (*it)->localnodes[FILENODE] << " file(s) and "
                                << (*it)->localnodes[FOLDERNODE] << " folder(s)" << endl;
                    }
                }
            }
        }
        else
        {
            cout << "No syncs active at this time." << endl;
        }
    }
}
#endif

#ifdef USE_FILESYSTEM
void exec_lpwd(autocomplete::ACState& s)
{
    cout << fs::current_path().u8string() << endl;
}
#endif


void exec_test(autocomplete::ACState& s)
{
}

void exec_mfad(autocomplete::ACState& s)
{
    client->multifactorauthdisable(s.words[1].s.c_str());
}

void exec_mfac(autocomplete::ACState& s)
{
    client->multifactorauthcheck(login.email.c_str());
}

void exec_mfae(autocomplete::ACState& s)
{
    client->multifactorauthsetup();
}

void exec_login(autocomplete::ACState& s)
{
    if (client->loggedin() == NOTLOGGEDIN)
    {
        if (s.words.size() > 1)
        {
            if ((s.words.size() == 2 || s.words.size() == 3) && s.words[1].s == "autoresume")
            {
                string filename = "megacli_autoresume_session" + (s.words.size() == 3 ? "_" + s.words[2].s : "");
                ifstream file(filename.c_str());
                string session;
                file >> session;
                if (file.is_open() && session.size())
                {
                    byte sessionraw[64];
                    if (session.size() < sizeof sessionraw * 4 / 3)
                    {
                        int size = Base64::atob(session.c_str(), sessionraw, sizeof sessionraw);

                        cout << "Resuming session..." << endl;
                        return client->login(sessionraw, size);
                    }
                }
                cout << "Failed to get a valid session id from file " << filename << endl;
            }
            else if (strchr(s.words[1].s.c_str(), '@'))
            {
                login.reset();
                login.email = s.words[1].s;

                // full account login
                if (s.words.size() > 2)
                {
                    login.password = s.words[2].s;
                    cout << "Initiated login attempt..." << endl;
                }
                client->prelogin(login.email.c_str());
            }
            else
            {
                const char* ptr;
                if ((ptr = strchr(s.words[1].s.c_str(), '#')))  // folder link indicator
                {
                    return client->app->login_result(client->folderaccess(s.words[1].s.c_str()));
                }
                else
                {
                    byte session[64];
                    int size;

                    if (s.words[1].s.size() < sizeof session * 4 / 3)
                    {
                        size = Base64::atob(s.words[1].s.c_str(), session, sizeof session);

                        cout << "Resuming session..." << endl;

                        return client->login(session, size);
                    }
                }

                cout << "Invalid argument. Please specify a valid e-mail address, "
                    << "a folder link containing the folder key "
                    << "or a valid session." << endl;
            }
        }
        else
        {
            cout << "      login email [password]" << endl
                << "      login exportedfolderurl#key" << endl
                << "      login session" << endl;
        }
    }
    else
    {
        cout << "Already logged in. Please log out first." << endl;
    }
}

void exec_begin(autocomplete::ACState& s)
{
    if (s.words.size() == 1)
    {
        cout << "Creating ephemeral session..." << endl;
        pdf_to_import = true;
        client->createephemeral();
    }
    else if (s.words.size() == 2)
    {
        handle uh;
        byte pw[SymmCipher::KEYLENGTH];

        if (Base64::atob(s.words[1].s.c_str(), (byte*) &uh, MegaClient::USERHANDLE) == sizeof uh && Base64::atob(
            s.words[1].s.c_str() + 12, pw, sizeof pw) == sizeof pw)
        {
            client->resumeephemeral(uh, pw);
        }
        else
        {
            cout << "Malformed ephemeral session identifier." << endl;
        }
    }
}

void exec_mount(autocomplete::ACState& s)
{
    listtrees();
}

void exec_share(autocomplete::ACState& s)
{
    switch (s.words.size())
    {
    case 1:		// list all shares (incoming and outgoing)
    {
        TreeProcListOutShares listoutshares;
        Node* n;

        cout << "Shared folders:" << endl;

        for (unsigned i = 0; i < sizeof client->rootnodes / sizeof *client->rootnodes; i++)
        {
            if ((n = client->nodebyhandle(client->rootnodes[i])))
            {
                client->proctree(n, &listoutshares);
            }
        }

        for (user_map::iterator uit = client->users.begin();
            uit != client->users.end(); uit++)
        {
            User* u = &uit->second;
            Node* n;

            if (u->show == VISIBLE && u->sharing.size())
            {
                cout << "From " << u->email << ":" << endl;

                for (handle_set::iterator sit = u->sharing.begin();
                    sit != u->sharing.end(); sit++)
                {
                    if ((n = client->nodebyhandle(*sit)))
                    {
                        cout << "\t" << n->displayname() << " ("
                            << getAccessLevelStr(n->inshare->access) << ")" << endl;
                    }
                }
            }
        }
    }
    break;

    case 2:	    // list all outgoing shares on this path
    case 3:	    // remove outgoing share to specified e-mail address
    case 4:	    // add outgoing share to specified e-mail address
    case 5:     // user specified a personal representation to appear as for the invitation
        if (Node* n = nodebypath(s.words[1].s.c_str()))
        {
            if (s.words.size() == 2)
            {
                listnodeshares(n);
            }
            else
            {
                accesslevel_t a = ACCESS_UNKNOWN;
                const char* personal_representation = NULL;
                if (s.words.size() > 3)
                {
                    if (s.words[3].s == "r" || s.words[3].s == "ro")
                    {
                        a = RDONLY;
                    }
                    else if (s.words[3].s == "rw")
                    {
                        a = RDWR;
                    }
                    else if (s.words[3].s == "full")
                    {
                        a = FULL;
                    }
                    else
                    {
                        cout << "Access level must be one of r, rw or full" << endl;

                        return;
                    }

                    if (s.words.size() > 4)
                    {
                        personal_representation = s.words[4].s.c_str();
                    }
                }

                client->setshare(n, s.words[2].s.c_str(), a, personal_representation);
            }
        }
        else
        {
            cout << s.words[1].s << ": No such directory" << endl;
        }
        break;
    }
}

void exec_users(autocomplete::ACState& s)
{
    if (s.words.size() == 1)
    {
        for (user_map::iterator it = client->users.begin(); it != client->users.end(); it++)
        {
            if (it->second.email.size())
            {
                cout << "\t" << it->second.email;

                if (it->second.userhandle == client->me)
                {
                    cout << ", session user";
                }
                else if (it->second.show == VISIBLE)
                {
                    cout << ", visible";
                }
                else if (it->second.show == HIDDEN)
                {
                    cout << ", hidden";
                }
                else if (it->second.show == INACTIVE)
                {
                    cout << ", inactive";
                }
                else if (it->second.show == BLOCKED)
                {
                    cout << ", blocked";
                }
                else
                {
                    cout << ", unknown visibility (" << it->second.show << ")";
                }

                if (it->second.sharing.size())
                {
                    cout << ", sharing " << it->second.sharing.size() << " folder(s)";
                }

                if (it->second.pubk.isvalid())
                {
                    cout << ", public key cached";
                }

                cout << endl;
            }
        }
    }
    else if (s.words.size() == 3 && s.words[2].s == "del")
    {
        client->removecontact(s.words[1].s.c_str(), HIDDEN);
    }
}

void exec_mkdir(autocomplete::ACState& s)
{
    if (s.words.size() > 1)
    {
        string newname;

        if (Node* n = nodebypath(s.words[1].s.c_str(), NULL, &newname))
        {
            if (!client->checkaccess(n, RDWR))
            {
                cout << "Write access denied" << endl;

                return;
            }

            if (newname.size())
            {
                SymmCipher key;
                string attrstring;
                byte buf[FOLDERNODEKEYLENGTH];
                NewNode* newnode = new NewNode[1];

                // set up new node as folder node
                newnode->source = NEW_NODE;
                newnode->type = FOLDERNODE;
                newnode->nodehandle = 0;
                newnode->parenthandle = UNDEF;

                // generate fresh random key for this folder node
                client->rng.genblock(buf, FOLDERNODEKEYLENGTH);
                newnode->nodekey.assign((char*)buf, FOLDERNODEKEYLENGTH);
                key.setkey(buf);

                // generate fresh attribute object with the folder name
                AttrMap attrs;

                client->fsaccess->normalize(&newname);
                attrs.map['n'] = newname;

                // JSON-encode object and encrypt attribute string
                attrs.getjson(&attrstring);
                newnode->attrstring = new string;
                client->makeattr(&key, newnode->attrstring, attrstring.c_str());

                // add the newly generated folder node
                client->putnodes(n->nodehandle, newnode, 1);
            }
            else
            {
                cout << s.words[1].s << ": Path already exists" << endl;
            }
        }
        else
        {
            cout << s.words[1].s << ": Target path not found" << endl;
        }
    }
}

void exec_getfa(autocomplete::ACState& s)
{
    Node* n;
    int cancel = s.words.size() > 2 && s.words.back().s == "cancel";

    if (s.words.size() < 3)
    {
        n = client->nodebyhandle(cwd);
    }
    else if (!(n = nodebypath(s.words[2].s.c_str())))
    {
        cout << s.words[2].s << ": Path not found" << endl;
    }

    if (n)
    {
        int c = 0;
        fatype type;

        type = fatype(atoi(s.words[1].s.c_str()));

<<<<<<< HEAD
                            DemoApp::printChatInformation(it->second);
                            return;
                        }
                        else
                        {
                            cout << "Invalid syntax to list chatrooms" << endl;
                            cout << "      chats" << endl;
                            return;
                        }
                    }
                    else if (words[0] == "chatl")
                    {
                        if (words.size() == 2 || words.size() == 3)
                        {
                            handle chatid;
                            Base64::atob(words[1].c_str(), (byte*) &chatid, MegaClient::CHATHANDLE);
                            bool delflag = (words.size() == 3 && words[2] == "del");
                            bool createifmissing = words.size() == 2 || (words.size() == 3 && words[2] != "query");

                            client->chatlink(chatid, delflag, createifmissing);
                            return;
                        }
                        else
                        {
                            cout << "Invalid syntax for chat link" << endl;
                            cout << "      chatl chatid [del|query]" << endl;
                            return;
                        }
                    }
=======
        if (n->type == FILENODE)
        {
            if (n->hasfileattribute(type))
            {
                client->getfa(n->nodehandle, &n->fileattrstring, &n->nodekey, type, cancel);
                c++;
            }
        }
        else
        {
            for (node_list::iterator it = n->children.begin(); it != n->children.end(); it++)
            {
                if ((*it)->type == FILENODE && (*it)->hasfileattribute(type))
                {
                    client->getfa((*it)->nodehandle, &(*it)->fileattrstring, &(*it)->nodekey, type, cancel);
                    c++;
                }
            }
        }

        cout << (cancel ? "Canceling " : "Fetching ") << c << " file attribute(s) of type " << type << "..." << endl;
    }
}

void exec_getua(autocomplete::ACState& s)
{
    User* u = NULL;

    if (s.words.size() == 3)
    {
        // get other user's attribute
        if (!(u = client->finduser(s.words[2].s.c_str())))
        {
            cout << "Retrieving user attribute for unknown user: " << s.words[2].s << endl;
            client->getua(s.words[2].s.c_str(), User::string2attr(s.words[1].s.c_str()));
            return;
        }
    }
    else if (s.words.size() != 2)
    {
        cout << "      getua attrname [email]" << endl;
        return;
    }

    if (!u)
    {
        // get logged in user's attribute
        if (!(u = client->ownuser()))
        {
            cout << "Must be logged in to query own attributes." << endl;
            return;
        }
    }

    client->getua(u, User::string2attr(s.words[1].s.c_str()));
}

void exec_putua(autocomplete::ACState& s)
{
    attr_t attrtype = User::string2attr(s.words[1].s.c_str());
    if (attrtype == ATTR_UNKNOWN)
    {
        cout << "Attribute not recognized" << endl;
        return;
    }

    if (s.words.size() == 2)
    {
        // delete attribute
        client->putua(attrtype);

        return;
    }
    else if (s.words.size() == 3)
    {
        if (s.words[2].s == "del")
        {
            client->putua(attrtype);

            return;
        }
    }
    else if (s.words.size() == 4)
    {
        if (s.words[2].s == "set")
        {
            client->putua(attrtype, (const byte*)s.words[3].s.c_str(), unsigned(s.words[3].s.size()));

            return;
        }
        else if (s.words[2].s == "set64")
        {
            int len = int(s.words[3].s.size() * 3 / 4 + 3);
            byte *value = new byte[len];
            int valuelen = Base64::atob(s.words[3].s.data(), value, len);
            client->putua(attrtype, value, valuelen);
            delete [] value;
            return;
        }
        else if (s.words[2].s == "load")
        {
            string data, localpath;

            client->fsaccess->path2local(&s.words[3].s, &localpath);

            if (loadfile(&localpath, &data))
            {
                client->putua(attrtype, (const byte*) data.data(), unsigned(data.size()));
            }
            else
            {
                cout << "Cannot read " << s.words[3].s << endl;
            }

            return;
        }
    }
}

#ifdef DEBUG
void exec_delua(autocomplete::ACState& s)
{
    client->delua(s.words[1].s.c_str());
}
>>>>>>> 3acdb99c
#endif

void exec_pause(autocomplete::ACState& s)
{
    bool getarg = false, putarg = false, hardarg = false, statusarg = false;

    for (size_t i = s.words.size(); --i; )
    {
        if (s.words[i].s == "get")
        {
            getarg = true;
        }
        if (s.words[i].s == "put")
        {
            putarg = true;
        }
        if (s.words[i].s == "hard")
        {
            hardarg = true;
        }
        if (s.words[i].s == "status")
        {
            statusarg = true;
        }
    }

    if (statusarg)
    {
        if (!hardarg && !getarg && !putarg)
        {
            if (!client->xferpaused[GET] && !client->xferpaused[PUT])
            {
                cout << "Transfers not paused at the moment." << endl;
            }
            else
            {
                if (client->xferpaused[GET])
                {
                    cout << "GETs currently paused." << endl;
                }
                if (client->xferpaused[PUT])
                {
                    cout << "PUTs currently paused." << endl;
                }
            }
        }
        return;
    }

    if (!getarg && !putarg)
    {
        getarg = true;
        putarg = true;
    }

    if (getarg)
    {
        client->pausexfers(GET, client->xferpaused[GET] ^= true, hardarg);
        if (client->xferpaused[GET])
        {
            cout << "GET transfers paused. Resume using the same command." << endl;
        }
        else
        {
            cout << "GET transfers unpaused." << endl;
        }
    }

    if (putarg)
    {
        client->pausexfers(PUT, client->xferpaused[PUT] ^= true, hardarg);
        if (client->xferpaused[PUT])
        {
            cout << "PUT transfers paused. Resume using the same command." << endl;
        }
        else
        {
            cout << "PUT transfers unpaused." << endl;
        }
    }
}

void exec_debug(autocomplete::ACState& s)
{
    cout << "Debug mode " << (client->toggledebug() ? "on" : "off") << endl;
}

#if defined(WIN32) && defined(NO_READLINE)
void exec_clear(autocomplete::ACState& s)
{
    static_cast<WinConsole*>(console)->clearScreen();
}
#endif

void exec_retry(autocomplete::ACState& s)
{
    if (client->abortbackoff())
    {
        cout << "Retrying..." << endl;
    }
    else
    {
        cout << "No failed request pending." << endl;
    }
}

void exec_recon(autocomplete::ACState& s)
{
    cout << "Closing all open network connections..." << endl;

    client->disconnect();
}

void exec_email(autocomplete::ACState& s)
{
    if (s.words.size() == 1)
    {
        User *u = client->finduser(client->me);
        if (u)
        {
            cout << "Your current email address is " << u->email << endl;
        }
        else
        {
            cout << "Please, login first" << endl;
        }
    }
    else if (s.words.size() == 2)
    {
        if (s.words[1].s.find("@") != string::npos)    // get change email link
        {
            client->getemaillink(s.words[1].s.c_str());
        }
        else    // confirm change email link
        {
            string link = s.words[1].s;

            size_t pos = link.find("#verify");
            if (pos == link.npos)
            {
                cout << "Invalid email change link." << endl;
                return;
            }

            changecode.assign(link.substr(pos + strlen("#verify")));
            client->queryrecoverylink(changecode.c_str());
        }
    }
}

#ifdef ENABLE_CHAT
void exec_chatc(autocomplete::ACState& s)
{
    size_t wordscount = s.words.size();
    if (wordscount < 2 || wordscount == 3)
    {
        cout << "Invalid syntax to create chatroom" << endl;
        cout << "      chatc group [email ro|sta|mod]* " << endl;
        return;
    }

    int group = atoi(s.words[1].s.c_str());
    if (group != 0 && group != 1)
    {
        cout << "Invalid syntax to create chatroom" << endl;
        cout << "      chatc group [email ro|sta|mod]* " << endl;
        return;
    }

    unsigned parseoffset = 2;
    if (((wordscount - parseoffset) % 2) == 0)
    {
        if (!group && (wordscount - parseoffset) != 2)
        {
            cout << "Peer to peer chats must have only one peer" << endl;
            return;
        }

        userpriv_vector *userpriv = new userpriv_vector;

        unsigned numUsers = 0;
        while ((numUsers + 1) * 2 + parseoffset <= wordscount)
        {
            string email = s.words[numUsers * 2 + parseoffset].s;
            User *u = client->finduser(email.c_str(), 0);
            if (!u)
            {
                cout << "User not found: " << email << endl;
                delete userpriv;
                return;
            }

            string privstr = s.words[numUsers * 2 + parseoffset + 1].s;
            privilege_t priv;
            if (!group) // 1:1 chats enforce peer to be moderator
            {
                priv = PRIV_MODERATOR;
            }
            else
            {
                if (privstr == "ro")
                {
                    priv = PRIV_RO;
                }
                else if (privstr == "sta")
                {
                    priv = PRIV_STANDARD;
                }
                else if (privstr == "mod")
                {
                    priv = PRIV_MODERATOR;
                }
                else
                {
                    cout << "Unknown privilege for " << email << endl;
                    delete userpriv;
                    return;
                }
            }

            userpriv->push_back(userpriv_pair(u->userhandle, priv));
            numUsers++;
        }

        client->createChat(group, false, userpriv);
        delete userpriv;
    }
}

void exec_chati(autocomplete::ACState& s)
{
    if (s.words.size() >= 4 && s.words.size() <= 7)
    {
        handle chatid;
        Base64::atob(s.words[1].s.c_str(), (byte*)&chatid, MegaClient::CHATHANDLE);

        string email = s.words[2].s;
        User *u = client->finduser(email.c_str(), 0);
        if (!u)
        {
            cout << "User not found: " << email << endl;
            return;
        }

        string privstr = s.words[3].s;
        privilege_t priv;
        if (privstr == "ro")
        {
            priv = PRIV_RO;
        }
        else if (privstr == "sta")
        {
            priv = PRIV_STANDARD;
        }
        else if (privstr == "mod")
        {
            priv = PRIV_MODERATOR;
        }
        else
        {
            cout << "Unknown privilege for " << email << endl;
            return;
        }

        string title;
        string unifiedKey;
        if (s.words.size() == 5)
        {
            unifiedKey = s.words[4].s;
        }
        else if (s.words.size() >= 6 && s.words[4].s == "t")
        {
            title = s.words[5].s;
            if (s.words.size() == 7)
            {
                unifiedKey = s.words[6].s;
            }
        }
        const char *t = !title.empty() ? title.c_str() : NULL;
        const char *uk = !unifiedKey.empty() ? unifiedKey.c_str() : NULL;

        client->inviteToChat(chatid, u->userhandle, priv, uk, t);
        return;
    }
}

void exec_chatr(autocomplete::ACState& s)
{
    if (s.words.size() > 1 && s.words.size() < 4)
    {
        handle chatid;
        Base64::atob(s.words[1].s.c_str(), (byte*)&chatid, MegaClient::CHATHANDLE);

        if (s.words.size() == 2)
        {
            client->removeFromChat(chatid, client->me);
            return;
        }
        else if (s.words.size() == 3)
        {
            string email = s.words[2].s;
            User *u = client->finduser(email.c_str(), 0);
            if (!u)
            {
                cout << "User not found: " << email << endl;
                return;
            }

            client->removeFromChat(chatid, u->userhandle);
            return;
        }
    }
}

void exec_chatu(autocomplete::ACState& s)
{
    handle chatid;
    Base64::atob(s.words[1].s.c_str(), (byte*)&chatid, MegaClient::CHATHANDLE);

    client->getUrlChat(chatid);
}

void exec_chata(autocomplete::ACState& s)
{
    handle chatid;
    Base64::atob(s.words[1].s.c_str(), (byte*)&chatid, MegaClient::CHATHANDLE);
    bool archive = (s.words[2].s == "1");
    if (!archive && (s.words[2].s != "0"))
    {
        cout << "Use 1 or 0 to archive/unarchive chats" << endl;
        return;
    }

    client->archiveChat(chatid, archive);
}

void exec_chats(autocomplete::ACState& s)
{
    if (s.words.size() == 1)
    {
        textchat_map::iterator it;
        for (it = client->chats.begin(); it != client->chats.end(); it++)
        {
            DemoApp::printChatInformation(it->second);
        }
        return;
    }
    if (s.words.size() == 2)
    {
        handle chatid;
        Base64::atob(s.words[1].s.c_str(), (byte*)&chatid, MegaClient::CHATHANDLE);

        textchat_map::iterator it = client->chats.find(chatid);
        if (it == client->chats.end())
        {
            cout << "Chatid " << s.words[1].s.c_str() << " not found" << endl;
            return;
        }

        DemoApp::printChatInformation(it->second);
        return;
    }
}

void exec_chatl(autocomplete::ACState& s)
{
    handle chatid;
    Base64::atob(s.words[1].s.c_str(), (byte*) &chatid, MegaClient::CHATHANDLE);
    bool delflag = (s.words.size() == 3 && s.words[2].s == "del");
    bool createifmissing = s.words.size() == 2 || (s.words.size() == 3 && s.words[2].s != "query");

    client->chatlink(chatid, delflag, createifmissing);
}
#endif

void exec_reset(autocomplete::ACState& s)
{
    if (client->loggedin() != NOTLOGGEDIN)
    {
        cout << "You're logged in. Please, logout first." << endl;
    }
    else if (s.words.size() == 2 ||
        (s.words.size() == 3 && (hasMasterKey = (s.words[2].s == "mk"))))
    {
        recoveryemail = s.words[1].s;
        client->getrecoverylink(recoveryemail.c_str(), hasMasterKey);
    }
    else
    {
        cout << "      reset email [mk]" << endl;
    }
}

void exec_clink(autocomplete::ACState& s)
{
    bool renew = false;
    if (s.words.size() == 1 || (s.words.size() == 2 && (renew = s.words[1].s == "renew")))
    {
        client->contactlinkcreate(renew);
    }
    else if ((s.words.size() == 3) && (s.words[1].s == "query"))
    {
        handle clink = UNDEF;
        Base64::atob(s.words[2].s.c_str(), (byte*)&clink, MegaClient::CONTACTLINKHANDLE);

        client->contactlinkquery(clink);

    }
    else if (((s.words.size() == 3) || (s.words.size() == 2)) && (s.words[1].s == "del"))
    {
        handle clink = UNDEF;

        if (s.words.size() == 3)
        {
            Base64::atob(s.words[2].s.c_str(), (byte*)&clink, MegaClient::CONTACTLINKHANDLE);
        }

        client->contactlinkdelete(clink);
    }
}

void exec_apiurl(autocomplete::ACState& s)
{
    if (s.words.size() == 1)
    {
        cout << "Current APIURL = " << MegaClient::APIURL << endl;
        cout << "Current disablepkp = " << (MegaClient::disablepkp ? "true" : "false") << endl;
    }
    else if (client->loggedin() != NOTLOGGEDIN)
    {
        cout << "You must not be logged in, to change APIURL" << endl;
    }
    else if (s.words.size() == 3 || s.words.size() == 2)
    {
        if (s.words[1].s.size() < 8 || s.words[1].s.substr(0, 8) != "https://")
        {
            s.words[1].s = "https://" + s.words[1].s;
        }
        if (s.words[1].s.empty() || s.words[1].s[s.words[1].s.size() - 1] != '/')
        {
            s.words[1].s += '/';
        }
        MegaClient::APIURL = s.words[1].s;
        if (s.words.size() == 3)
        {
            MegaClient::disablepkp = s.words[2].s == "true";
        }
    }
}

void exec_passwd(autocomplete::ACState& s)
{
    if (client->loggedin() != NOTLOGGEDIN)
    {
        setprompt(NEWPASSWORD);
    }
    else
    {
        cout << "Not logged in." << endl;
    }
}

void exec_putbps(autocomplete::ACState& s)
{
    if (s.words.size() > 1)
    {
        if (s.words[1].s == "auto")
        {
            client->putmbpscap = -1;
        }
        else if (s.words[1].s == "none")
        {
            client->putmbpscap = 0;
        }
        else
        {
            int t = atoi(s.words[1].s.c_str());

            if (t > 0)
            {
                client->putmbpscap = t;
            }
            else
            {
                cout << "      putbps [limit|auto|none]" << endl;
                return;
            }
        }
    }

    cout << "Upload speed limit set to ";

    if (client->putmbpscap < 0)
    {
        cout << "AUTO (approx. 90% of your available bandwidth)" << endl;
    }
    else if (!client->putmbpscap)
    {
        cout << "NONE" << endl;
    }
    else
    {
        cout << client->putmbpscap << " byte(s)/second" << endl;
    }
}

void exec_invite(autocomplete::ACState& s)
{
    if (client->loggedin() != FULLACCOUNT)
    {
        cout << "Not logged in." << endl;
    }
    else
    {
        if (client->ownuser()->email.compare(s.words[1].s))
        {
            int delflag = s.words.size() == 3 && s.words[2].s == "del";
            int rmd = s.words.size() == 3 && s.words[2].s == "rmd";
            int clink = s.words.size() == 4 && s.words[2].s == "clink";
            if (s.words.size() == 2 || s.words.size() == 3 || s.words.size() == 4)
            {
                if (delflag || rmd)
                {
                    client->setpcr(s.words[1].s.c_str(), delflag ? OPCA_DELETE : OPCA_REMIND);
                }
                else
                {
                    handle contactLink = UNDEF;
                    if (clink)
                    {
                        Base64::atob(s.words[3].s.c_str(), (byte*)&contactLink, MegaClient::CONTACTLINKHANDLE);
                    }

                    // Original email is not required, but can be used if this account has multiple email addresses associated,
                    // to have the invite come from a specific email
                    client->setpcr(s.words[1].s.c_str(), OPCA_ADD, "Invite from MEGAcli", s.words.size() == 3 ? s.words[2].s.c_str() : NULL, contactLink);
                }
            }
            else
            {
                cout << "      invite dstemail [origemail|del|rmd|clink <link>]" << endl;
            }
        }
        else
        {
            cout << "Cannot send invitation to your own user" << endl;
        }
    }
}

void exec_signup(autocomplete::ACState& s)
{
    if (s.words.size() == 2)
    {
        const char* ptr = s.words[1].s.c_str();
        const char* tptr;

        if ((tptr = strstr(ptr, "#confirm")))
        {
            ptr = tptr + 8;
        }

        unsigned len = unsigned((s.words[1].s.size() - (ptr - s.words[1].s.c_str())) * 3 / 4 + 4);

<<<<<<< HEAD
                        return;
                    }
                    else if (words[0] == "invite")
                    {
                        if (client->loggedin() != FULLACCOUNT)
                        {
                            cout << "Not logged in." << endl;
                        }
                        else if (words.size() > 1)
                        {
                            if (client->ownuser()->email.compare(words[1]))
                            {
                                int delflag = words.size() == 3 && words[2] == "del";
                                int rmd = words.size() == 3 && words[2] == "rmd";
                                int clink = words.size() == 4 && words[2] == "clink";
                                if (words.size() == 2 || words.size() == 3 || words.size() == 4)
                                {
                                    if (delflag || rmd)
                                    {
                                        client->setpcr(words[1].c_str(), delflag ? OPCA_DELETE : OPCA_REMIND);
                                    }
                                    else
                                    {
                                        handle contactLink = UNDEF;
                                        if (clink)
                                        {
                                            Base64::atob(words[3].c_str(), (byte*) &contactLink, MegaClient::CONTACTLINKHANDLE);
                                        }

                                        // Original email is not required, but can be used if this account has multiple email addresses associated,
                                        // to have the invite come from a specific email
                                        client->setpcr(words[1].c_str(), OPCA_ADD, "Invite from MEGAcli", words.size() == 3 ? words[2].c_str() : NULL, contactLink);
                                    }
                                }
                                else
                                {
                                    cout << "      invite dstemail [origemail|del|rmd|clink <link>]" << endl;
                                }
                            }
                            else
                            {
                                cout << "Cannot send invitation to your own user" << endl;
                            }
                        }
                        else
                        {
                            cout << "      invite dstemail [origemail|del|rmd]" << endl;
                        }
=======
        byte* c = new byte[len];
        len = Base64::atob(ptr, c, len);
        // we first just query the supplied signup link,
        // then collect and verify the password,
        // then confirm the account
        client->querysignuplink(c, len);
        delete[] c;
    }
    else if (s.words.size() == 3)
    {
        switch (client->loggedin())
        {
        case FULLACCOUNT:
            cout << "Already logged in." << endl;
            break;
>>>>>>> 3acdb99c

        case CONFIRMEDACCOUNT:
            cout << "Current account already confirmed." << endl;
            break;

        case EPHEMERALACCOUNT:
            if (s.words[1].s.find('@') + 1 && s.words[1].s.find('.') + 1)
            {
                signupemail = s.words[1].s;
                signupname = s.words[2].s;

                cout << endl;
                setprompt(NEWPASSWORD);
            }
            else
            {
                cout << "Please enter a valid e-mail address." << endl;
            }
            break;

        case NOTLOGGEDIN:
            cout << "Please use the begin command to commence or resume the ephemeral session to be upgraded." << endl;
        }
    }
}

void exec_whoami(autocomplete::ACState& s)
{
    if (client->loggedin() == NOTLOGGEDIN)
    {
        cout << "Not logged in." << endl;
    }
    else
    {
        User* u;

        if ((u = client->finduser(client->me)))
        {
            cout << "Account e-mail: " << u->email << endl;
#ifdef ENABLE_CHAT
            if (client->signkey)
            {
                cout << "Fingerprint: " << client->signkey->genFingerprintHex() << endl;
            }
#endif
        }

        bool storage = s.extractflag("-storage");
        bool transfer = s.extractflag("-transfer");
        bool pro = s.extractflag("-pro");
        bool transactions = s.extractflag("-transactions");
        bool purchases = s.extractflag("-purchases");
        bool sessions = s.extractflag("-sessions");

        bool all = !storage && !transfer && !pro && !transactions && !purchases && !sessions;

        cout << "Retrieving account status..." << endl;

        client->getaccountdetails(&account, all || storage, all || transfer, all || pro, all || transactions, all || purchases, all || sessions);
    }
}

void exec_export(autocomplete::ACState& s)
{
    hlink = UNDEF;
    del = ets = 0;

    Node* n;
    int deltmp = 0;
    int etstmp = 0;

    if ((n = nodebypath(s.words[1].s.c_str())))
    {
        if (s.words.size() > 2)
        {
            deltmp = (s.words[2].s == "del");
            if (!deltmp)
            {
                etstmp = atoi(s.words[2].s.c_str());
            }
        }


        cout << "Exporting..." << endl;

        error e;
        if ((e = client->exportnode(n, deltmp, etstmp)))
        {
            cout << s.words[1].s << ": Export rejected (" << errorstring(e) << ")" << endl;
        }
        else
        {
            hlink = n->nodehandle;
            ets = etstmp;
            del = deltmp;
        }
    }
    else
    {
        cout << s.words[1].s << ": Not found" << endl;
    }
}

void exec_import(autocomplete::ACState& s)
{
    if (client->openfilelink(s.words[1].s.c_str(), 1) == API_OK)
    {
        cout << "Opening link..." << endl;
    }
    else
    {
        cout << "Malformed link. Format: Exported URL or fileid#filekey" << endl;
    }
}

void exec_reload(autocomplete::ACState& s)
{
    cout << "Reloading account..." << endl;

    bool nocache = false;
    if (s.words.size() == 2 && s.words[1].s == "nocache")
    {
        nocache = true;
    }

    cwd = UNDEF;
    client->cachedscsn = UNDEF;
    client->fetchnodes(nocache);
}

void exec_logout(autocomplete::ACState& s)
{
    cout << "Logging off..." << endl;

    cwd = UNDEF;
    client->logout();

    if (clientFolder)
    {
        clientFolder->logout();
        delete clientFolder;
        clientFolder = NULL;
    }
}

#ifdef ENABLE_CHAT
void exec_chatga(autocomplete::ACState& s)
{
    handle chatid;
    Base64::atob(s.words[1].s.c_str(), (byte*) &chatid, MegaClient::CHATHANDLE);

    handle nodehandle;
    Base64::atob(s.words[2].s.c_str(), (byte*) &nodehandle, MegaClient::NODEHANDLE);

    const char *uid = s.words[3].s.c_str();

    client->grantAccessInChat(chatid, nodehandle, uid);
}

void exec_chatra(autocomplete::ACState& s)
{
    handle chatid;
    Base64::atob(s.words[1].s.c_str(), (byte*)&chatid, MegaClient::CHATHANDLE);

    handle nodehandle;
    Base64::atob(s.words[2].s.c_str(), (byte*)&nodehandle, MegaClient::NODEHANDLE);

    const char *uid = s.words[3].s.c_str();

    client->removeAccessInChat(chatid, nodehandle, uid);
}

void exec_chatst(autocomplete::ACState& s)
{
    handle chatid;
    Base64::atob(s.words[1].s.c_str(), (byte*)&chatid, MegaClient::CHATHANDLE);

    if (s.words.size() == 2)  // empty title / remove title
    {
        client->setChatTitle(chatid, "");
    }
    else if (s.words.size() == 3)
    {
        client->setChatTitle(chatid, s.words[2].s.c_str());
    }
}

void exec_chatpu(autocomplete::ACState& s)
{
    client->getChatPresenceUrl();
}

void exec_chatup(autocomplete::ACState& s)
{
    handle chatid;
    Base64::atob(s.words[1].s.c_str(), (byte*)&chatid, MegaClient::CHATHANDLE);

    handle uh;
    Base64::atob(s.words[2].s.c_str(), (byte*)&uh, MegaClient::USERHANDLE);

    string privstr = s.words[3].s;
    privilege_t priv;
    if (privstr == "ro")
    {
        priv = PRIV_RO;
    }
    else if (privstr == "sta")
    {
        priv = PRIV_STANDARD;
    }
    else if (privstr == "mod")
    {
        priv = PRIV_MODERATOR;
    }
    else
    {
        cout << "Unknown privilege for " << s.words[2].s << endl;
        return;
    }

    client->updateChatPermissions(chatid, uh, priv);
}

void exec_chatlu(autocomplete::ACState& s)
{
    handle publichandle = 0;
    Base64::atob(s.words[1].s.c_str(), (byte*)&publichandle, MegaClient::CHATLINKHANDLE);

    client->chatlinkurl(publichandle);
}

void exec_chatsm(autocomplete::ACState& s)
{
    handle chatid;
    Base64::atob(s.words[1].s.c_str(), (byte*)&chatid, MegaClient::CHATHANDLE);

    const char *title = (s.words.size() == 3) ? s.words[2].s.c_str() : NULL;
    client->chatlinkclose(chatid, title);
}

void exec_chatlj(autocomplete::ACState& s)
{
    handle publichandle = 0;
    Base64::atob(s.words[1].s.c_str(), (byte*)&publichandle, MegaClient::CHATLINKHANDLE);

    client->chatlinkjoin(publichandle, s.words[2].s.c_str());
}

void exec_chatcp(autocomplete::ACState& s)
{
    size_t wordscount = s.words.size();
    userpriv_vector *userpriv = new userpriv_vector;
    string_map *userkeymap = new string_map;
    string mownkey = s.words[1].s;
    unsigned parseoffset = 2;
    const char *title = NULL;

    if (wordscount >= 4)
    {
        if (s.words[2].s == "t")
        {
            if (s.words[3].s.empty())
            {
                cout << "Title cannot be set to empty string" << endl;
                delete userpriv;
                delete userkeymap;
                return;
            }
            title = s.words[3].s.c_str();
            parseoffset = 4;
        }

        if (((wordscount - parseoffset) % 3) != 0)
        {
            cout << "Invalid syntax to create chatroom" << endl;
            cout << "      chatcp mownkey [t title64] [email ro|sta|mod unifiedkey]* " << endl;
            delete userpriv;
            delete userkeymap;
            return;
        }

        unsigned numUsers = 0;
        while ((numUsers + 1) * 3 + parseoffset <= wordscount)
        {
            string email = s.words[numUsers * 3 + parseoffset].s;
            User *u = client->finduser(email.c_str(), 0);
            if (!u)
            {
                cout << "User not found: " << email << endl;
                delete userpriv;
                delete userkeymap;
                return;
            }

            string privstr = s.words[numUsers * 3 + parseoffset + 1].s;
            privilege_t priv;
            if (privstr == "ro")
            {
                priv = PRIV_RO;
            }
            else if (privstr == "sta")
            {
                priv = PRIV_STANDARD;
            }
            else if (privstr == "mod")
            {
                priv = PRIV_MODERATOR;
            }
            else
            {
                cout << "Unknown privilege for " << email << endl;
                delete userpriv;
                delete userkeymap;
                return;
            }
            userpriv->push_back(userpriv_pair(u->userhandle, priv));
            string unifiedkey = s.words[numUsers * 3 + parseoffset + 2].s;
            char uhB64[12];
            Base64::btoa((byte *)&u->userhandle, MegaClient::USERHANDLE, uhB64);
            uhB64[11] = '\0';
            userkeymap->insert(std::pair<string, string>(uhB64, unifiedkey));
            numUsers++;
        }
    }
    char ownHandleB64[12];
    Base64::btoa((byte *)&client->me, MegaClient::USERHANDLE, ownHandleB64);
    ownHandleB64[11] = '\0';
    userkeymap->insert(std::pair<string, string>(ownHandleB64, mownkey));
    client->createChat(true, true, userpriv, userkeymap, title);
    delete userpriv;
    delete userkeymap;
}
#endif

void exec_cancel(autocomplete::ACState& s)
{
    if (client->loggedin() != FULLACCOUNT)
    {
        cout << "Please, login into your account first." << endl;
        return;
    }

    if (s.words.size() == 1)  // get link
    {
        User *u = client->finduser(client->me);
        if (!u)
        {
            cout << "Error retrieving logged user." << endl;
            return;
        }
        client->getcancellink(u->email.c_str());
    }
    else if (s.words.size() == 2) // link confirmation
    {
        string link = s.words[1].s;

        size_t pos = link.find("#cancel");
        if (pos == link.npos)
        {
            cout << "Invalid cancellation link." << endl;
            return;
        }

        recoverycode.assign(link.substr(pos + strlen("#cancel")));
        setprompt(LOGINPASSWORD);
    }
}

void exec_alerts(autocomplete::ACState& s)
{
    bool shownew = false, showold = false;
    size_t showN = 0; 
    if (s.words.size() == 1)
    {
        shownew = showold = true;
    }
    else if (s.words.size() == 2)
    {
        if (s.words[1].s == "seen")
        {
            client->useralerts.acknowledgeAll();
            return;
        }
        else if (s.words[1].s == "notify")
        {
            notifyAlerts = !notifyAlerts;
            cout << "notification of alerts is now " << (notifyAlerts ? "on" : "off") << endl;
            return;
        }
        else if (s.words[1].s == "old")
        {
            showold = true;
        }
        else if (s.words[1].s == "new")
        {
            shownew = true;
        }
        else if (s.words[1].s == "test_reminder")
        {
            client->useralerts.add(new UserAlert::PaymentReminder(time(NULL) - 86000*3 /2, client->useralerts.nextId()));
        }
        else if (s.words[1].s == "test_payment")
        {
            client->useralerts.add(new UserAlert::Payment(true, 1, time(NULL) + 86000 * 1, client->useralerts.nextId()));
        }
        else if (atoi(s.words[1].s.c_str()) > 0)
        {
            showN = atoi(s.words[1].s.c_str());
        }
    }
    if (showold || shownew || showN > 0)
    {
        UserAlerts::Alerts::const_iterator i = client->useralerts.alerts.begin();
        if (showN)
        {
            size_t n = 0;
            for (UserAlerts::Alerts::const_reverse_iterator i = client->useralerts.alerts.rbegin(); i != client->useralerts.alerts.rend(); ++i, ++n)
            {
                showN += ((*i)->relevant || n >= showN) ? 0 : 1;
            }
        }

        size_t n = client->useralerts.alerts.size();
        for (; i != client->useralerts.alerts.end(); ++i)
        {
            if ((*i)->relevant)
            {
                if (--n < showN || (shownew && !(*i)->seen) || (showold && (*i)->seen))
                {
                    printAlert(**i);
                }
            }
        }
    }
}

#ifdef USE_FILESYSTEM
void exec_lmkdir(autocomplete::ACState& s)
{
    std::error_code ec;
    if (!fs::create_directory(s.words[1].s.c_str(), ec))
    {
        cerr << "Create directory failed: " << ec.message() << endl;
    }
}
#endif


void exec_confirm(autocomplete::ACState& s)
{
    if (signupemail.size() && signupcode.size())
    {
        cout << "Please type " << signupemail << "'s password to confirm the signup." << endl;
        setprompt(LOGINPASSWORD);
    }
}

void exec_recover(autocomplete::ACState& s)
{
    if (client->loggedin() != NOTLOGGEDIN)
    {
        cout << "You're logged in. Please, logout first." << endl;
    }
    else if (s.words.size() == 2)
    {
        string link = s.words[1].s;

        size_t pos = link.find("#recover");
        if (pos == link.npos)
        {
            cout << "Invalid recovery link." << endl;
        }

        recoverycode.assign(link.substr(pos + strlen("#recover")));
        client->queryrecoverylink(recoverycode.c_str());
    }
}

void exec_session(autocomplete::ACState& s)
{
    byte session[64];
    int size;

    size = client->dumpsession(session, sizeof session);

    if (size > 0)
    {
        Base64Str<sizeof session> buf(session, size);

        if ((s.words.size() == 2 || s.words.size() == 3) && s.words[1].s == "autoresume")
        {
            string filename = "megacli_autoresume_session" + (s.words.size() == 3 ? "_" + s.words[2].s : "");
            ofstream file(filename.c_str());
            if (file.fail() || !file.is_open())
            {
                cout << "could not open file: " << filename << endl;
            }
            else
            {
                file << buf;
                cout << "Your (secret) session is saved in file '" << filename << "'" << endl;
            }
        }
        else
        {
            cout << "Your (secret) session is: " << buf << endl;
        }
    }
    else if (!size)
    {
        cout << "Not logged in." << endl;
    }
    else
    {
        cout << "Internal error." << endl;
    }
}

void exec_symlink(autocomplete::ACState& s)
{
    if (client->followsymlinks ^= true)
    {
        cout << "Now following symlinks. Please ensure that sync does not see any filesystem item twice!" << endl;
    }
    else
    {
        cout << "No longer following symlinks." << endl;
    }
}

void exec_version(autocomplete::ACState& s)
{
    cout << "MEGA SDK version: " << MEGA_MAJOR_VERSION << "." << MEGA_MINOR_VERSION << "." << MEGA_MICRO_VERSION << endl;

    cout << "Features enabled:" << endl;

#ifdef USE_CRYPTOPP
    cout << "* CryptoPP" << endl;
#endif

#ifdef USE_SQLITE
    cout << "* SQLite" << endl;
#endif

#ifdef USE_BDB
    cout << "* Berkeley DB" << endl;
#endif

#ifdef USE_INOTIFY
    cout << "* inotify" << endl;
#endif

#ifdef HAVE_FDOPENDIR
    cout << "* fdopendir" << endl;
#endif

#ifdef HAVE_SENDFILE
    cout << "* sendfile" << endl;
#endif

#ifdef _LARGE_FILES
    cout << "* _LARGE_FILES" << endl;
#endif

#ifdef USE_FREEIMAGE
    cout << "* FreeImage" << endl;
#endif

#ifdef ENABLE_SYNC
    cout << "* sync subsystem" << endl;
#endif

#ifdef USE_MEDIAINFO
    cout << "* MediaInfo" << endl;
#endif

    cwd = UNDEF;
}

void exec_showpcr(autocomplete::ACState& s)
{
    string outgoing = "";
    string incoming = "";
    for (handlepcr_map::iterator it = client->pcrindex.begin(); it != client->pcrindex.end(); it++)
    {
        if (it->second->isoutgoing)
        {
            ostringstream os;
            os << setw(34) << it->second->targetemail;

            os << "\t(id: ";
            os << Base64Str<MegaClient::PCRHANDLE>(it->second->id);

            os << ", ts: ";

            os << it->second->ts;

            outgoing.append(os.str());
            outgoing.append(")\n");
        }
        else
        {
            ostringstream os;
            os << setw(34) << it->second->originatoremail;

            os << "\t(id: ";
            os << Base64Str<MegaClient::PCRHANDLE>(it->second->id);

            os << ", ts: ";

            os << it->second->ts;

            incoming.append(os.str());
            incoming.append(")\n");
        }
    }
    cout << "Incoming PCRs:" << endl << incoming << endl;
    cout << "Outgoing PCRs:" << endl << outgoing << endl;
}

#if defined(WIN32) && defined(NO_READLINE)
void exec_history(autocomplete::ACState& s)
{
    static_cast<WinConsole*>(console)->outputHistory();
}
#endif

void exec_handles(autocomplete::ACState& s)
{
    if (s.words.size() == 2)
    {
        if (s.words[1].s == "on")
        {
            handles_on = true;
        }
        else if (s.words[1].s == "off")
        {
            handles_on = false;
        }
        else
        {
            cout << "invalid handles setting" << endl;
        }
    }
    else
    {
        cout << "      handles on|off " << endl;
    }
}


#if defined(WIN32) && defined(NO_READLINE)
void exec_codepage(autocomplete::ACState& s)
{
    WinConsole* wc = static_cast<WinConsole*>(console);
    if (s.words.size() == 1)
    {
        UINT cp1, cp2;
        wc->getShellCodepages(cp1, cp2);
        cout << "Current codepage is " << cp1;
        if (cp2 != cp1)
        {
            cout << " with failover to codepage " << cp2 << " for any absent glyphs";
        }
        cout << endl;
        for (int i = 32; i < 256; ++i)
        {
            string theCharUtf8 = WinConsole::toUtf8String(WinConsole::toUtf16String(string(1, (char)i), cp1));
            cout << "  dec/" << i << " hex/" << hex << i << dec << ": '" << theCharUtf8 << "'";
            if (i % 4 == 3)
            {
                cout << endl;
            }
        }
    }
    else if (s.words.size() == 2 && atoi(s.words[1].s.c_str()) != 0)
    {
        if (!wc->setShellConsole(atoi(s.words[1].s.c_str()), atoi(s.words[1].s.c_str())))
        {
            cout << "Code page change failed - unicode selected" << endl;
        }
    }
    else if (s.words.size() == 3 && atoi(s.words[1].s.c_str()) != 0 && atoi(s.words[2].s.c_str()) != 0)
    {
        if (!wc->setShellConsole(atoi(s.words[1].s.c_str()), atoi(s.words[2].s.c_str())))
        {
            cout << "Code page change failed - unicode selected" << endl;
        }
    }
}
#endif

void exec_httpsonly(autocomplete::ACState& s)
{
    if (s.words.size() == 1)
    {
        cout << "httpsonly: " << (client->usehttps ? "on" : "off") << endl;
    }
    else if (s.words.size() == 2)
    {
        if (s.words[1].s == "on")
        {
            client->usehttps = true;
        }
        else if (s.words[1].s == "off")
        {
            client->usehttps = false;
        }
        else
        {
            cout << "invalid setting" << endl;
        }
    }
}

#ifdef USE_MEDIAINFO
void exec_mediainfo(autocomplete::ACState& s)
{
    if (client->mediaFileInfo.mediaCodecsFailed)
    {
        cout << "Sorry, mediainfo lookups could not be retrieved." << endl;
        return;
    }
    else if (!client->mediaFileInfo.mediaCodecsReceived)
    {
        client->mediaFileInfo.requestCodecMappingsOneTime(client, NULL);
        cout << "Mediainfo lookups requested" << endl;
    }

    if (s.words.size() == 3 && s.words[1].s == "calc")
    {
        MediaProperties mp;
        string localFilename;
        client->fsaccess->path2local(&s.words[2].s, &localFilename);

        char ext[8];
        if (client->fsaccess->getextension(&localFilename, ext, sizeof(ext)) && MediaProperties::isMediaFilenameExt(ext))
        {
            mp.extractMediaPropertyFileAttributes(localFilename, client->fsaccess);
            cout << showMediaInfo(mp, client->mediaFileInfo, false) << endl;
        }
        else
        {
            cout << "Filename extension is not suitable for mediainfo analysis." << endl;
        }
    }
    else if (s.words.size() == 3 && s.words[1].s == "show")
    {
        if (Node *n = nodebypath(s.words[2].s.c_str()))
        {
            switch (n->type)
            {
            case FILENODE:
                cout << showMediaInfo(n, client->mediaFileInfo, false) << endl;
                break;

            case FOLDERNODE:
            case ROOTNODE:
            case INCOMINGNODE:
            case RUBBISHNODE:
                for (node_list::iterator m = n->children.begin(); m != n->children.end(); ++m)
                {
                    if ((*m)->type == FILENODE && (*m)->hasfileattribute(fa_media))
                    {
                        cout << (*m)->displayname() << "   " << showMediaInfo(*m, client->mediaFileInfo, true) << endl;
                    }
                }
                break;
            case TYPE_UNKNOWN: break;
            }
        }
        else
        {
            cout << "remote file not found: " << s.words[2].s << endl;
        }
    }
}
#endif


void exec_killsession(autocomplete::ACState& s)
{
    if (s.words[1].s == "all")
    {
        // Kill all sessions (except current)
        client->killallsessions();
    }
    else
    {
        handle sessionid;
        if (Base64::atob(s.words[1].s.c_str(), (byte*)&sessionid, sizeof sessionid) == sizeof sessionid)
        {
            client->killsession(sessionid);
        }
        else
        {
            cout << "invalid session id provided" << endl;
        }
    }
}

void exec_locallogout(autocomplete::ACState& s)
{
    cout << "Logging off locally..." << endl;

    cwd = UNDEF;
    client->locallogout();
}

void exec_recentnodes(autocomplete::ACState& s)
{
    if (s.words.size() == 3)
    {
        node_vector nv = client->getRecentNodes(atoi(s.words[2].s.c_str()), m_time() - 60 * 60 * atoi(s.words[1].s.c_str()), false);
        for (unsigned i = 0; i < nv.size(); ++i)
        {
            cout << nv[i]->displaypath() << endl;
        }
    }
}

#if defined(WIN32) && defined(NO_READLINE)
void exec_autocomplete(autocomplete::ACState& s)
{
    if (s.words[1].s == "unix")
    {
        static_cast<WinConsole*>(console)->setAutocompleteStyle(true);
    }
    else if (s.words[1].s == "dos")
    {
        static_cast<WinConsole*>(console)->setAutocompleteStyle(false);
    }
    else
    {
        cout << "invalid autocomplete style" << endl;
    }
}
#endif

void exec_recentactions(autocomplete::ACState& s)
{
    recentactions_vector nvv = client->getRecentActions(atoi(s.words[2].s.c_str()), m_time() - 60 * 60 * atoi(s.words[1].s.c_str()));
    for (unsigned i = 0; i < nvv.size(); ++i)
    {
        if (i != 0)
        {
            cout << "---" << endl;
        }
        cout << displayTime(nvv[i].time) << " " << displayUser(nvv[i].user, client) << " " << (nvv[i].updated ? "updated" : "uploaded") << " " << (nvv[i].media ? "media" : "files") << endl;
        for (unsigned j = 0; j < nvv[i].nodes.size(); ++j)
        {
            cout << nvv[i].nodes[j]->displaypath() << "  (" << displayTime(nvv[i].nodes[j]->ctime) << ")" << endl;
        }
    }
}

void exec_setmaxuploadspeed(autocomplete::ACState& s)
{
    if (s.words.size() > 1)
    {
        bool done = client->setmaxuploadspeed(atoi(s.words[1].s.c_str()));
        cout << (done ? "Success. " : "Failed. ");
    }
    cout << "Max Upload Speed: " << client->getmaxuploadspeed() << endl;
}

void exec_setmaxdownloadspeed(autocomplete::ACState& s)
{
    if (s.words.size() > 1)
    {
        bool done = client->setmaxdownloadspeed(atoi(s.words[1].s.c_str()));
        cout << (done ? "Success. " : "Failed. ");
    }
    cout << "Max Download Speed: " << client->getmaxdownloadspeed() << endl;
}

void exec_enabletransferresumption(autocomplete::ACState& s)
{
    if (s.words.size() > 1 && s.words[1].s == "off")
    {
        client->disabletransferresumption(NULL);
        cout << "transfer resumption disabled" << endl;
    }
    else
    {
        client->enabletransferresumption(NULL);
        cout << "transfer resumption enabled" << endl;
    }
}

// callback for non-EAGAIN request-level errors
// in most cases, retrying is futile, so the application exits
// this can occur e.g. with syntactically malformed requests (due to a bug), an invalid application key
void DemoApp::request_error(error e)
{
    if ((e == API_ESID) || (e == API_ENOENT))   // Invalid session or Invalid folder handle
    {
        cout << "Invalid or expired session, logging out..." << endl;
        client->locallogout();
        return;
    }
    else if (e == API_EBLOCKED)
    {
        if (client->sid.size())
        {
            cout << "Your account is blocked." << endl;
            client->whyamiblocked();
        }
        else
        {
            cout << "The link has been blocked." << endl;
        }
        return;
    }

    cout << "FATAL: Request failed (" << errorstring(e) << "), exiting" << endl;

    delete console;
    exit(0);
}

void DemoApp::request_response_progress(m_off_t current, m_off_t total)
{
    if (total > 0)
    {
        responseprogress = int(current * 100 / total);
    }
    else
    {
        responseprogress = -1;
    }
}

//2FA disable result
void DemoApp::multifactorauthdisable_result(error e)
{
    if (!e)
    {
        cout << "2FA, disabled succesfully..." << endl;
    }
    else
    {
        cout << "Error enabling 2FA : " << errorstring(e) << endl;
    }
    setprompt(COMMAND);
}

//2FA check result
void DemoApp::multifactorauthcheck_result(int enabled)
{
    if (enabled)
    {
        cout << "2FA is enabled for this account" << endl;
    }
    else
    {
        cout << "2FA is disabled for this account" << endl;
    }
    setprompt(COMMAND);
}

//2FA enable result
void DemoApp::multifactorauthsetup_result(string *code, error e)
{
    if (!e)
    {
        if (!code)
        {
            cout << "2FA enabled successfully" << endl;
            setprompt(COMMAND);
            attempts = 0;
        }
        else
        {
            cout << "2FA code: " << *code << endl;
            setprompt(SETTFA);
        }
    }
    else
    {
        cout << "Error enabling 2FA : " << errorstring(e) << endl;
        if (e == API_EFAILED)
        {
            if (++attempts >= 3)
            {
                attempts = 0;
                cout << "Too many attempts"<< endl;
                setprompt(COMMAND);
            }
            else
            {
                setprompt(SETTFA);
            }
        }
    }
}


void DemoApp::prelogin_result(int version, string* /*email*/, string *salt, error e)
{
    if (e)
    {
        cout << "Login error: " << e << endl;
        setprompt(COMMAND);
        return;
    }

    login.version = version;
    login.salt = (version == 2 && salt ? *salt : string());
    
    if (login.password.empty())
    {
        setprompt(LOGINPASSWORD);
    }
    else
    {
        login.login(client);
    }
}


// login result
void DemoApp::login_result(error e)
{
    if (!e)
    {
        login.reset();
        cout << "Login successful, retrieving account..." << endl;
        client->fetchnodes();
    }
    else if (e == API_EMFAREQUIRED)
    {
        setprompt(LOGINTFA);
    }
    else
    {
        login.reset();
        cout << "Login failed: " << errorstring(e) << endl;
    }
}

// ephemeral session result
void DemoApp::ephemeral_result(error e)
{
    if (e)
    {
        cout << "Ephemeral session error (" << errorstring(e) << ")" << endl;
    }
    pdf_to_import = false;
}

// signup link send request result
void DemoApp::sendsignuplink_result(error e)
{
    if (e)
    {
        cout << "Unable to send signup link (" << errorstring(e) << ")" << endl;
    }
    else
    {
        cout << "Thank you. Please check your e-mail and enter the command signup followed by the confirmation link." << endl;
    }
}

// signup link query result
void DemoApp::querysignuplink_result(handle /*uh*/, const char* email, const char* name, const byte* pwc, const byte* /*kc*/,
                                     const byte* c, size_t len)
{
    cout << "Ready to confirm user account " << email << " (" << name << ") - enter confirm to execute." << endl;

    signupemail = email;
    signupcode.assign((char*) c, len);
    memcpy(signuppwchallenge, pwc, sizeof signuppwchallenge);
    memcpy(signupencryptedmasterkey, pwc, sizeof signupencryptedmasterkey);
}

// signup link query failed
void DemoApp::querysignuplink_result(error e)
{
    cout << "Signuplink confirmation failed (" << errorstring(e) << ")" << endl;
}

// signup link (account e-mail) confirmation result
void DemoApp::confirmsignuplink_result(error e)
{
    if (e)
    {
        cout << "Signuplink confirmation failed (" << errorstring(e) << ")" << endl;
    }
    else
    {
        cout << "Signup confirmed, logging in..." << endl;
        client->login(signupemail.c_str(), pwkey);
    }
}

// asymmetric keypair configuration result
void DemoApp::setkeypair_result(error e)
{
    if (e)
    {
        cout << "RSA keypair setup failed (" << errorstring(e) << ")" << endl;
    }
    else
    {
        cout << "RSA keypair added. Account setup complete." << endl;
    }
}

void DemoApp::getrecoverylink_result(error e)
{
    if (e)
    {
        cout << "Unable to send the link (" << errorstring(e) << ")" << endl;
    }
    else
    {
        cout << "Please check your e-mail and enter the command \"recover\" / \"cancel\" followed by the link." << endl;
    }
}

void DemoApp::queryrecoverylink_result(error e)
{
        cout << "The link is invalid (" << errorstring(e) << ")." << endl;
}

void DemoApp::queryrecoverylink_result(int type, const char *email, const char* /*ip*/, time_t /*ts*/, handle /*uh*/, const vector<string>* /*emails*/)
{
    recoveryemail = email ? email : "";
    hasMasterKey = (type == RECOVER_WITH_MASTERKEY);

    cout << "The link is valid";

    if (type == RECOVER_WITH_MASTERKEY)
    {
        cout <<  " to reset the password for " << email << " with masterkey." << endl;

        setprompt(MASTERKEY);
    }
    else if (type == RECOVER_WITHOUT_MASTERKEY)
    {
        cout <<  " to reset the password for " << email << " without masterkey." << endl;

        setprompt(NEWPASSWORD);
    }
    else if (type == CANCEL_ACCOUNT)
    {
        cout << " to cancel the account for " << email << "." << endl;
    }
    else if (type == CHANGE_EMAIL)
    {
        cout << " to change the email from " << client->finduser(client->me)->email << " to " << email << "." << endl;

        changeemail = email ? email : "";
        setprompt(LOGINPASSWORD);
    }
}

void DemoApp::getprivatekey_result(error e,  const byte *privk, const size_t len_privk)
{
    if (e)
    {
        cout << "Unable to get private key (" << errorstring(e) << ")" << endl;
        setprompt(COMMAND);
    }
    else
    {
        // check the private RSA is valid after decryption with master key
        SymmCipher key;
        key.setkey(masterkey);

        byte privkbuf[AsymmCipher::MAXKEYLENGTH * 2];
        memcpy(privkbuf, privk, len_privk);
        key.ecb_decrypt(privkbuf, len_privk);

        AsymmCipher uk;
        if (!uk.setkey(AsymmCipher::PRIVKEY, privkbuf, unsigned(len_privk)))
        {
            cout << "The master key doesn't seem to be correct." << endl;

            recoverycode.clear();
            recoveryemail.clear();
            hasMasterKey = false;
            memset(masterkey, 0, sizeof masterkey);

            setprompt(COMMAND);
        }
        else
        {
            cout << "Private key successfully retrieved for integrity check masterkey." << endl;
            setprompt(NEWPASSWORD);
        }
    }
}

void DemoApp::confirmrecoverylink_result(error e)
{
    if (e)
    {
        cout << "Unable to reset the password (" << errorstring(e) << ")" << endl;
    }
    else
    {
        cout << "Password changed successfully." << endl;
    }
}

void DemoApp::confirmcancellink_result(error e)
{
    if (e)
    {
        cout << "Unable to cancel the account (" << errorstring(e) << ")" << endl;
    }
    else
    {
        cout << "Account cancelled successfully." << endl;
    }
}

void DemoApp::validatepassword_result(error e)
{
    if (e)
    {
        cout << "Wrong password (" << errorstring(e) << ")" << endl;
        setprompt(LOGINPASSWORD);
    }
    else
    {
        if (recoverycode.size())
        {
            cout << "Password is correct, cancelling account..." << endl;

            client->confirmcancellink(recoverycode.c_str());
            recoverycode.clear();
        }
        else if (changecode.size())
        {
            cout << "Password is correct, changing email..." << endl;

            client->confirmemaillink(changecode.c_str(), changeemail.c_str(), pwkey);
            changecode.clear();
            changeemail.clear();
        }
    }
}

void DemoApp::getemaillink_result(error e)
{
    if (e)
    {
        cout << "Unable to send the link (" << errorstring(e) << ")" << endl;
    }
    else
    {
        cout << "Please check your e-mail and enter the command \"email\" followed by the link." << endl;
    }
}

void DemoApp::confirmemaillink_result(error e)
{
    if (e)
    {
        cout << "Unable to change the email address (" << errorstring(e) << ")" << endl;
    }
    else
    {
        cout << "Email address changed successfully to " << changeemail << "." << endl;
    }
}

void DemoApp::ephemeral_result(handle uh, const byte* pw)
{
    cout << "Ephemeral session established, session ID: ";
    cout << Base64Str<MegaClient::USERHANDLE>(uh) << "#";
    cout << Base64Str<SymmCipher::KEYLENGTH>(pw) << endl;

    client->fetchnodes();
}

void DemoApp::whyamiblocked_result(int code)
{
    if (code < 0)
    {
        error e = (error) code;
        cout << "Why am I blocked failed: " << errorstring(e) << endl;
    }
    else if (code == 0)
    {
        cout << "You're not blocked" << endl;
    }
    else    // code > 0
    {
        string reason = "Your account was terminated due to breach of Mega's Terms of Service, such as abuse of rights of others; sharing and/or importing illegal data; or system abuse.";

        if (code == 100)    // deprecated
        {
            reason = "You have been suspended due to excess data usage.";
        }
        else if (code == 200)
        {
            reason = "Your account has been suspended due to multiple breaches of Mega's Terms of Service. Please check your email inbox.";
        }
        //else if (code == 300) --> default reason


        cout << "Reason: " << reason << endl;
        cout << "Logging out..." << endl;

        client->locallogout();
    }
}

// password change result
void DemoApp::changepw_result(error e)
{
    if (e)
    {
        cout << "Password update failed: " << errorstring(e) << endl;
    }
    else
    {
        cout << "Password updated." << endl;
    }
}

// node export failed
void DemoApp::exportnode_result(error e)
{
    if (e)
    {
        cout << "Export failed: " << errorstring(e) << endl;
    }

    del = ets = 0;
    hlink = UNDEF;
}

void DemoApp::exportnode_result(handle h, handle ph)
{
    Node* n;

    if ((n = client->nodebyhandle(h)))
    {
        string path;
        nodepath(h, &path);
        cout << "Exported " << path << ": ";

        if (n->type != FILENODE && !n->sharekey)
        {
            cout << "No key available for exported folder" << endl;

            del = ets = 0;
            hlink = UNDEF;
            return;
        }

        cout << "https://mega.co.nz/#" << (n->type ? "F" : "") << "!" << Base64Str<MegaClient::NODEHANDLE>(ph) << "!";
        if (n->type == FILENODE)
        {
            cout << Base64Str<FILENODEKEYLENGTH>((const byte*)n->nodekey.data()) << endl;
        }
        else
        {
            cout << Base64Str<FOLDERNODEKEYLENGTH>(n->sharekey->key) << endl;
        }
    }
    else
    {
        cout << "Exported node no longer available" << endl;
    }

    del = ets = 0;
    hlink = UNDEF;
}

// the requested link could not be opened
void DemoApp::openfilelink_result(error e)
{
    if (e)
    {
        if (pdf_to_import) // import welcome pdf has failed
        {
            cout << "Failed to import Welcome PDF file" << endl;
        }
        else
        {
            cout << "Failed to open link: " << errorstring(e) << endl;
        }
    }
    pdf_to_import = false;
}

// the requested link was opened successfully - import to cwd
void DemoApp::openfilelink_result(handle ph, const byte* key, m_off_t size,
                                  string* a, string* /*fa*/, int)
{
    Node* n;

    if (!key)
    {
        cout << "File is valid, but no key was provided." << endl;
        pdf_to_import = false;
        return;
    }

    // check if the file is decryptable
    string attrstring;

    attrstring.resize(a->length()*4/3+4);
    attrstring.resize(Base64::btoa((const byte *)a->data(), int(a->length()), (char *)attrstring.data()));

    SymmCipher nodeKey;
    nodeKey.setkey(key, FILENODE);

    byte *buf = Node::decryptattr(&nodeKey,attrstring.c_str(), attrstring.size());
    if (!buf)
    {
        cout << "The file won't be imported, the provided key is invalid." << endl;
        pdf_to_import = false;
    }
    else if (client->loggedin() != NOTLOGGEDIN)
    {
        if (pdf_to_import)
        {
            n = client->nodebyhandle(client->rootnodes[0]);
        }
        else
        {
            n = client->nodebyhandle(cwd);
        }

        if (!n)
        {
            cout << "Target folder not found." << endl;
            pdf_to_import = false;
            delete [] buf;
            return;
        }

        AttrMap attrs;
        JSON json;
        nameid name;
        string* t;
        json.begin((char*)buf + 5);
        NewNode* newnode = new NewNode[1];

        // set up new node as folder node
        newnode->source = NEW_PUBLIC;
        newnode->type = FILENODE;
        newnode->nodehandle = ph;
        newnode->parenthandle = UNDEF;
        newnode->nodekey.assign((char*)key, FILENODEKEYLENGTH);
        newnode->attrstring = new string(*a);

        while ((name = json.getnameid()) != EOO && json.storeobject((t = &attrs.map[name])))
        {
            JSON::unescape(t);

            if (name == 'n')
            {
                client->fsaccess->normalize(t);
            }
        }

        attr_map::iterator it = attrs.map.find('n');
        if (it != attrs.map.end())
        {
            Node *ovn = client->childnodebyname(n, it->second.c_str(), true);
            if (ovn)
            {
                attr_map::iterator it2 = attrs.map.find('c');
                if (it2 != attrs.map.end())
                {
                    FileFingerprint ffp;
                    if (ffp.unserializefingerprint(&it2->second))
                    {
                        ffp.size = size;
                        if (ffp.isvalid && ovn->isvalid && ffp == *(FileFingerprint*)ovn)
                        {
                            cout << "Success. (identical node skipped)" << endl;
                            pdf_to_import = false;
                            delete [] buf;
                            return;
                        }
                    }
                }

                newnode->ovhandle = !client->versions_disabled ? ovn->nodehandle : UNDEF;
            }
        }

        client->putnodes(n->nodehandle, newnode, 1);
    }
    else
    {
        cout << "Need to be logged in to import file links." << endl;
        pdf_to_import = false;
    }

    delete [] buf;
}

void DemoApp::checkfile_result(handle /*h*/, error e)
{
    cout << "Link check failed: " << errorstring(e) << endl;
}

void DemoApp::checkfile_result(handle h, error e, byte* filekey, m_off_t size, m_time_t /*ts*/, m_time_t tm, string* filename,
                               string* fingerprint, string* fileattrstring)
{
    cout << "Name: " << *filename << ", size: " << size;

    if (fingerprint->size())
    {
        cout << ", fingerprint available";
    }

    if (fileattrstring->size())
    {
        cout << ", has attributes";
    }

    cout << endl;

    if (e)
    {
        cout << "Not available: " << errorstring(e) << endl;
    }
    else
    {
        cout << "Initiating download..." << endl;

        AppFileGet* f = new AppFileGet(NULL, h, filekey, size, tm, filename, fingerprint);
        f->appxfer_it = appxferq[GET].insert(appxferq[GET].end(), f);
        client->startxfer(GET, f);
    }
}

bool DemoApp::pread_data(byte* data, m_off_t len, m_off_t pos, m_off_t, m_off_t, void* /*appdata*/)
{
    if (pread_file)
    {
        pread_file->write((const char*)data, (size_t)len);
        cout << "Received " << len << " partial read byte(s) at position " << pos << endl;
        if (pread_file_end == pos + len)
        {
            delete pread_file;
            pread_file = NULL;
            cout << "Completed pread" << endl;
        }
    }
    else
    {
        cout << "Received " << len << " partial read byte(s) at position " << pos << ": ";
        fwrite(data, 1, size_t(len), stdout);
        cout << endl;
    }
    return true;
}

dstime DemoApp::pread_failure(error e, int retry, void* /*appdata*/, dstime)
{
    if (retry < 5)
    {
        cout << "Retrying read (" << errorstring(e) << ", attempt #" << retry << ")" << endl;
        return (dstime)(retry*10);
    }
    else
    {
        cout << "Too many failures (" << errorstring(e) << "), giving up" << endl;
        if (pread_file)
        {
            delete pread_file;
            pread_file = NULL;
        }
        return ~(dstime)0;
    }
}

// reload needed
void DemoApp::reload(const char* reason)
{
    cout << "Reload suggested (" << reason << ") - use 'reload' to trigger" << endl;
}

// reload initiated
void DemoApp::clearing()
{
    LOG_debug << "Clearing all nodes/users...";
}

// nodes have been modified
// (nodes with their removed flag set will be deleted immediately after returning from this call,
// at which point their pointers will become invalid at that point.)
void DemoApp::nodes_updated(Node** n, int count)
{
    int c[2][6] = { { 0 } };

    if (n)
    {
        while (count--)
        {
            if ((*n)->type < 6)
            {
                c[!(*n)->changed.removed][(*n)->type]++;
                n++;
            }
        }
    }
    else
    {
        for (node_map::iterator it = client->nodes.begin(); it != client->nodes.end(); it++)
        {
            if (it->second->type < 6)
            {
                c[1][it->second->type]++;
            }
        }
    }

    nodestats(c[1], "added or updated");
    nodestats(c[0], "removed");

    if (ISUNDEF(cwd))
    {
        cwd = client->rootnodes[0];
    }
}

// nodes now (almost) current, i.e. no server-client notifications pending
void DemoApp::nodes_current()
{
    LOG_debug << "Nodes current.";
}

void DemoApp::account_updated()
{
    if (client->loggedin() == EPHEMERALACCOUNT)
    {
        LOG_debug << "Account has been confirmed by another client. Proceed to login with credentials.";
    }
    else
    {
        LOG_debug << "Account has been upgraded/downgraded.";
    }
}

void DemoApp::notify_confirmation(const char *email)
{
    if (client->loggedin() == EPHEMERALACCOUNT)
    {
        LOG_debug << "Account has been confirmed with email " << email << ". Proceed to login with credentials.";
    }
}

void DemoApp::enumeratequotaitems_result(handle, unsigned, unsigned, unsigned, unsigned, unsigned, const char*, const char*, const char*, const char*)
{
    // FIXME: implement
}

void DemoApp::enumeratequotaitems_result(error)
{
    // FIXME: implement
}

void DemoApp::additem_result(error)
{
    // FIXME: implement
}

void DemoApp::checkout_result(const char*, error)
{
    // FIXME: implement
}

void DemoApp::getmegaachievements_result(AchievementsDetails *details, error /*e*/)
{
    // FIXME: implement display of values
    delete details;
}

void DemoApp::getwelcomepdf_result(handle ph, string *k, error e)
{
    if (e)
    {
        cout << "Failed to get Welcome PDF. Error: " << e << endl;
        pdf_to_import = false;
    }
    else
    {
        cout << "Importing Welcome PDF file. Public handle: " << LOG_NODEHANDLE(ph) << endl;
        client->reqs.add(new CommandGetPH(client, ph, (const byte *)k->data(), 1));
    }
}

#ifdef ENABLE_CHAT
void DemoApp::richlinkrequest_result(string *json, error e)
{
    if (!e)
    {
        cout << "Result:" << endl << *json << endl;
    }
    else
    {
        cout << "Failed to request rich link. Error: " << e << endl;

    }
}
#endif

void DemoApp::contactlinkcreate_result(error e, handle h)
{
    if (e)
    {
        cout << "Failed to create contact link. Error: " << e << endl;
    }
    else
    {
        cout << "Contact link created successfully: " << LOG_NODEHANDLE(h) << endl;
    }
}

void DemoApp::contactlinkquery_result(error e, handle h, string *email, string *fn, string *ln, string* /*avatar*/)
{
    if (e)
    {
        cout << "Failed to get contact link details. Error: " << e << endl;
    }
    else
    {
        cout << "Contact link created successfully: " << endl;
        cout << "\tUserhandle: " << LOG_HANDLE(h) << endl;
        cout << "\tEmail: " << *email << endl;
        cout << "\tFirstname: " << *fn << endl;
        cout << "\tLastname: " << *ln << endl;
    }
}

void DemoApp::contactlinkdelete_result(error e)
{
    if (e)
    {
        cout << "Failed to delete contact link. Error: " << e << endl;
    }
    else
    {
        cout << "Contact link deleted successfully." << endl;
    }
}

// display account details/history
void DemoApp::account_details(AccountDetails* ad, bool storage, bool transfer, bool pro, bool purchases,
                              bool transactions, bool sessions)
{
    char timebuf[32], timebuf2[32];

    if (storage)
    {
        cout << "\tAvailable storage: " << ad->storage_max << " byte(s)" << endl;

        for (unsigned i = 0; i < sizeof rootnodenames/sizeof *rootnodenames; i++)
        {
            NodeStorage* ns = &ad->storage[client->rootnodes[i]];

            cout << "\t\tIn " << rootnodenames[i] << ": " << ns->bytes << " byte(s) in " << ns->files << " file(s) and " << ns->folders << " folder(s)" << endl;            
            cout << "\t\tUsed storage by versions: " << ns->version_bytes << " byte(s) in " << ns->version_files << " file(s)" << endl;
        }
    }

    if (transfer)
    {
        if (ad->transfer_max)
        {
            cout << "\tTransfer in progress: " << ad->transfer_own_reserved << "/" << ad->transfer_srv_reserved << endl;
            cout << "\tTransfer completed: " << ad->transfer_own_used << "/" << ad->transfer_srv_used << " of "
                 << ad->transfer_max << " ("
                 << (100 * (ad->transfer_own_used + ad->transfer_srv_used) / ad->transfer_max) << "%)" << endl;
            cout << "\tServing bandwidth ratio: " << ad->srv_ratio << "%" << endl;
        }

        if (ad->transfer_hist_starttime)
        {
            m_time_t t = m_time() - ad->transfer_hist_starttime;

            cout << "\tTransfer history:\n";

            for (unsigned i = 0; i < ad->transfer_hist.size(); i++)
            {
                t -= ad->transfer_hist_interval;
                cout << "\t\t" << t;
                if (t < ad->transfer_hist_interval)
                {
                    cout << " second(s) ago until now: ";
                }
                else
                {
                    cout << "-" << t - ad->transfer_hist_interval << " second(s) ago: ";
                }
                cout << ad->transfer_hist[i] << " byte(s)" << endl;
            }
        }

        if (ad->transfer_limit)
        {
            cout << "Per-IP transfer limit: " << ad->transfer_limit << endl;
        }
    }

    if (pro)
    {
        cout << "\tPro level: " << ad->pro_level << endl;
        cout << "\tSubscription type: " << ad->subscription_type << endl;
        cout << "\tAccount balance:" << endl;

        for (vector<AccountBalance>::iterator it = ad->balances.begin(); it != ad->balances.end(); it++)
        {
            printf("\tBalance: %.3s %.02f\n", it->currency, it->amount);
        }
    }

    if (purchases)
    {
        cout << "Purchase history:" << endl;

        for (vector<AccountPurchase>::iterator it = ad->purchases.begin(); it != ad->purchases.end(); it++)
        {
            time_t ts = it->timestamp;
            strftime(timebuf, sizeof timebuf, "%c", localtime(&ts));
            printf("\tID: %.11s Time: %s Amount: %.3s %.02f Payment method: %d\n", it->handle, timebuf, it->currency,
                   it->amount, it->method);
        }
    }

    if (transactions)
    {
        cout << "Transaction history:" << endl;

        for (vector<AccountTransaction>::iterator it = ad->transactions.begin(); it != ad->transactions.end(); it++)
        {
            time_t ts = it->timestamp;
            strftime(timebuf, sizeof timebuf, "%c", localtime(&ts));
            printf("\tID: %.11s Time: %s Delta: %.3s %.02f\n", it->handle, timebuf, it->currency, it->delta);
        }
    }

    if (sessions)
    {
        cout << "Currently Active Sessions:" << endl;
        for (vector<AccountSession>::iterator it = ad->sessions.begin(); it != ad->sessions.end(); it++)
        {
            if (it->alive)
            {
                time_t ts = it->timestamp;
                strftime(timebuf, sizeof timebuf, "%c", localtime(&ts));
                ts = it->mru;
                strftime(timebuf2, sizeof timebuf, "%c", localtime(&ts));

                Base64Str<MegaClient::SESSIONHANDLE> id(it->id);

                if (it->current)
                {
                    printf("\t* Current Session\n");
                }
                printf("\tSession ID: %s\n\tSession start: %s\n\tMost recent activity: %s\n\tIP: %s\n\tCountry: %.2s\n\tUser-Agent: %s\n\t-----\n",
                        id.chars, timebuf, timebuf2, it->ip.c_str(), it->country, it->useragent.c_str());
            }
        }

        if(client->debugstate())
        {
            cout << endl << "Full Session history:" << endl;

            for (vector<AccountSession>::iterator it = ad->sessions.begin(); it != ad->sessions.end(); it++)
            {
                time_t ts = it->timestamp;
                strftime(timebuf, sizeof timebuf, "%c", localtime(&ts));
                ts = it->mru;
                strftime(timebuf2, sizeof timebuf, "%c", localtime(&ts));
                printf("\tSession start: %s\n\tMost recent activity: %s\n\tIP: %s\n\tCountry: %.2s\n\tUser-Agent: %s\n\t-----\n",
                        timebuf, timebuf2, it->ip.c_str(), it->country, it->useragent.c_str());
            }
        }
    }
}

// account details could not be retrieved
void DemoApp::account_details(AccountDetails* /*ad*/, error e)
{
    if (e)
    {
        cout << "Account details retrieval failed (" << errorstring(e) << ")" << endl;
    }
}

// account details could not be retrieved
void DemoApp::sessions_killed(handle sessionid, error e)
{
    if (e)
    {
        cout << "Session killing failed (" << errorstring(e) << ")" << endl;
        return;
    }

    if (sessionid == UNDEF)
    {
        cout << "All sessions except current have been killed" << endl;
    }
    else
    {
        Base64Str<MegaClient::SESSIONHANDLE> id(sessionid);
        cout << "Session with id " << id << " has been killed" << endl;
    }
}


// user attribute update notification
void DemoApp::userattr_update(User* u, int priv, const char* n)
{
    cout << "Notification: User " << u->email << " -" << (priv ? " private" : "") << " attribute "
          << n << " added or updated" << endl;
}

#ifndef NO_READLINE
char* longestCommonPrefix(ac::CompletionState& acs)
{
    string s = acs.completions[0].s;
    for (size_t i = acs.completions.size(); i--; )
    {
        for (unsigned j = 0; j < s.size() && j < acs.completions[i].s.size(); ++j)
        {
            if (s[j] != acs.completions[i].s[j])
            {
                s.erase(j, string::npos);
                break;
            }
        }
    }
    return strdup(s.c_str());
}

char** my_rl_completion(const char */*text*/, int /*start*/, int end)
{
    rl_attempted_completion_over = 1;

    std::string line(rl_line_buffer, end);
    ac::CompletionState acs = ac::autoComplete(line, line.size(), autocompleteTemplate, true);

    if (acs.completions.empty())
    {
        return NULL;
    }

    if (acs.completions.size() == 1 && !acs.completions[0].couldExtend)
    {
        acs.completions[0].s += " ";
    }

    char** result = (char**)malloc((sizeof(char*)*(2+acs.completions.size())));
    for (size_t i = acs.completions.size(); i--; )
    {
        result[i+1] = strdup(acs.completions[i].s.c_str());
    }
    result[acs.completions.size()+1] = NULL;
    result[0] = longestCommonPrefix(acs);
    //for (int i = 0; i <= acs.completions.size(); ++i)
    //{
    //    cout << "i " << i << ": " << result[i] << endl;
    //}
    rl_completion_suppress_append = true;
    rl_basic_word_break_characters = " \r\n";
    rl_completer_word_break_characters = strdup(" \r\n");
    rl_completer_quote_characters = "";
    rl_special_prefixes = "";
    return result;
}
#endif

// main loop
void megacli()
{
#ifndef NO_READLINE
    char *saved_line = NULL;
    int saved_point = 0;
    rl_attempted_completion_function = my_rl_completion;

    rl_save_prompt();

#elif defined(WIN32) && defined(NO_READLINE)

    static_cast<WinConsole*>(console)->setShellConsole(CP_UTF8, GetConsoleOutputCP());

    COORD fontSize;
    string fontname = static_cast<WinConsole*>(console)->getConsoleFont(fontSize);
    cout << "Using font '" << fontname << "', " << fontSize.X << "x" << fontSize.Y
         << ". <CHAR/hex> will be used for absent characters.  If seen, try the 'codepage' command or a different font." << endl;

#else
    #error non-windows platforms must use the readline library
#endif

    for (;;)
    {
        if (prompt == COMMAND)
        {
            // display put/get transfer speed in the prompt
            if (client->tslots.size() || responseprogress >= 0)
            {
                unsigned xferrate[2] = { 0 };
                Waiter::bumpds();

                for (transferslot_list::iterator it = client->tslots.begin(); it != client->tslots.end(); it++)
                {
                    if ((*it)->fa)
                    {
                        xferrate[(*it)->transfer->type]
                            += unsigned( (*it)->progressreported * 10 / (1024 * (Waiter::ds - (*it)->starttime + 1)) );
                    }
                }

                strcpy(dynamicprompt, "MEGA");

                if (xferrate[GET] || xferrate[PUT] || responseprogress >= 0)
                {
                    strcpy(dynamicprompt + 4, " (");

                    if (xferrate[GET])
                    {
                        sprintf(dynamicprompt + 6, "In: %u KB/s", xferrate[GET]);

                        if (xferrate[PUT])
                        {
                            strcat(dynamicprompt + 9, "/");
                        }
                    }

                    if (xferrate[PUT])
                    {
                        sprintf(strchr(dynamicprompt, 0), "Out: %u KB/s", xferrate[PUT]);
                    }

                    if (responseprogress >= 0)
                    {
                        sprintf(strchr(dynamicprompt, 0), "%d%%", responseprogress);
                    }

                    strcat(dynamicprompt + 6, ")");
                }

                strcat(dynamicprompt + 4, "> ");
            }
            else
            {
                *dynamicprompt = 0;
            }

#if defined(WIN32) && defined(NO_READLINE)
            static_cast<WinConsole*>(console)->updateInputPrompt(*dynamicprompt ? dynamicprompt : prompts[COMMAND]);
#else
            rl_callback_handler_install(*dynamicprompt ? dynamicprompt : prompts[COMMAND], store_line);

            // display prompt
            if (saved_line)
            {
                rl_replace_line(saved_line, 0);
                free(saved_line);
            }

            rl_point = saved_point;
            rl_redisplay();
#endif
        }

        // command editing loop - exits when a line is submitted or the engine requires the CPU
        for (;;)
        {
            int w = client->wait();

            if (w & Waiter::HAVESTDIN)
            {
#if defined(WIN32) && defined(NO_READLINE)
                line = static_cast<WinConsole*>(console)->checkForCompletedInputLine();
#else
                if (prompt == COMMAND)
                {
                    rl_callback_read_char();
                }
                else
                {
                    console->readpwchar(pw_buf, sizeof pw_buf, &pw_buf_pos, &line);
                }
#endif
            }

            if (w & Waiter::NEEDEXEC || line)
            {
                break;
            }
        }

#ifndef NO_READLINE
        // save line
        saved_point = rl_point;
        saved_line = rl_copy_text(0, rl_end);

        // remove prompt
        rl_save_prompt();
        rl_replace_line("", 0);
        rl_redisplay();
#endif

        if (line)
        {
            // execute user command
            if (*line)
            {
                process_line(line);
            }
            free(line);
            line = NULL;

            if (quit_flag)
            {
                return;
            }

            if (!cerr)
            {
                cerr.clear();
                cerr << "Console error output failed, perhaps on a font related utf8 error or on NULL.  It is now reset." << endl;
            }
            if (!cout)
            {
                cout.clear();
                cerr << "Console output failed, perhaps on a font related utf8 error or on NULL.  It is now reset." << endl;
            }
        }

        // pass the CPU to the engine (nonblocking)
        client->exec();

        if (clientFolder)
        {
            clientFolder->exec();
        }
    }
}


class MegaCLILogger : public ::mega::Logger {
public:
    void log(const char* time, int loglevel, const char* source, const char *message) override
    {
#ifdef _WIN32
        OutputDebugStringA(message);
        OutputDebugStringA("\r\n");
#else
        if (loglevel >= SimpleLogger::logCurrentLevel)
        {
            std::cout << "[" << time << "] " << SimpleLogger::toStr(static_cast<LogLevel>(loglevel)) << ": " << message << " (" << source << ")" << std::endl;
        }
#endif
    }
};

MegaCLILogger logger;

int main()
{
#ifdef _WIN32
    SimpleLogger::setLogLevel(logMax);  // warning and stronger to console; info and weaker to VS output window
    SimpleLogger::setOutputClass(&logger);
#else
    SimpleLogger::setOutputClass(&logger);
#endif

    console = new CONSOLE_CLASS;

    // instantiate app components: the callback processor (DemoApp),
    // the HTTP I/O engine (WinHttpIO) and the MegaClient itself
    client = new MegaClient(new DemoApp, 
#ifdef WIN32        
                            new CONSOLE_WAIT_CLASS(static_cast<CONSOLE_CLASS*>(console)),
#else
                            new CONSOLE_WAIT_CLASS,
#endif
                            new HTTPIO_CLASS, new FSACCESS_CLASS,
#ifdef DBACCESS_CLASS
                            new DBACCESS_CLASS,
#else
                            NULL,
#endif
#ifdef GFX_CLASS
                            new GFX_CLASS,
#else
                            NULL,
#endif
                            "Gk8DyQBS",
                            "megacli/" TOSTRING(MEGA_MAJOR_VERSION)
                            "." TOSTRING(MEGA_MINOR_VERSION)
                            "." TOSTRING(MEGA_MICRO_VERSION));

    ac::ACN acs = autocompleteSyntax();
#if defined(WIN32) && defined(NO_READLINE)
    static_cast<WinConsole*>(console)->setAutocompleteSyntax((acs));
#endif

    clientFolder = NULL;    // additional for folder links
    megacli();
}


void DemoAppFolder::login_result(error e)
{
    if (e)
    {
        cout << "Failed to load the folder link: " << errorstring(e) << endl;
    }
    else
    {
        cout << "Folder link loaded, retrieving account..." << endl;
        clientFolder->fetchnodes();
    }
}

void DemoAppFolder::fetchnodes_result(error e)
{
    if (e)
    {
        cout << "File/folder retrieval failed (" << errorstring(e) << ")" << endl;
        pdf_to_import = false;
    }
    else
    {
        // check if we fetched a folder link and the key is invalid
        handle h = clientFolder->getrootpublicfolder();
        if (h != UNDEF)
        {
            Node *n = clientFolder->nodebyhandle(h);
            if (n && (n->attrs.map.find('n') == n->attrs.map.end()))
            {
                cout << "File/folder retrieval succeed, but encryption key is wrong." << endl;
            }
        }
        else
        {
            cout << "Failed to load folder link" << endl;

            delete clientFolder;
            clientFolder = NULL;
        }

        if (pdf_to_import)
        {
            client->getwelcomepdf();
        }
    }
}

void DemoAppFolder::nodes_updated(Node **n, int count)
{
    int c[2][6] = { { 0 } };

    if (n)
    {
        while (count--)
        {
            if ((*n)->type < 6)
            {
                c[!(*n)->changed.removed][(*n)->type]++;
                n++;
            }
        }
    }
    else
    {
        for (node_map::iterator it = clientFolder->nodes.begin(); it != clientFolder->nodes.end(); it++)
        {
            if (it->second->type < 6)
            {
                c[1][it->second->type]++;
            }
        }
    }

    cout << "The folder link contains ";
    nodestats(c[1], "");
}
<|MERGE_RESOLUTION|>--- conflicted
+++ resolved
@@ -4043,37 +4043,6 @@
 
         type = fatype(atoi(s.words[1].s.c_str()));
 
-<<<<<<< HEAD
-                            DemoApp::printChatInformation(it->second);
-                            return;
-                        }
-                        else
-                        {
-                            cout << "Invalid syntax to list chatrooms" << endl;
-                            cout << "      chats" << endl;
-                            return;
-                        }
-                    }
-                    else if (words[0] == "chatl")
-                    {
-                        if (words.size() == 2 || words.size() == 3)
-                        {
-                            handle chatid;
-                            Base64::atob(words[1].c_str(), (byte*) &chatid, MegaClient::CHATHANDLE);
-                            bool delflag = (words.size() == 3 && words[2] == "del");
-                            bool createifmissing = words.size() == 2 || (words.size() == 3 && words[2] != "query");
-
-                            client->chatlink(chatid, delflag, createifmissing);
-                            return;
-                        }
-                        else
-                        {
-                            cout << "Invalid syntax for chat link" << endl;
-                            cout << "      chatl chatid [del|query]" << endl;
-                            return;
-                        }
-                    }
-=======
         if (n->type == FILENODE)
         {
             if (n->hasfileattribute(type))
@@ -4198,7 +4167,6 @@
 {
     client->delua(s.words[1].s.c_str());
 }
->>>>>>> 3acdb99c
 #endif
 
 void exec_pause(autocomplete::ACState& s)
@@ -4763,56 +4731,6 @@
 
         unsigned len = unsigned((s.words[1].s.size() - (ptr - s.words[1].s.c_str())) * 3 / 4 + 4);
 
-<<<<<<< HEAD
-                        return;
-                    }
-                    else if (words[0] == "invite")
-                    {
-                        if (client->loggedin() != FULLACCOUNT)
-                        {
-                            cout << "Not logged in." << endl;
-                        }
-                        else if (words.size() > 1)
-                        {
-                            if (client->ownuser()->email.compare(words[1]))
-                            {
-                                int delflag = words.size() == 3 && words[2] == "del";
-                                int rmd = words.size() == 3 && words[2] == "rmd";
-                                int clink = words.size() == 4 && words[2] == "clink";
-                                if (words.size() == 2 || words.size() == 3 || words.size() == 4)
-                                {
-                                    if (delflag || rmd)
-                                    {
-                                        client->setpcr(words[1].c_str(), delflag ? OPCA_DELETE : OPCA_REMIND);
-                                    }
-                                    else
-                                    {
-                                        handle contactLink = UNDEF;
-                                        if (clink)
-                                        {
-                                            Base64::atob(words[3].c_str(), (byte*) &contactLink, MegaClient::CONTACTLINKHANDLE);
-                                        }
-
-                                        // Original email is not required, but can be used if this account has multiple email addresses associated,
-                                        // to have the invite come from a specific email
-                                        client->setpcr(words[1].c_str(), OPCA_ADD, "Invite from MEGAcli", words.size() == 3 ? words[2].c_str() : NULL, contactLink);
-                                    }
-                                }
-                                else
-                                {
-                                    cout << "      invite dstemail [origemail|del|rmd|clink <link>]" << endl;
-                                }
-                            }
-                            else
-                            {
-                                cout << "Cannot send invitation to your own user" << endl;
-                            }
-                        }
-                        else
-                        {
-                            cout << "      invite dstemail [origemail|del|rmd]" << endl;
-                        }
-=======
         byte* c = new byte[len];
         len = Base64::atob(ptr, c, len);
         // we first just query the supplied signup link,
@@ -4828,7 +4746,6 @@
         case FULLACCOUNT:
             cout << "Already logged in." << endl;
             break;
->>>>>>> 3acdb99c
 
         case CONFIRMEDACCOUNT:
             cout << "Current account already confirmed." << endl;
