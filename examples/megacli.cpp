/**
 * @file examples/megaclient.cpp
 * @brief Sample application, interactive GNU Readline CLI
 *
 * (c) 2013-2014 by Mega Limited, Auckland, New Zealand
 *
 * This file is part of the MEGA SDK - Client Access Engine.
 *
 * Applications using the MEGA API must present a valid application key
 * and comply with the the rules set forth in the Terms of Service.
 *
 * The MEGA SDK is distributed in the hope that it will be useful,
 * but WITHOUT ANY WARRANTY; without even the implied warranty of
 * MERCHANTABILITY or FITNESS FOR A PARTICULAR PURPOSE.
 *
 * @copyright Simplified (2-clause) BSD License.
 *
 * You should have received a copy of the license along with this
 * program.
 */

#include "mega.h"
#include "megacli.h"
#include <fstream>
#include <bitset>

#define USE_VARARGS
#define PREFER_STDARG

#ifndef NO_READLINE
#include <signal.h>
#include <readline/readline.h>
#include <readline/history.h>
#endif

#if (__cplusplus >= 201703L)
    #include <filesystem>
    namespace fs = std::filesystem;
    #define USE_FILESYSTEM
#elif !defined(__MINGW32__) && !defined(__ANDROID__) && (!defined(__GNUC__) || (__GNUC__*100+__GNUC_MINOR__) >= 503)
#define USE_FILESYSTEM
#ifdef WIN32
    #include <filesystem>
    namespace fs = std::experimental::filesystem;
#else
    #include <experimental/filesystem>
    namespace fs = std::experimental::filesystem;
#endif
#endif

#include <regex>

#ifdef USE_FREEIMAGE
#include "mega/gfx/freeimage.h"
#endif

namespace ac = ::mega::autocomplete;

#include <iomanip>

using namespace mega;
using std::cout;
using std::cerr;
using std::endl;
using std::flush;
using std::ifstream;
using std::ofstream;
using std::setw;
using std::hex;
using std::dec;

MegaClient* client;
MegaClient* clientFolder;

int gNextClientTag = 1;
std::map<int, std::function<void(Node*)>> gOnPutNodeTag;

bool gVerboseMode = false;

// new account signup e-mail address and name
static string signupemail, signupname;

// true by default, to register a new account v2 (false means account v1)
bool signupV2 = true;

// signup code being confirmed
static string signupcode;

// signup password challenge and encrypted master key
static byte signuppwchallenge[SymmCipher::KEYLENGTH], signupencryptedmasterkey[SymmCipher::KEYLENGTH];

// password recovery e-mail address and code being confirmed
static string recoveryemail, recoverycode;

// password recovery code requires MK or not
static bool hasMasterKey;

// master key for password recovery
static byte masterkey[SymmCipher::KEYLENGTH];

// change email link to be confirmed
static string changeemail, changecode;
// import welcome pdf at account creation
static bool pdf_to_import = false;

// public link information
static string publiclink;

// local console
Console* console;

// loading progress of lengthy API responses
int responseprogress = -1;

//2FA pin attempts
int attempts = 0;

//Ephemeral account plus plus
std::string ephemeralFirstname;
std::string ephemeralLastName;

#ifdef ENABLE_SYNC

// converts the given sync configuration to a string
std::string syncConfigToString(const SyncConfig& config)
{
    std::string description(Base64Str<MegaClient::BACKUPHANDLE>(config.getBackupId()));
    if (config.getType() == SyncConfig::TYPE_TWOWAY)
    {
        description.append(" TWOWAY");
    }
    else if (config.getType() == SyncConfig::TYPE_UP)
    {
        description.append(" UP");
    }
    else if (config.getType() == SyncConfig::TYPE_DOWN)
    {
        description.append(" DOWN");
    }
    return description;
}

#endif

static const char* getAccessLevelStr(int access)
{
    switch(access)
    {
    case ACCESS_UNKNOWN:
        return "unkown";
    case RDONLY:
        return "read-only";
    case RDWR:
        return "read/write";
    case FULL:
        return "full access";
    case OWNER:
        return "owner access";
    case OWNERPRELOGIN:
        return "owner (prelogin) access";
    default:
        return "UNDEFINED";
    }
}

const char* errorstring(error e)
{
    switch (e)
    {
        case API_OK:
            return "No error";
        case API_EINTERNAL:
            return "Internal error";
        case API_EARGS:
            return "Invalid argument";
        case API_EAGAIN:
            return "Request failed, retrying";
        case API_ERATELIMIT:
            return "Rate limit exceeded";
        case API_EFAILED:
            return "Transfer failed";
        case API_ETOOMANY:
            return "Too many concurrent connections or transfers";
        case API_ERANGE:
            return "Out of range";
        case API_EEXPIRED:
            return "Expired";
        case API_ENOENT:
            return "Not found";
        case API_ECIRCULAR:
            return "Circular linkage detected";
        case API_EACCESS:
            return "Access denied";
        case API_EEXIST:
            return "Already exists";
        case API_EINCOMPLETE:
            return "Incomplete";
        case API_EKEY:
            return "Invalid key/integrity check failed";
        case API_ESID:
            return "Bad session ID";
        case API_EBLOCKED:
            return "Blocked";
        case API_EOVERQUOTA:
            return "Over quota";
        case API_ETEMPUNAVAIL:
            return "Temporarily not available";
        case API_ETOOMANYCONNECTIONS:
            return "Connection overflow";
        case API_EWRITE:
            return "Write error";
        case API_EREAD:
            return "Read error";
        case API_EAPPKEY:
            return "Invalid application key";
        case API_EGOINGOVERQUOTA:
            return "Not enough quota";
        case API_EMFAREQUIRED:
            return "Multi-factor authentication required";
        case API_EMASTERONLY:
            return "Access denied for users";
        case API_EBUSINESSPASTDUE:
            return "Business account has expired";
        case API_EPAYWALL:
            return "Over Disk Quota Paywall";
        default:
            return "Unknown error";
    }
}

AppFile::AppFile()
{
    static int nextseqno;

    seqno = ++nextseqno;
}

// transfer start
void AppFilePut::start()
{
}

void AppFileGet::start()
{
}

// transfer completion
void AppFileGet::completed(Transfer*, LocalNode*)
{
    // (at this time, the file has already been placed in the final location)
    delete this;
}

// transfer terminated - too many failures, or unrecoverable failure, or cancelled
void AppFileGet::terminated()
{
    delete this;
}

void AppFilePut::completed(Transfer* t, LocalNode*)
{
    // perform standard completion (place node in user filesystem etc.)
    File::completed(t, NULL);

    delete this;
}

// transfer terminated - too many failures, or unrecoverable failure, or cancelled
void AppFilePut::terminated()
{
    delete this;
}

AppFileGet::~AppFileGet()
{
    appxferq[GET].erase(appxfer_it);
}

AppFilePut::~AppFilePut()
{
    appxferq[PUT].erase(appxfer_it);
}

void AppFilePut::displayname(string* dname)
{
    *dname = localname.toName(*transfer->client->fsaccess);
}

// transfer progress callback
void AppFile::progress()
{
}

static void displaytransferdetails(Transfer* t, const char* action)
{
    string name;

    for (file_list::iterator it = t->files.begin(); it != t->files.end(); it++)
    {
        if (it != t->files.begin())
        {
            cout << "/";
        }

        (*it)->displayname(&name);
        cout << name;
    }

    cout << ": " << (t->type == GET ? "Incoming" : "Outgoing") << " file transfer " << action;
}

// a new transfer was added
void DemoApp::transfer_added(Transfer* /*t*/)
{
}

// a queued transfer was removed
void DemoApp::transfer_removed(Transfer* t)
{
    displaytransferdetails(t, "removed\n");
}

void DemoApp::transfer_update(Transfer* /*t*/)
{
    // (this is handled in the prompt logic)
}

void DemoApp::transfer_failed(Transfer* t, const Error& e, dstime)
{
    displaytransferdetails(t, "failed (");
    if (e == API_ETOOMANY && e.hasExtraInfo())
    {
         cout << getExtraInfoErrorString(e) << ")" << endl;
    }
    else
    {
        cout << errorstring(e) << ")" << endl;
    }
}

void DemoApp::transfer_complete(Transfer* t)
{
    if (gVerboseMode)
    {
        displaytransferdetails(t, "completed, ");

        if (t->slot)
        {
            cout << t->slot->progressreported * 10 / (1024 * (Waiter::ds - t->slot->starttime + 1)) << " KB/s" << endl;
        }
        else
        {
            cout << "delayed" << endl;
        }
    }
}

// transfer about to start - make final preparations (determine localfilename, create thumbnail for image upload)
void DemoApp::transfer_prepare(Transfer* t)
{
    if (gVerboseMode)
    {
        displaytransferdetails(t, "starting\n");
    }

    if (t->type == GET)
    {
        // only set localfilename if the engine has not already done so
        if (t->localfilename.empty())
        {
            client->fsaccess->tmpnamelocal(t->localfilename);
        }
    }
}

#ifdef ENABLE_SYNC
static void syncstat(Sync* sync)
{
    cout << ", " << sync->localnodes[FILENODE] << " file(s) and "
         << sync->localnodes[FOLDERNODE] << " folder(s)" << endl;
}

void DemoApp::syncupdate_stateconfig(handle backupId)
{
    cout << "Sync config updated: " << toHandle(backupId) << endl;
}


void DemoApp::syncupdate_active(handle backupId, bool active)
{
    cout << "Sync is now active: " << active << endl;
}

void DemoApp::sync_auto_resume_result(const UnifiedSync& s, bool attempted, bool hadAnError)
{
    handle backupId = s.mConfig.getBackupId();
    if (attempted)
    {
        cout << "Sync - autoresumed " << toHandle(backupId) << " " << s.mConfig.getLocalPath().toPath(*client->fsaccess)  << " enabled: "
             << s.mConfig.getEnabled()  << " syncError: " << s.mConfig.getError()
             << " hadAnErrorBefore: " << hadAnError << " Running: " << !!s.mSync << endl;
    }
    else
    {
        cout << "Sync - autoloaded " << toHandle(backupId) << " " << s.mConfig.getLocalPath().toPath(*client->fsaccess) << " enabled: "
            << s.mConfig.getEnabled() << " syncError: " << s.mConfig.getError()
            << " hadAnErrorBefore: " << hadAnError << " Running: " << !!s.mSync << endl;
    }
}

void DemoApp::sync_removed(handle backupId)
{
    cout << "Sync - removed: " << toHandle(backupId) << endl;

}

void DemoApp::syncupdate_scanning(bool active)
{
    if (active)
    {
        cout << "Sync - scanning files and folders" << endl;
    }
    else
    {
        cout << "Sync - scan completed" << endl;
    }
}

void DemoApp::syncupdate_stalled(bool stalled)
{
    if (stalled)
    {
        cout << "Sync - stalled" << endl;
    }
    else
    {
        cout << "Sync - stall ended" << endl;
    }
}

void DemoApp::syncupdate_conflicts(bool conflicts)
{
    if (conflicts)
    {
        cout << "Sync - conflicting paths detected" << endl;
    }
    else
    {
        cout << "Sync - all conflicting paths resolved" << endl;
    }
}

// sync update callbacks are for informational purposes only and must not change or delete the sync itself
void DemoApp::syncupdate_local_folder_addition(Sync* sync, const LocalPath& path)
{
    cout << "Sync - local folder addition detected: " << path.toPath(*client->fsaccess);
    syncstat(sync);
}

void DemoApp::syncupdate_local_folder_deletion(Sync* sync, const LocalPath& path)
{
    cout << "Sync - local folder deletion detected: " << path.toPath(*client->fsaccess);
    syncstat(sync);
}

void DemoApp::syncupdate_local_file_addition(Sync* sync, const LocalPath& path)
{
    cout << "Sync - local file addition detected: " << path.toPath(*client->fsaccess);
    syncstat(sync);
}

void DemoApp::syncupdate_local_file_deletion(Sync* sync, const LocalPath& path)
{
    cout << "Sync - local file deletion detected: " << path.toPath(*client->fsaccess);
    syncstat(sync);
}

void DemoApp::syncupdate_local_file_change(Sync* sync, const LocalPath& path)
{
    cout << "Sync - local file change detected: " << path.toPath(*client->fsaccess);
    syncstat(sync);
}

void DemoApp::syncupdate_local_move(Sync*, const LocalPath& oldPath, const LocalPath& newPath)
{
    cout << "Sync - local rename/move " << oldPath.toPath(*client->fsaccess) << " -> " << newPath.toPath(*client->fsaccess) << endl;
}

void DemoApp::syncupdate_local_lockretry(bool locked)
{
    if (locked)
    {
        cout << "Sync - waiting for local filesystem lock" << endl;
    }
    else
    {
        cout << "Sync - local filesystem lock issue resolved, continuing..." << endl;
    }
}

void DemoApp::syncupdate_remote_move(Sync *, Node *n, Node *prevparent)
{
    cout << "Sync - remote move " << n->displayname() << ": " << (prevparent ? prevparent->displayname() : "?") <<
            " -> " << (n->parent ? n->parent->displayname() : "?") << endl;
}

void DemoApp::syncupdate_remote_rename(Sync *, Node *n, const char *prevname)
{
    cout << "Sync - remote rename " << prevname << " -> " <<  n->displayname() << endl;
}

void DemoApp::syncupdate_remote_folder_addition(Sync *, Node* n)
{
    cout << "Sync - remote folder addition detected " << n->displayname() << endl;
}

void DemoApp::syncupdate_remote_file_addition(Sync *, Node* n)
{
    cout << "Sync - remote file addition detected " << n->displayname() << endl;
}

void DemoApp::syncupdate_remote_folder_deletion(Sync *, Node* n)
{
    cout << "Sync - remote folder deletion detected " << n->displayname() << endl;
}

void DemoApp::syncupdate_remote_file_deletion(Sync *, Node* n)
{
    cout << "Sync - remote file deletion detected " << n->displayname() << endl;
}

void DemoApp::syncupdate_get(Sync*, Node *, const char* path)
{
    cout << "Sync - requesting file " << path << endl;
}

void DemoApp::syncupdate_put(Sync*, const char* path)
{
    cout << "Sync - sending file " << path << endl;
}

void DemoApp::syncupdate_remote_copy(Sync*, const char* name)
{
    cout << "Sync - creating remote file " << name << " by copying existing remote file" << endl;
}

static const char* treestatename(treestate_t ts)
{
    switch (ts)
    {
        case TREESTATE_NONE:
            return "None/Undefined";
        case TREESTATE_SYNCED:
            return "Synced";
        case TREESTATE_PENDING:
            return "Pending";
        case TREESTATE_SYNCING:
            return "Syncing";
    }

    return "UNKNOWN";
}

void DemoApp::syncupdate_treestate(LocalNode* l)
{
    cout << "Sync - state change of node " << l->name << " to " << treestatename(l->ts) << endl;
}

// generic name filter
// FIXME: configurable regexps
static bool is_syncable(const char* name)
{
    return *name != '.' && *name != '~' && strcmp(name, "Thumbs.db") && strcmp(name, "desktop.ini");
}

// determines whether remote node should be synced
bool DemoApp::sync_syncable(Sync *, const char *, LocalPath&, Node *n)
{
    return is_syncable(n->displayname());
}

// determines whether local file should be synced
bool DemoApp::sync_syncable(Sync *, const char *name, LocalPath&)
{
    return is_syncable(name);
}
#endif

AppFileGet::AppFileGet(Node* n, NodeHandle ch, byte* cfilekey, m_off_t csize, m_time_t cmtime, string* cfilename,
                       string* cfingerprint, const string& targetfolder)
{
    if (n)
    {
        h = n->nodeHandle();
        hprivate = true;

        *(FileFingerprint*) this = *n;
        name = n->displayname();
    }
    else
    {
        h = ch;
        memcpy(filekey, cfilekey, sizeof filekey);
        hprivate = false;

        size = csize;
        mtime = cmtime;

        if (!cfingerprint->size() || !unserializefingerprint(cfingerprint))
        {
            memcpy(crc.data(), filekey, sizeof crc);
        }

        name = *cfilename;
    }

    localname = LocalPath::fromName(name, *client->fsaccess, client->fsaccess->getlocalfstype(LocalPath::fromPath(name, *client->fsaccess)));
    if (!targetfolder.empty())
    {
        string s = targetfolder;
        localname.prependWithSeparator(LocalPath::fromPath(s, *client->fsaccess));
    }
}

AppFilePut::AppFilePut(const LocalPath& clocalname, NodeHandle ch, const char* ctargetuser)
{
    // full local path
    localname = clocalname;

    // target parent node
    h = ch;

    // target user
    targetuser = ctargetuser;

    name = clocalname.leafName().toName(*client->fsaccess);
}

// user addition/update (users never get deleted)
void DemoApp::users_updated(User** u, int count)
{
    if (count == 1)
    {
        cout << "1 user received or updated" << endl;
    }
    else
    {
        cout << count << " users received or updated" << endl;
    }

    if (u)
    {
        User* user;
        for (int i = 0; i < count; i++)
        {
            user = u[i];
            cout << "User " << user->email;
            if (user->getTag()) // false if external change
            {
                cout << " has been changed by your own client" << endl;
            }
            else
            {
                cout << " has been changed externally" << endl;
            }
        }
    }
}

bool notifyAlerts = true;

string displayUser(handle user, MegaClient* mc)
{
    User* u = mc->finduser(user);
    return u ? u->email : "<user not found>";
}

string displayTime(m_time_t t)
{
    char timebuf[32];
    struct tm tmptr;
    m_localtime(t, &tmptr);
    strftime(timebuf, sizeof timebuf, "%c", &tmptr);
    return timebuf;
}

void printAlert(UserAlert::Base& b)
{
    string header, title;
    b.text(header, title, client);
    cout << "**alert " << b.id << ": " << header << " - " << title << " [at " << displayTime(b.timestamp) << "]" << " seen: " << b.seen << endl;
}

void DemoApp::useralerts_updated(UserAlert::Base** b, int count)
{
    if (b && notifyAlerts)
    {
        for (int i = 0; i < count; ++i)
        {
            if (!b[i]->seen)
            {
                printAlert(*b[i]);
            }
        }
    }
}


#ifdef ENABLE_CHAT

void DemoApp::chatcreate_result(TextChat *chat, error e)
{
    if (e)
    {
        cout << "Chat creation failed (" << errorstring(e) << ")" << endl;
    }
    else
    {
        cout << "Chat created successfully" << endl;
        printChatInformation(chat);
        cout << endl;
    }
}

void DemoApp::chatinvite_result(error e)
{
    if (e)
    {
        cout << "Chat invitation failed (" << errorstring(e) << ")" << endl;
    }
    else
    {
        cout << "Chat invitation successful" << endl;
    }
}

void DemoApp::chatremove_result(error e)
{
    if (e)
    {
        cout << "Peer removal failed (" << errorstring(e) << ")" << endl;
    }
    else
    {
        cout << "Peer removal successful" << endl;
    }
}

void DemoApp::chaturl_result(string *url, error e)
{
    if (e)
    {
        cout << "Chat URL retrieval failed (" << errorstring(e) << ")" << endl;
    }
    else
    {
        cout << "Chat URL: " << *url << endl;
    }
}

void DemoApp::chatgrantaccess_result(error e)
{
    if (e)
    {
        cout << "Grant access to node failed (" << errorstring(e) << ")" << endl;
    }
    else
    {
        cout << "Access to node granted successfully" << endl;
    }
}

void DemoApp::chatremoveaccess_result(error e)
{
    if (e)
    {
        cout << "Revoke access to node failed (" << errorstring(e) << ")" << endl;
    }
    else
    {
        cout << "Access to node removed successfully" << endl;
    }
}

void DemoApp::chatupdatepermissions_result(error e)
{
    if (e)
    {
        cout << "Permissions update failed (" << errorstring(e) << ")" << endl;
    }
    else
    {
        cout << "Permissions updated successfully" << endl;
    }
}

void DemoApp::chattruncate_result(error e)
{
    if (e)
    {
        cout << "Truncate message/s failed (" << errorstring(e) << ")" << endl;
    }
    else
    {
        cout << "Message/s truncated successfully" << endl;
    }
}

void DemoApp::chatsettitle_result(error e)
{
    if (e)
    {
        cout << "Set title failed (" << errorstring(e) << ")" << endl;
    }
    else
    {
        cout << "Title updated successfully" << endl;
    }
}

void DemoApp::chatpresenceurl_result(string *url, error e)
{
    if (e)
    {
        cout << "Presence URL retrieval failed (" << errorstring(e) << ")" << endl;
    }
    else
    {
        cout << "Presence URL: " << *url << endl;
    }
}

void DemoApp::chatlink_result(handle h, error e)
{
    if (e)
    {
        cout << "Chat link failed (" << errorstring(e) << ")" << endl;
    }
    else
    {
        if (ISUNDEF(h))
        {
            cout << "Chat link deleted successfully" << endl;
        }
        else
        {
            char hstr[sizeof(handle) * 4 / 3 + 4];
            Base64::btoa((const byte *)&h, MegaClient::CHATLINKHANDLE, hstr);
            cout << "Chat link: " << hstr << endl;
        }
    }
}

void DemoApp::chatlinkclose_result(error e)
{
    if (e)
    {
        cout << "Set private mode for chat failed  (" << errorstring(e) << ")" << endl;
    }
    else
    {
        cout << "Private mode successfully set" << endl;
    }
}

void DemoApp::chatlinkurl_result(handle chatid, int shard, string *url, string *ct, int, m_time_t ts, error e)
{
    if (e)
    {
        cout << "URL request for chat-link failed (" << errorstring(e) << ")" << endl;
    }
    else
    {
        char idstr[sizeof(handle) * 4 / 3 + 4];
        Base64::btoa((const byte *)&chatid, MegaClient::CHATHANDLE, idstr);
        cout << "Chatid: " << idstr << " (shard " << shard << ")" << endl;
        cout << "URL for chat-link: " << url->c_str() << endl;
        cout << "Encrypted chat-topic: " << ct->c_str() << endl;
        cout << "Creation timestamp: " << ts << endl;
    }
}

void DemoApp::chatlinkjoin_result(error e)
{
    if (e)
    {
        cout << "Join to openchat failed (" << errorstring(e) << ")" << endl;
    }
    else
    {
        cout << "Joined to openchat successfully." << endl;
    }
}

void DemoApp::chats_updated(textchat_map *chats, int count)
{
    if (count == 1)
    {
        cout << "1 chat received or updated" << endl;
    }
    else
    {
        cout << count << " chats received or updated" << endl;
    }

    if (chats)
    {
        textchat_map::iterator it;
        for (it = chats->begin(); it != chats->end(); it++)
        {
            printChatInformation(it->second);
        }
    }
}

void DemoApp::printChatInformation(TextChat *chat)
{
    if (!chat)
    {
        return;
    }

    cout << "Chat ID: " << Base64Str<sizeof(handle)>(chat->id) << endl;
    cout << "\tOwn privilege level: " << DemoApp::getPrivilegeString(chat->priv) << endl;
    cout << "\tCreation ts: " << chat->ts << endl;
    cout << "\tChat shard: " << chat->shard << endl;
    if (chat->group)
    {
        cout << "\tGroup chat: yes" << endl;
    }
    else
    {
        cout << "\tGroup chat: no" << endl;
    }
    if (chat->isFlagSet(TextChat::FLAG_OFFSET_ARCHIVE))
    {
        cout << "\tArchived chat: yes" << endl;
    }
    else
    {
        cout << "\tArchived chat: no" << endl;
    }
    if (chat->publicchat)
    {
        cout << "\tPublic chat: yes" << endl;
        cout << "\tUnified key: " << chat->unifiedKey.c_str() << endl;
    }
    else
    {
        cout << "\tPublic chat: no" << endl;
    }
    cout << "\tPeers:";

    if (chat->userpriv)
    {
        cout << "\t\t(userhandle)\t(privilege level)" << endl;
        for (unsigned i = 0; i < chat->userpriv->size(); i++)
        {
            Base64Str<sizeof(handle)> hstr(chat->userpriv->at(i).first);
            cout << "\t\t\t" << hstr;
            cout << "\t" << DemoApp::getPrivilegeString(chat->userpriv->at(i).second) << endl;
        }
    }
    else
    {
        cout << " no peers (only you as participant)" << endl;
    }
    if (chat->tag)
    {
        cout << "\tIs own change: yes" << endl;
    }
    else
    {
        cout << "\tIs own change: no" << endl;
    }
    if (!chat->title.empty())
    {
        cout << "\tTitle: " << chat->title.c_str() << endl;
    }
}

string DemoApp::getPrivilegeString(privilege_t priv)
{
    switch (priv)
    {
    case PRIV_STANDARD:
        return "PRIV_STANDARD (standard access)";
    case PRIV_MODERATOR:
        return "PRIV_MODERATOR (moderator)";
    case PRIV_RO:
        return "PRIV_RO (read-only)";
    case PRIV_RM:
        return "PRIV_RM (removed)";
    case PRIV_UNKNOWN:
    default:
        return "PRIV_UNKNOWN";
    }
}

#endif


void DemoApp::pcrs_updated(PendingContactRequest** list, int count)
{
    int deletecount = 0;
    int updatecount = 0;
    if (list != NULL)
    {
        for (int i = 0; i < count; i++)
        {
            if (list[i]->changed.deleted)
            {
                deletecount++;
            }
            else
            {
                updatecount++;
            }
        }
    }
    else
    {
        // All pcrs are updated
        for (handlepcr_map::iterator it = client->pcrindex.begin(); it != client->pcrindex.end(); it++)
        {
            if (it->second->changed.deleted)
            {
                deletecount++;
            }
            else
            {
                updatecount++;
            }
        }
    }

    if (deletecount != 0)
    {
        cout << deletecount << " pending contact request" << (deletecount != 1 ? "s" : "") << " deleted" << endl;
    }
    if (updatecount != 0)
    {
        cout << updatecount << " pending contact request" << (updatecount != 1 ? "s" : "") << " received or updated" << endl;
    }
}

void DemoApp::setattr_result(handle, Error e)
{
    if (e)
    {
        cout << "Node attribute update failed (" << errorstring(e) << ")" << endl;
    }
}

void DemoApp::rename_result(handle, error e)
{
    if (e)
    {
        cout << "Node move failed (" << errorstring(e) << ")" << endl;
    }
}

void DemoApp::unlink_result(handle, error e)
{
    if (e)
    {
        cout << "Node deletion failed (" << errorstring(e) << ")" << endl;
    }
}

void DemoApp::fetchnodes_result(const Error& e)
{
    if (e)
    {
        if (e == API_ENOENT && e.hasExtraInfo())
        {
            cout << "File/folder retrieval failed: " << getExtraInfoErrorString(e) << endl;
        }
        else
        {
            cout << "File/folder retrieval failed (" << errorstring(e) << ")" << endl;
        }
        pdf_to_import = false;
    }
    else
    {
        // check if we fetched a folder link and the key is invalid
        if (client->loggedinfolderlink())
        {
            if (client->isValidFolderLink())
            {
                cout << "Folder link loaded correctly." << endl;
            }
            else
            {
                assert(client->nodebyhandle(client->rootnodes[0]));   // node is there, but cannot be decrypted
                cout << "File/folder retrieval succeed, but encryption key is wrong." << endl;
            }
        }

        if (pdf_to_import)
        {
            client->getwelcomepdf();
        }

        if (client->ephemeralSessionPlusPlus)
        {
            client->putua(ATTR_FIRSTNAME, (const byte*)ephemeralFirstname.c_str(), unsigned(ephemeralFirstname.size()));
            client->putua(ATTR_LASTNAME, (const byte*)ephemeralLastName.c_str(), unsigned(ephemeralLastName.size()));
        }
    }
}

void DemoApp::putnodes_result(const Error& e, targettype_t t, vector<NewNode>& nn, bool targetOverride)
{
    if (t == USER_HANDLE)
    {
        if (!e)
        {
            cout << "Success." << endl;
        }
    }

    if (pdf_to_import)   // putnodes from openfilelink_result()
    {
        if (!e)
        {
            cout << "Welcome PDF file has been imported successfully." << endl;
        }
        else
        {
            cout << "Failed to import Welcome PDF file" << endl;
        }

        pdf_to_import = false;
        return;
    }

    if (e)
    {
        cout << "Node addition failed (" << errorstring(e) << ")" << endl;
    }

    if (targetOverride)
    {
        cout << "Target folder has changed!" << endl;
    }

    auto i = gOnPutNodeTag.find(client->restag);
    if (i != gOnPutNodeTag.end())
    {
        if (client->nodenotify.size())
        {
            Node* n = client->nodenotify.back();  // same trick as the intermediate layer - only works when puts are one node at a time.
            i->second(n);
            gOnPutNodeTag.erase(i);
        }
    }
}

void DemoApp::setpcr_result(handle h, error e, opcactions_t action)
{
    if (e)
    {
        cout << "Outgoing pending contact request failed (" << errorstring(e) << ")" << endl;
    }
    else
    {
        if (h == UNDEF)
        {
            // must have been deleted
            cout << "Outgoing pending contact request " << (action == OPCA_DELETE ? "deleted" : "reminded") << " successfully" << endl;
        }
        else
        {
            cout << "Outgoing pending contact request succeeded, id: " << Base64Str<MegaClient::PCRHANDLE>(h) << endl;
        }
    }
}

void DemoApp::updatepcr_result(error e, ipcactions_t action)
{
    if (e)
    {
        cout << "Incoming pending contact request update failed (" << errorstring(e) << ")" << endl;
    }
    else
    {
        string labels[3] = {"accepted", "denied", "ignored"};
        cout << "Incoming pending contact request successfully " << labels[(int)action] << endl;
    }
}

void DemoApp::fa_complete(handle h, fatype type, const char* /*data*/, uint32_t len)
{
    cout << "Got attribute of type " << type << " (" << len << " byte(s))";
    Node *n = client->nodebyhandle(h);
    if (n)
    {
        cout << " for " << n->displayname() << endl;
    }
}

int DemoApp::fa_failed(handle, fatype type, int retries, error e)
{
    cout << "File attribute retrieval of type " << type << " failed (retries: " << retries << ") error: " << e << endl;

    return retries > 2;
}

void DemoApp::putfa_result(handle, fatype, error e)
{
    if (e)
    {
        cout << "File attribute attachment failed (" << errorstring(e) << ")" << endl;
    }
}

void DemoApp::removecontact_result(error e)
{
    if (e)
    {
        cout << "Contact removal failed (" << errorstring(e) << ")" << endl;
    }
    else
    {
        cout << "Success." << endl;
    }
}

void DemoApp::putua_result(error e)
{
    if (e)
    {
        cout << "User attribute update failed (" << errorstring(e) << ")" << endl;
    }
    else
    {
        cout << "Success." << endl;
    }
}

void DemoApp::getua_result(error e)
{
    if (client->fetchingkeys)
    {
        return;
    }

    cout << "User attribute retrieval failed (" << errorstring(e) << ")" << endl;
}

void DemoApp::getua_result(byte* data, unsigned l, attr_t type)
{
    if (client->fetchingkeys)
    {
        return;
    }

    if (gVerboseMode)
    {
        cout << "Received " << l << " byte(s) of user attribute: ";
        fwrite(data, 1, l, stdout);
        cout << endl;

        if (type == ATTR_ED25519_PUBK)
        {
            cout << "Credentials: " << AuthRing::fingerprint(string((const char*)data, l), true) << endl;
        }
    }

    if (type == ATTR_COOKIE_SETTINGS)
    {
        unsigned long cs = strtoul((const char*)data, nullptr, 10);
        std::bitset<32> bs(cs);
        cout << "Cookie settings = " << cs << " (" << bs << ')' << endl
             << "\tessential: " << bs[0] << endl
             << "\tpreferences: " << bs[1] << endl
             << "\tperformance: " << bs[2] << endl
             << "\tadvertising: " << bs[3] << endl
             << "\tthird party: " << bs[4] << endl;
    }
}

void DemoApp::getua_result(TLVstore *tlv, attr_t type)
{
    if (client->fetchingkeys)
    {
        return;
    }

    if (!tlv)
    {
        cout << "Error getting private user attribute" << endl;
    }
    else if (!gVerboseMode)
    {
        cout << "Received a TLV with " << tlv->size() << " item(s) of user attribute: " << endl;

        vector<string> *keys = tlv->getKeys();
        vector<string>::const_iterator it;
        unsigned valuelen;
        string value, key;
        char *buf;
        for (it=keys->begin(); it != keys->end(); it++)
        {
            key = (*it).empty() ? "(no key)" : *it;
            value = tlv->get(*it);
            valuelen = unsigned(value.length());

            buf = new char[valuelen * 4 / 3 + 4];
            Base64::btoa((const byte *) value.data(), valuelen, buf);

            cout << "\t" << key << "\t" << buf << endl;
            delete [] buf;
        }
        delete keys;
    }
}

#ifdef DEBUG
void DemoApp::delua_result(error e)
{
    if (e)
    {
        cout << "User attribute removal failed (" << errorstring(e) << ")" << endl;
    }
    else
    {
        cout << "Success." << endl;
    }
}

void DemoApp::senddevcommand_result(int value)
{
    cout << "Dev subcommand finished with code: " << value << endl;
}

void exec_devcommand(autocomplete::ACState& s)
{
    const char *email = nullptr;
    if (s.words.size() == 3)
    {
        email = s.words[2].s.c_str();
    }
    const char *subcommand = s.words[1].s.c_str();
    client->senddevcommand(subcommand, email);
}
#endif


void DemoApp::notify_retry(dstime dsdelta, retryreason_t)
{
    if (dsdelta)
    {
        cout << "API request failed, retrying in " << dsdelta * 100 << " ms - Use 'retry' to retry immediately..."
             << endl;
    }
    else
    {
        cout << "Retried API request completed" << endl;
    }
}

string DemoApp::getExtraInfoErrorString(const Error& e)
{
    string textError;

    if (e.getUserStatus() == 7)
    {
        textError.append("User status is suspended due to ETD. ");
    }

    textError.append("Link status is: ");
    switch (e.getLinkStatus())
    {
        case 0:
            textError.append("Undeleted");
            break;
        case 1:
            textError.append("Deleted/down");
            break;
        case 2:
            textError.append("Down due to an ETD specifically");
            break;
        default:
            textError.append("Unknown link status");
            break;
    }

    return textError;
}

static void store_line(char*);
static void process_line(char *);
static char* line;

static AccountDetails account;

// Current remote directory.
static NodeHandle cwd;

// Where we were on the local filesystem when megacli started.
static LocalPath startDir;

static const char* rootnodenames[] =
{ "ROOT", "INBOX", "RUBBISH" };
static const char* rootnodepaths[] =
{ "/", "//in", "//bin" };

static void nodestats(int* c, const char* action)
{
    if (c[FILENODE])
    {
        cout << c[FILENODE] << ((c[FILENODE] == 1) ? " file" : " files");
    }
    if (c[FILENODE] && c[FOLDERNODE])
    {
        cout << " and ";
    }
    if (c[FOLDERNODE])
    {
        cout << c[FOLDERNODE] << ((c[FOLDERNODE] == 1) ? " folder" : " folders");
    }

    if (c[FILENODE] || c[FOLDERNODE])
    {
        cout << " " << action << endl;
    }
}

// list available top-level nodes and contacts/incoming shares
static void listtrees()
{
    for (int i = 0; i < (int) (sizeof client->rootnodes / sizeof *client->rootnodes); i++)
    {
        if (client->rootnodes[i] != UNDEF)
        {
            cout << rootnodenames[i] << " on " << rootnodepaths[i] << endl;
        }
    }

    for (user_map::iterator uit = client->users.begin(); uit != client->users.end(); uit++)
    {
        User* u = &uit->second;
        Node* n;

        if (u->show == VISIBLE || u->sharing.size())
        {
            for (handle_set::iterator sit = u->sharing.begin(); sit != u->sharing.end(); sit++)
            {
                if ((n = client->nodebyhandle(*sit)) && n->inshare)
                {
                    cout << "INSHARE on " << u->email << ":" << n->displayname() << " ("
                         << getAccessLevelStr(n->inshare->access) << ")" << endl;
                }
            }
        }
    }

    if (clientFolder && !ISUNDEF(clientFolder->rootnodes[0]))
    {
        Node *n = clientFolder->nodebyhandle(clientFolder->rootnodes[0]);
        if (n)
        {
            cout << "FOLDERLINK on " << n->displayname() << ":" << endl;
        }
    }
}

// returns node pointer determined by path relative to cwd
// path naming conventions:
// * path is relative to cwd
// * /path is relative to ROOT
// * //in is in INBOX
// * //bin is in RUBBISH
// * X: is user X's INBOX
// * X:SHARE is share SHARE from user X
// * Y:name is folder in FOLDERLINK, Y is the public handle
// * : and / filename components, as well as the \, must be escaped by \.
// (correct UTF-8 encoding is assumed)
// returns NULL if path malformed or not found
static Node* nodebypath(const char* ptr, string* user = NULL, string* namepart = NULL)
{
    vector<string> c;
    string s;
    int l = 0;
    const char* bptr = ptr;
    int remote = 0;
    int folderlink = 0;
    Node* n = nullptr;
    Node* nn;

    // split path by / or :
    do {
        if (!l)
        {
            if (*(const signed char*)ptr >= 0)
            {
                if (*ptr == '\\')
                {
                    if (ptr > bptr)
                    {
                        s.append(bptr, ptr - bptr);
                    }

                    bptr = ++ptr;

                    if (*bptr == 0)
                    {
                        c.push_back(s);
                        break;
                    }

                    ptr++;
                    continue;
                }

                if (*ptr == '/' || *ptr == ':' || !*ptr)
                {
                    if (*ptr == ':')
                    {
                        if (c.size())
                        {
                            return NULL;
                        }

                        remote = 1;
                    }

                    if (ptr > bptr)
                    {
                        s.append(bptr, ptr - bptr);
                    }

                    bptr = ptr + 1;

                    c.push_back(s);

                    s.erase();
                }
            }
            else if ((*ptr & 0xf0) == 0xe0)
            {
                l = 1;
            }
            else if ((*ptr & 0xf8) == 0xf0)
            {
                l = 2;
            }
            else if ((*ptr & 0xfc) == 0xf8)
            {
                l = 3;
            }
            else if ((*ptr & 0xfe) == 0xfc)
            {
                l = 4;
            }
        }
        else
        {
            l--;
        }
    } while (*ptr++);

    if (l)
    {
        return NULL;
    }

    if (remote)
    {
        // target: user inbox - record username/email and return NULL
        if (c.size() == 2 && c[0].find("@") != string::npos && !c[1].size())
        {
            if (user)
            {
                *user = c[0];
            }

            return NULL;
        }

        // target is not a user, but a public folder link
        if (c.size() >= 2 && c[0].find("@") == string::npos)
        {
            if (!clientFolder)
            {
                return NULL;
            }

            n = clientFolder->nodebyhandle(clientFolder->rootnodes[0]);
            if (c.size() == 2 && c[1].empty())
            {
                return n;
            }
            l = 1;   // <folder_name>:[/<subfolder>][/<file>]
            folderlink = 1;
        }

        User* u;

        if ((u = client->finduser(c[0].c_str())))
        {
            // locate matching share from this user
            handle_set::iterator sit;
            string name;
            for (sit = u->sharing.begin(); sit != u->sharing.end(); sit++)
            {
                if ((n = client->nodebyhandle(*sit)))
                {
                    if(!name.size())
                    {
                        name =  c[1];
                        n->client->fsaccess->normalize(&name);
                    }

                    if (!strcmp(name.c_str(), n->displayname()))
                    {
                        l = 2;
                        break;
                    }
                }
            }
        }

        if (!l)
        {
            return NULL;
        }
    }
    else
    {
        // path starting with /
        if (c.size() > 1 && !c[0].size())
        {
            // path starting with //
            if (c.size() > 2 && !c[1].size())
            {
                if (c[2] == "in")
                {
                    n = client->nodebyhandle(client->rootnodes[1]);
                }
                else if (c[2] == "bin")
                {
                    n = client->nodebyhandle(client->rootnodes[2]);
                }
                else
                {
                    return NULL;
                }

                l = 3;
            }
            else
            {
                n = client->nodebyhandle(client->rootnodes[0]);

                l = 1;
            }
        }
        else
        {
            n = client->nodeByHandle(cwd);
        }
    }

    // parse relative path
    while (n && l < (int)c.size())
    {
        if (c[l] != ".")
        {
            if (c[l] == "..")
            {
                if (n->parent)
                {
                    n = n->parent;
                }
            }
            else
            {
                // locate child node (explicit ambiguity resolution: not implemented)
                if (c[l].size())
                {
                    if (folderlink)
                    {
                        nn = clientFolder->childnodebyname(n, c[l].c_str());
                    }
                    else
                    {
                        nn = client->childnodebyname(n, c[l].c_str());
                    }

                    if (!nn)
                    {
                        // mv command target? return name part of not found
                        if (namepart && l == (int) c.size() - 1)
                        {
                            *namepart = c[l];
                            return n;
                        }

                        return NULL;
                    }

                    n = nn;
                }
            }
        }

        l++;
    }

    return n;
}

static void listnodeshares(Node* n)
{
    if(n->outshares)
    {
        for (share_map::iterator it = n->outshares->begin(); it != n->outshares->end(); it++)
        {
            cout << "\t" << n->displayname();

            if (it->first)
            {
                cout << ", shared with " << it->second->user->email << " (" << getAccessLevelStr(it->second->access) << ")"
                     << endl;
            }
            else
            {
                cout << ", shared as exported folder link" << endl;
            }
        }
    }
}

void TreeProcListOutShares::proc(MegaClient*, Node* n)
{
    listnodeshares(n);
}

bool handles_on = false;
bool showattrs = false;

static void dumptree(Node* n, bool recurse, int depth, const char* title, ofstream* toFile)
{
    std::ostream& stream = toFile ? *toFile : cout;
    string titleTmp;

    if (depth)
    {
        if (!toFile)
        {
            if (!title && !(title = n->displayname()))
            {
                title = "CRYPTO_ERROR";
            }

            for (int i = depth; i--; )
            {
                stream << "\t";
            }
        }
        else
        {
            titleTmp = n->displaypath();
            title = titleTmp.c_str();
        }

        stream << title << " (";

        switch (n->type)
        {
            case FILENODE:
                stream << n->size;

                if (handles_on)
                {
                    Base64Str<MegaClient::NODEHANDLE> handlestr(n->nodehandle);
                    stream << " " << handlestr.chars;
                }

                const char* p;
                if ((p = strchr(n->fileattrstring.c_str(), ':')))
                {
                    stream << ", has file attributes " << p + 1;
                }

                if (showattrs && n->attrs.map.size())
                {
                    stream << ", has attrs";
                    for (auto& a : n->attrs.map)
                    {
                        char namebuf[100]{};
                        AttrMap::nameid2string(a.first, namebuf);
                        stream << " " << namebuf << "=" << a.second;
                    }
                }

                if (n->plink)
                {
                    stream << ", shared as exported";
                    if (n->plink->ets)
                    {
                        stream << " temporal";
                    }
                    else
                    {
                        stream << " permanent";
                    }
                    stream << " file link";
                }

                break;

            case FOLDERNODE:
                stream << "folder";

                if (handles_on)
                {
                    Base64Str<MegaClient::NODEHANDLE> handlestr(n->nodehandle);
                    stream << " " << handlestr.chars;
                }

                if(n->outshares)
                {
                    for (share_map::iterator it = n->outshares->begin(); it != n->outshares->end(); it++)
                    {
                        if (it->first)
                        {
                            stream << ", shared with " << it->second->user->email << ", access "
                                 << getAccessLevelStr(it->second->access);
                        }
                    }

                    if (n->plink)
                    {
                        stream << ", shared as exported";
                        if (n->plink->ets)
                        {
                            stream << " temporal";
                        }
                        else
                        {
                            stream << " permanent";
                        }
                        stream << " folder link";
                    }
                }

                if (n->pendingshares)
                {
                    for (share_map::iterator it = n->pendingshares->begin(); it != n->pendingshares->end(); it++)
                    {
                        if (it->first)
                        {
                            stream << ", shared (still pending) with " << it->second->pcr->targetemail << ", access "
                                 << getAccessLevelStr(it->second->access);
                        }
                    }
                }

                if (n->inshare)
                {
                    stream << ", inbound " << getAccessLevelStr(n->inshare->access) << " share";
                }
                break;

            default:
                stream << "unsupported type, please upgrade";
        }

        stream << ")" << (n->changed.removed ? " (DELETED)" : "") << endl;

        if (!recurse)
        {
            return;
        }
    }

    if (n->type != FILENODE)
    {
        for (node_list::iterator it = n->children.begin(); it != n->children.end(); it++)
        {
            dumptree(*it, recurse, depth + 1, NULL, toFile);
        }
    }
}

#ifdef USE_FILESYSTEM
static void local_dumptree(const fs::path& de, int recurse, int depth = 0)
{
    if (depth)
    {
        for (int i = depth; i--; )
        {
            cout << "\t";
        }

        cout << de.filename().u8string() << " (";

        if (fs::is_directory(de))
        {
            cout << "folder";
        }

        cout << ")" << endl;

        if (!recurse)
        {
            return;
        }
    }

    if (fs::is_directory(de))
    {
        for (auto i = fs::directory_iterator(de); i != fs::directory_iterator(); ++i)
        {
            local_dumptree(*i, recurse, depth + 1);
        }
    }
}
#endif

static void nodepath(NodeHandle h, string* path)
{
    Node* n = client->nodeByHandle(h);
    *path = n ? n->displaypath() : "";
}

appfile_list appxferq[2];

static char dynamicprompt[128];

static const char* prompts[] =
{
    "MEGAcli> ", "Password:", "Old Password:", "New Password:", "Retype New Password:", "Master Key (base64):", "Type 2FA pin:", "Type pin to enable 2FA:", "-Input m to get more, q to quit-"
};

enum prompttype
{
    COMMAND, LOGINPASSWORD, OLDPASSWORD, NEWPASSWORD, PASSWORDCONFIRM, MASTERKEY, LOGINTFA, SETTFA, PAGER
};

static prompttype prompt = COMMAND;

#if defined(WIN32) && defined(NO_READLINE)
static char pw_buf[512];  // double space for unicode
#else
static char pw_buf[256];
#endif

static int pw_buf_pos;

static void setprompt(prompttype p)
{
    prompt = p;

    if (p == COMMAND)
    {
        console->setecho(true);
    }
    else if (p == PAGER)
    {
        cout << endl << prompts[p] << flush;
        console->setecho(false); // doesn't seem to do anything
    }
    else
    {
        pw_buf_pos = 0;
#if defined(WIN32) && defined(NO_READLINE)
        static_cast<WinConsole*>(console)->updateInputPrompt(prompts[p]);
#else
        cout << prompts[p] << flush;
#endif
        console->setecho(false);
    }
}

class TreeProcCopy_mcli : public TreeProc
{
    // This is a duplicate of the TreeProcCopy declared in treeproc.h and defined in megaapi_impl.cpp.
    // However some products are built with the megaapi_impl intermediate layer and some without so
    // we can avoid duplicated symbols in some products this way
public:
    vector<NewNode> nn;
    unsigned nc = 0;
    bool populated = false;


    void allocnodes()
    {
        nn.resize(nc);
        populated = true;
    }

    // determine node tree size (nn = NULL) or write node tree to new nodes array
    void proc(MegaClient* mc, Node* n)
    {
        if (populated)
        {
            string attrstring;
            SymmCipher key;
            NewNode* t = &nn[--nc];

            // copy node
            t->source = NEW_NODE;
            t->type = n->type;
            t->nodehandle = n->nodehandle;
            t->parenthandle = n->parent ? n->parent->nodehandle : UNDEF;

            // copy key (if file) or generate new key (if folder)
            if (n->type == FILENODE)
            {
                t->nodekey = n->nodekey();
            }
            else
            {
                byte buf[FOLDERNODEKEYLENGTH];
                mc->rng.genblock(buf, sizeof buf);
                t->nodekey.assign((char*) buf, FOLDERNODEKEYLENGTH);
            }

            key.setkey((const byte*) t->nodekey.data(), n->type);

            AttrMap tattrs;
            tattrs.map = n->attrs.map;
            nameid rrname = AttrMap::string2nameid("rr");
            attr_map::iterator it = tattrs.map.find(rrname);
            if (it != tattrs.map.end())
            {
                LOG_debug << "Removing rr attribute";
                tattrs.map.erase(it);
            }

            t->attrstring.reset(new string);
            tattrs.getjson(&attrstring);
            mc->makeattr(&key, t->attrstring, attrstring.c_str());
        }
        else
        {
            nc++;
        }
    }
};

int loadfile(LocalPath& localPath, string* data)
{
    auto fa = client->fsaccess->newfileaccess();

    if (fa->fopen(localPath, 1, 0))
    {
        data->resize(size_t(fa->size));
        fa->fread(data, unsigned(data->size()), 0, 0);
        return 1;
    }
    return 0;
}

void xferq(direction_t d, int cancel, bool showActive, bool showAll, bool showCount)
{
    string name;
    int count = 0, activeCount = 0;

    DBTableTransactionCommitter committer(client->tctable);
    for (appfile_list::iterator it = appxferq[d].begin(); it != appxferq[d].end(); )
    {
        if (cancel < 0 || cancel == (*it)->seqno)
        {
            bool active = (*it)->transfer && (*it)->transfer->slot;
            (*it)->displayname(&name);

            if ((active && showActive) || showAll)
            {
                cout << (*it)->seqno << ": " << name;

                if (d == PUT)
                {
                    AppFilePut* f = (AppFilePut*)*it;

                    cout << " -> ";

                    if (f->targetuser.size())
                    {
                        cout << f->targetuser << ":";
                    }
                    else
                    {
                        string path;
                        nodepath(f->h, &path);
                        cout << path;
                    }
                }

                if (active)
                {
                    cout << " [ACTIVE] " << ((*it)->transfer->slot->progressreported * 100 / ((*it)->transfer->size ? (*it)->transfer->size : 1)) << "% of " << (*it)->transfer->size;
                }
                cout << endl;
            }

            if (cancel >= 0)
            {
                cout << "Cancelling..." << endl;


                if ((*it)->transfer)
                {
                    client->stopxfer(*it++, &committer);  // stopping calls us back, we delete it, destructor removes it from the map
                }
                continue;
            }

            ++count;
            activeCount += active ? 1 : 0;
        }
        ++it;
    }
    if (showCount)
    {
        cout << "Transfer count: " << count << " active: " << activeCount << endl;
    }
}

#ifdef USE_MEDIAINFO

string showMediaInfo(const MediaProperties& mp, MediaFileInfo& mediaInfo, bool oneline)
{
    ostringstream out;
    string sep(oneline ? " " : "\n");

    MediaFileInfo::MediaCodecs::shortformatrec sf;
    sf.containerid = 0;
    sf.videocodecid = 0;
    sf.audiocodecid = 0;
    if (mp.shortformat == 255)
    {
        return "MediaInfo could not identify this file";
    }
    else if (mp.shortformat == 0)
    {
        // from attribute 9
        sf.containerid = mp.containerid;
        sf.videocodecid = mp.videocodecid;
        sf.audiocodecid = mp.audiocodecid;
    }
    else if (mp.shortformat < mediaInfo.mediaCodecs.shortformats.size())
    {
        sf = mediaInfo.mediaCodecs.shortformats[mp.shortformat];
    }

    for (std::map<std::string, unsigned>::const_iterator i = mediaInfo.mediaCodecs.containers.begin(); i != mediaInfo.mediaCodecs.containers.end(); ++i)
    {
        if (i->second == sf.containerid)
        {
            out << "Format: " << i->first << sep;
        }
    }
    for (std::map<std::string, unsigned>::const_iterator i = mediaInfo.mediaCodecs.videocodecs.begin(); i != mediaInfo.mediaCodecs.videocodecs.end(); ++i)
    {
        if (i->second == sf.videocodecid)
        {
            out << "Video: " << i->first << sep;
        }
    }

    for (std::map<std::string, unsigned>::const_iterator i = mediaInfo.mediaCodecs.audiocodecs.begin(); i != mediaInfo.mediaCodecs.audiocodecs.end(); ++i)
    {
        if (i->second == sf.audiocodecid)
        {
            out << "Audio: " << i->first << sep;
        }
    }

    if (mp.width > 0)
    {
        out << "Width: " << mp.width << sep;
    }
    if (mp.height > 0)
    {
        out << "Height: " << mp.height << sep;
    }
    if (mp.fps > 0)
    {
        out << "Fps: " << mp.fps << sep;
    }
    if (mp.playtime > 0)
    {
        out << "Playtime: " << mp.playtime << sep;
    }

    string result = out.str();
    result.erase(result.size() - (result.empty() ? 0 : 1));
    return result;
}

string showMediaInfo(const std::string& fileattributes, uint32_t fakey[4], MediaFileInfo& mediaInfo, bool oneline)
{
    MediaProperties mp = MediaProperties::decodeMediaPropertiesAttributes(fileattributes, fakey);
    return showMediaInfo(mp, mediaInfo, oneline);
}

string showMediaInfo(Node* n, MediaFileInfo& /*mediaInfo*/, bool oneline)
{
    if (n->hasfileattribute(fa_media))
    {
        MediaProperties mp = MediaProperties::decodeMediaPropertiesAttributes(n->fileattrstring, (uint32_t*)(n->nodekey().data() + FILENODEKEYLENGTH / 2));
        return showMediaInfo(mp, client->mediaFileInfo, oneline);
    }
    return "The node has no mediainfo attribute";
}

#endif

// password change-related state information
static byte pwkey[SymmCipher::KEYLENGTH];
static byte pwkeybuf[SymmCipher::KEYLENGTH];
static byte newpwkey[SymmCipher::KEYLENGTH];
static string newpassword;

// readline callback - exit if EOF, add to history unless password
#if !defined(WIN32) || !defined(NO_READLINE)
static void store_line(char* l)
{
    if (!l)
    {
#ifndef NO_READLINE
        rl_callback_handler_remove();
#endif /* ! NO_READLINE */

        delete console;
        exit(0);
    }

#ifndef NO_READLINE
    if (*l && prompt == COMMAND)
    {
        add_history(l);
    }
#endif

    line = l;
}
#endif

class FileFindCommand : public Command
{
public:
    struct Stack : public std::deque<handle>
    {
        size_t filesLeft = 0;
        set<string> servers;
    };

    FileFindCommand(std::shared_ptr<Stack>& s, MegaClient* mc) : stack(s)
    {
        h = stack->front();
        stack->pop_front();

        client = mc;

        cmd("g");
        arg("n", (byte*)&h, MegaClient::NODEHANDLE);
        arg("g", 1);
        arg("v", 2);  // version 2: server can supply details for cloudraid files

        if (mc->usehttps)
        {
            arg("ssl", 2);
        }
    }

    static string server(const string& url)
    {
        const string pattern("://");
        size_t start_index = url.find(pattern);
        if (start_index != string::npos)
        {
            start_index += pattern.size();
            const size_t end_index = url.find("/", start_index);
            if (end_index != string::npos)
            {
                return url.substr(start_index, end_index - start_index);
            }
        }
        return "";
    }

    // process file credentials
    bool procresult(Result r) override
    {
        if (!r.wasErrorOrOK())
        {
            std::vector<string> tempurls;
            bool done = false;
            while (!done)
            {
                switch (client->json.getnameid())
                {
                case EOO:
                    done = true;
                    break;

                case 'g':
                    if (client->json.enterarray())   // now that we are requesting v2, the reply will be an array of 6 URLs for a raid download, or a single URL for the original direct download
                    {
                        for (;;)
                        {
                            std::string tu;
                            if (!client->json.storeobject(&tu))
                            {
                                break;
                            }
                            tempurls.push_back(tu);
                        }
                        client->json.leavearray();
                        if (tempurls.size() == 6)
                        {
                            if (Node* n = client->nodebyhandle(h))
                            {
                                cout << n->displaypath() << endl;

                                for (const auto& url : tempurls)
                                {
                                    stack->servers.insert(server(url));
                                }
                            }
                        }
                        break;
                    }
                    // fall-through

                default:
                    client->json.storeobject();
                }
            }
        }

        // now query for the next one - we don't send them all at once as there may be a lot!
        --stack->filesLeft;
        if (!stack->empty())
        {
            client->reqs.add(new FileFindCommand(stack, client));
        }
        else if (!stack->filesLeft)
        {
            cout << "<find complete>" << endl;
            for (auto s : stack->servers)
            {
                cout << s << endl;
            }
        }
        return true;
    }

private:
    handle h;
    std::shared_ptr<Stack> stack;
};


void getDepthFirstFileHandles(Node* n, deque<handle>& q)
{
    for (auto c : n->children)
    {
        if (c->type == FILENODE)
        {
            q.push_back(c->nodehandle);
        }
    }
    for (auto& c : n->children)
    {
        if (c->type > FILENODE)
        {
            getDepthFirstFileHandles(c, q);
        }
    }
}

void exec_find(autocomplete::ACState& s)
{
    if (s.words[1].s == "raided")
    {
        if (Node* n = client->nodeByHandle(cwd))
        {
            auto q = std::make_shared<FileFindCommand::Stack>();
            getDepthFirstFileHandles(n, *q);
            q->filesLeft = q->size();
            cout << "<find checking " << q->size() << " files>" << endl;
            if (q->empty())
            {
                cout << "<find complete>" << endl;
            }
            else
            {
                for (int i = 0; i < 25 && !q->empty(); ++i)
                {
                    client->reqs.add(new FileFindCommand(q, client));
                }
            }
        }
    }
}

bool recurse_findemptysubfoldertrees(Node* n, bool moveToTrash)
{
    if (n->type == FILENODE)
    {
        return false;
    }

    std::vector<Node*> emptyFolders;
    bool empty = true;
    Node* trash = client->nodebyhandle(client->rootnodes[2]);
    for (auto c : n->children)
    {
        bool subfolderEmpty = recurse_findemptysubfoldertrees(c, moveToTrash);
        if (subfolderEmpty)
        {
            emptyFolders.push_back(c);
        }
        empty = empty && subfolderEmpty;
    }
    if (!empty)
    {
        for (auto c : emptyFolders)
        {
            if (moveToTrash)
            {
                cout << "moving to trash: " << c->displaypath() << endl;
                client->rename(c, trash);
            }
            else
            {
                cout << "empty folder tree at: " << c->displaypath() << endl;
            }
        }
    }
    return empty;
}

void exec_findemptysubfoldertrees(autocomplete::ACState& s)
{
    bool moveToTrash = s.extractflag("-movetotrash");
    if (Node* n = client->nodeByHandle(cwd))
    {
        if (recurse_findemptysubfoldertrees(n, moveToTrash))
        {
            cout << "the search root path only contains empty folders: " << n->displaypath() << endl;
        }
    }
}

bool typematchesnodetype(nodetype_t pathtype, nodetype_t nodetype)
{
    switch (pathtype)
    {
    case FILENODE:
    case FOLDERNODE: return nodetype == pathtype;
    default: return false;
    }
}

#ifdef USE_FILESYSTEM
bool recursiveCompare(Node* mn, fs::path p)
{
    nodetype_t pathtype = fs::is_directory(p) ? FOLDERNODE : fs::is_regular_file(p) ? FILENODE : TYPE_UNKNOWN;
    if (!typematchesnodetype(pathtype, mn->type))
    {
        cout << "Path type mismatch: " << mn->displaypath() << ":" << mn->type << " " << p.u8string() << ":" << pathtype << endl;
        return false;
    }

    if (pathtype == FILENODE)
    {
        uint64_t size = (uint64_t) fs::file_size(p);
        if (size != (uint64_t) mn->size)
        {
            cout << "File size mismatch: " << mn->displaypath() << ":" << mn->size << " " << p.u8string() << ":" << size << endl;
        }
    }

    if (pathtype != FOLDERNODE)
    {
        return true;
    }

    std::string path = p.u8string();
    auto fileSystemType = client->fsaccess->getlocalfstype(LocalPath::fromPath(path, *client->fsaccess));
    multimap<string, Node*> ms;
    multimap<string, fs::path> ps;
    for (auto& m : mn->children)
    {
        string leafname = m->displayname();
        client->fsaccess->escapefsincompatible(&leafname, fileSystemType);
        ms.emplace(leafname, m);
    }
    for (fs::directory_iterator pi(p); pi != fs::directory_iterator(); ++pi)
    {
        auto leafname = pi->path().filename().u8string();
        client->fsaccess->escapefsincompatible(&leafname, fileSystemType);
        ps.emplace(leafname, pi->path());
    }

    for (auto p_iter = ps.begin(); p_iter != ps.end(); )
    {
        auto er = ms.equal_range(p_iter->first);
        auto next_p = p_iter;
        ++next_p;
        for (auto i = er.first; i != er.second; ++i)
        {
            if (recursiveCompare(i->second, p_iter->second))
            {
                ms.erase(i);
                ps.erase(p_iter);
                break;
            }
        }
        p_iter = next_p;
    }
    if (ps.empty() && ms.empty())
    {
        return true;
    }
    else
    {
        cout << "Extra content detected between " << mn->displaypath() << " and " << p.u8string() << endl;
        for (auto& mi : ms) cout << "Extra remote: " << mi.first << endl;
        for (auto& pi : ps) cout << "Extra local: " << pi.second << endl;
        return false;
    };
}
#endif
Node* nodeFromRemotePath(const string& s)
{
    Node* n;
    if (s.empty())
    {
        n = client->nodeByHandle(cwd);
    }
    else
    {
        n = nodebypath(s.c_str());
    }
    if (!n)
    {
        cout << "remote path not found: '" << s << "'" << endl;
    }
    return n;
}

#ifdef MEGA_MEASURE_CODE

void exec_deferRequests(autocomplete::ACState& s)
{
    // cause all the API requests of this type to be gathered up so they will be sent in a single batch, for timing purposes
    bool putnodes = s.extractflag("-putnodes");
    bool movenode = s.extractflag("-movenode");
    bool delnode = s.extractflag("-delnode");

    client->reqs.deferRequests =    [=](Command* c)
                                    {
                                        return  (putnodes && dynamic_cast<CommandPutNodes*>(c)) ||
                                                (movenode && dynamic_cast<CommandMoveNode*>(c)) ||
                                                (delnode && dynamic_cast<CommandDelNode*>(c));
                                    };
}

void exec_sendDeferred(autocomplete::ACState& s)
{
    // send those gathered up commands, and optionally reset the gathering
    client->reqs.sendDeferred();

    if (s.extractflag("-reset"))
    {
        client->reqs.deferRequests = nullptr;
    }
}

void exec_codeTimings(autocomplete::ACState& s)
{
    bool reset = s.extractflag("-reset");
    cout << client->performanceStats.report(reset, client->httpio, client->waiter, client->reqs) << flush;
}

#endif

#ifdef USE_FILESYSTEM
fs::path pathFromLocalPath(const string& s, bool mustexist)
{
    fs::path p = s.empty() ? fs::current_path() : fs::u8path(s);
#ifdef WIN32
    p = fs::u8path("\\\\?\\" + p.u8string());
#endif
    if (mustexist && !fs::exists(p))
    {
        cout << "local path not found: '" << s << "'";
        return fs::path();
    }
    return p;
}

void exec_treecompare(autocomplete::ACState& s)
{
    fs::path p = pathFromLocalPath(s.words[1].s, true);
    Node* n = nodeFromRemotePath(s.words[2].s);
    if (n && !p.empty())
    {
        recursiveCompare(n, p);
    }
}


bool buildLocalFolders(fs::path targetfolder, const string& prefix, int foldersperfolder, int recurselevel, int filesperfolder, uint64_t filesize, int& totalfilecount, int& totalfoldercount)
{
    fs::path p = targetfolder / fs::u8path(prefix);
    if (!fs::is_directory(p) && !fs::create_directory(p))
        return false;
    ++totalfoldercount;

    for (int i = 0; i < filesperfolder; ++i)
    {
        string filename = prefix + "_file_" + std::to_string(++totalfilecount);
        fs::path fp = p / fs::u8path(filename);
        ofstream fs(fp.u8string(), std::ios::binary);
        char buffer[64 * 1024];
        fs.rdbuf()->pubsetbuf(buffer, sizeof(buffer));

        for (auto j = filesize / sizeof(int); j--; )
        {
            fs.write((char*)&totalfilecount, sizeof(int));
        }
        fs.write((char*)&totalfilecount, filesize % sizeof(int));
    }

    if (recurselevel > 1)
    {
        for (int i = 0; i < foldersperfolder; ++i)
        {
            if (!buildLocalFolders(p, prefix + "_" + std::to_string(i), foldersperfolder, recurselevel - 1, filesperfolder, filesize, totalfilecount, totalfoldercount))
                return false;
        }
    }
    return true;
}

void exec_generatetestfilesfolders(autocomplete::ACState& s)
{
    string param, nameprefix = "test";
    int folderdepth = 1, folderwidth = 1, filecount = 100;
    int64_t filesize = 1024;
    if (s.extractflagparam("-folderdepth", param)) folderdepth = atoi(param.c_str());
    if (s.extractflagparam("-folderwidth", param)) folderwidth = atoi(param.c_str());
    if (s.extractflagparam("-filecount", param)) filecount = atoi(param.c_str());
    if (s.extractflagparam("-filesize", param)) filesize = atoll(param.c_str());
    if (s.extractflagparam("-nameprefix", param)) nameprefix = param;

    fs::path p = pathFromLocalPath(s.words[1].s, true);
    if (!p.empty())
    {
        int totalfilecount = 0, totalfoldercount = 0;
        buildLocalFolders(p, nameprefix, folderwidth, folderdepth, filecount, filesize, totalfilecount, totalfoldercount);
        cout << "created " << totalfilecount << " files and " << totalfoldercount << " folders" << endl;
    }
    else
    {
        cout << "invalid directory: " << p.u8string() << endl;
    }
}

void exec_lreplace(autocomplete::ACState& s)
{
    bool file = s.extractflag("-file");
    bool folder = s.extractflag("-folder");

    fs::path p = pathFromLocalPath(s.words[1].s, true);

    // replace (or create) a file/folder - this is to test a changed fsid in sync code
    if (file)
    {
        string content = s.words[2].s;
        ofstream f(p);
        f << content;
    }
    else if (folder)
    {
        if (fs::exists(p)) fs::remove(p);
        fs::create_directory(p);
    }
}

void exec_lrenamereplace(autocomplete::ACState& s)
{
    bool file = s.extractflag("-file");
    bool folder = s.extractflag("-folder");

    fs::path p = pathFromLocalPath(s.words[1].s, true);
    string content = s.words[2].s;
    fs::path p2 = pathFromLocalPath(s.words[3].s, false);

    // replace (or create) a file/folder - this is to test a changed fsid in sync code
    fs::rename(p, p2);
    if (file)
    {
        ofstream f(p);
        f << content;
    }
    else if (folder)
    {
        fs::create_directory(p);
    }
}

#endif

void exec_getcloudstorageused(autocomplete::ACState& s)
{
    cout << client->mFingerprints.getSumSizes() << endl;
}

void exec_getuserquota(autocomplete::ACState& s)
{
    bool storage = s.extractflag("-storage");
    bool transfer = s.extractflag("-transfer");
    bool pro = s.extractflag("-pro");

    if (!storage && !transfer && !pro)
    {
        storage = transfer = pro = true;
    }

    client->getaccountdetails(new AccountDetails, storage, transfer, pro, false, false, false, -1);
}

void exec_getuserdata(autocomplete::ACState& s)
{
    client->getuserdata(client->reqtag);
}

void exec_querytransferquota(autocomplete::ACState& ac)
{
    client->querytransferquota(atoll(ac.words[1].s.c_str()));
}

void DemoApp::querytransferquota_result(int n)
{
    cout << "querytransferquota_result: " << n << endl;
}

autocomplete::ACN autocompleteTemplate;

void exec_help(ac::ACState&)
{
    cout << *autocompleteTemplate << flush;
}

bool quit_flag = false;

void exec_quit(ac::ACState&)
{
    quit_flag = true;
}

void exec_showattributes(autocomplete::ACState& s)
{
    if (const Node* n = nodeFromRemotePath(s.words[1].s))
    {
        for (auto pair : n->attrs.map)
        {
            char namebuf[10]{};
            AttrMap::nameid2string(pair.first, namebuf);
            if (pair.first == 'c')
            {
                FileFingerprint f;
                f.unserializefingerprint(&pair.second);
                cout << namebuf << ": " << pair.second << " (fingerprint: size " << f.size << " mtime " << f.mtime
                    << " crc " << std::hex << f.crc[0] << " " << f.crc[1] << " " << f.crc[2] << " " << f.crc[3] << std::dec << ")"
                    << " (node fingerprint: size " << n->size << " mtime " << n->mtime
                    << " crc " << std::hex << n->crc[0] << " " << n->crc[1] << " " << n->crc[2] << " " << n->crc[3] << std::dec << ")" << endl;
            }
            else
            {
                cout << namebuf << ": " << pair.second << endl;
            }
        }
    }
}

void printAuthringInformation(handle userhandle)
{
    for (auto &it : client->mAuthRings)
    {
        AuthRing &authring = it.second;
        attr_t at = it.first;
        cout << User::attr2string(at) << ": " << endl;
        for (auto &uh : authring.getTrackedUsers())
        {
            if (uh == userhandle || ISUNDEF(userhandle))    // no user was typed --> show authring for all users
            {
                User *user = client->finduser(uh);
                string email = user ? user->email : "not a contact";

                cout << "\tUserhandle: \t" << Base64Str<MegaClient::USERHANDLE>(uh) << endl;
                cout << "\tEmail:      \t" << email << endl;
                cout << "\tFingerprint:\t" << Utils::stringToHex(authring.getFingerprint(uh)) << endl;
                cout << "\tAuth. level: \t" << AuthRing::authMethodToStr(authring.getAuthMethod(uh)) << endl;
            }
        }
    }
}

void exec_setmaxconnections(autocomplete::ACState& s)
{
    auto direction = s.words[1].s == "put" ? PUT : GET;
    if (s.words.size() == 3)
    {
        client->setmaxconnections(direction, atoi(s.words[2].s.c_str()));
    }
    cout << "connections: " << (int)client->connections[direction] << endl;
}


class MegaCLILogger : public ::mega::Logger {
public:
    ofstream mLogFile;

    void log(const char*, int loglevel, const char*, const char *message
#ifdef ENABLE_LOG_PERFORMANCE
                 , const char **directMessages, size_t *directMessagesSizes, unsigned numberMessages
#endif
    ) override
    {
        if (mLogFile.is_open())
        {
            mLogFile << Waiter::ds << " " << SimpleLogger::toStr(static_cast<LogLevel>(loglevel)) << ": ";
            if (message) mLogFile << message;
#ifdef ENABLE_LOG_PERFORMANCE
            for (unsigned i = 0; i < numberMessages; ++i) mLogFile.write(directMessages[i], directMessagesSizes[i]);
#endif
            mLogFile << std::endl;
        }
        else
        {
#ifdef _WIN32
            using namespace std::chrono;
            auto et =system_clock::now().time_since_epoch();
            auto millisec_since_epoch =  duration_cast<milliseconds>(et).count();
            auto sec_since_epoch = duration_cast<seconds>(et).count();
            char ts[50];
            auto t = std::time(NULL);
            t = (m_time_t) sec_since_epoch;
            if (!std::strftime(ts, sizeof(ts), "%H:%M:%S", std::localtime(&t)))
            {
                ts[0] = '\0';
            }

            auto ms = std::to_string(unsigned(millisec_since_epoch - 1000*sec_since_epoch));
            string s;
            s.reserve(1024);
            s += ts;
            s += "." + string(3 - std::min<size_t>(3, ms.size()), '0') + ms;
            s += " ";
            if (message) s += message;
#ifdef ENABLE_LOG_PERFORMANCE
            for (unsigned i = 0; i < numberMessages; ++i) s.append(directMessages[i], directMessagesSizes[i]);
#endif
            s += "\r\n";
            OutputDebugStringA(s.c_str());
#else
            if (loglevel >= SimpleLogger::logCurrentLevel)
            {
                auto t = std::time(NULL);
                char ts[50];
                if (!std::strftime(ts, sizeof(ts), "%H:%M:%S", std::localtime(&t)))
                {
                    ts[0] = '\0';
                }
                std::cout << "[" << ts << "] " << SimpleLogger::toStr(static_cast<LogLevel>(loglevel)) << ": " << message << std::endl;
        }
#endif
        }
    }
};

void exec_fingerprint(autocomplete::ACState& s)
{
    auto localfilepath = LocalPath::fromPath(s.words[1].s, *client->fsaccess);
    auto fa = client->fsaccess->newfileaccess();

    if (fa->fopen(localfilepath, true, false, nullptr))
    {
        FileFingerprint fp;
        fp.genfingerprint(fa.get());
        cout << Utils::stringToHex(std::string((const char*)&fp.size, sizeof(fp.size))) << "/" <<
                Utils::stringToHex(std::string((const char*)&fp.mtime, sizeof(fp.mtime))) << "/" <<
                Utils::stringToHex(std::string((const char*)&fp.crc, sizeof(fp.crc))) << endl;
    }
    else
    {
        cout << "Failed to open: " << s.words[1].s << endl;
    }
}

void exec_showattrs(autocomplete::ACState& s)
{
    if (s.words.size() == 2)
    {
        if (s.words[1].s == "on")
        {
            showattrs = true;
        }
        else if (s.words[1].s == "off")
        {
            showattrs = false;
        }
        else
        {
            cout << "invalid showattrs setting" << endl;
        }
    }
    else
    {
        cout << "      showattrs on|off " << endl;
    }
}

void exec_timelocal(autocomplete::ACState& s)
{
    bool get = s.words[1].s == "get";
    auto localfilepath = LocalPath::fromPath(s.words[2].s, *client->fsaccess);

    if ((get && s.words.size() != 3) || (!get && s.words.size() != 4))
    {
        cout << "wrong number of arguments for : " << s.words[1].s << endl;
        return;
    }

    m_time_t set_time = 0;

    if (!get)
    {
        // similar to Transfers::complete()

        std::istringstream is(s.words[3].s);
        std::tm tm_record;
        is >> std::get_time(&tm_record, "%Y-%m-%d %H:%M:%S");

        set_time = m_mktime(&tm_record);

        cout << "Setting mtime to " << set_time << endl;

        bool success = client->fsaccess->setmtimelocal(localfilepath, set_time);
        if (!success)
        {
            cout << "setmtimelocal failed!  Was it transient? " << client->fsaccess->transient_error << endl;
        }
    }

    // perform get in both cases
    auto fa = client->fsaccess->newfileaccess();
    if (fa->fopen(localfilepath, true, false))
    {
        FileFingerprint fp;
        fp.genfingerprint(fa.get());
        if (fp.isvalid)
        {
            std::tm tm_record;
            m_localtime(fp.mtime, &tm_record);
            cout << "mtime for file is " << fp.mtime << ": " << std::put_time(&tm_record, "%Y-%m-%d %H:%M:%S") << endl;

            if (!get)
            {
                if (::mega::abs(set_time - fp.mtime) <= 2)
                {
                    cout << "mtime read back is within 2 seconds, so success. Actual difference: " << ::mega::abs(set_time - fp.mtime) << endl;
                }
                else
                {
                    cout << "ERROR Silent failure in setmtimelocal, difference is " << ::mega::abs(set_time - fp.mtime) << endl;
                }
            }
        }
        else
        {
            cout << "fingerprint generation failed: " << localfilepath.toPath(*client->fsaccess) << endl;
        }
    }
    else
    {
        cout << "fopen failed: " << localfilepath.toPath(*client->fsaccess) << endl;
    }

}

void exec_backupcentre(autocomplete::ACState& s)
{
    bool delFlag = s.extractflag("-del");

    if (s.words.size() == 1)
    {
        client->reqs.add(new CommandBackupSyncFetch([&](Error e, vector<CommandBackupSyncFetch::Data>& data){
            if (e)
            {
                cout << "backupcentre failed: " << e << endl;
            }
            else
            {
                for (auto& d : data)
                {
                    cout << "Backup ID: " << toHandle(d.backupId) << endl;
                    cout << "  backup type: " << backupTypeToStr(d.backupType) << endl;
                    cout << "  root handle: " << toNodeHandle(d.rootNode) << endl;
                    cout << "  local folder: " << d.localFolder << endl;
                    cout << "  device id: " << d.deviceId << endl;
                    cout << "  sync state: " << d.syncState << endl;
                    cout << "  sync substate: " << d.syncSubstate << endl;
                    cout << "  extra: " << d.extra << endl;
                    cout << "  heartbeat timestamp: " << d.hbTimestamp << endl;
                    cout << "  heartbeat status: " << d.hbStatus << endl;
                    cout << "  heartbeat progress: " << d.hbProgress << endl;
                    cout << "  heartbeat uploads: " << d.uploads << endl;
                    cout << "  heartbeat downloads: " << d.downloads << endl;
                    cout << "  last activity time: " << d.lastActivityTs << endl;
                    cout << "  last node handle: " << toNodeHandle(d.lastSyncedNodeHandle) << endl << endl;
                }

                cout << "Backup Centre - Backups count: " << data.size() << endl;
            }
        }));
    }
    else if (s.words.size() == 2 && delFlag)
    {
        handle backupId;
        Base64::atob(s.words[1].s.c_str(), (byte*)&backupId, MegaClient::BACKUPHANDLE);
        client->reqs.add(new CommandBackupRemove(client, backupId));
    }
}

void exec_logFilenameAnomalies(autocomplete::ACState& s)
{
    class Reporter
      : public FilenameAnomalyReporter
    {
    public:
        void anomalyDetected(FilenameAnomalyType type,
                             const string& localPath,
                             const string& remotePath) override
        {
            string typeName;

            switch (type)
            {
            case FILENAME_ANOMALY_NAME_MISMATCH:
                typeName = "NAME_MISMATCH";
                break;
            case FILENAME_ANOMALY_NAME_RESERVED:
                typeName = "NAME_RESERVED";
                break;
            default:
                assert(!"Unknown anomaly type!");
                typeName = "UNKNOWN";
                break;
            }

            cout << "Filename anomaly detected: type: "
                 << typeName
                 << ": local path: "
                 << localPath
                 << ": remote path: "
                 << remotePath
                 << endl;
        }
    }; // Reporter

    unique_ptr<FilenameAnomalyReporter> reporter;

    if (s.words[1].s == "on")
    {
        reporter.reset(new Reporter());
    }

    cout << "Filename anomaly reporting is "
         << (reporter ? "en" : "dis")
         << "abled."
         << endl;

    client->mFilenameAnomalyReporter = std::move(reporter);
}

MegaCLILogger gLogger;

autocomplete::ACN autocompleteSyntax()
{
    using namespace autocomplete;
    std::unique_ptr<Either> p(new Either("      "));

    p->Add(exec_apiurl, sequence(text("apiurl"), opt(sequence(param("url"), opt(param("disablepkp"))))));
    p->Add(exec_login, sequence(text("login"), opt(flag("-fresh")), either(sequence(param("email"), opt(param("password"))),
                                                      sequence(exportedLink(false, true), opt(param("auth_key"))),
                                                      param("session"),
                                                      sequence(text("autoresume"), opt(param("id"))))));
    p->Add(exec_begin, sequence(text("begin"), opt(flag("-e++")),
                                opt(either(sequence(param("firstname"), param("lastname")),     // to create an ephemeral++
                                        param("ephemeralhandle#ephemeralpw"),               // to resume an ephemeral
                                        param("session")))));                                 // to resume an ephemeral++
    p->Add(exec_signup, sequence(text("signup"), either(sequence(param("email"), param("name"), opt(flag("-v1"))), param("confirmationlink"))));

    p->Add(exec_cancelsignup, sequence(text("cancelsignup")));
    p->Add(exec_confirm, sequence(text("confirm")));
    p->Add(exec_session, sequence(text("session"), opt(sequence(text("autoresume"), opt(param("id"))))));
    p->Add(exec_mount, sequence(text("mount")));
    p->Add(exec_ls, sequence(text("ls"), opt(flag("-R")), opt(sequence(flag("-tofile"), param("filename"))), opt(remoteFSFolder(client, &cwd))));
    p->Add(exec_cd, sequence(text("cd"), opt(remoteFSFolder(client, &cwd))));
    p->Add(exec_pwd, sequence(text("pwd")));
    p->Add(exec_lcd, sequence(text("lcd"), opt(localFSFolder())));
#ifdef USE_FILESYSTEM
    p->Add(exec_lls, sequence(text("lls"), opt(flag("-R")), opt(localFSFolder())));
    p->Add(exec_lpwd, sequence(text("lpwd")));
    p->Add(exec_lmkdir, sequence(text("lmkdir"), localFSFolder()));
#endif
    p->Add(exec_import, sequence(text("import"), exportedLink(true, false)));
    p->Add(exec_folderlinkinfo, sequence(text("folderlink"), opt(param("link"))));
    p->Add(exec_open, sequence(text("open"), exportedLink(false, true)));
    p->Add(exec_put, sequence(text("put"), opt(flag("-r")), localFSPath("localpattern"), opt(either(remoteFSPath(client, &cwd, "dst"),param("dstemail")))));
    p->Add(exec_putq, sequence(text("putq"), repeat(either(flag("-active"), flag("-all"), flag("-count"))), opt(param("cancelslot"))));
#ifdef USE_FILESYSTEM
    p->Add(exec_get, sequence(text("get"), opt(sequence(flag("-r"), opt(flag("-foldersonly")))), remoteFSPath(client, &cwd), opt(sequence(param("offset"), opt(param("length"))))));
#else
    p->Add(exec_get, sequence(text("get"), remoteFSPath(client, &cwd), opt(sequence(param("offset"), opt(param("length"))))));
#endif
    p->Add(exec_get, sequence(text("get"), flag("-re"), param("regularexpression")));
    p->Add(exec_get, sequence(text("get"), exportedLink(true, false), opt(sequence(param("offset"), opt(param("length"))))));
    p->Add(exec_getq, sequence(text("getq"), repeat(either(flag("-active"), flag("-all"), flag("-count"))), opt(param("cancelslot"))));
    p->Add(exec_more, sequence(text("more"), opt(remoteFSPath(client, &cwd))));
    p->Add(exec_pause, sequence(text("pause"), either(text("status"), sequence(opt(either(text("get"), text("put"))), opt(text("hard"))))));
    p->Add(exec_getfa, sequence(text("getfa"), wholenumber(1), opt(remoteFSPath(client, &cwd)), opt(text("cancel"))));
#ifdef USE_MEDIAINFO
    p->Add(exec_mediainfo, sequence(text("mediainfo"), either(sequence(text("calc"), localFSFile()), sequence(text("show"), remoteFSFile(client, &cwd)))));
#endif
    p->Add(exec_smsverify, sequence(text("smsverify"), either(sequence(text("send"), param("phonenumber"), opt(param("reverifywhitelisted"))), sequence(text("code"), param("verificationcode")))));
    p->Add(exec_verifiedphonenumber, sequence(text("verifiedphone")));
    p->Add(exec_resetverifiedphonenumber, sequence(text("resetverifiedphone")));
    p->Add(exec_mkdir, sequence(text("mkdir"), opt(flag("-allowduplicate")), opt(flag("-exactleafname")), remoteFSFolder(client, &cwd)));
    p->Add(exec_rm, sequence(text("rm"), remoteFSPath(client, &cwd), opt(sequence(flag("-regexchild"), param("regex")))));
    p->Add(exec_mv, sequence(text("mv"), remoteFSPath(client, &cwd, "src"), remoteFSPath(client, &cwd, "dst")));
    p->Add(exec_cp, sequence(text("cp"), remoteFSPath(client, &cwd, "src"), either(remoteFSPath(client, &cwd, "dst"), param("dstemail"))));
    p->Add(exec_du, sequence(text("du"), remoteFSPath(client, &cwd)));

#ifdef ENABLE_SYNC
    p->Add(exec_backupcentre, sequence(text("backupcentre"), opt(sequence(flag("-del"), param("backup_id")))));

    p->Add(exec_syncadd,
           sequence(text("sync"),
                    text("add"),
                    opt(flag("-backup")),
                    opt(sequence(flag("-external"), param("drivePath"))),
                    localFSFolder("source"),
                    remoteFSFolder(client, &cwd, "target")));

    p->Add(exec_syncclosedrive,
           sequence(text("sync"),
                    text("closedrive"),
                    localFSFolder("drive")));

    p->Add(exec_syncexport,
           sequence(text("sync"),
                    text("export"),
                    opt(localFSFile("outputFile"))));

    p->Add(exec_syncimport,
           sequence(text("sync"),
                    text("import"),
                    localFSFile("inputFile")));

    p->Add(exec_syncopendrive,
           sequence(text("sync"),
                    text("opendrive"),
                    localFSFolder("drive")));

    p->Add(exec_synclist,
           sequence(text("sync"), text("list")));

    p->Add(exec_syncremove,
           sequence(text("sync"),
                    text("remove"),
                    param("id")));

    p->Add(exec_syncxable,
           sequence(text("sync"),
                    either(sequence(either(text("disable"), text("fail")),
                                    param("id"),
                                    opt(param("error"))),
                           sequence(text("enable"),
                                    param("id")))));

    p->Add(exec_syncpause, sequence(text("syncpause"), param("id")));
    p->Add(exec_syncresume, sequence(text("syncresume"), param("id")));
#endif

    p->Add(exec_export, sequence(text("export"), remoteFSPath(client, &cwd), opt(either(flag("-writable"), param("expiretime"), text("del")))));
    p->Add(exec_share, sequence(text("share"), opt(sequence(remoteFSPath(client, &cwd), opt(sequence(contactEmail(client), opt(either(text("r"), text("rw"), text("full"))), opt(param("origemail"))))))));
    p->Add(exec_invite, sequence(text("invite"), param("dstemail"), opt(either(param("origemail"), text("del"), text("rmd")))));

    p->Add(exec_clink, sequence(text("clink"), either(text("renew"), sequence(text("query"), param("handle")), sequence(text("del"), opt(param("handle"))))));

    p->Add(exec_ipc, sequence(text("ipc"), param("handle"), either(text("a"), text("d"), text("i"))));
    p->Add(exec_showpcr, sequence(text("showpcr")));
    p->Add(exec_users, sequence(text("users"), opt(sequence(contactEmail(client), text("del")))));
    p->Add(exec_getua, sequence(text("getua"), param("attrname"), opt(contactEmail(client))));
    p->Add(exec_putua, sequence(text("putua"), param("attrname"), opt(either(
                                                                          text("del"),
                                                                          sequence(text("set"), param("string")),
                                                                          sequence(text("map"), param("key"), param("value")),
                                                                          sequence(text("load"), localFSFile())))));
#ifdef DEBUG
    p->Add(exec_delua, sequence(text("delua"), param("attrname")));
    p->Add(exec_devcommand, sequence(text("devcommand"), param("subcommand"), opt(param("email"))));
#endif
    p->Add(exec_alerts, sequence(text("alerts"), opt(either(text("new"), text("old"), wholenumber(10), text("notify"), text("seen")))));
    p->Add(exec_recentactions, sequence(text("recentactions"), param("hours"), param("maxcount")));
    p->Add(exec_recentnodes, sequence(text("recentnodes"), param("hours"), param("maxcount")));

    p->Add(exec_putbps, sequence(text("putbps"), opt(either(wholenumber(100000), text("auto"), text("none")))));
    p->Add(exec_killsession, sequence(text("killsession"), opt(either(text("all"), param("sessionid")))));
    p->Add(exec_whoami, sequence(text("whoami"), repeat(either(flag("-storage"), flag("-transfer"), flag("-pro"), flag("-transactions"), flag("-purchases"), flag("-sessions")))));
    p->Add(exec_verifycredentials, sequence(text("credentials"), either(text("show"), text("status"), text("verify"), text("reset")), opt(contactEmail(client))));
    p->Add(exec_passwd, sequence(text("passwd")));
    p->Add(exec_reset, sequence(text("reset"), contactEmail(client), opt(text("mk"))));
    p->Add(exec_recover, sequence(text("recover"), param("recoverylink")));
    p->Add(exec_cancel, sequence(text("cancel"), opt(param("cancellink"))));
    p->Add(exec_email, sequence(text("email"), opt(either(param("newemail"), param("emaillink")))));
    p->Add(exec_retry, sequence(text("retry")));
    p->Add(exec_recon, sequence(text("recon")));
    p->Add(exec_reload, sequence(text("reload"), opt(text("nocache"))));
    p->Add(exec_logout, sequence(text("logout"), opt(flag("-keepsyncconfigs"))));
    p->Add(exec_locallogout, sequence(text("locallogout")));
    p->Add(exec_symlink, sequence(text("symlink")));
    p->Add(exec_version, sequence(text("version")));
    p->Add(exec_debug, sequence(text("debug"), opt(either(flag("-on"), flag("-off"), flag("-verbose"))), opt(localFSFile())));
    p->Add(exec_verbose, sequence(text("verbose"), opt(either(flag("-on"), flag("-off")))));
#if defined(WIN32) && defined(NO_READLINE)
    p->Add(exec_clear, sequence(text("clear")));
    p->Add(exec_codepage, sequence(text("codepage"), opt(sequence(wholenumber(65001), opt(wholenumber(65001))))));
    p->Add(exec_log, sequence(text("log"), either(text("utf8"), text("utf16"), text("codepage")), localFSFile()));
#endif
    p->Add(exec_test, sequence(text("test"), opt(param("data"))));
    p->Add(exec_fingerprint, sequence(text("fingerprint"), localFSFile("localfile")));
#ifdef ENABLE_CHAT
    p->Add(exec_chats, sequence(text("chats")));
    p->Add(exec_chatc, sequence(text("chatc"), param("group"), repeat(opt(sequence(contactEmail(client), either(text("ro"), text("sta"), text("mod")))))));
    p->Add(exec_chati, sequence(text("chati"), param("chatid"), contactEmail(client), either(text("ro"), text("sta"), text("mod"))));
    p->Add(exec_chatcp, sequence(text("chatcp"), param("mownkey"), opt(sequence(text("t"), param("title64"))), repeat(sequence(contactEmail(client), either(text("ro"), text("sta"), text("mod"))))));
    p->Add(exec_chatr, sequence(text("chatr"), param("chatid"), opt(contactEmail(client))));
    p->Add(exec_chatu, sequence(text("chatu"), param("chatid")));
    p->Add(exec_chatup, sequence(text("chatup"), param("chatid"), param("userhandle"), either(text("ro"), text("sta"), text("mod"))));
    p->Add(exec_chatpu, sequence(text("chatpu")));
    p->Add(exec_chatga, sequence(text("chatga"), param("chatid"), param("nodehandle"), param("uid")));
    p->Add(exec_chatra, sequence(text("chatra"), param("chatid"), param("nodehandle"), param("uid")));
    p->Add(exec_chatst, sequence(text("chatst"), param("chatid"), param("title64")));
    p->Add(exec_chata, sequence(text("chata"), param("chatid"), param("archive")));
    p->Add(exec_chatl, sequence(text("chatl"), param("chatid"), either(text("del"), text("query"))));
    p->Add(exec_chatsm, sequence(text("chatsm"), param("chatid"), opt(param("title64"))));
    p->Add(exec_chatlu, sequence(text("chatlu"), param("publichandle")));
    p->Add(exec_chatlj, sequence(text("chatlj"), param("publichandle"), param("unifiedkey")));
#endif
    p->Add(exec_setmaxdownloadspeed, sequence(text("setmaxdownloadspeed"), opt(wholenumber(10000))));
    p->Add(exec_setmaxuploadspeed, sequence(text("setmaxuploadspeed"), opt(wholenumber(10000))));
    p->Add(exec_handles, sequence(text("handles"), opt(either(text("on"), text("off")))));
    p->Add(exec_httpsonly, sequence(text("httpsonly"), opt(either(text("on"), text("off")))));
    p->Add(exec_showattrs, sequence(text("showattrs"), opt(either(text("on"), text("off")))));
    p->Add(exec_timelocal, sequence(text("mtimelocal"), either(text("set"), text("get")), localFSPath(), opt(param("datetime"))));

    p->Add(exec_mfac, sequence(text("mfac"), param("email")));
    p->Add(exec_mfae, sequence(text("mfae")));
    p->Add(exec_mfad, sequence(text("mfad"), param("pin")));

#if defined(WIN32) && defined(NO_READLINE)
    p->Add(exec_autocomplete, sequence(text("autocomplete"), opt(either(text("unix"), text("dos")))));
    p->Add(exec_history, sequence(text("history")));
#endif
    p->Add(exec_help, either(text("help"), text("h"), text("?")));
    p->Add(exec_quit, either(text("quit"), text("q"), text("exit")));

    p->Add(exec_find, sequence(text("find"), text("raided")));
    p->Add(exec_findemptysubfoldertrees, sequence(text("findemptysubfoldertrees"), opt(flag("-movetotrash"))));

#ifdef MEGA_MEASURE_CODE
    p->Add(exec_deferRequests, sequence(text("deferrequests"), repeat(either(flag("-putnodes")))));
    p->Add(exec_sendDeferred, sequence(text("senddeferred"), opt(flag("-reset"))));
    p->Add(exec_codeTimings, sequence(text("codetimings"), opt(flag("-reset"))));
#endif

#ifdef USE_FILESYSTEM
    p->Add(exec_treecompare, sequence(text("treecompare"), localFSPath(), remoteFSPath(client, &cwd)));
    p->Add(exec_generatetestfilesfolders, sequence(text("generatetestfilesfolders"), repeat(either(sequence(flag("-folderdepth"), param("depth")),
                                                                                                   sequence(flag("-folderwidth"), param("width")),
                                                                                                   sequence(flag("-filecount"), param("count")),
                                                                                                   sequence(flag("-filesize"), param("size")),
                                                                                                   sequence(flag("-nameprefix"), param("prefix")))), localFSFolder("parent")));
    p->Add(exec_lreplace, sequence(text("lreplace"), either(flag("-file"), flag("-folder")), localFSPath("existing"), param("content")));
    p->Add(exec_lrenamereplace, sequence(text("lrenamereplace"), either(flag("-file"), flag("-folder")), localFSPath("existing"), param("content"), localFSPath("renamed")));

#endif
    p->Add(exec_querytransferquota, sequence(text("querytransferquota"), param("filesize")));
    p->Add(exec_getcloudstorageused, sequence(text("getcloudstorageused")));
    p->Add(exec_getuserquota, sequence(text("getuserquota"), repeat(either(flag("-storage"), flag("-transfer"), flag("-pro")))));
    p->Add(exec_getuserdata, text("getuserdata"));

    p->Add(exec_showattributes, sequence(text("showattributes"), remoteFSPath(client, &cwd)));

    p->Add(exec_setmaxconnections, sequence(text("setmaxconnections"), either(text("put"), text("get")), opt(wholenumber(4))));
    p->Add(exec_metamac, sequence(text("metamac"), localFSPath(), remoteFSPath(client, &cwd)));
    p->Add(exec_banner, sequence(text("banner"), either(text("get"), sequence(text("dismiss"), param("id")))));

    p->Add(exec_logFilenameAnomalies,
           sequence(text("logfilenameanomalies"), either(text("on"), text("off"))));

    p->Add(exec_drivemonitor, sequence(text("drivemonitor"), opt(either(flag("-on"), flag("-off")))));

    p->Add(exec_driveid,
           sequence(text("driveid"),
                    either(sequence(text("get"), localFSFolder()),
                           sequence(text("set"), localFSFolder(), opt(text("force"))))));

    return autocompleteTemplate = std::move(p);
}


#ifdef USE_FILESYSTEM
bool recursiveget(fs::path&& localpath, Node* n, bool folders, unsigned& queued)
{
    if (n->type == FILENODE)
    {
        if (!folders)
        {
            auto f = new AppFileGet(n, NodeHandle(), NULL, -1, 0, NULL, NULL, localpath.u8string());
            f->appxfer_it = appxferq[GET].insert(appxferq[GET].end(), f);
            DBTableTransactionCommitter committer(client->tctable);
            client->startxfer(GET, f, committer);
            queued += 1;
        }
    }
    else if (n->type == FOLDERNODE || n->type == ROOTNODE)
    {
        fs::path newpath = localpath / fs::u8path(n->type == ROOTNODE ? "ROOTNODE" : n->displayname());
        if (folders)
        {
            std::error_code ec;
            if (fs::create_directory(newpath, ec) || !ec)
            {
                cout << newpath << endl;
            }
            else
            {
                cout << "Failed trying to create " << newpath << ": " << ec.message() << endl;
                return false;
            }
        }
        for (node_list::iterator it = n->children.begin(); it != n->children.end(); it++)
        {
            if (!recursiveget(std::move(newpath), *it, folders, queued))
            {
                return false;
            }
        }
    }
    return true;
}
#endif

bool regexget(const string& expression, Node* n, unsigned& queued)
{
    try
    {
        std::regex re(expression);

        if (n->type == FOLDERNODE || n->type == ROOTNODE)
        {
            DBTableTransactionCommitter committer(client->tctable);
            for (node_list::iterator it = n->children.begin(); it != n->children.end(); it++)
            {
                if ((*it)->type == FILENODE)
                {
                    if (regex_search(string((*it)->displayname()), re))
                    {
                        auto f = new AppFileGet(*it);
                        f->appxfer_it = appxferq[GET].insert(appxferq[GET].end(), f);
                        client->startxfer(GET, f, committer);
                        queued += 1;
                    }
                }
            }
        }
    }
    catch (std::exception& e)
    {
        cout << "ERROR: " << e.what() << endl;
        return false;
    }
    return true;
}

struct Login
{
    string email, password, salt, pin;
    int version;

    Login() : version(0)
    {
    }

    void reset()
    {
        *this = Login();
    }

    void login(MegaClient* mc)
    {
        byte keybuf[SymmCipher::KEYLENGTH];

        if (version == 1)
        {
            if (error e = mc->pw_key(password.c_str(), keybuf))
            {
                cout << "Login error: " << e << endl;
            }
            else
            {
                mc->login(email.c_str(), keybuf, (!pin.empty()) ? pin.c_str() : NULL);
            }
        }
        else if (version == 2 && !salt.empty())
        {
            mc->login2(email.c_str(), password.c_str(), &salt, (!pin.empty()) ? pin.c_str() : NULL);
        }
        else
        {
            cout << "Login unexpected error" << endl;
        }
    }
};
static Login login;

ofstream* pread_file = NULL;
m_off_t pread_file_end = 0;


// execute command
static void process_line(char* l)
{
    switch (prompt)
    {
    case LOGINTFA:
        if (strlen(l) > 1)
        {
            login.pin = l;
            login.login(client);
        }
        else
        {
            cout << endl << "The pin length is invalid, please try to login again." << endl;
        }

        setprompt(COMMAND);
        return;

    case SETTFA:
        client->multifactorauthsetup(l);
        setprompt(COMMAND);
        return;

    case LOGINPASSWORD:

        if (signupcode.size())
        {
            // verify correctness of supplied signup password
            client->pw_key(l, pwkey);
            SymmCipher pwcipher(pwkey);
            pwcipher.ecb_decrypt(signuppwchallenge);

            if (MemAccess::get<int64_t>((const char*)signuppwchallenge + 4))
            {
                cout << endl << "Incorrect password, please try again." << endl;
            }
            else
            {
                client->confirmsignuplink((const byte*)signupcode.data(), unsigned(signupcode.size()),
                    MegaClient::stringhash64(&signupemail, &pwcipher));
            }

            signupcode.clear();
        }
        else if (recoverycode.size())   // cancelling account --> check password
        {
            client->pw_key(l, pwkey);
            client->validatepwd(pwkey);
        }
        else if (changecode.size())     // changing email --> check password to avoid creating an invalid hash
        {
            client->pw_key(l, pwkey);
            client->validatepwd(pwkey);
        }
        else
        {
            login.password = l;
            login.login(client);
            cout << endl << "Logging in..." << endl;
        }

        setprompt(COMMAND);
        return;

    case OLDPASSWORD:
        client->pw_key(l, pwkeybuf);

        if (!memcmp(pwkeybuf, pwkey, sizeof pwkey))
        {
            cout << endl;
            setprompt(NEWPASSWORD);
        }
        else
        {
            cout << endl << "Bad password, please try again" << endl;
            setprompt(COMMAND);
        }
        return;

    case NEWPASSWORD:
        newpassword = l;
        client->pw_key(l, newpwkey);

        cout << endl;
        setprompt(PASSWORDCONFIRM);
        return;

    case PASSWORDCONFIRM:
        client->pw_key(l, pwkeybuf);

        if (memcmp(pwkeybuf, newpwkey, sizeof pwkeybuf))
        {
            cout << endl << "Mismatch, please try again" << endl;
        }
        else
        {
            error e;

            if (signupemail.size())
            {
                if (signupV2)
                {
                    client->sendsignuplink2(signupemail.c_str(), newpassword.c_str(), signupname.c_str());
                }
                else
                {
                    client->sendsignuplink(signupemail.c_str(), signupname.c_str(), newpwkey);
                }
            }
            else if (recoveryemail.size() && recoverycode.size())
            {
                cout << endl << "Resetting password..." << endl;

                if (hasMasterKey)
                {
                    client->confirmrecoverylink(recoverycode.c_str(), recoveryemail.c_str(), newpassword.c_str(), masterkey);
                }
                else
                {
                    client->confirmrecoverylink(recoverycode.c_str(), recoveryemail.c_str(), newpassword.c_str(), NULL);
                }

                recoverycode.clear();
                recoveryemail.clear();
                hasMasterKey = false;
                memset(masterkey, 0, sizeof masterkey);
            }
            else
            {
                if ((e = client->changepw(newpassword.c_str())) == API_OK)
                {
                    memcpy(pwkey, newpwkey, sizeof pwkey);
                    cout << endl << "Changing password..." << endl;
                }
                else
                {
                    cout << "You must be logged in to change your password." << endl;
                }
            }
        }

        setprompt(COMMAND);
        signupemail.clear();
        signupV2 = true;
        return;

    case MASTERKEY:
        cout << endl << "Retrieving private RSA key for checking integrity of the Master Key..." << endl;

        Base64::atob(l, masterkey, sizeof masterkey);
        client->getprivatekey(recoverycode.c_str());
        return;

    case COMMAND:
        try
        {
            std::string consoleOutput;
            ac::autoExec(string(l), string::npos, autocompleteTemplate, false, consoleOutput, true); // todo: pass correct unixCompletions flag
            if (!consoleOutput.empty())
            {
                cout << consoleOutput << flush;
            }
        }
        catch (std::exception& e)
        {
            cout << "Command failed: " << e.what() << endl;
        }
        return;
    case PAGER:
        if (strlen(l) && l[0] == 'q')
        {
            setprompt(COMMAND); // quit pager view if 'q' is sent, see README
        }
        else
        {
            autocomplete::ACState nullState; //not entirely sure about this
            exec_more(nullState); //else, get one more page
        }
        return;
    }
}

void exec_ls(autocomplete::ACState& s)
{
    Node* n;
    bool recursive = s.extractflag("-R");
    string toFilename;
    bool toFileFlag = s.extractflagparam("-tofile", toFilename);

    ofstream toFile;
    if (toFileFlag)
    {
        toFile.open(toFilename);
    }

    if (s.words.size() > 1)
    {
        n = nodebypath(s.words[1].s.c_str());
    }
    else
    {
        n = client->nodeByHandle(cwd);
    }

    if (n)
    {
        dumptree(n, recursive, 0, NULL, toFileFlag ? &toFile : nullptr);
    }
}

void exec_cd(autocomplete::ACState& s)
{
    if (s.words.size() > 1)
    {
        if (Node* n = nodebypath(s.words[1].s.c_str()))
        {
            if (n->type == FILENODE)
            {
                cout << s.words[1].s << ": Not a directory" << endl;
            }
            else
            {
                cwd = n->nodeHandle();
            }
        }
        else
        {
            cout << s.words[1].s << ": No such file or directory" << endl;
        }
    }
    else
    {
        cwd = NodeHandle().set6byte(client->rootnodes[0]);
    }
}

void exec_rm(autocomplete::ACState& s)
{
    string childregexstring;
    bool useregex = s.extractflagparam("-regexchild", childregexstring);

    if (Node* n = nodebypath(s.words[1].s.c_str()))
    {
        vector<Node*> v;
        if (useregex)
        {
            std::regex re(childregexstring);
            for (Node* c : n->children)
            {
                if (std::regex_match(c->displayname(), re))
                {
                    v.push_back(c);
                }
            }
        }
        else
        {
            v.push_back(n);
        }

        for (auto d : v)
        {
            if (client->checkaccess(d, FULL))
            {
                error e = client->unlink(d, false, 0);

                if (e)
                {
                    cout << d->displaypath() << ": Deletion failed (" << errorstring(e) << ")" << endl;
                }
            }
            else
            {
                cout << d->displaypath() << ": Access denied" << endl;
            }
        }
    }
    else
    {
        cout << s.words[1].s << ": No such file or directory" << endl;
    }
}

void exec_mv(autocomplete::ACState& s)
{
    Node *n, *tn;
    string newname;

    if (s.words.size() > 2)
    {
        // source node must exist
        if ((n = nodebypath(s.words[1].s.c_str())))
        {
            // we have four situations:
            // 1. target path does not exist - fail
            // 2. target node exists and is folder - move
            // 3. target node exists and is file - delete and rename (unless same)
            // 4. target path exists, but filename does not - rename
            if ((tn = nodebypath(s.words[2].s.c_str(), NULL, &newname)))
            {
                error e;

                if (newname.size())
                {
                    if (tn->type == FILENODE)
                    {
                        cout << s.words[2].s << ": Not a directory" << endl;

                        return;
                    }
                    else
                    {
                        if ((e = client->checkmove(n, tn)) == API_OK)
                        {
                            if (!client->checkaccess(n, RDWR))
                            {
                                cout << "Write access denied" << endl;

                                return;
                            }

                            // rename
                            client->fsaccess->normalize(&newname);
<<<<<<< HEAD
                            //n->attrs.map['n'] = newname;

                            if ((e = client->setattr(n, attr_map('n', newname), client->reqtag)))
=======

                            if ((e = client->setattr(n, attr_map('n', newname), gNextClientTag++, nullptr)))
>>>>>>> 8e2f186d
                            {
                                cout << "Cannot rename file (" << errorstring(e) << ")" << endl;
                            }
                        }
                        else
                        {
                            cout << "Cannot rename file (" << errorstring(e) << ")" << endl;
                        }
                    }
                }
                else
                {
                    if (tn->type == FILENODE)
                    {
                        // (there should never be any orphaned filenodes)
                        if (!tn->parent)
                        {
                            return;
                        }

                        if ((e = client->checkmove(n, tn->parent)) == API_OK)
                        {
                            if (!client->checkaccess(n, RDWR))
                            {
                                cout << "Write access denied" << endl;

                                return;
                            }

                            // overwrite existing target file: rename source...
<<<<<<< HEAD
                            //n->attrs.map['n'] = tn->attrs.map['n'];
                            e = client->setattr(n, attr_map('n', tn->attrs.map['n']), client->reqtag);
=======
                            e = client->setattr(n, attr_map('n', tn->attrs.map['n']), gNextClientTag++, nullptr);
>>>>>>> 8e2f186d

                            if (e)
                            {
                                cout << "Rename failed (" << errorstring(e) << ")" << endl;
                            }

                            if (n != tn)
                            {
                                // ...delete target...
                                e = client->unlink(tn, false, 0);

                                if (e)
                                {
                                    cout << "Remove failed (" << errorstring(e) << ")" << endl;
                                }
                            }
                        }

                        // ...and set target to original target's parent
                        tn = tn->parent;
                    }
                    else
                    {
                        e = client->checkmove(n, tn);
                    }
                }

                if (n->parent != tn)
                {
                    if (e == API_OK)
                    {
                        e = client->rename(n, tn);

                        if (e)
                        {
                            cout << "Move failed (" << errorstring(e) << ")" << endl;
                        }
                    }
                    else
                    {
                        cout << "Move not permitted - try copy" << endl;
                    }
                }
            }
            else
            {
                cout << s.words[2].s << ": No such directory" << endl;
            }
        }
        else
        {
            cout << s.words[1].s << ": No such file or directory" << endl;
        }
    }
}


void exec_cp(autocomplete::ACState& s)
{
    Node *n, *tn;
    string targetuser;
    string newname;
    error e;

    if (s.words.size() > 2)
    {
        if ((n = nodebypath(s.words[1].s.c_str())))
        {
            if ((tn = nodebypath(s.words[2].s.c_str(), &targetuser, &newname)))
            {
                if (!client->checkaccess(tn, RDWR))
                {
                    cout << "Write access denied" << endl;

                    return;
                }

                if (tn->type == FILENODE)
                {
                    if (n->type == FILENODE)
                    {
                        // overwrite target if source and taret are files

                        // (there should never be any orphaned filenodes)
                        if (!tn->parent)
                        {
                            return;
                        }

                        // ...delete target...
                        e = client->unlink(tn, false, 0);

                        if (e)
                        {
                            cout << "Cannot delete existing file (" << errorstring(e) << ")"
                                << endl;
                        }

                        // ...and set target to original target's parent
                        tn = tn->parent;
                    }
                    else
                    {
                        cout << "Cannot overwrite file with folder" << endl;
                        return;
                    }
                }
            }

            TreeProcCopy_mcli tc;
            handle ovhandle = UNDEF;

            if (!n->keyApplied())
            {
                cout << "Cannot copy a node without key" << endl;
                return;
            }

            if (n->attrstring)
            {
                n->applykey();
                n->setattr();
                if (n->attrstring)
                {
                    cout << "Cannot copy undecryptable node" << endl;
                    return;
                }
            }

            string sname;
            if (newname.size())
            {
                sname = newname;
                client->fsaccess->normalize(&sname);
            }
            else
            {
                attr_map::iterator it = n->attrs.map.find('n');
                if (it != n->attrs.map.end())
                {
                    sname = it->second;
                }
            }

            if (!client->versions_disabled && tn && n->type == FILENODE)
            {
                Node *ovn = client->childnodebyname(tn, sname.c_str(), true);
                if (ovn)
                {
                    if (n->isvalid && ovn->isvalid && *(FileFingerprint*)n == *(FileFingerprint*)ovn)
                    {
                        cout << "Skipping identical node" << endl;
                        return;
                    }

                    ovhandle = ovn->nodehandle;
                }
            }

            // determine number of nodes to be copied
            client->proctree(n, &tc, false, ovhandle != UNDEF);

            tc.allocnodes();

            // build new nodes array
            client->proctree(n, &tc, false, ovhandle != UNDEF);

            // if specified target is a filename, use it
            if (newname.size())
            {
                SymmCipher key;
                string attrstring;

                // copy source attributes and rename
                AttrMap attrs;

                attrs.map = n->attrs.map;
                attrs.map['n'] = sname;

                key.setkey((const byte*)tc.nn[0].nodekey.data(), tc.nn[0].type);

                // JSON-encode object and encrypt attribute string
                attrs.getjson(&attrstring);
                tc.nn[0].attrstring.reset(new string);
                client->makeattr(&key, tc.nn[0].attrstring, attrstring.c_str());
            }

            // tree root: no parent
            tc.nn[0].parenthandle = UNDEF;
            tc.nn[0].ovhandle = ovhandle;

            if (tn)
            {
                // add the new nodes
                client->putnodes(tn->nodehandle, move(tc.nn), nullptr, gNextClientTag++);
            }
            else
            {
                if (targetuser.size())
                {
                    cout << "Attempting to drop into user " << targetuser << "'s inbox..." << endl;

                    client->putnodes(targetuser.c_str(), move(tc.nn), gNextClientTag++);
                }
                else
                {
                    cout << s.words[2].s << ": No such file or directory" << endl;
                }
            }
        }
        else
        {
            cout << s.words[1].s << ": No such file or directory" << endl;
        }
    }
}

void exec_du(autocomplete::ACState& s)
{
    Node *n;
    TreeProcDU du;

    if (s.words.size() > 1)
    {
        if (!(n = nodebypath(s.words[1].s.c_str())))
        {
            cout << s.words[1].s << ": No such file or directory" << endl;

            return;
        }
    }
    else
    {
        n = client->nodeByHandle(cwd);
    }

    if (n)
    {
        client->proctree(n, &du);

        cout << "Total storage used: " << (du.numbytes / 1048576) << " MB" << endl;
        cout << "Total # of files: " << du.numfiles << endl;
        cout << "Total # of folders: " << du.numfolders << endl;
    }
}

void exec_get(autocomplete::ACState& s)
{
    Node *n;
    string regularexpression;
    if (s.extractflag("-r"))
    {
#ifdef USE_FILESYSTEM
        // recursive get.  create local folder structure first, then queue transfer of all files
        bool foldersonly = s.extractflag("-foldersonly");

        if (!(n = nodebypath(s.words[1].s.c_str())))
        {
            cout << s.words[1].s << ": No such folder (or file)" << endl;
        }
        else if (n->type != FOLDERNODE && n->type != ROOTNODE)
        {
            cout << s.words[1].s << ": not a folder" << endl;
        }
        else
        {
            unsigned queued = 0;
            cout << "creating folders: " << endl;
            if (recursiveget(fs::current_path(), n, true, queued))
            {
                if (!foldersonly)
                {
                    cout << "queueing files..." << endl;
                    bool alldone = recursiveget(fs::current_path(), n, false, queued);
                    cout << "queued " << queued << " files for download" << (!alldone ? " before failure" : "") << endl;
                }
            }
        }
#else
        cout << "Sorry, -r not supported yet" << endl;
#endif
    }
    else if (s.extractflagparam("-re", regularexpression))
    {
        if (!(n = nodebypath(".")))
        {
            cout << ": No current folder" << endl;
        }
        else if (n->type != FOLDERNODE && n->type != ROOTNODE)
        {
            cout << ": not in a folder" << endl;
        }
        else
        {
            unsigned queued = 0;
            if (regexget(regularexpression, n, queued))
            {
                cout << "queued " << queued << " files for download" << endl;
            }
        }
    }
    else
    {
        handle ph = UNDEF;
        byte key[FILENODEKEYLENGTH];
        if (client->parsepubliclink(s.words[1].s.c_str(), ph, key, false) == API_OK)
        {
            cout << "Checking link..." << endl;
            client->openfilelink(ph, key, 0);
            return;
        }

        n = nodebypath(s.words[1].s.c_str());

        if (n)
        {
            if (s.words.size() > 2)
            {
                // read file slice
                m_off_t offset = atol(s.words[2].s.c_str());
                m_off_t count = (s.words.size() > 3) ? atol(s.words[3].s.c_str()) : 0;

                if (offset + count > n->size)
                {
                    if (offset < n->size)
                    {
                        count = n->size - offset;
                        cout << "Count adjusted to " << count << " bytes (filesize is " << n->size << " bytes)" << endl;
                    }
                    else
                    {
                        cout << "Nothing to read: offset + length > filesize (" << offset << " + " << count << " > " << n->size << " bytes)" << endl;
                        return;
                    }
                }

                if (s.words.size() == 5)
                {
                    pread_file = new ofstream(s.words[4].s.c_str(), std::ios_base::binary);
                    pread_file_end = offset + count;
                }

                client->pread(n, offset, count, NULL);
            }
            else
            {
                DBTableTransactionCommitter committer(client->tctable);

                // queue specified file...
                if (n->type == FILENODE)
                {
                    auto f = new AppFileGet(n);

                    string::size_type index = s.words[1].s.find(":");
                    // node from public folder link
                    if (index != string::npos && s.words[1].s.substr(0, index).find("@") == string::npos)
                    {
                        handle h = clientFolder->rootnodes[0];
                        char *pubauth = new char[12];
                        Base64::btoa((byte*)&h, MegaClient::NODEHANDLE, pubauth);
                        f->pubauth = pubauth;
                        f->hprivate = true;
                        f->hforeign = true;
                        memcpy(f->filekey, n->nodekey().data(), FILENODEKEYLENGTH);
                    }

                    f->appxfer_it = appxferq[GET].insert(appxferq[GET].end(), f);
                    client->startxfer(GET, f, committer);
                }
                else
                {
                    // ...or all files in the specified folder (non-recursive)
                    for (node_list::iterator it = n->children.begin(); it != n->children.end(); it++)
                    {
                        if ((*it)->type == FILENODE)
                        {
                            auto f = new AppFileGet(*it);
                            f->appxfer_it = appxferq[GET].insert(appxferq[GET].end(), f);
                            client->startxfer(GET, f, committer);
                        }
                    }
                }
            }
        }
        else
        {
            cout << s.words[1].s << ": No such file or folder" << endl;
        }
    }
}

/* more_node here is intentionally defined with filescope, it allows us to
 * resume an interrupted pagination.
 * Node contents are fetched one page at a time, defaulting to 1KB of data.
 * Improvement: Get console layout and use width*height for precise pagination.
 */
static Node    *more_node = nullptr; // Remote node that we are paging through
static m_off_t  more_offset = 0; // Current offset in the remote file
static const m_off_t MORE_BYTES = 1024;

void exec_more(autocomplete::ACState& s)
{
    if(s.words.size() > 1) // set up new node for pagination
    {
        more_offset = 0;
        more_node = nodebypath(s.words[1].s.c_str());
    }
    if(more_node && (more_node->type == FILENODE))
    {
        m_off_t count = (more_offset + MORE_BYTES <= more_node->size)
                ? MORE_BYTES : (more_node->size - more_offset);

        client->pread(more_node, more_offset, count, NULL);
    }
}

void uploadLocalFolderContent(LocalPath& localname, Node* cloudFolder);

void uploadLocalPath(nodetype_t type, std::string name, LocalPath& localname, Node* parent, const std::string targetuser, DBTableTransactionCommitter& committer, int& total, bool recursive)
{

    Node *previousNode = client->childnodebyname(parent, name.c_str(), false);

    if (type == FILENODE)
    {
        auto fa = client->fsaccess->newfileaccess();
        if (fa->fopen(localname, true, false))
        {
            FileFingerprint fp;
            fp.genfingerprint(fa.get());

            if (previousNode)
            {
                if (previousNode->type == FILENODE)
                {
                    if (fp.isvalid && previousNode->isvalid && fp == *((FileFingerprint *)previousNode))
                    {
                        cout << "Identical file already exist. Skipping transfer of " << name << endl;
                        return;
                    }
                }
                else
                {
                    cout << "Can't upload file over the top of a folder with the same name: " << name << endl;
                    return;
                }
            }
            fa.reset();

            AppFile* f = new AppFilePut(localname, parent ? parent->nodeHandle() : NodeHandle(), targetuser.c_str());
            *static_cast<FileFingerprint*>(f) = fp;
            f->appxfer_it = appxferq[PUT].insert(appxferq[PUT].end(), f);
            client->startxfer(PUT, f, committer);
            total++;
        }
        else
        {
            cout << "Can't open file: " << name << endl;
        }
    }
    else if (type == FOLDERNODE && recursive)
    {

        if (previousNode)
        {
            if (previousNode->type == FILENODE)
            {
                cout << "Can't upload a folder over the top of a file with the same name: " << name << endl;
                return;
            }
            else
            {
                // upload into existing folder with the same name
                uploadLocalFolderContent(localname, previousNode);
            }
        }
        else
        {
            vector<NewNode> nn(1);
            client->putnodes_prepareOneFolder(&nn[0], name);

            gOnPutNodeTag[gNextClientTag] = [localname](Node* parent) {
                auto tmp = localname;
                uploadLocalFolderContent(tmp, parent);
            };

            client->putnodes(parent->nodehandle, move(nn), nullptr, gNextClientTag++);
        }
    }
}


string localpathToUtf8Leaf(const LocalPath& itemlocalname)
{
    return itemlocalname.leafName().toPath(*client->fsaccess);
}

void uploadLocalFolderContent(LocalPath& localname, Node* cloudFolder)
{
    DirAccess* da = client->fsaccess->newdiraccess();

    if (da->dopen(&localname, NULL, false))
    {
        DBTableTransactionCommitter committer(client->tctable);

        int total = 0;
        nodetype_t type;
        LocalPath itemlocalleafname;
        while (da->dnext(localname, itemlocalleafname, true, &type))
        {
            string leafNameUtf8 = localpathToUtf8Leaf(itemlocalleafname);

            if (gVerboseMode)
            {
                cout << "Queueing " << leafNameUtf8 << "..." << endl;
            }
            auto newpath = localname;
            newpath.appendWithSeparator(itemlocalleafname, true);
            uploadLocalPath(type, leafNameUtf8, newpath, cloudFolder, "", committer, total, true);
        }
        if (gVerboseMode)
        {
            cout << "Queued " << total << " more uploads from folder " << localpathToUtf8Leaf(localname) << endl;
        }
    }
}

void exec_put(autocomplete::ACState& s)
{
    NodeHandle target = cwd;
    string targetuser;
    string newname;
    int total = 0;
    Node* n = NULL;

    bool recursive = s.extractflag("-r");

    if (s.words.size() > 2)
    {
        if ((n = nodebypath(s.words[2].s.c_str(), &targetuser, &newname)))
        {
            target = n->nodeHandle();
        }
    }
    else    // target is current path
    {
        n = client->nodeByHandle(target);
    }

    if (client->loggedin() == NOTLOGGEDIN && !targetuser.size() && !client->loggedIntoWritableFolder())
    {
        cout << "Not logged in." << endl;

        return;
    }

    if (recursive && !targetuser.empty())
    {
        cout << "Sorry, can't send recursively to a user" << endl;
    }

    auto localname = LocalPath::fromPath(s.words[1].s, *client->fsaccess);

    DirAccess* da = client->fsaccess->newdiraccess();

    if (da->dopen(&localname, NULL, true))
    {
        DBTableTransactionCommitter committer(client->tctable);

        nodetype_t type;
        LocalPath itemlocalname;
        while (da->dnext(localname, itemlocalname, true, &type))
        {
            string leafNameUtf8 = localpathToUtf8Leaf(itemlocalname);

            if (gVerboseMode)
            {
                cout << "Queueing " << leafNameUtf8 << "..." << endl;
            }
            uploadLocalPath(type, leafNameUtf8, itemlocalname, n, targetuser, committer, total, recursive);
        }
    }

    delete da;

    cout << "Queued " << total << " file(s) for upload, " << appxferq[PUT].size()
        << " file(s) in queue" << endl;
}

void exec_pwd(autocomplete::ACState& s)
{
    string path;

    nodepath(cwd, &path);

    cout << path << endl;
}

void exec_lcd(autocomplete::ACState& s)
{
    LocalPath localpath = LocalPath::fromPath(s.words[1].s, *client->fsaccess);

    if (!client->fsaccess->chdirlocal(localpath))
    {
        cout << s.words[1].s << ": Failed" << endl;
    }
}

#ifdef USE_FILESYSTEM
void exec_lls(autocomplete::ACState& s)
{
    bool recursive = s.extractflag("-R");
    fs::path ls_folder = s.words.size() > 1 ? fs::u8path(s.words[1].s) : fs::current_path();
    std::error_code ec;
    auto status = fs::status(ls_folder, ec);
    (void)status;
    if (ec)
    {
        cerr << ec.message() << endl;
    }
    else if (!fs::exists(ls_folder))
    {
        cerr << "not found" << endl;
    }
    else
    {
        local_dumptree(ls_folder, recursive);
    }
}
#endif

void exec_ipc(autocomplete::ACState& s)
{
    // incoming pending contact action
    handle phandle;
    if (s.words.size() == 3 && Base64::atob(s.words[1].s.c_str(), (byte*) &phandle, sizeof phandle) == sizeof phandle)
    {
        ipcactions_t action;
        if (s.words[2].s == "a")
        {
            action = IPCA_ACCEPT;
        }
        else if (s.words[2].s == "d")
        {
            action = IPCA_DENY;
        }
        else if (s.words[2].s == "i")
        {
            action = IPCA_IGNORE;
        }
        else
        {
            return;
        }
        client->updatepcr(phandle, action);
    }
}

#if defined(WIN32) && defined(NO_READLINE)
void exec_log(autocomplete::ACState& s)
{
    if (s.words.size() == 1)
    {
        // close log
        static_cast<WinConsole*>(console)->log("", WinConsole::no_log);
        cout << "log closed" << endl;
    }
    else if (s.words.size() == 3)
    {
        // open log
        WinConsole::logstyle style = WinConsole::no_log;
        if (s.words[1].s == "utf8")
        {
            style = WinConsole::utf8_log;
        }
        else if (s.words[1].s == "utf16")
        {
            style = WinConsole::utf16_log;
        }
        else if (s.words[1].s == "codepage")
        {
            style = WinConsole::codepage_log;
        }
        else
        {
            cout << "unknown log style" << endl;
        }
        if (!static_cast<WinConsole*>(console)->log(s.words[2].s, style))
        {
            cout << "failed to open log file" << endl;
        }
    }
}
#endif

void exec_putq(autocomplete::ACState& s)
{
    bool showActive = s.extractflag("-active");
    bool showAll = s.extractflag("-all");
    bool showCount = s.extractflag("-count");

    if (!showActive && !showAll && !showCount)
    {
        showCount = true;
    }

    xferq(PUT, s.words.size() > 1 ? atoi(s.words[1].s.c_str()) : -1, showActive, showAll, showCount);
}

void exec_getq(autocomplete::ACState& s)
{
    bool showActive = s.extractflag("-active");
    bool showAll = s.extractflag("-all");
    bool showCount = s.extractflag("-count");

    if (!showActive && !showAll && !showCount)
    {
        showCount = true;
    }

    xferq(GET, s.words.size() > 1 ? atoi(s.words[1].s.c_str()) : -1, showActive, showAll, showCount);
}

void exec_open(autocomplete::ACState& s)
{
    if (strstr(s.words[1].s.c_str(), "#F!") || strstr(s.words[1].s.c_str(), "folder/"))  // folder link indicator
    {
        if (!clientFolder)
        {
            using namespace mega;
#ifdef GFX_CLASS
            auto gfx = new GFX_CLASS;
            gfx->startProcessingThread();
#endif
            // create a new MegaClient with a different MegaApp to process callbacks
            // from the client logged into a folder. Reuse the waiter and httpio
            clientFolder = new MegaClient(new DemoAppFolder,
                                          client->waiter,
                                          client->httpio,
                                          new FSACCESS_CLASS,
                #ifdef DBACCESS_CLASS
                                          new DBACCESS_CLASS(startDir),
                #else
                                          NULL,
                #endif
                #ifdef GFX_CLASS
                                          gfx,
                #else
                                          NULL,
                #endif
                                          "Gk8DyQBS",
                                          "megacli_folder/" TOSTRING(MEGA_MAJOR_VERSION)
                                          "." TOSTRING(MEGA_MINOR_VERSION)
                                          "." TOSTRING(MEGA_MICRO_VERSION),
                                          2);
        }
        else
        {
            clientFolder->logout(false);
        }

        return clientFolder->app->login_result(clientFolder->folderaccess(s.words[1].s.c_str(), nullptr));
    }
    else
    {
        cout << "Invalid folder link." << endl;
    }
}
#ifdef ENABLE_SYNC

void exec_rescan(autocomplete::ACState& s)
{
    bool matched = false;
    auto backupId = s.words[1].s;
    client->syncs.forEachUnifiedSync([&](UnifiedSync& us) {

        if (toHandle(us.mConfig.getBackupId()) == backupId)
        {
            matched = true;

            // Is the sync disabled?
            if (!us.mSync)
            {
                cout << "Can't rescan sync " << backupId << " as it's not running." << endl;
                return;
            }

            // TODO
            cout << "Needs to be re-implemneted" << endl;

            //// Ask the client to issue a complete rescan of the sync.
            //if (client->rescan(us.mSync.get()) == API_OK)
            //{
            //    cout << "Sync " << backupId << " rescanning." << endl;
            //}
            //else
            //{
            //    cout << "Error rescanning sync " << backupId << endl;
            //}
        }
    });

    // Have we been passed a valid sync id?
    if (!matched)
    {
        cout << "Invalid sync id: " << backupId << endl;
        return;
    }

}


void exec_syncpause(autocomplete::ACState& s)
{

    bool matched = false;
    auto backupId = s.words[1].s;
    client->syncs.forEachUnifiedSync([&](UnifiedSync& us) {

        if (toHandle(us.mConfig.getBackupId()) == backupId)
        {
            matched = true;
            if (!us.mSync)
            {
                cout << "Sync is not running." << endl;
            }
            else if (error e = client->pauseSync(*us.mSync))
            {
                cout << "Error encountered while pausing sync "
                     << backupId
                     << ": "
                     << errorstring(e)
                     << endl;
                return;
            }
            else
            {
                cout << "Sync " << backupId << " paused." << endl;
            }
        }
    });

    // Have we been passed a valid sync id?
    if (!matched)
    {
        cout << "Invalid sync id: " << backupId << endl;
        return;
    }

}

void exec_syncresume(autocomplete::ACState& s)
{
    bool matched = false;
    auto backupId = s.words[1].s;
    client->syncs.forEachUnifiedSync([&](UnifiedSync& us) {

        if (toHandle(us.mConfig.getBackupId()) == backupId)
        {
            matched = true;

            if (!us.mSync)
            {
                cout << "Sync is not running." << endl;
            }
            else if (!us.mSync->paused())
            {
                cout << "Sync " << backupId << " is not paused." << endl;
            }
            else if (error e = client->resumeSync(*us.mSync))
            {
                cout << "Error encountered while resuming sync "
                        << backupId
                        << ": "
                        << errorstring(e)
                        << endl;
                return;
            }

            cout << "Sync " << backupId << " resumed." << endl;
        }
    });

    // Have we been passed a valid sync id?
    if (!matched)
    {
        cout << "Invalid sync id: " << backupId << endl;
        return;
    }

}

#endif

#ifdef USE_FILESYSTEM
void exec_lpwd(autocomplete::ACState& s)
{
    cout << fs::current_path().u8string() << endl;
}
#endif


void exec_test(autocomplete::ACState& s)
{
}

void exec_mfad(autocomplete::ACState& s)
{
    client->multifactorauthdisable(s.words[1].s.c_str());
}

void exec_mfac(autocomplete::ACState& s)
{
    string email;
    if (s.words.size() == 2)
    {
        email = s.words[1].s;
    }
    else
    {
        email = login.email;
    }

    client->multifactorauthcheck(email.c_str());
}

void exec_mfae(autocomplete::ACState& s)
{
    client->multifactorauthsetup();
}

void exec_login(autocomplete::ACState& s)
{
    //bool fresh = s.extractflag("-fresh");
    if (client->loggedin() == NOTLOGGEDIN)
    {
        if (s.words.size() > 1)
        {
            if ((s.words.size() == 2 || s.words.size() == 3) && s.words[1].s == "autoresume")
            {
                string filename = "megacli_autoresume_session" + (s.words.size() == 3 ? "_" + s.words[2].s : "");
                ifstream file(filename.c_str());
                string session;
                file >> session;
                if (file.is_open() && session.size())
                {
                    cout << "Resuming session..." << endl;
                    return client->login(Base64::atob(session));
                }
                cout << "Failed to get a valid session id from file " << filename << endl;
            }
            else if (strchr(s.words[1].s.c_str(), '@'))
            {
                login.reset();
                login.email = s.words[1].s;

                // full account login
                if (s.words.size() > 2)
                {
                    login.password = s.words[2].s;
                    cout << "Initiated login attempt..." << endl;
                }
                client->prelogin(login.email.c_str());
            }
            else
            {
                const char* ptr;
                if ((ptr = strchr(s.words[1].s.c_str(), '#')))  // folder link indicator
                {
                    const char *authKey = s.words.size() == 3 ? s.words[2].s.c_str() : nullptr;
                    return client->app->login_result(client->folderaccess(s.words[1].s.c_str(), authKey));
                }
                else
                {
                    return client->login(Base64::atob(s.words[1].s));
                }
            }
        }
        else
        {
            cout << "      login email [password]" << endl
                << "      login exportedfolderurl#key [authKey]" << endl
                << "      login session" << endl;
        }
    }
    else
    {
        cout << "Already logged in. Please log out first." << endl;
    }
}

void exec_begin(autocomplete::ACState& s)
{
    bool ephemeralPlusPlus = s.extractflag("-e++");
    if (s.words.size() == 1)
    {
        cout << "Creating ephemeral session..." << endl;
        pdf_to_import = true;
        client->createephemeral();
    }
    else if (s.words.size() == 2)   // resume session
    {
        if (ephemeralPlusPlus)
        {
            client->resumeephemeralPlusPlus(Base64::atob(s.words[1].s));
        }
        else
        {
            handle uh;
            byte pw[SymmCipher::KEYLENGTH];

            if (Base64::atob(s.words[1].s.c_str(), (byte*) &uh, MegaClient::USERHANDLE) == sizeof uh && Base64::atob(
                s.words[1].s.c_str() + 12, pw, sizeof pw) == sizeof pw)
            {
                client->resumeephemeral(uh, pw);
            }
            else
            {
                cout << "Malformed ephemeral session identifier." << endl;
            }
        }
    }
    else if (ephemeralPlusPlus && s.words.size() == 3)  // begin -e++ firstname lastname
    {
        cout << "Creating ephemeral session plus plus..." << endl;

        pdf_to_import = true;
        ephemeralFirstname = s.words[1].s;
        ephemeralLastName = s.words[2].s;
        client->createephemeralPlusPlus();
    }
}

void exec_mount(autocomplete::ACState& )
{
    listtrees();
}

void exec_share(autocomplete::ACState& s)
{
    bool writable = false;

    switch (s.words.size())
    {
    case 1:		// list all shares (incoming and outgoing)
    {
        TreeProcListOutShares listoutshares;
        Node* n;

        cout << "Shared folders:" << endl;

        for (unsigned i = 0; i < sizeof client->rootnodes / sizeof *client->rootnodes; i++)
        {
            if ((n = client->nodebyhandle(client->rootnodes[i])))
            {
                client->proctree(n, &listoutshares);
            }
        }

        for (user_map::iterator uit = client->users.begin();
            uit != client->users.end(); uit++)
        {
            User* u = &uit->second;
            Node* n;

            if (u->show == VISIBLE && u->sharing.size())
            {
                cout << "From " << u->email << ":" << endl;

                for (handle_set::iterator sit = u->sharing.begin();
                    sit != u->sharing.end(); sit++)
                {
                    if ((n = client->nodebyhandle(*sit)))
                    {
                        cout << "\t" << n->displayname() << " ("
                            << getAccessLevelStr(n->inshare->access) << ")" << endl;
                    }
                }
            }
        }
    }
    break;

    case 2:	    // list all outgoing shares on this path
    case 3:	    // remove outgoing share to specified e-mail address
    case 4:	    // add outgoing share to specified e-mail address
    case 5:     // user specified a personal representation to appear as for the invitation
        if (Node* n = nodebypath(s.words[1].s.c_str()))
        {
            if (s.words.size() == 2)
            {
                listnodeshares(n);
            }
            else
            {
                accesslevel_t a = ACCESS_UNKNOWN;
                const char* personal_representation = NULL;
                if (s.words.size() > 3)
                {
                    if (s.words[3].s == "r" || s.words[3].s == "ro")
                    {
                        a = RDONLY;
                    }
                    else if (s.words[3].s == "rw")
                    {
                        a = RDWR;
                    }
                    else if (s.words[3].s == "full")
                    {
                        a = FULL;
                    }
                    else
                    {
                        cout << "Access level must be one of r, rw or full" << endl;

                        return;
                    }

                    if (s.words.size() > 4)
                    {
                        personal_representation = s.words[4].s.c_str();
                    }
                }

                client->setshare(n, s.words[2].s.c_str(), a, writable, personal_representation, gNextClientTag++, [](Error e, bool){
                    if (e)
                    {
                        cout << "Share creation/modification request failed (" << errorstring(e) << ")" << endl;
                    }
                    else
                    {
                        cout << "Share creation/modification succeeded." << endl;
                    }
                });
            }
        }
        else
        {
            cout << s.words[1].s << ": No such directory" << endl;
        }
        break;
    }
}

void exec_users(autocomplete::ACState& s)
{
    if (s.words.size() == 1)
    {
        for (user_map::iterator it = client->users.begin(); it != client->users.end(); it++)
        {
            if (it->second.email.size())
            {
                cout << "\t" << it->second.email;

                if (it->second.userhandle == client->me)
                {
                    cout << ", session user";
                }
                else if (it->second.show == VISIBLE)
                {
                    cout << ", visible";
                }
                else if (it->second.show == HIDDEN)
                {
                    cout << ", hidden";
                }
                else if (it->second.show == INACTIVE)
                {
                    cout << ", inactive";
                }
                else if (it->second.show == BLOCKED)
                {
                    cout << ", blocked";
                }
                else
                {
                    cout << ", unknown visibility (" << it->second.show << ")";
                }

                if (it->second.sharing.size())
                {
                    cout << ", sharing " << it->second.sharing.size() << " folder(s)";
                }

                if (it->second.pubk.isvalid())
                {
                    cout << ", public key cached";
                }

                if (it->second.mBizMode == BIZ_MODE_MASTER)
                {
                    cout << ", business master user";
                }
                else if (it->second.mBizMode == BIZ_MODE_SUBUSER)
                {
                    cout << ", business sub-user";
                }

                cout << endl;
            }
        }
    }
    else if (s.words.size() == 3 && s.words[2].s == "del")
    {
        client->removecontact(s.words[1].s.c_str(), HIDDEN);
    }
}

void exec_mkdir(autocomplete::ACState& s)
{
    bool allowDuplicate = s.extractflag("-allowduplicate");
    bool exactLeafName = s.extractflag("-exactleafname");

    if (s.words.size() > 1)
    {
        string newname;

        Node* n;
        if (exactLeafName)
        {
            n = client->nodeByHandle(cwd);
            newname = s.words[1].s;
        }
        else
        {
            n = nodebypath(s.words[1].s.c_str(), NULL, &newname);
        }

        if (n)
        {
            if (!client->checkaccess(n, RDWR))
            {
                cout << "Write access denied" << endl;

                return;
            }

            if (newname.size())
            {
                vector<NewNode> nn(1);
                client->putnodes_prepareOneFolder(&nn[0], newname);
                client->putnodes(n->nodehandle, move(nn), nullptr, gNextClientTag++);
            }
            else if (allowDuplicate && n->parent && n->parent->nodehandle != UNDEF)
            {
                // the leaf name already exists and was returned in n
                auto leafname = s.words[1].s;
                auto pos = leafname.find_last_of("/");
                if (pos != string::npos) leafname.erase(0, pos + 1);
                vector<NewNode> nn(1);
                client->putnodes_prepareOneFolder(&nn[0], leafname);
                client->putnodes(n->parent->nodehandle, move(nn), nullptr, gNextClientTag++);
            }
            else
            {
                cout << s.words[1].s << ": Path already exists" << endl;
            }
        }
        else
        {
            cout << s.words[1].s << ": Target path not found" << endl;
        }
    }
}

void exec_getfa(autocomplete::ACState& s)
{
    Node* n;
    int cancel = s.words.size() > 2 && s.words.back().s == "cancel";

    if (s.words.size() < 3)
    {
        n = client->nodeByHandle(cwd);
    }
    else if (!(n = nodebypath(s.words[2].s.c_str())))
    {
        cout << s.words[2].s << ": Path not found" << endl;
    }

    if (n)
    {
        int c = 0;
        fatype type;

        type = fatype(atoi(s.words[1].s.c_str()));

        if (n->type == FILENODE)
        {
            if (n->hasfileattribute(type))
            {
                client->getfa(n->nodehandle, &n->fileattrstring, n->nodekey(), type, cancel);
                c++;
            }
        }
        else
        {
            for (node_list::iterator it = n->children.begin(); it != n->children.end(); it++)
            {
                if ((*it)->type == FILENODE && (*it)->hasfileattribute(type))
                {
                    client->getfa((*it)->nodehandle, &(*it)->fileattrstring, (*it)->nodekey(), type, cancel);
                    c++;
                }
            }
        }

        cout << (cancel ? "Canceling " : "Fetching ") << c << " file attribute(s) of type " << type << "..." << endl;
    }
}

void exec_getua(autocomplete::ACState& s)
{
    User* u = NULL;

    if (s.words.size() == 3)
    {
        // get other user's attribute
        if (!(u = client->finduser(s.words[2].s.c_str())))
        {
            cout << "Retrieving user attribute for unknown user: " << s.words[2].s << endl;
            client->getua(s.words[2].s.c_str(), User::string2attr(s.words[1].s.c_str()));
            return;
        }
    }
    else if (s.words.size() != 2)
    {
        cout << "      getua attrname [email]" << endl;
        return;
    }

    if (!u)
    {
        // get logged in user's attribute
        if (!(u = client->ownuser()))
        {
            cout << "Must be logged in to query own attributes." << endl;
            return;
        }
    }

    if (s.words[1].s == "pubk")
    {
        client->getpubkey(u->uid.c_str());
        return;
    }

    client->getua(u, User::string2attr(s.words[1].s.c_str()));
}

void exec_putua(autocomplete::ACState& s)
{

    if (!client->loggedin())
    {
        cout << "Must be logged in to set user attributes." << endl;
        return;
    }

    attr_t attrtype = User::string2attr(s.words[1].s.c_str());
    if (attrtype == ATTR_UNKNOWN)
    {
        cout << "Attribute not recognized" << endl;
        return;
    }

    if (s.words.size() == 2)
    {
        // delete attribute
        client->putua(attrtype);

        return;
    }
    else if (s.words.size() == 3)
    {
        if (s.words[2].s == "del")
        {
            client->putua(attrtype);

            return;
        }
    }
    else if (s.words.size() == 4)
    {
        if (s.words[2].s == "set")
        {
            client->putua(attrtype, (const byte*)s.words[3].s.c_str(), unsigned(s.words[3].s.size()));
            return;
        }
        else if (s.words[2].s == "set64")
        {
            int len = int(s.words[3].s.size() * 3 / 4 + 3);
            byte *value = new byte[len];
            int valuelen = Base64::atob(s.words[3].s.data(), value, len);
            client->putua(attrtype, value, valuelen);
            delete [] value;
            return;
        }
        else if (s.words[2].s == "load")
        {
            string data;
            auto localpath = LocalPath::fromPath(s.words[3].s, *client->fsaccess);

            if (loadfile(localpath, &data))
            {
                client->putua(attrtype, (const byte*) data.data(), unsigned(data.size()));
            }
            else
            {
                cout << "Cannot read " << s.words[3].s << endl;
            }

            return;
        }
    }
    else if (s.words.size() == 5)
    {
        if (s.words[2].s == "map")  // putua <attrtype> map <attrKey> <attrValue>
        {
            if (attrtype == ATTR_DEVICE_NAMES
                    || attrtype == ATTR_DRIVE_NAMES
                    || attrtype == ATTR_ALIAS)
            {
                std::string key = s.words[3].s;
                std::string value = Base64::btoa(s.words[4].s);
                string_map attrMap;
                attrMap[key] = value;

                std::unique_ptr<TLVstore> tlv;

                User *ownUser = client->finduser(client->me);
                const std::string *oldValue = ownUser->getattr(attrtype);
                if (!oldValue)  // attr doesn't exist -> create it
                {
                    tlv.reset(new TLVstore());
                    tlv->set(key, value);
                }
                else if (!ownUser->isattrvalid(attrtype)) // not fetched yet or outdated
                {
                    cout << "User attribute is versioned (need to know current version first). ";
                    cout << "Fetch the attribute first" << endl;
                    return;
                }
                else
                {
                    tlv.reset(TLVstore::containerToTLVrecords(oldValue, &client->key));

                    if (!User::mergeUserAttribute(attrtype, attrMap, *tlv.get()))
                    {
                        cout << "Failed to merge with existing values" << endl;
                        return;
                    }
                }

                // serialize and encrypt the TLV container
                std::unique_ptr<std::string> container(tlv->tlvRecordsToContainer(client->rng, &client->key));
                client->putua(attrtype, (byte *)container->data(), unsigned(container->size()));

                return;
            }
        }
    }
}

#ifdef DEBUG
void exec_delua(autocomplete::ACState& s)
{
    client->delua(s.words[1].s.c_str());
}
#endif

void exec_pause(autocomplete::ACState& s)
{
    bool getarg = false, putarg = false, hardarg = false, statusarg = false;

    for (size_t i = s.words.size(); --i; )
    {
        if (s.words[i].s == "get")
        {
            getarg = true;
        }
        if (s.words[i].s == "put")
        {
            putarg = true;
        }
        if (s.words[i].s == "hard")
        {
            hardarg = true;
        }
        if (s.words[i].s == "status")
        {
            statusarg = true;
        }
    }

    if (statusarg)
    {
        if (!hardarg && !getarg && !putarg)
        {
            if (!client->xferpaused[GET] && !client->xferpaused[PUT])
            {
                cout << "Transfers not paused at the moment." << endl;
            }
            else
            {
                if (client->xferpaused[GET])
                {
                    cout << "GETs currently paused." << endl;
                }
                if (client->xferpaused[PUT])
                {
                    cout << "PUTs currently paused." << endl;
                }
            }
        }
        return;
    }

    if (!getarg && !putarg)
    {
        getarg = true;
        putarg = true;
    }

    DBTableTransactionCommitter committer(client->tctable);

    if (getarg)
    {
        client->pausexfers(GET, client->xferpaused[GET] ^= true, hardarg, committer);
        if (client->xferpaused[GET])
        {
            cout << "GET transfers paused. Resume using the same command." << endl;
        }
        else
        {
            cout << "GET transfers unpaused." << endl;
        }
    }

    if (putarg)
    {
        client->pausexfers(PUT, client->xferpaused[PUT] ^= true, hardarg, committer);
        if (client->xferpaused[PUT])
        {
            cout << "PUT transfers paused. Resume using the same command." << endl;
        }
        else
        {
            cout << "PUT transfers unpaused." << endl;
        }
    }
}

void exec_debug(autocomplete::ACState& s)
{
    if (s.extractflag("-off"))
    {
        SimpleLogger::setLogLevel(logWarning);
    }
    if (s.extractflag("-on"))
    {
        SimpleLogger::setLogLevel(logDebug);
    }
    if (s.extractflag("-verbose"))
    {
        SimpleLogger::setLogLevel(logMax);
    }

    if (s.words.size() > 1)
    {
        gLogger.mLogFile.close();
        if (!s.words[1].s.empty())
        {
            gLogger.mLogFile.open(s.words[1].s.c_str());
            if (!gLogger.mLogFile.is_open())
            {
                cout << "Log file open failed: '" << s.words[1].s << "'" << endl;
            }
        }
    }

    cout << "Debug mode " << SimpleLogger::logCurrentLevel << endl;
}

void exec_verbose(autocomplete::ACState& s)
{
    bool turnon = s.extractflag("-on");
    bool turnoff = s.extractflag("-off");

    if (turnon)
    {
        gVerboseMode = true;
    }
    else if (turnoff)
    {
        gVerboseMode = false;
    }
    else
    {
        gVerboseMode = !gVerboseMode;
    }
    cout << "Verbose mode " << (gVerboseMode ? "on" : "off") << endl;
}

#if defined(WIN32) && defined(NO_READLINE)
void exec_clear(autocomplete::ACState& s)
{
    static_cast<WinConsole*>(console)->clearScreen();
}
#endif

void exec_retry(autocomplete::ACState& s)
{
    if (client->abortbackoff())
    {
        cout << "Retrying..." << endl;
    }
    else
    {
        cout << "No failed request pending." << endl;
    }
}

void exec_recon(autocomplete::ACState& s)
{
    cout << "Closing all open network connections..." << endl;

    client->disconnect();
}

void exec_email(autocomplete::ACState& s)
{
    if (s.words.size() == 1)
    {
        User *u = client->finduser(client->me);
        if (u)
        {
            cout << "Your current email address is " << u->email << endl;
        }
        else
        {
            cout << "Please, login first" << endl;
        }
    }
    else if (s.words.size() == 2)
    {
        if (s.words[1].s.find("@") != string::npos)    // get change email link
        {
            client->getemaillink(s.words[1].s.c_str());
        }
        else    // confirm change email link
        {
            string link = s.words[1].s;

            size_t pos = link.find("#verify");
            if (pos == link.npos)
            {
                cout << "Invalid email change link." << endl;
                return;
            }

            changecode.assign(link.substr(pos + strlen("#verify")));
            client->queryrecoverylink(changecode.c_str());
        }
    }
}

#ifdef ENABLE_CHAT
void exec_chatc(autocomplete::ACState& s)
{
    size_t wordscount = s.words.size();
    if (wordscount < 2 || wordscount == 3)
    {
        cout << "Invalid syntax to create chatroom" << endl;
        cout << "      chatc group [email ro|sta|mod]* " << endl;
        return;
    }

    int group = atoi(s.words[1].s.c_str());
    if (group != 0 && group != 1)
    {
        cout << "Invalid syntax to create chatroom" << endl;
        cout << "      chatc group [email ro|sta|mod]* " << endl;
        return;
    }

    unsigned parseoffset = 2;
    if (((wordscount - parseoffset) % 2) == 0)
    {
        if (!group && (wordscount - parseoffset) != 2)
        {
            cout << "Peer to peer chats must have only one peer" << endl;
            return;
        }

        userpriv_vector *userpriv = new userpriv_vector;

        unsigned numUsers = 0;
        while ((numUsers + 1) * 2 + parseoffset <= wordscount)
        {
            string email = s.words[numUsers * 2 + parseoffset].s;
            User *u = client->finduser(email.c_str(), 0);
            if (!u)
            {
                cout << "User not found: " << email << endl;
                delete userpriv;
                return;
            }

            string privstr = s.words[numUsers * 2 + parseoffset + 1].s;
            privilege_t priv;
            if (!group) // 1:1 chats enforce peer to be moderator
            {
                priv = PRIV_MODERATOR;
            }
            else
            {
                if (privstr == "ro")
                {
                    priv = PRIV_RO;
                }
                else if (privstr == "sta")
                {
                    priv = PRIV_STANDARD;
                }
                else if (privstr == "mod")
                {
                    priv = PRIV_MODERATOR;
                }
                else
                {
                    cout << "Unknown privilege for " << email << endl;
                    delete userpriv;
                    return;
                }
            }

            userpriv->push_back(userpriv_pair(u->userhandle, priv));
            numUsers++;
        }

        client->createChat(group, false, userpriv);
        delete userpriv;
    }
}

void exec_chati(autocomplete::ACState& s)
{
    if (s.words.size() >= 4 && s.words.size() <= 7)
    {
        handle chatid;
        Base64::atob(s.words[1].s.c_str(), (byte*)&chatid, MegaClient::CHATHANDLE);

        string email = s.words[2].s;
        User *u = client->finduser(email.c_str(), 0);
        if (!u)
        {
            cout << "User not found: " << email << endl;
            return;
        }

        string privstr = s.words[3].s;
        privilege_t priv;
        if (privstr == "ro")
        {
            priv = PRIV_RO;
        }
        else if (privstr == "sta")
        {
            priv = PRIV_STANDARD;
        }
        else if (privstr == "mod")
        {
            priv = PRIV_MODERATOR;
        }
        else
        {
            cout << "Unknown privilege for " << email << endl;
            return;
        }

        string title;
        string unifiedKey;
        if (s.words.size() == 5)
        {
            unifiedKey = s.words[4].s;
        }
        else if (s.words.size() >= 6 && s.words[4].s == "t")
        {
            title = s.words[5].s;
            if (s.words.size() == 7)
            {
                unifiedKey = s.words[6].s;
            }
        }
        const char *t = !title.empty() ? title.c_str() : NULL;
        const char *uk = !unifiedKey.empty() ? unifiedKey.c_str() : NULL;

        client->inviteToChat(chatid, u->userhandle, priv, uk, t);
        return;
    }
}

void exec_chatr(autocomplete::ACState& s)
{
    if (s.words.size() > 1 && s.words.size() < 4)
    {
        handle chatid;
        Base64::atob(s.words[1].s.c_str(), (byte*)&chatid, MegaClient::CHATHANDLE);

        if (s.words.size() == 2)
        {
            client->removeFromChat(chatid, client->me);
            return;
        }
        else if (s.words.size() == 3)
        {
            string email = s.words[2].s;
            User *u = client->finduser(email.c_str(), 0);
            if (!u)
            {
                cout << "User not found: " << email << endl;
                return;
            }

            client->removeFromChat(chatid, u->userhandle);
            return;
        }
    }
}

void exec_chatu(autocomplete::ACState& s)
{
    handle chatid;
    Base64::atob(s.words[1].s.c_str(), (byte*)&chatid, MegaClient::CHATHANDLE);

    client->getUrlChat(chatid);
}

void exec_chata(autocomplete::ACState& s)
{
    handle chatid;
    Base64::atob(s.words[1].s.c_str(), (byte*)&chatid, MegaClient::CHATHANDLE);
    bool archive = (s.words[2].s == "1");
    if (!archive && (s.words[2].s != "0"))
    {
        cout << "Use 1 or 0 to archive/unarchive chats" << endl;
        return;
    }

    client->archiveChat(chatid, archive);
}

void exec_chats(autocomplete::ACState& s)
{
    if (s.words.size() == 1)
    {
        textchat_map::iterator it;
        for (it = client->chats.begin(); it != client->chats.end(); it++)
        {
            DemoApp::printChatInformation(it->second);
        }
        return;
    }
    if (s.words.size() == 2)
    {
        handle chatid;
        Base64::atob(s.words[1].s.c_str(), (byte*)&chatid, MegaClient::CHATHANDLE);

        textchat_map::iterator it = client->chats.find(chatid);
        if (it == client->chats.end())
        {
            cout << "Chatid " << s.words[1].s.c_str() << " not found" << endl;
            return;
        }

        DemoApp::printChatInformation(it->second);
        return;
    }
}

void exec_chatl(autocomplete::ACState& s)
{
    handle chatid;
    Base64::atob(s.words[1].s.c_str(), (byte*) &chatid, MegaClient::CHATHANDLE);
    bool delflag = (s.words.size() == 3 && s.words[2].s == "del");
    bool createifmissing = s.words.size() == 2 || (s.words.size() == 3 && s.words[2].s != "query");

    client->chatlink(chatid, delflag, createifmissing);
}
#endif

void exec_reset(autocomplete::ACState& s)
{
    if (client->loggedin() != NOTLOGGEDIN)
    {
        cout << "You're logged in. Please, logout first." << endl;
    }
    else if (s.words.size() == 2 ||
        (s.words.size() == 3 && (hasMasterKey = (s.words[2].s == "mk"))))
    {
        recoveryemail = s.words[1].s;
        client->getrecoverylink(recoveryemail.c_str(), hasMasterKey);
    }
    else
    {
        cout << "      reset email [mk]" << endl;
    }
}

void exec_clink(autocomplete::ACState& s)
{
    bool renew = false;
    if (s.words.size() == 1 || (s.words.size() == 2 && (renew = s.words[1].s == "renew")))
    {
        client->contactlinkcreate(renew);
    }
    else if ((s.words.size() == 3) && (s.words[1].s == "query"))
    {
        handle clink = UNDEF;
        Base64::atob(s.words[2].s.c_str(), (byte*)&clink, MegaClient::CONTACTLINKHANDLE);

        client->contactlinkquery(clink);

    }
    else if (((s.words.size() == 3) || (s.words.size() == 2)) && (s.words[1].s == "del"))
    {
        handle clink = UNDEF;

        if (s.words.size() == 3)
        {
            Base64::atob(s.words[2].s.c_str(), (byte*)&clink, MegaClient::CONTACTLINKHANDLE);
        }

        client->contactlinkdelete(clink);
    }
}

void exec_apiurl(autocomplete::ACState& s)
{
    if (s.words.size() == 1)
    {
        cout << "Current APIURL = " << MegaClient::APIURL << endl;
        cout << "Current disablepkp = " << (MegaClient::disablepkp ? "true" : "false") << endl;
    }
    else if (client->loggedin() != NOTLOGGEDIN)
    {
        cout << "You must not be logged in, to change APIURL" << endl;
    }
    else if (s.words.size() == 3 || s.words.size() == 2)
    {
        if (s.words[1].s.size() < 8 || s.words[1].s.substr(0, 8) != "https://")
        {
            s.words[1].s = "https://" + s.words[1].s;
        }
        if (s.words[1].s.empty() || s.words[1].s[s.words[1].s.size() - 1] != '/')
        {
            s.words[1].s += '/';
        }
        MegaClient::APIURL = s.words[1].s;
        if (s.words.size() == 3)
        {
            MegaClient::disablepkp = s.words[2].s == "true";
        }
    }
}

void exec_passwd(autocomplete::ACState& s)
{
    if (client->loggedin() != NOTLOGGEDIN)
    {
        setprompt(NEWPASSWORD);
    }
    else
    {
        cout << "Not logged in." << endl;
    }
}

void exec_putbps(autocomplete::ACState& s)
{
    if (s.words.size() > 1)
    {
        if (s.words[1].s == "auto")
        {
            client->putmbpscap = -1;
        }
        else if (s.words[1].s == "none")
        {
            client->putmbpscap = 0;
        }
        else
        {
            int t = atoi(s.words[1].s.c_str());

            if (t > 0)
            {
                client->putmbpscap = t;
            }
            else
            {
                cout << "      putbps [limit|auto|none]" << endl;
                return;
            }
        }
    }

    cout << "Upload speed limit set to ";

    if (client->putmbpscap < 0)
    {
        cout << "AUTO (approx. 90% of your available bandwidth)" << endl;
    }
    else if (!client->putmbpscap)
    {
        cout << "NONE" << endl;
    }
    else
    {
        cout << client->putmbpscap << " byte(s)/second" << endl;
    }
}

void exec_invite(autocomplete::ACState& s)
{
    if (client->loggedin() != FULLACCOUNT)
    {
        cout << "Not logged in." << endl;
    }
    else
    {
        if (client->ownuser()->email.compare(s.words[1].s))
        {
            int delflag = s.words.size() == 3 && s.words[2].s == "del";
            int rmd = s.words.size() == 3 && s.words[2].s == "rmd";
            int clink = s.words.size() == 4 && s.words[2].s == "clink";
            if (s.words.size() == 2 || s.words.size() == 3 || s.words.size() == 4)
            {
                if (delflag || rmd)
                {
                    client->setpcr(s.words[1].s.c_str(), delflag ? OPCA_DELETE : OPCA_REMIND);
                }
                else
                {
                    handle contactLink = UNDEF;
                    if (clink)
                    {
                        Base64::atob(s.words[3].s.c_str(), (byte*)&contactLink, MegaClient::CONTACTLINKHANDLE);
                    }

                    // Original email is not required, but can be used if this account has multiple email addresses associated,
                    // to have the invite come from a specific email
                    client->setpcr(s.words[1].s.c_str(), OPCA_ADD, "Invite from MEGAcli", s.words.size() == 3 ? s.words[2].s.c_str() : NULL, contactLink);
                }
            }
            else
            {
                cout << "      invite dstemail [origemail|del|rmd|clink <link>]" << endl;
            }
        }
        else
        {
            cout << "Cannot send invitation to your own user" << endl;
        }
    }
}

void exec_signup(autocomplete::ACState& s)
{
    if (s.words.size() == 2)
    {
        const char* ptr = s.words[1].s.c_str();
        const char* tptr;

        if ((tptr = strstr(ptr, "#confirm")))
        {
            ptr = tptr + 8;

            std::string code = Base64::atob(std::string(ptr));
            if (!code.empty())
            {
                if (code.find("ConfirmCodeV2") != string::npos)
                {
                    size_t posEmail = 13 + 15;
                    size_t endEmail = code.find("\t", posEmail);
                    if (endEmail != string::npos)
                    {
                        signupemail = code.substr(posEmail, endEmail - posEmail);
                        signupname = code.substr(endEmail + 1, code.size() - endEmail - 9);

                        if (client->loggedin() == FULLACCOUNT)
                        {
                            cout << "Already logged in." << endl;
                        }
                        else    // not-logged-in / ephemeral account / partially confirmed
                        {
                            client->confirmsignuplink2((const byte*)code.data(), unsigned(code.size()));
                        }
                    }
                }
                else
                {
                    // we first just query the supplied signup link,
                    // then collect and verify the password,
                    // then confirm the account
                    client->querysignuplink((const byte*)code.data(), (unsigned)code.size());
                }
            }
        }
    }
    else if (s.words.size() == 3 || s.words.size() == 4)
    {
        switch (client->loggedin())
        {
        case FULLACCOUNT:
            cout << "Already logged in." << endl;
            break;

        case CONFIRMEDACCOUNT:
            cout << "Current account already confirmed." << endl;
            break;

        case EPHEMERALACCOUNT:
        case EPHEMERALACCOUNTPLUSPLUS:
            if (s.words[1].s.find('@') + 1 && s.words[1].s.find('.') + 1)
            {
                signupemail = s.words[1].s;
                signupname = s.words[2].s;
                signupV2 = !s.extractflag("-v1");

                cout << endl;
                setprompt(NEWPASSWORD);
            }
            else
            {
                cout << "Please enter a valid e-mail address." << endl;
            }
            break;

        case NOTLOGGEDIN:
            cout << "Please use the begin command to commence or resume the ephemeral session to be upgraded." << endl;
        }
    }
}

void exec_cancelsignup(autocomplete::ACState& s)
{
    client->cancelsignup();
}

void exec_whoami(autocomplete::ACState& s)
{
    if (client->loggedin() == NOTLOGGEDIN)
    {
        cout << "Not logged in." << endl;
    }
    else
    {
        User* u;

        if ((u = client->finduser(client->me)))
        {
            cout << "Account e-mail: " << u->email << " handle: " << Base64Str<MegaClient::USERHANDLE>(client->me) << endl;
            if (client->signkey)
            {
                string pubKey((const char *)client->signkey->pubKey, EdDSA::PUBLIC_KEY_LENGTH);
                cout << "Credentials: " << AuthRing::fingerprint(pubKey, true) << endl;
            }
        }

        bool storage = s.extractflag("-storage");
        bool transfer = s.extractflag("-transfer");
        bool pro = s.extractflag("-pro");
        bool transactions = s.extractflag("-transactions");
        bool purchases = s.extractflag("-purchases");
        bool sessions = s.extractflag("-sessions");

        bool all = !storage && !transfer && !pro && !transactions && !purchases && !sessions;

        cout << "Retrieving account status..." << endl;

        client->getaccountdetails(&account, all || storage, all || transfer, all || pro, all || transactions, all || purchases, all || sessions);
    }
}

void exec_verifycredentials(autocomplete::ACState& s)
{
    User* u = nullptr;
    if (s.words.size() == 2 && (s.words[1].s == "show" || s.words[1].s == "status"))
    {
        u = client->finduser(client->me);
    }
    else if (s.words.size() == 3)
    {
        u = client->finduser(s.words[2].s.c_str());
    }
    else
    {
        cout << "      credentials show|status|verify|reset [email]" << endl;
        return;
    }

    if (!u)
    {
        cout << "Invalid user" << endl;
        return;
    }

    if (s.words[1].s == "show")
    {
        if (u->isattrvalid(ATTR_ED25519_PUBK))
        {
            cout << "Credentials: " << AuthRing::fingerprint(*u->getattr(ATTR_ED25519_PUBK), true) << endl;
        }
        else
        {
            cout << "Fetching singing key... " << endl;
            client->getua(u->uid.c_str(), ATTR_ED25519_PUBK);
        }
    }
    else if (s.words[1].s == "status")
    {
        handle uh = s.words.size() == 3 ? u->userhandle : UNDEF;
        printAuthringInformation(uh);
    }
    else if (s.words[1].s == "verify")
    {
        error e;
        if ((e = client->verifyCredentials(u->userhandle)))
        {
            cout << "Verification failed. Error: " << errorstring(e) << endl;
            return;
        }
    }
    else if (s.words[1].s == "reset")
    {
        error e;
        if ((e = client->resetCredentials(u->userhandle)))
        {
            cout << "Reset verification failed. Error: " << errorstring(e) << endl;
            return;
        }
    }
}

void exec_export(autocomplete::ACState& s)
{
    void exportnode_result(Error e, handle h, handle ph);

    Node* n;
    int deltmp = 0;
    int etstmp = 0;

    bool writable = s.extractflag("-writable");


    if ((n = nodebypath(s.words[1].s.c_str())))
    {
        if (s.words.size() > 2)
        {
            deltmp = (s.words[2].s == "del");
            if (!deltmp)
            {
                etstmp = atoi(s.words[2].s.c_str());
            }
        }


        cout << "Exporting..." << endl;

        error e;
        if ((e = client->exportnode(n, deltmp, etstmp, writable, gNextClientTag++, [](Error e, handle h, handle ph){
            exportnode_result(e, h, ph);
        })))
        {
            cout << s.words[1].s << ": Export rejected (" << errorstring(e) << ")" << endl;
        }
    }
    else
    {
        cout << s.words[1].s << ": Not found" << endl;
    }
}

void exec_import(autocomplete::ACState& s)
{
    handle ph = UNDEF;
    byte key[FILENODEKEYLENGTH];
    error e = client->parsepubliclink(s.words[1].s.c_str(), ph, key, false);
    if (e == API_OK)
    {
        cout << "Opening link..." << endl;
        client->openfilelink(ph, key, 1);
    }
    else
    {
        cout << "Malformed link. Format: Exported URL or fileid#filekey" << endl;
    }
}

void exec_folderlinkinfo(autocomplete::ACState& s)
{
    publiclink = s.words[1].s;

    handle ph = UNDEF;
    byte folderkey[SymmCipher::KEYLENGTH];
    if (client->parsepubliclink(publiclink.c_str(), ph, folderkey, true) == API_OK)
    {
        cout << "Loading public folder link info..." << endl;
        client->getpubliclinkinfo(ph);
    }
    else
    {
        cout << "Malformed link: " << publiclink << endl;
    }
}

void exec_reload(autocomplete::ACState& s)
{
    cout << "Reloading account..." << endl;

    bool nocache = false;
    if (s.words.size() == 2 && s.words[1].s == "nocache")
    {
        nocache = true;
    }

    cwd = NodeHandle();
    client->cachedscsn = UNDEF;
    client->fetchnodes(nocache);
}

void exec_logout(autocomplete::ACState& s)
{
    cout << "Logging off..." << endl;

    bool keepSyncConfigs = s.extractflag("-keepsyncconfigs");

    cwd = NodeHandle();
    client->logout(keepSyncConfigs);

    if (clientFolder)
    {
        clientFolder->logout(keepSyncConfigs);
        delete clientFolder;
        clientFolder = NULL;
    }

    ephemeralFirstname.clear();
    ephemeralLastName.clear();
}

#ifdef ENABLE_CHAT
void exec_chatga(autocomplete::ACState& s)
{
    handle chatid;
    Base64::atob(s.words[1].s.c_str(), (byte*) &chatid, MegaClient::CHATHANDLE);

    handle nodehandle = 0; // make sure top two bytes are 0
    Base64::atob(s.words[2].s.c_str(), (byte*) &nodehandle, MegaClient::NODEHANDLE);

    const char *uid = s.words[3].s.c_str();

    client->grantAccessInChat(chatid, nodehandle, uid);
}

void exec_chatra(autocomplete::ACState& s)
{
    handle chatid;
    Base64::atob(s.words[1].s.c_str(), (byte*)&chatid, MegaClient::CHATHANDLE);

    handle nodehandle = 0; // make sure top two bytes are 0
    Base64::atob(s.words[2].s.c_str(), (byte*)&nodehandle, MegaClient::NODEHANDLE);

    const char *uid = s.words[3].s.c_str();

    client->removeAccessInChat(chatid, nodehandle, uid);
}

void exec_chatst(autocomplete::ACState& s)
{
    handle chatid;
    Base64::atob(s.words[1].s.c_str(), (byte*)&chatid, MegaClient::CHATHANDLE);

    if (s.words.size() == 2)  // empty title / remove title
    {
        client->setChatTitle(chatid, "");
    }
    else if (s.words.size() == 3)
    {
        client->setChatTitle(chatid, s.words[2].s.c_str());
    }
}

void exec_chatpu(autocomplete::ACState& s)
{
    client->getChatPresenceUrl();
}

void exec_chatup(autocomplete::ACState& s)
{
    handle chatid;
    Base64::atob(s.words[1].s.c_str(), (byte*)&chatid, MegaClient::CHATHANDLE);

    handle uh;
    Base64::atob(s.words[2].s.c_str(), (byte*)&uh, MegaClient::USERHANDLE);

    string privstr = s.words[3].s;
    privilege_t priv;
    if (privstr == "ro")
    {
        priv = PRIV_RO;
    }
    else if (privstr == "sta")
    {
        priv = PRIV_STANDARD;
    }
    else if (privstr == "mod")
    {
        priv = PRIV_MODERATOR;
    }
    else
    {
        cout << "Unknown privilege for " << s.words[2].s << endl;
        return;
    }

    client->updateChatPermissions(chatid, uh, priv);
}

void exec_chatlu(autocomplete::ACState& s)
{
    handle publichandle = 0;
    Base64::atob(s.words[1].s.c_str(), (byte*)&publichandle, MegaClient::CHATLINKHANDLE);

    client->chatlinkurl(publichandle);
}

void exec_chatsm(autocomplete::ACState& s)
{
    handle chatid;
    Base64::atob(s.words[1].s.c_str(), (byte*)&chatid, MegaClient::CHATHANDLE);

    const char *title = (s.words.size() == 3) ? s.words[2].s.c_str() : NULL;
    client->chatlinkclose(chatid, title);
}

void exec_chatlj(autocomplete::ACState& s)
{
    handle publichandle = 0;
    Base64::atob(s.words[1].s.c_str(), (byte*)&publichandle, MegaClient::CHATLINKHANDLE);

    client->chatlinkjoin(publichandle, s.words[2].s.c_str());
}

void exec_chatcp(autocomplete::ACState& s)
{
    size_t wordscount = s.words.size();
    userpriv_vector *userpriv = new userpriv_vector;
    string_map *userkeymap = new string_map;
    string mownkey = s.words[1].s;
    unsigned parseoffset = 2;
    const char *title = NULL;

    if (wordscount >= 4)
    {
        if (s.words[2].s == "t")
        {
            if (s.words[3].s.empty())
            {
                cout << "Title cannot be set to empty string" << endl;
                delete userpriv;
                delete userkeymap;
                return;
            }
            title = s.words[3].s.c_str();
            parseoffset = 4;
        }

        if (((wordscount - parseoffset) % 3) != 0)
        {
            cout << "Invalid syntax to create chatroom" << endl;
            cout << "      chatcp mownkey [t title64] [email ro|sta|mod unifiedkey]* " << endl;
            delete userpriv;
            delete userkeymap;
            return;
        }

        unsigned numUsers = 0;
        while ((numUsers + 1) * 3 + parseoffset <= wordscount)
        {
            string email = s.words[numUsers * 3 + parseoffset].s;
            User *u = client->finduser(email.c_str(), 0);
            if (!u)
            {
                cout << "User not found: " << email << endl;
                delete userpriv;
                delete userkeymap;
                return;
            }

            string privstr = s.words[numUsers * 3 + parseoffset + 1].s;
            privilege_t priv;
            if (privstr == "ro")
            {
                priv = PRIV_RO;
            }
            else if (privstr == "sta")
            {
                priv = PRIV_STANDARD;
            }
            else if (privstr == "mod")
            {
                priv = PRIV_MODERATOR;
            }
            else
            {
                cout << "Unknown privilege for " << email << endl;
                delete userpriv;
                delete userkeymap;
                return;
            }
            userpriv->push_back(userpriv_pair(u->userhandle, priv));
            string unifiedkey = s.words[numUsers * 3 + parseoffset + 2].s;
            char uhB64[12];
            Base64::btoa((byte *)&u->userhandle, MegaClient::USERHANDLE, uhB64);
            uhB64[11] = '\0';
            userkeymap->insert(std::pair<string, string>(uhB64, unifiedkey));
            numUsers++;
        }
    }
    char ownHandleB64[12];
    Base64::btoa((byte *)&client->me, MegaClient::USERHANDLE, ownHandleB64);
    ownHandleB64[11] = '\0';
    userkeymap->insert(std::pair<string, string>(ownHandleB64, mownkey));
    client->createChat(true, true, userpriv, userkeymap, title);
    delete userpriv;
    delete userkeymap;
}
#endif

void exec_cancel(autocomplete::ACState& s)
{
    if (client->loggedin() != FULLACCOUNT)
    {
        cout << "Please, login into your account first." << endl;
        return;
    }

    if (s.words.size() == 1)  // get link
    {
        User *u = client->finduser(client->me);
        if (!u)
        {
            cout << "Error retrieving logged user." << endl;
            return;
        }
        client->getcancellink(u->email.c_str());
    }
    else if (s.words.size() == 2) // link confirmation
    {
        string link = s.words[1].s;

        size_t pos = link.find("#cancel");
        if (pos == link.npos)
        {
            cout << "Invalid cancellation link." << endl;
            return;
        }

        client->confirmcancellink(link.substr(pos + strlen("#cancel")).c_str());
    }
}

void exec_alerts(autocomplete::ACState& s)
{
    bool shownew = false, showold = false;
    size_t showN = 0;
    if (s.words.size() == 1)
    {
        shownew = showold = true;
    }
    else if (s.words.size() == 2)
    {
        if (s.words[1].s == "seen")
        {
            client->useralerts.acknowledgeAll();
            return;
        }
        else if (s.words[1].s == "notify")
        {
            notifyAlerts = !notifyAlerts;
            cout << "notification of alerts is now " << (notifyAlerts ? "on" : "off") << endl;
            return;
        }
        else if (s.words[1].s == "old")
        {
            showold = true;
        }
        else if (s.words[1].s == "new")
        {
            shownew = true;
        }
        else if (s.words[1].s == "test_reminder")
        {
            client->useralerts.add(new UserAlert::PaymentReminder(time(NULL) - 86000*3 /2, client->useralerts.nextId()));
        }
        else if (s.words[1].s == "test_payment")
        {
            client->useralerts.add(new UserAlert::Payment(true, 1, time(NULL) + 86000 * 1, client->useralerts.nextId()));
        }
        else if (atoi(s.words[1].s.c_str()) > 0)
        {
            showN = atoi(s.words[1].s.c_str());
        }
    }
    if (showold || shownew || showN > 0)
    {
        UserAlerts::Alerts::const_iterator i = client->useralerts.alerts.begin();
        if (showN)
        {
            size_t n = 0;
            for (UserAlerts::Alerts::const_reverse_iterator i = client->useralerts.alerts.rbegin(); i != client->useralerts.alerts.rend(); ++i, ++n)
            {
                showN += ((*i)->relevant || n >= showN) ? 0 : 1;
            }
        }

        size_t n = client->useralerts.alerts.size();
        for (; i != client->useralerts.alerts.end(); ++i)
        {
            if ((*i)->relevant)
            {
                if (--n < showN || (shownew && !(*i)->seen) || (showold && (*i)->seen))
                {
                    printAlert(**i);
                }
            }
        }
    }
}

#ifdef USE_FILESYSTEM
void exec_lmkdir(autocomplete::ACState& s)
{
    std::error_code ec;
    if (!fs::create_directory(s.words[1].s.c_str(), ec))
    {
        cerr << "Create directory failed: " << ec.message() << endl;
    }
}
#endif


void exec_confirm(autocomplete::ACState& s)
{
    if (signupemail.size() && signupcode.size())
    {
        cout << "Please type " << signupemail << "'s password to confirm the signup." << endl;
        setprompt(LOGINPASSWORD);
    }
    else
    {
        cout << "Need to query link first. Type 'signup code'";
    }
}

void exec_recover(autocomplete::ACState& s)
{
    if (client->loggedin() != NOTLOGGEDIN)
    {
        cout << "You're logged in. Please, logout first." << endl;
    }
    else if (s.words.size() == 2)
    {
        string link = s.words[1].s;

        size_t pos = link.find("#recover");
        if (pos == link.npos)
        {
            cout << "Invalid recovery link." << endl;
        }

        recoverycode.assign(link.substr(pos + strlen("#recover")));
        client->queryrecoverylink(recoverycode.c_str());
    }
}

void exec_session(autocomplete::ACState& s)
{
    string session;

    int size = client->dumpsession(session);

    if (size > 0)
    {
        if ((s.words.size() == 2 || s.words.size() == 3) && s.words[1].s == "autoresume")
        {
            string filename = "megacli_autoresume_session" + (s.words.size() == 3 ? "_" + s.words[2].s : "");
            ofstream file(filename.c_str());
            if (file.fail() || !file.is_open())
            {
                cout << "could not open file: " << filename << endl;
            }
            else
            {
                file << Base64::btoa(session);
                cout << "Your (secret) session is saved in file '" << filename << "'" << endl;
            }
        }
        else
        {
            cout << "Your (secret) session is: " << Base64::btoa(session) << endl;
        }
    }
    else if (!size)
    {
        cout << "Not logged in." << endl;
    }
    else
    {
        cout << "Internal error." << endl;
    }
}

void exec_symlink(autocomplete::ACState& s)
{
    if (client->followsymlinks ^= true)
    {
        cout << "Now following symlinks. Please ensure that sync does not see any filesystem item twice!" << endl;
    }
    else
    {
        cout << "No longer following symlinks." << endl;
    }
}

void exec_version(autocomplete::ACState& s)
{
    cout << "MEGA SDK version: " << MEGA_MAJOR_VERSION << "." << MEGA_MINOR_VERSION << "." << MEGA_MICRO_VERSION << endl;

    cout << "Features enabled:" << endl;

#ifdef USE_CRYPTOPP
    cout << "* CryptoPP" << endl;
#endif

#ifdef USE_SQLITE
    cout << "* SQLite" << endl;
#endif

#ifdef USE_BDB
    cout << "* Berkeley DB" << endl;
#endif

#ifdef USE_INOTIFY
    cout << "* inotify" << endl;
#endif

#ifdef HAVE_FDOPENDIR
    cout << "* fdopendir" << endl;
#endif

#ifdef HAVE_SENDFILE
    cout << "* sendfile" << endl;
#endif

#ifdef _LARGE_FILES
    cout << "* _LARGE_FILES" << endl;
#endif

#ifdef USE_FREEIMAGE
    cout << "* FreeImage" << endl;
#endif

#ifdef HAVE_PDFIUM
    cout << "* PDFium" << endl;
#endif

#ifdef ENABLE_SYNC
    cout << "* sync subsystem" << endl;
#endif

#ifdef USE_MEDIAINFO
    cout << "* MediaInfo" << endl;
#endif

    cwd = NodeHandle();
}

void exec_showpcr(autocomplete::ACState& s)
{
    string outgoing = "";
    string incoming = "";
    for (handlepcr_map::iterator it = client->pcrindex.begin(); it != client->pcrindex.end(); it++)
    {
        if (it->second->isoutgoing)
        {
            ostringstream os;
            os << setw(34) << it->second->targetemail;

            os << "\t(id: ";
            os << Base64Str<MegaClient::PCRHANDLE>(it->second->id);

            os << ", ts: ";

            os << it->second->ts;

            outgoing.append(os.str());
            outgoing.append(")\n");
        }
        else
        {
            ostringstream os;
            os << setw(34) << it->second->originatoremail;

            os << "\t(id: ";
            os << Base64Str<MegaClient::PCRHANDLE>(it->second->id);

            os << ", ts: ";

            os << it->second->ts;

            incoming.append(os.str());
            incoming.append(")\n");
        }
    }
    cout << "Incoming PCRs:" << endl << incoming << endl;
    cout << "Outgoing PCRs:" << endl << outgoing << endl;
}

#if defined(WIN32) && defined(NO_READLINE)
void exec_history(autocomplete::ACState& s)
{
    static_cast<WinConsole*>(console)->outputHistory();
}
#endif

void exec_handles(autocomplete::ACState& s)
{
    if (s.words.size() == 2)
    {
        if (s.words[1].s == "on")
        {
            handles_on = true;
        }
        else if (s.words[1].s == "off")
        {
            handles_on = false;
        }
        else
        {
            cout << "invalid handles setting" << endl;
        }
    }
    else
    {
        cout << "      handles on|off " << endl;
    }
}

#if defined(WIN32) && defined(NO_READLINE)
void exec_codepage(autocomplete::ACState& s)
{
    WinConsole* wc = static_cast<WinConsole*>(console);
    if (s.words.size() == 1)
    {
        UINT cp1, cp2;
        wc->getShellCodepages(cp1, cp2);
        cout << "Current codepage is " << cp1;
        if (cp2 != cp1)
        {
            cout << " with failover to codepage " << cp2 << " for any absent glyphs";
        }
        cout << endl;
        for (int i = 32; i < 256; ++i)
        {
            string theCharUtf8 = WinConsole::toUtf8String(WinConsole::toUtf16String(string(1, (char)i), cp1));
            cout << "  dec/" << i << " hex/" << hex << i << dec << ": '" << theCharUtf8 << "'";
            if (i % 4 == 3)
            {
                cout << endl;
            }
        }
    }
    else if (s.words.size() == 2 && atoi(s.words[1].s.c_str()) != 0)
    {
        if (!wc->setShellConsole(atoi(s.words[1].s.c_str()), atoi(s.words[1].s.c_str())))
        {
            cout << "Code page change failed - unicode selected" << endl;
        }
    }
    else if (s.words.size() == 3 && atoi(s.words[1].s.c_str()) != 0 && atoi(s.words[2].s.c_str()) != 0)
    {
        if (!wc->setShellConsole(atoi(s.words[1].s.c_str()), atoi(s.words[2].s.c_str())))
        {
            cout << "Code page change failed - unicode selected" << endl;
        }
    }
}
#endif

void exec_httpsonly(autocomplete::ACState& s)
{
    if (s.words.size() == 1)
    {
        cout << "httpsonly: " << (client->usehttps ? "on" : "off") << endl;
    }
    else if (s.words.size() == 2)
    {
        if (s.words[1].s == "on")
        {
            client->usehttps = true;
        }
        else if (s.words[1].s == "off")
        {
            client->usehttps = false;
        }
        else
        {
            cout << "invalid setting" << endl;
        }
    }
}

#ifdef USE_MEDIAINFO
void exec_mediainfo(autocomplete::ACState& s)
{
    if (client->mediaFileInfo.mediaCodecsFailed)
    {
        cout << "Sorry, mediainfo lookups could not be retrieved." << endl;
        return;
    }
    else if (!client->mediaFileInfo.mediaCodecsReceived)
    {
        client->mediaFileInfo.requestCodecMappingsOneTime(client, NULL);
        cout << "Mediainfo lookups requested" << endl;
    }

    if (s.words.size() == 3 && s.words[1].s == "calc")
    {
        MediaProperties mp;
        auto localFilename = LocalPath::fromPath(s.words[2].s, *client->fsaccess);

        string ext;
        if (client->fsaccess->getextension(localFilename, ext) && MediaProperties::isMediaFilenameExt(ext))
        {
            mp.extractMediaPropertyFileAttributes(localFilename, client->fsaccess);
                                uint32_t dummykey[4] = { 1, 2, 3, 4 };  // check encode/decode
                                string attrs = mp.convertMediaPropertyFileAttributes(dummykey, client->mediaFileInfo);
                                MediaProperties dmp = MediaProperties::decodeMediaPropertiesAttributes(":" + attrs, dummykey);
                                cout << showMediaInfo(dmp, client->mediaFileInfo, false) << endl;
        }
        else
        {
            cout << "Filename extension is not suitable for mediainfo analysis." << endl;
        }
    }
    else if (s.words.size() == 3 && s.words[1].s == "show")
    {
        if (Node *n = nodebypath(s.words[2].s.c_str()))
        {
            switch (n->type)
            {
            case FILENODE:
                cout << showMediaInfo(n, client->mediaFileInfo, false) << endl;
                break;

            case FOLDERNODE:
            case ROOTNODE:
            case INCOMINGNODE:
            case RUBBISHNODE:
                for (node_list::iterator m = n->children.begin(); m != n->children.end(); ++m)
                {
                    if ((*m)->type == FILENODE && (*m)->hasfileattribute(fa_media))
                    {
                        cout << (*m)->displayname() << "   " << showMediaInfo(*m, client->mediaFileInfo, true) << endl;
                    }
                }
                break;
            case TYPE_UNKNOWN: break;
            }
        }
        else
        {
            cout << "remote file not found: " << s.words[2].s << endl;
        }
    }
}
#endif

void exec_smsverify(autocomplete::ACState& s)
{
    if (s.words[1].s == "send")
    {
        bool reverifywhitelisted = (s.words.size() == 4 && s.words[3].s == "reverifywhitelisted");
        if (client->smsverificationsend(s.words[2].s, reverifywhitelisted) != API_OK)
        {
            cout << "phonenumber is invalid" << endl;
        }
    }
    else if (s.words[1].s == "code")
    {
        if (client->smsverificationcheck(s.words[2].s) != API_OK)
        {
            cout << "verificationcode is invalid" << endl;
        }
    }
}

void exec_verifiedphonenumber(autocomplete::ACState& s)
{
    cout << "Verified phone number: " << client->mSmsVerifiedPhone << endl;
}

void exec_killsession(autocomplete::ACState& s)
{
    if (s.words[1].s == "all")
    {
        // Kill all sessions (except current)
        client->killallsessions();
    }
    else
    {
        handle sessionid;
        if (Base64::atob(s.words[1].s.c_str(), (byte*)&sessionid, sizeof sessionid) == sizeof sessionid)
        {
            client->killsession(sessionid);
        }
        else
        {
            cout << "invalid session id provided" << endl;
        }
    }
}

void exec_locallogout(autocomplete::ACState& s)
{
    cout << "Logging off locally..." << endl;

    cwd = NodeHandle();
    client->locallogout(false, true);

    ephemeralFirstname.clear();
    ephemeralLastName.clear();
}

void exec_recentnodes(autocomplete::ACState& s)
{
    if (s.words.size() == 3)
    {
        node_vector nv = client->getRecentNodes(atoi(s.words[2].s.c_str()), m_time() - 60 * 60 * atoi(s.words[1].s.c_str()), false);
        for (unsigned i = 0; i < nv.size(); ++i)
        {
            cout << nv[i]->displaypath() << endl;
        }
    }
}

#if defined(WIN32) && defined(NO_READLINE)
void exec_autocomplete(autocomplete::ACState& s)
{
    if (s.words[1].s == "unix")
    {
        static_cast<WinConsole*>(console)->setAutocompleteStyle(true);
    }
    else if (s.words[1].s == "dos")
    {
        static_cast<WinConsole*>(console)->setAutocompleteStyle(false);
    }
    else
    {
        cout << "invalid autocomplete style" << endl;
    }
}
#endif

void exec_recentactions(autocomplete::ACState& s)
{
    recentactions_vector nvv = client->getRecentActions(atoi(s.words[2].s.c_str()), m_time() - 60 * 60 * atoi(s.words[1].s.c_str()));
    for (unsigned i = 0; i < nvv.size(); ++i)
    {
        if (i != 0)
        {
            cout << "---" << endl;
        }
        cout << displayTime(nvv[i].time) << " " << displayUser(nvv[i].user, client) << " " << (nvv[i].updated ? "updated" : "uploaded") << " " << (nvv[i].media ? "media" : "files") << endl;
        for (unsigned j = 0; j < nvv[i].nodes.size(); ++j)
        {
            cout << nvv[i].nodes[j]->displaypath() << "  (" << displayTime(nvv[i].nodes[j]->ctime) << ")" << endl;
        }
    }
}

void exec_setmaxuploadspeed(autocomplete::ACState& s)
{
    if (s.words.size() > 1)
    {
        bool done = client->setmaxuploadspeed(atoi(s.words[1].s.c_str()));
        cout << (done ? "Success. " : "Failed. ");
    }
    cout << "Max Upload Speed: " << client->getmaxuploadspeed() << endl;
}

void exec_setmaxdownloadspeed(autocomplete::ACState& s)
{
    if (s.words.size() > 1)
    {
        bool done = client->setmaxdownloadspeed(atoi(s.words[1].s.c_str()));
        cout << (done ? "Success. " : "Failed. ");
    }
    cout << "Max Download Speed: " << client->getmaxdownloadspeed() << endl;
}

void exec_drivemonitor(autocomplete::ACState& s)
{
#ifdef USE_DRIVE_NOTIFICATIONS

    bool turnon = s.extractflag("-on");
    bool turnoff = s.extractflag("-off");

    if (turnon)
    {
        // start receiving notifications
        if (!client->startDriveMonitor())
        {
            // return immediately, when this functionality was not implemented
            cout << "Failed starting drive notifications" << endl;
        }
    }
    else if (turnoff)
    {
        client->stopDriveMonitor();
    }

    cout << "Drive monitor " << (client->driveMonitorEnabled() ? "on" : "off") << endl;
#else
    std::cout << "Failed! This functionality was disabled at compile time." << std::endl;
#endif // USE_DRIVE_NOTIFICATIONS
}

void exec_driveid(autocomplete::ACState& s)
{
    auto drivePath = s.words[2].s.c_str();
    auto get = s.words[1].s == "get";
    auto force = s.words.size() == 4;

    if (!force)
    {
        auto id = UNDEF;
        auto result = client->readDriveId(drivePath, id);

        switch (result)
        {
        case API_ENOENT:
            if (!get) break;

            cout << "No drive ID has been assigned to "
                 << drivePath
                 << endl;
            return;

        case API_EREAD:
            cout << "Unable to read drive ID from "
                 << drivePath
                 << endl;
            return;

        case API_OK:
            cout << "Drive "
                 << drivePath
                 << " has the ID "
                 << toHandle(id)
                 << endl;
            return;

        default:
            assert(!"Uexpected result from readDriveID(...)");
            cerr << "Unexpected result from readDriveId(...): "
                 << errorstring(result)
                 << endl;
            return;
        }
    }

    auto id = client->generateDriveId();
    auto result = client->writeDriveId(drivePath, id);

    if (result != API_OK)
    {
        cout << "Unable to write drive ID to "
             << drivePath
             << endl;
        return;
    }

    cout << "Drive ID "
         << toHandle(id)
         << " has been written to "
         << drivePath
         << endl;
}

#ifdef USE_DRIVE_NOTIFICATIONS
void DemoApp::drive_presence_changed(bool appeared, const LocalPath& driveRoot)
{
    std::cout << "Drive " << (appeared ? "connected" : "disconnected") << ": " << driveRoot.platformEncoded() << endl;
}
#endif // USE_DRIVE_NOTIFICATIONS

// callback for non-EAGAIN request-level errors
// in most cases, retrying is futile, so the application exits
// this can occur e.g. with syntactically malformed requests (due to a bug), an invalid application key
void DemoApp::request_error(error e)
{
    if ((e == API_ESID) || (e == API_ENOENT))   // Invalid session or Invalid folder handle
    {
        cout << "Invalid or expired session, logging out..." << endl;
        client->locallogout(true, true);
        return;
    }
    else if (e == API_EBLOCKED)
    {
        if (client->sid.size())
        {
            cout << "Your account is blocked." << endl;
            client->whyamiblocked();
        }
        else
        {
            cout << "The link has been blocked." << endl;
        }
        return;
    }

    cout << "FATAL: Request failed (" << errorstring(e) << "), exiting" << endl;

#ifndef NO_READLINE
    rl_callback_handler_remove();
#endif /* ! NO_READLINE */

    delete console;
    exit(0);
}

void DemoApp::request_response_progress(m_off_t current, m_off_t total)
{
    if (total > 0)
    {
        responseprogress = int(current * 100 / total);
    }
    else
    {
        responseprogress = -1;
    }
}

//2FA disable result
void DemoApp::multifactorauthdisable_result(error e)
{
    if (!e)
    {
        cout << "2FA, disabled succesfully..." << endl;
    }
    else
    {
        cout << "Error enabling 2FA : " << errorstring(e) << endl;
    }
    setprompt(COMMAND);
}

//2FA check result
void DemoApp::multifactorauthcheck_result(int enabled)
{
    if (enabled)
    {
        cout << "2FA is enabled for this account" << endl;
    }
    else
    {
        cout << "2FA is disabled for this account" << endl;
    }
    setprompt(COMMAND);
}

//2FA enable result
void DemoApp::multifactorauthsetup_result(string *code, error e)
{
    if (!e)
    {
        if (!code)
        {
            cout << "2FA enabled successfully" << endl;
            setprompt(COMMAND);
            attempts = 0;
        }
        else
        {
            cout << "2FA code: " << *code << endl;
            setprompt(SETTFA);
        }
    }
    else
    {
        cout << "Error enabling 2FA : " << errorstring(e) << endl;
        if (e == API_EFAILED)
        {
            if (++attempts >= 3)
            {
                attempts = 0;
                cout << "Too many attempts"<< endl;
                setprompt(COMMAND);
            }
            else
            {
                setprompt(SETTFA);
            }
        }
    }
}


void DemoApp::prelogin_result(int version, string* /*email*/, string *salt, error e)
{
    if (e)
    {
        cout << "Login error: " << e << endl;
        setprompt(COMMAND);
        return;
    }

    login.version = version;
    login.salt = (version == 2 && salt ? *salt : string());

    if (login.password.empty())
    {
        setprompt(LOGINPASSWORD);
    }
    else
    {
        login.login(client);
    }
}


// login result
void DemoApp::login_result(error e)
{
    if (!e)
    {
        login.reset();
        cout << "Login successful, retrieving account..." << endl;
        client->fetchnodes();
    }
    else if (e == API_EMFAREQUIRED)
    {
        setprompt(LOGINTFA);
    }
    else
    {
        login.reset();
        cout << "Login failed: " << errorstring(e) << endl;
    }
}

// ephemeral session result
void DemoApp::ephemeral_result(error e)
{
    if (e)
    {
        cout << "Ephemeral session error (" << errorstring(e) << ")" << endl;
    }
    pdf_to_import = false;
}

// signup link send request result
void DemoApp::sendsignuplink_result(error e)
{
    if (e)
    {
        cout << "Unable to send signup link (" << errorstring(e) << ")" << endl;
    }
    else
    {
        cout << "Thank you. Please check your e-mail and enter the command signup followed by the confirmation link." << endl;
    }
}

// signup link query result
void DemoApp::querysignuplink_result(handle /*uh*/, const char* email, const char* name, const byte* pwc, const byte* /*kc*/,
                                     const byte* c, size_t len)
{
    cout << "Ready to confirm user account " << email << " (" << name << ") - enter confirm to execute." << endl;

    signupemail = email;
    signupcode.assign((char*) c, len);
    memcpy(signuppwchallenge, pwc, sizeof signuppwchallenge);
    memcpy(signupencryptedmasterkey, pwc, sizeof signupencryptedmasterkey);
}

// signup link query failed
void DemoApp::querysignuplink_result(error e)
{
    cout << "Signuplink confirmation failed (" << errorstring(e) << ")" << endl;
}

// signup link (account e-mail) confirmation result
void DemoApp::confirmsignuplink_result(error e)
{
    if (e)
    {
        cout << "Signuplink confirmation failed (" << errorstring(e) << ")" << endl;
    }
    else
    {
        cout << "Signup confirmed, logging in..." << endl;
        client->login(signupemail.c_str(), pwkey);
    }
}

void DemoApp::confirmsignuplink2_result(handle, const char *name, const char *email, error e)
{
    if (e)
    {
        cout << "Signuplink confirmation failed (" << errorstring(e) << ")" << endl;
    }
    else
    {
        cout << "Signup confirmed successfully. Logging by first time..." << endl;
        login.reset();
        login.email = email;
        login.password = newpassword;
        client->prelogin(email);
    }
}

// asymmetric keypair configuration result
void DemoApp::setkeypair_result(error e)
{
    if (e)
    {
        cout << "RSA keypair setup failed (" << errorstring(e) << ")" << endl;
    }
    else
    {
        cout << "RSA keypair added. Account setup complete." << endl;
    }
}

void DemoApp::getrecoverylink_result(error e)
{
    if (e)
    {
        cout << "Unable to send the link (" << errorstring(e) << ")" << endl;
    }
    else
    {
        cout << "Please check your e-mail and enter the command \"recover\" / \"cancel\" followed by the link." << endl;
    }
}

void DemoApp::queryrecoverylink_result(error e)
{
        cout << "The link is invalid (" << errorstring(e) << ")." << endl;
}

void DemoApp::queryrecoverylink_result(int type, const char *email, const char* /*ip*/, time_t /*ts*/, handle /*uh*/, const vector<string>* /*emails*/)
{
    recoveryemail = email ? email : "";
    hasMasterKey = (type == RECOVER_WITH_MASTERKEY);

    cout << "The link is valid";

    if (type == RECOVER_WITH_MASTERKEY)
    {
        cout <<  " to reset the password for " << email << " with masterkey." << endl;

        setprompt(MASTERKEY);
    }
    else if (type == RECOVER_WITHOUT_MASTERKEY)
    {
        cout <<  " to reset the password for " << email << " without masterkey." << endl;

        setprompt(NEWPASSWORD);
    }
    else if (type == CANCEL_ACCOUNT)
    {
        cout << " to cancel the account for " << email << "." << endl;
    }
    else if (type == CHANGE_EMAIL)
    {
        cout << " to change the email from " << client->finduser(client->me)->email << " to " << email << "." << endl;

        changeemail = email ? email : "";
        setprompt(LOGINPASSWORD);
    }
}

void DemoApp::getprivatekey_result(error e,  const byte *privk, const size_t len_privk)
{
    if (e)
    {
        cout << "Unable to get private key (" << errorstring(e) << ")" << endl;
        setprompt(COMMAND);
    }
    else
    {
        // check the private RSA is valid after decryption with master key
        SymmCipher key;
        key.setkey(masterkey);

        byte privkbuf[AsymmCipher::MAXKEYLENGTH * 2];
        memcpy(privkbuf, privk, len_privk);
        key.ecb_decrypt(privkbuf, len_privk);

        AsymmCipher uk;
        if (!uk.setkey(AsymmCipher::PRIVKEY, privkbuf, unsigned(len_privk)))
        {
            cout << "The master key doesn't seem to be correct." << endl;

            recoverycode.clear();
            recoveryemail.clear();
            hasMasterKey = false;
            memset(masterkey, 0, sizeof masterkey);

            setprompt(COMMAND);
        }
        else
        {
            cout << "Private key successfully retrieved for integrity check masterkey." << endl;
            setprompt(NEWPASSWORD);
        }
    }
}

void DemoApp::confirmrecoverylink_result(error e)
{
    if (e)
    {
        cout << "Unable to reset the password (" << errorstring(e) << ")" << endl;
    }
    else
    {
        cout << "Password changed successfully." << endl;
    }
}

void DemoApp::confirmcancellink_result(error e)
{
    if (e)
    {
        cout << "Unable to cancel the account (" << errorstring(e) << ")" << endl;
    }
    else
    {
        cout << "Account cancelled successfully." << endl;
    }
}

void DemoApp::validatepassword_result(error e)
{
    if (e)
    {
        cout << "Wrong password (" << errorstring(e) << ")" << endl;
        setprompt(LOGINPASSWORD);
    }
    else
    {
        if (recoverycode.size())
        {
            cout << "Password is correct, cancelling account..." << endl;

            client->confirmcancellink(recoverycode.c_str());
            recoverycode.clear();
        }
        else if (changecode.size())
        {
            cout << "Password is correct, changing email..." << endl;

            client->confirmemaillink(changecode.c_str(), changeemail.c_str(), pwkey);
            changecode.clear();
            changeemail.clear();
        }
    }
}

void DemoApp::getemaillink_result(error e)
{
    if (e)
    {
        cout << "Unable to send the link (" << errorstring(e) << ")" << endl;
    }
    else
    {
        cout << "Please check your e-mail and enter the command \"email\" followed by the link." << endl;
    }
}

void DemoApp::confirmemaillink_result(error e)
{
    if (e)
    {
        cout << "Unable to change the email address (" << errorstring(e) << ")" << endl;
    }
    else
    {
        cout << "Email address changed successfully to " << changeemail << "." << endl;
    }
}

void DemoApp::ephemeral_result(handle uh, const byte* pw)
{
    cout << "Ephemeral session established, session ID: ";
    if (client->loggedin() == EPHEMERALACCOUNT)
    {
        cout << Base64Str<MegaClient::USERHANDLE>(uh) << "#";
        cout << Base64Str<SymmCipher::KEYLENGTH>(pw) << endl;
    }
    else
    {
        string session;
        client->dumpsession(session);
        cout << Base64::btoa(session) << endl;
    }

    client->fetchnodes();
}

void DemoApp::cancelsignup_result(error)
{
    cout << "Singup link canceled. Start again!" << endl;
    signupcode.clear();
    signupemail.clear();
    signupname.clear();
    signupV2 = true;
}

void DemoApp::whyamiblocked_result(int code)
{
    if (code < 0)
    {
        error e = (error) code;
        cout << "Why am I blocked failed: " << errorstring(e) << endl;
    }
    else if (code == 0)
    {
        cout << "You're not blocked" << endl;
    }
    else    // code > 0
    {
        string reason = "Your account was terminated due to breach of Mega's Terms of Service, such as abuse of rights of others; sharing and/or importing illegal data; or system abuse.";

        if (code == 100)    // deprecated
        {
            reason = "You have been suspended due to excess data usage.";
        }
        else if (code == 200)
        {
            reason = "Your account has been suspended due to multiple breaches of Mega's Terms of Service. Please check your email inbox.";
        }
        else if (code == 300)
        {
            reason = "Your account has been suspended due to copyright violations. Please check your email inbox.";
        }
        else if (code == 400)
        {
            reason = "Your account has been disabled by your administrator. You may contact your business account administrator for further details.";
        }
        else if (code == 401)
        {
            reason = "Your account has been removed by your administrator. You may contact your business account administrator for further details.";
        }
        else if (code == 500)
        {
            reason = "Your account has been blocked pending verification via SMS.";
        }
        else if (code == 700)
        {
            reason = "Your account has been temporarily suspended for your safety. Please verify your email and follow its steps to unlock your account.";
        }
        //else if (code == ACCOUNT_BLOCKED_DEFAULT) --> default reason

        cout << "Reason: " << reason << endl;

        if (code != 500 && code != 700)
        {
            cout << "Logging out..." << endl;
            client->locallogout(true, true);
        }
    }
}

// password change result
void DemoApp::changepw_result(error e)
{
    if (e)
    {
        cout << "Password update failed: " << errorstring(e) << endl;
    }
    else
    {
        cout << "Password updated." << endl;
    }
}


void exportnode_result(Error e, handle h, handle ph)
{
    if (e)
    {
        cout << "Export failed: " << errorstring(e) << endl;
        return;
    }

    Node* n;

    if ((n = client->nodebyhandle(h)))
    {
        string path;
        nodepath(NodeHandle().set6byte(h), &path);
        cout << "Exported " << path << ": ";

        if (n->type != FILENODE && !n->sharekey)
        {
            cout << "No key available for exported folder" << endl;
            return;
        }

        string publicLink;
        if (n->type == FILENODE)
        {
            publicLink = MegaClient::publicLinkURL(client->mNewLinkFormat, n->type, ph, Base64Str<FILENODEKEYLENGTH>((const byte*)n->nodekey().data()));
        }
        else
        {
            publicLink = MegaClient::publicLinkURL(client->mNewLinkFormat, n->type, ph, Base64Str<FOLDERNODEKEYLENGTH>(n->sharekey->key));
        }

        cout << publicLink;

        if (n->plink)
        {
            string authKey = n->plink->mAuthKey;

            if (authKey.size())
            {
                string authToken(publicLink);
                authToken = authToken.substr(MegaClient::MEGAURL.size()+strlen("/folder/")).append(":").append(authKey);
                cout << "\n          AuthToken = " << authToken;
            }
        }

        cout << endl;

    }
    else
    {
        cout << "Exported node no longer available" << endl;
    }
}

// the requested link could not be opened
void DemoApp::openfilelink_result(const Error& e)
{
    if (e)
    {
        if (pdf_to_import) // import welcome pdf has failed
        {
            cout << "Failed to import Welcome PDF file" << endl;
        }
        else
        {
            if (e == API_ETOOMANY && e.hasExtraInfo())
            {
                cout << "Failed to open link: " << getExtraInfoErrorString(e) << endl;
            }
            else
            {
                cout << "Failed to open link: " << errorstring(e) << endl;
            }

        }
    }
    pdf_to_import = false;
}

// the requested link was opened successfully - import to cwd
void DemoApp::openfilelink_result(handle ph, const byte* key, m_off_t size,
                                  string* a, string* /*fa*/, int)
{
    Node* n;

    if (!key)
    {
        cout << "File is valid, but no key was provided." << endl;
        pdf_to_import = false;
        return;
    }

    // check if the file is decryptable
    string attrstring;

    attrstring.resize(a->length()*4/3+4);
    attrstring.resize(Base64::btoa((const byte *)a->data(), int(a->length()), (char *)attrstring.data()));

    SymmCipher nodeKey;
    nodeKey.setkey(key, FILENODE);

    byte *buf = Node::decryptattr(&nodeKey,attrstring.c_str(), attrstring.size());
    if (!buf)
    {
        cout << "The file won't be imported, the provided key is invalid." << endl;
        pdf_to_import = false;
    }
    else if (client->loggedin() != NOTLOGGEDIN)
    {
        if (pdf_to_import)
        {
            n = client->nodebyhandle(client->rootnodes[0]);
        }
        else
        {
            n = client->nodeByHandle(cwd);
        }

        if (!n)
        {
            cout << "Target folder not found." << endl;
            pdf_to_import = false;
            delete [] buf;
            return;
        }

        AttrMap attrs;
        JSON json;
        nameid name;
        string* t;
        json.begin((char*)buf + 5);
        vector<NewNode> nn(1);
        NewNode* newnode = &nn[0];

        // set up new node as folder node
        newnode->source = NEW_PUBLIC;
        newnode->type = FILENODE;
        newnode->nodehandle = ph;
        newnode->parenthandle = UNDEF;
        newnode->nodekey.assign((char*)key, FILENODEKEYLENGTH);
        newnode->attrstring.reset(new string(*a));

        while ((name = json.getnameid()) != EOO && json.storeobject((t = &attrs.map[name])))
        {
            JSON::unescape(t);

            if (name == 'n')
            {
                client->fsaccess->normalize(t);
            }
        }

        attr_map::iterator it = attrs.map.find('n');
        if (it != attrs.map.end())
        {
            Node *ovn = client->childnodebyname(n, it->second.c_str(), true);
            if (ovn)
            {
                attr_map::iterator it2 = attrs.map.find('c');
                if (it2 != attrs.map.end())
                {
                    FileFingerprint ffp;
                    if (ffp.unserializefingerprint(&it2->second))
                    {
                        ffp.size = size;
                        if (ffp.isvalid && ovn->isvalid && ffp == *(FileFingerprint*)ovn)
                        {
                            cout << "Success. (identical node skipped)" << endl;
                            pdf_to_import = false;
                            delete [] buf;
                            return;
                        }
                    }
                }

                newnode->ovhandle = !client->versions_disabled ? ovn->nodehandle : UNDEF;
            }
        }

        client->putnodes(n->nodehandle, move(nn), nullptr, client->restag);
    }
    else
    {
        cout << "Need to be logged in to import file links." << endl;
        pdf_to_import = false;
    }

    delete [] buf;
}

void DemoApp::folderlinkinfo_result(error e, handle owner, handle /*ph*/, string *attr, string* k, m_off_t currentSize, uint32_t numFiles, uint32_t numFolders, m_off_t versionsSize, uint32_t numVersions)
{
    if (e != API_OK)
    {
        cout << "Retrieval of public folder link information failed: " << e << endl;
        return;
    }

    handle ph;
    byte folderkey[FOLDERNODEKEYLENGTH];
    #ifndef NDEBUG
    error eaux =
    #endif
    client->parsepubliclink(publiclink.c_str(), ph, folderkey, true);
    assert(eaux == API_OK);

    // Decrypt nodekey with the key of the folder link
    SymmCipher cipher;
    cipher.setkey(folderkey);
    const char *nodekeystr = k->data() + 9;    // skip the userhandle(8) and the `:`
    byte nodekey[FOLDERNODEKEYLENGTH];
    if (client->decryptkey(nodekeystr, nodekey, sizeof(nodekey), &cipher, 0, UNDEF))
    {
        // Decrypt node attributes with the nodekey
        cipher.setkey(nodekey);
        byte* buf = Node::decryptattr(&cipher, attr->c_str(), attr->size());
        if (buf)
        {
            AttrMap attrs;
            string fileName;
            string fingerprint;
            FileFingerprint ffp;
            m_time_t mtime = 0;
            Node::parseattr(buf, attrs, currentSize, mtime, fileName, fingerprint, ffp);

            // Normalize node name to UTF-8 string
            attr_map::iterator it = attrs.map.find('n');
            if (it != attrs.map.end() && !it->second.empty())
            {
                client->fsaccess->normalize(&(it->second));
                fileName = it->second.c_str();
            }

            std::string ownerStr, ownerBin((const char *)&owner, sizeof(owner));
            Base64::btoa(ownerBin, ownerStr);

            cout << "Folder link information:" << publiclink << endl;
            cout << "\tFolder name: " << fileName << endl;
            cout << "\tOwner: " << ownerStr << endl;
            cout << "\tNum files: " << numFiles << endl;
            cout << "\tNum folders: " << numFolders - 1 << endl;
            cout << "\tNum versions: " << numVersions << endl;

            delete [] buf;
        }
        else
        {
            cout << "folderlink: error decrypting node attributes with decrypted nodekey" << endl;
        }
    }
    else
    {
        cout << "folderlink: error decrypting nodekey with folder link key";
    }

    publiclink.clear();
}

void DemoApp::checkfile_result(handle /*h*/, const Error& e)
{
    if (e == API_ETOOMANY && e.hasExtraInfo())
    {
         cout << "Link check failed: " << getExtraInfoErrorString(e) << endl;
    }
    else
    {
        cout << "Link check failed: " << errorstring(e) << endl;
    }
}

void DemoApp::checkfile_result(handle h, error e, byte* filekey, m_off_t size, m_time_t /*ts*/, m_time_t tm, string* filename,
                               string* fingerprint, string* fileattrstring)
{
    cout << "Name: " << *filename << ", size: " << size;

    if (fingerprint->size())
    {
        cout << ", fingerprint available";
    }

    if (fileattrstring->size())
    {
        cout << ", has attributes";
    }

    cout << endl;

    if (e)
    {
        cout << "Not available: " << errorstring(e) << endl;
    }
    else
    {
        cout << "Initiating download..." << endl;

        DBTableTransactionCommitter committer(client->tctable);
        AppFileGet* f = new AppFileGet(NULL, NodeHandle().set6byte(h), filekey, size, tm, filename, fingerprint);
        f->appxfer_it = appxferq[GET].insert(appxferq[GET].end(), f);
        client->startxfer(GET, f, committer);
    }
}

bool DemoApp::pread_data(byte* data, m_off_t len, m_off_t pos, m_off_t, m_off_t, void* /*appdata*/)
{
    // Improvement: is there a way to have different pread_data receivers for
    // different modes?
    if(more_node)  // are we paginating through a node?
    {
        fwrite(data, 1, size_t(len), stdout);
        if((pos + len) >= more_node->size) // is this the last chunk?
        {
            more_node = nullptr;
            more_offset = 0;
            cout << "-End of file-" << endl;
            setprompt(COMMAND);
        }
        else
        {
            // there's more to get, so set PAGER prompt
            setprompt(PAGER);
            more_offset += len;
        }
    }
    else if (pread_file)
    {
        pread_file->write((const char*)data, (size_t)len);
        cout << "Received " << len << " partial read byte(s) at position " << pos << endl;
        if (pread_file_end == pos + len)
        {
            delete pread_file;
            pread_file = NULL;
            cout << "Completed pread" << endl;
        }
    }
    else
    {
        cout << "Received " << len << " partial read byte(s) at position " << pos << ": ";
        fwrite(data, 1, size_t(len), stdout);
        cout << endl;
    }
    return true;
}

dstime DemoApp::pread_failure(const Error &e, int retry, void* /*appdata*/, dstime)
{
    if (retry < 5 && !(e == API_ETOOMANY && e.hasExtraInfo()))
    {
        cout << "Retrying read (" << errorstring(e) << ", attempt #" << retry << ")" << endl;
        return (dstime)(retry*10);
    }
    else
    {
        cout << "Too many failures (" << errorstring(e) << "), giving up" << endl;
        if (pread_file)
        {
            delete pread_file;
            pread_file = NULL;
        }
        return ~(dstime)0;
    }
}

// reload needed
void DemoApp::reload(const char* reason)
{
    cout << "Reload suggested (" << reason << ") - use 'reload' to trigger" << endl;
}

// reload initiated
void DemoApp::clearing()
{
    LOG_debug << "Clearing all nodes/users...";
}

// nodes have been modified
// (nodes with their removed flag set will be deleted immediately after returning from this call,
// at which point their pointers will become invalid at that point.)
void DemoApp::nodes_updated(Node** n, int count)
{
    int c[2][6] = { { 0 } };

    if (n)
    {
        while (count--)
        {
            if ((*n)->type < 6)
            {
                c[!(*n)->changed.removed][(*n)->type]++;
                n++;
            }
        }
    }
    else
    {
        for (node_map::iterator it = client->nodes.begin(); it != client->nodes.end(); it++)
        {
            if (it->second->type < 6)
            {
                c[1][it->second->type]++;
            }
        }
    }

    nodestats(c[1], "added or updated");
    nodestats(c[0], "removed");

    if (cwd.isUndef())
    {
        cwd = NodeHandle().set6byte(client->rootnodes[0]);
    }
}

// nodes now (almost) current, i.e. no server-client notifications pending
void DemoApp::nodes_current()
{
    LOG_debug << "Nodes current.";
}

void DemoApp::account_updated()
{
    if (client->loggedin() == EPHEMERALACCOUNT || client->loggedin() == EPHEMERALACCOUNTPLUSPLUS)
    {
        LOG_debug << "Account has been confirmed by another client. Proceed to login with credentials.";
    }
    else
    {
        LOG_debug << "Account has been upgraded/downgraded.";
    }
}

void DemoApp::notify_confirmation(const char *email)
{
    if (client->loggedin() == EPHEMERALACCOUNT || client->loggedin() == EPHEMERALACCOUNTPLUSPLUS)
    {
        LOG_debug << "Account has been confirmed with email " << email << ". Proceed to login with credentials.";
    }
}

void DemoApp::enumeratequotaitems_result(unsigned, handle, unsigned, int, int, unsigned, unsigned, unsigned, const char*, const char*, const char*, const char*)
{
    // FIXME: implement
}

void DemoApp::enumeratequotaitems_result(error)
{
    // FIXME: implement
}

void DemoApp::additem_result(error)
{
    // FIXME: implement
}

void DemoApp::checkout_result(const char*, error)
{
    // FIXME: implement
}

void DemoApp::getmegaachievements_result(AchievementsDetails *details, error /*e*/)
{
    // FIXME: implement display of values
    delete details;
}

#ifdef ENABLE_CHAT
void DemoApp::richlinkrequest_result(string *json, error e)
{
    if (!e)
    {
        cout << "Result:" << endl << *json << endl;
    }
    else
    {
        cout << "Failed to request rich link. Error: " << e << endl;

    }
}
#endif

void DemoApp::contactlinkcreate_result(error e, handle h)
{
    if (e)
    {
        cout << "Failed to create contact link. Error: " << e << endl;
    }
    else
    {
        cout << "Contact link created successfully: " << LOG_NODEHANDLE(h) << endl;
    }
}

void DemoApp::contactlinkquery_result(error e, handle h, string *email, string *fn, string *ln, string* /*avatar*/)
{
    if (e)
    {
        cout << "Failed to get contact link details. Error: " << e << endl;
    }
    else
    {
        cout << "Contact link created successfully: " << endl;
        cout << "\tUserhandle: " << LOG_HANDLE(h) << endl;
        cout << "\tEmail: " << *email << endl;
        cout << "\tFirstname: " << Base64::atob(*fn) << endl;
        cout << "\tLastname: " << Base64::atob(*ln) << endl;
    }
}

void DemoApp::contactlinkdelete_result(error e)
{
    if (e)
    {
        cout << "Failed to delete contact link. Error: " << e << endl;
    }
    else
    {
        cout << "Contact link deleted successfully." << endl;
    }
}

// display account details/history
void DemoApp::account_details(AccountDetails* ad, bool storage, bool transfer, bool pro, bool purchases,
                              bool transactions, bool sessions)
{
    char timebuf[32], timebuf2[32];

    if (storage)
    {
        cout << "\tAvailable storage: " << ad->storage_max << " byte(s)  used:  " << ad->storage_used << " available: " << (ad->storage_max - ad->storage_used) << endl;

        for (unsigned i = 0; i < sizeof rootnodenames/sizeof *rootnodenames; i++)
        {
            NodeStorage* ns = &ad->storage[client->rootnodes[i]];

            cout << "\t\tIn " << rootnodenames[i] << ": " << ns->bytes << " byte(s) in " << ns->files << " file(s) and " << ns->folders << " folder(s)" << endl;
            cout << "\t\tUsed storage by versions: " << ns->version_bytes << " byte(s) in " << ns->version_files << " file(s)" << endl;
        }
    }

    if (transfer)
    {
        if (ad->transfer_max)
        {
            long long transferFreeUsed = 0;
            for (unsigned i = 0; i < ad->transfer_hist.size(); i++)
            {
                transferFreeUsed += ad->transfer_hist[i];
            }

            cout << "\tTransfer in progress: " << ad->transfer_own_reserved << "/" << ad->transfer_srv_reserved << endl;
            cout << "\tTransfer completed: " << ad->transfer_own_used << "/" << ad->transfer_srv_used << "/" << transferFreeUsed << " of "
                 << ad->transfer_max << " ("
                 << (100 * (ad->transfer_own_used + ad->transfer_srv_used + transferFreeUsed) / ad->transfer_max) << "%)" << endl;
            cout << "\tServing bandwidth ratio: " << ad->srv_ratio << "%" << endl;
        }

        if (ad->transfer_hist_starttime)
        {
            m_time_t t = m_time() - ad->transfer_hist_starttime;

            cout << "\tTransfer history:\n";

            for (unsigned i = 0; i < ad->transfer_hist.size(); i++)
            {
                cout << "\t\t" << t;
                t -= ad->transfer_hist_interval;
                if (t < 0)
                {
                    cout << " second(s) ago until now: ";
                }
                else
                {
                    cout << "-" << t << " second(s) ago: ";
                }
                cout << ad->transfer_hist[i] << " byte(s)" << endl;
            }
        }
    }

    if (pro)
    {
        cout << "\tPro level: " << ad->pro_level << endl;
        cout << "\tSubscription type: " << ad->subscription_type << endl;
        cout << "\tAccount balance:" << endl;

        for (vector<AccountBalance>::iterator it = ad->balances.begin(); it != ad->balances.end(); it++)
        {
            printf("\tBalance: %.3s %.02f\n", it->currency, it->amount);
        }
    }

    if (purchases)
    {
        cout << "Purchase history:" << endl;

        for (vector<AccountPurchase>::iterator it = ad->purchases.begin(); it != ad->purchases.end(); it++)
        {
            time_t ts = it->timestamp;
            strftime(timebuf, sizeof timebuf, "%c", localtime(&ts));
            printf("\tID: %.11s Time: %s Amount: %.3s %.02f Payment method: %d\n", it->handle, timebuf, it->currency,
                   it->amount, it->method);
        }
    }

    if (transactions)
    {
        cout << "Transaction history:" << endl;

        for (vector<AccountTransaction>::iterator it = ad->transactions.begin(); it != ad->transactions.end(); it++)
        {
            time_t ts = it->timestamp;
            strftime(timebuf, sizeof timebuf, "%c", localtime(&ts));
            printf("\tID: %.11s Time: %s Delta: %.3s %.02f\n", it->handle, timebuf, it->currency, it->delta);
        }
    }

    if (sessions)
    {
        cout << "Currently Active Sessions:" << endl;
        for (vector<AccountSession>::iterator it = ad->sessions.begin(); it != ad->sessions.end(); it++)
        {
            if (it->alive)
            {
                time_t ts = it->timestamp;
                strftime(timebuf, sizeof timebuf, "%c", localtime(&ts));
                ts = it->mru;
                strftime(timebuf2, sizeof timebuf, "%c", localtime(&ts));

                Base64Str<MegaClient::SESSIONHANDLE> id(it->id);

                if (it->current)
                {
                    printf("\t* Current Session\n");
                }
                printf("\tSession ID: %s\n\tSession start: %s\n\tMost recent activity: %s\n\tIP: %s\n\tCountry: %.2s\n\tUser-Agent: %s\n\t-----\n",
                        id.chars, timebuf, timebuf2, it->ip.c_str(), it->country, it->useragent.c_str());
            }
        }

        if(gVerboseMode)
        {
            cout << endl << "Full Session history:" << endl;

            for (vector<AccountSession>::iterator it = ad->sessions.begin(); it != ad->sessions.end(); it++)
            {
                time_t ts = it->timestamp;
                strftime(timebuf, sizeof timebuf, "%c", localtime(&ts));
                ts = it->mru;
                strftime(timebuf2, sizeof timebuf, "%c", localtime(&ts));
                printf("\tSession start: %s\n\tMost recent activity: %s\n\tIP: %s\n\tCountry: %.2s\n\tUser-Agent: %s\n\t-----\n",
                        timebuf, timebuf2, it->ip.c_str(), it->country, it->useragent.c_str());
            }
        }
    }
}

// account details could not be retrieved
void DemoApp::account_details(AccountDetails* /*ad*/, error e)
{
    if (e)
    {
        cout << "Account details retrieval failed (" << errorstring(e) << ")" << endl;
    }
}

// account details could not be retrieved
void DemoApp::sessions_killed(handle sessionid, error e)
{
    if (e)
    {
        cout << "Session killing failed (" << errorstring(e) << ")" << endl;
        return;
    }

    if (sessionid == UNDEF)
    {
        cout << "All sessions except current have been killed" << endl;
    }
    else
    {
        Base64Str<MegaClient::SESSIONHANDLE> id(sessionid);
        cout << "Session with id " << id << " has been killed" << endl;
    }
}

void DemoApp::smsverificationsend_result(error e)
{
    if (e)
    {
        cout << "SMS send failed: " << e << endl;
    }
    else
    {
        cout << "SMS send succeeded" << endl;
    }
}

void DemoApp::smsverificationcheck_result(error e, string *phoneNumber)
{
    if (e)
    {
        cout << "SMS verification failed: " << e << endl;
    }
    else
    {
        cout << "SMS verification succeeded" << endl;
        if (phoneNumber)
        {
            cout << "Phone number: " << *phoneNumber << ")" << endl;
        }
    }
}

// user attribute update notification
void DemoApp::userattr_update(User* u, int priv, const char* n)
{
    cout << "Notification: User " << u->email << " -" << (priv ? " private" : "") << " attribute "
          << n << " added or updated" << endl;
}

void DemoApp::resetSmsVerifiedPhoneNumber_result(error e)
{
    if (e)
    {
        cout << "Reset verified phone number failed: " << e << endl;
    }
    else
    {
        cout << "Reset verified phone number succeeded" << endl;
    }
}

void DemoApp::getbanners_result(error e)
{
    cout << "Getting Smart Banners failed: " << e << endl;
}

void DemoApp::getbanners_result(vector< tuple<int, string, string, string, string, string, string> >&& banners)
{
    for (auto& b : banners)
    {
        cout << "Smart Banner:" << endl
             << "\tid         : " << std::get<0>(b) << endl
             << "\ttitle      : " << std::get<1>(b) << endl
             << "\tdescription: " << std::get<2>(b) << endl
             << "\timage      : " << std::get<3>(b) << endl
             << "\turl        : " << std::get<4>(b) << endl
             << "\tbkgr image : " << std::get<5>(b) << endl
             << "\tdsp        : " << std::get<6>(b) << endl;
    }
}

void DemoApp::dismissbanner_result(error e)
{
    if (e)
    {
        cout << "Dismissing Smart Banner failed: " << e << endl;
    }
    else
    {
        cout << "Dismissing Smart Banner succeeded" << endl;
    }
}

void DemoApp::backupremove_result(const Error &e, handle backupId)
{
    if (e != API_OK)
    {
        cout << "Removal of backup " << toHandle(backupId) << " failed: " << errorstring(e) <<endl;
    }
    else
    {
        cout << "Backup " << toHandle(backupId) << " removed successfully" << endl;
    }
}

#ifndef NO_READLINE
char* longestCommonPrefix(ac::CompletionState& acs)
{
    string s = acs.completions[0].s;
    for (size_t i = acs.completions.size(); i--; )
    {
        for (unsigned j = 0; j < s.size() && j < acs.completions[i].s.size(); ++j)
        {
            if (s[j] != acs.completions[i].s[j])
            {
                s.erase(j, string::npos);
                break;
            }
        }
    }
    return strdup(s.c_str());
}

char** my_rl_completion(const char */*text*/, int /*start*/, int end)
{
    rl_attempted_completion_over = 1;

    std::string line(rl_line_buffer, end);
    ac::CompletionState acs = ac::autoComplete(line, line.size(), autocompleteTemplate, true);

    if (acs.completions.empty())
    {
        return NULL;
    }

    if (acs.completions.size() == 1 && !acs.completions[0].couldExtend)
    {
        acs.completions[0].s += " ";
    }

    char** result = (char**)malloc((sizeof(char*)*(2+acs.completions.size())));
    for (size_t i = acs.completions.size(); i--; )
    {
        result[i+1] = strdup(acs.completions[i].s.c_str());
    }
    result[acs.completions.size()+1] = NULL;
    result[0] = longestCommonPrefix(acs);
    //for (int i = 0; i <= acs.completions.size(); ++i)
    //{
    //    cout << "i " << i << ": " << result[i] << endl;
    //}
    rl_completion_suppress_append = true;
    rl_basic_word_break_characters = " \r\n";
    rl_completer_word_break_characters = strdup(" \r\n");
    rl_completer_quote_characters = "";
    rl_special_prefixes = "";
    return result;
}
#endif

// main loop
void megacli()
{
#ifndef NO_READLINE
    char *saved_line = NULL;
    int saved_point = 0;
    rl_attempted_completion_function = my_rl_completion;

    rl_save_prompt();

#elif defined(WIN32) && defined(NO_READLINE)

    static_cast<WinConsole*>(console)->setShellConsole(CP_UTF8, GetConsoleOutputCP());

    COORD fontSize;
    string fontname = static_cast<WinConsole*>(console)->getConsoleFont(fontSize);
    cout << "Using font '" << fontname << "', " << fontSize.X << "x" << fontSize.Y
         << ". <CHAR/hex> will be used for absent characters.  If seen, try the 'codepage' command or a different font." << endl;

#else
    #error non-windows platforms must use the readline library
#endif

    for (;;)
    {
        if (prompt == COMMAND)
        {
            // display put/get transfer speed in the prompt
            if (client->tslots.size() || responseprogress >= 0)
            {
                m_off_t xferrate[2] = { 0 };
                Waiter::bumpds();

                for (transferslot_list::iterator it = client->tslots.begin(); it != client->tslots.end(); it++)
                {
                    if ((*it)->fa)
                    {
                        xferrate[(*it)->transfer->type]
                            += (*it)->mTransferSpeed.calculateSpeed();
                    }
                }
                xferrate[GET] /= 1024;
                xferrate[PUT] /= 1024;

                strcpy(dynamicprompt, "MEGA");

                if (xferrate[GET] || xferrate[PUT] || responseprogress >= 0)
                {
                    strcpy(dynamicprompt + 4, " (");

                    if (xferrate[GET])
                    {
                        sprintf(dynamicprompt + 6, "In: %lld KB/s", xferrate[GET]);

                        if (xferrate[PUT])
                        {
                            strcat(dynamicprompt + 9, "/");
                        }
                    }

                    if (xferrate[PUT])
                    {
                        sprintf(strchr(dynamicprompt, 0), "Out: %lld KB/s", xferrate[PUT]);
                    }

                    if (responseprogress >= 0)
                    {
                        sprintf(strchr(dynamicprompt, 0), "%d%%", responseprogress);
                    }

                    strcat(dynamicprompt + 6, ")");
                }

                strcat(dynamicprompt + 4, "> ");
            }
            else
            {
                *dynamicprompt = 0;
            }

#if defined(WIN32) && defined(NO_READLINE)
            static_cast<WinConsole*>(console)->updateInputPrompt(*dynamicprompt ? dynamicprompt : prompts[COMMAND]);
#else
            rl_callback_handler_install(*dynamicprompt ? dynamicprompt : prompts[prompt], store_line);

            // display prompt
            if (saved_line)
            {
                rl_replace_line(saved_line, 0);
                free(saved_line);
            }

            rl_point = saved_point;
            rl_redisplay();
#endif
        }

        // command editing loop - exits when a line is submitted or the engine requires the CPU
        for (;;)
        {
            int w = client->wait();

            if (w & Waiter::HAVESTDIN)
            {
#if defined(WIN32) && defined(NO_READLINE)
                line = static_cast<WinConsole*>(console)->checkForCompletedInputLine();
#else
                if ((prompt == COMMAND) || (prompt == PAGER))
                {
                    // Note: this doesn't act like unbuffered input, still
                    // requires Return line ending
                    rl_callback_read_char();
                }
                else
                {
                    console->readpwchar(pw_buf, sizeof pw_buf, &pw_buf_pos, &line);
                }
#endif
            }

            if (w & Waiter::NEEDEXEC || line)
            {
                break;
            }
        }

#ifndef NO_READLINE
        // save line
        saved_point = rl_point;
        saved_line = rl_copy_text(0, rl_end);

        // remove prompt
        rl_save_prompt();
        rl_replace_line("", 0);
        rl_redisplay();
#endif

        if (line)
        {
            // execute user command
            if (*line)
            {
                process_line(line);
            }
            else if (prompt != COMMAND)
            {
                setprompt(prompt);
            }
            free(line);
            line = NULL;

            if (quit_flag)
            {
#ifndef NO_READLINE
                rl_callback_handler_remove();
#endif /* ! NO_READLINE */
                delete client;
                client = nullptr;
                return;
            }

            if (!cerr)
            {
                cerr.clear();
                cerr << "Console error output failed, perhaps on a font related utf8 error or on NULL.  It is now reset." << endl;
            }
            if (!cout)
            {
                cout.clear();
                cerr << "Console output failed, perhaps on a font related utf8 error or on NULL.  It is now reset." << endl;
            }
        }


        auto puts = appxferq[PUT].size();
        auto gets = appxferq[GET].size();

        // pass the CPU to the engine (nonblocking)
        client->exec();

        if (puts && !appxferq[PUT].size())
        {
            cout << "Uploads complete" << endl;
        }
        if (gets && !appxferq[GET].size())
        {
            cout << "Downloads complete" << endl;
        }


        if (clientFolder)
        {
            clientFolder->exec();
        }
    }
}

#ifndef NO_READLINE

static void onFatalSignal(int signum)
{
    // Restore the terminal's settings.
    rl_callback_handler_remove();

    // Re-trigger the signal.
    raise(signum);
}

static void registerSignalHandlers()
{
    std::vector<int> signals = {
        SIGABRT,
        SIGBUS,
        SIGILL,
        SIGKILL,
        SIGSEGV,
        SIGTERM
    }; // signals

    struct sigaction action;

    action.sa_handler = &onFatalSignal;

    // Restore default signal handler after invoking our own.
    action.sa_flags = SA_NODEFER | SA_RESETHAND;

    // Don't ignore any signals.
    sigemptyset(&action.sa_mask);

    for (int signal : signals)
    {
        (void)sigaction(signal, &action, nullptr);
    }
}

#endif // ! NO_READLINE

int main()
{
#ifndef NO_READLINE
    registerSignalHandlers();
#endif // NO_READLINE

#ifdef _WIN32
    SimpleLogger::setLogLevel(logMax);  // warning and stronger to console; info and weaker to VS output window
    SimpleLogger::setOutputClass(&gLogger);
#else
    SimpleLogger::setLogLevel(logMax);  // warning and stronger to console; info and weaker to VS output window
    SimpleLogger::setOutputClass(&gLogger);
#endif

    console = new CONSOLE_CLASS;

#ifdef GFX_CLASS
    auto gfx = new GFX_CLASS;
    gfx->startProcessingThread();
#endif

    // Needed so we can get the cwd.
    auto fsAccess = new FSACCESS_CLASS();

    // Where are we?
    if (!fsAccess->cwd(startDir))
    {
        cerr << "Unable to determine current working directory." << endl;
        return EXIT_FAILURE;
    }

    // instantiate app components: the callback processor (DemoApp),
    // the HTTP I/O engine (WinHttpIO) and the MegaClient itself
    client = new MegaClient(new DemoApp,
#ifdef WIN32
                            new CONSOLE_WAIT_CLASS(static_cast<CONSOLE_CLASS*>(console)),
#else
                            new CONSOLE_WAIT_CLASS,
#endif
                            new HTTPIO_CLASS,
                            fsAccess,
#ifdef DBACCESS_CLASS
                            new DBACCESS_CLASS(startDir),
#else
                            NULL,
#endif
#ifdef GFX_CLASS
                            gfx,
#else
                            NULL,
#endif
                            "Gk8DyQBS",
                            "megacli/" TOSTRING(MEGA_MAJOR_VERSION)
                            "." TOSTRING(MEGA_MINOR_VERSION)
                            "." TOSTRING(MEGA_MICRO_VERSION),
                            2);

    ac::ACN acs = autocompleteSyntax();
#if defined(WIN32) && defined(NO_READLINE)
    static_cast<WinConsole*>(console)->setAutocompleteSyntax((acs));
#endif

    clientFolder = NULL;    // additional for folder links
    megacli();
}


void DemoAppFolder::login_result(error e)
{
    if (e)
    {
        cout << "Failed to load the folder link: " << errorstring(e) << endl;
    }
    else
    {
        cout << "Folder link loaded, retrieving account..." << endl;
        clientFolder->fetchnodes();
    }
}

void DemoAppFolder::fetchnodes_result(const Error& e)
{
    if (e)
    {
        if (e == API_ENOENT && e.hasExtraInfo())
        {
            cout << "File/folder retrieval failed: " << getExtraInfoErrorString(e) << endl;
        }
        else
        {
            cout << "File/folder retrieval failed (" << errorstring(e) << ")" << endl;
        }
    }
    else
    {
        // check if we fetched a folder link and the key is invalid
        if (clientFolder->isValidFolderLink())
        {
            cout << "File/folder retrieval succeed, but encryption key is wrong." << endl;
        }
        else
        {
            cout << "Failed to load folder link" << endl;

            delete clientFolder;
            clientFolder = NULL;
        }
    }
}

void DemoAppFolder::nodes_updated(Node **n, int count)
{
    int c[2][6] = { { 0 } };

    if (n)
    {
        while (count--)
        {
            if ((*n)->type < 6)
            {
                c[!(*n)->changed.removed][(*n)->type]++;
                n++;
            }
        }
    }
    else
    {
        for (node_map::iterator it = clientFolder->nodes.begin(); it != clientFolder->nodes.end(); it++)
        {
            if (it->second->type < 6)
            {
                c[1][it->second->type]++;
            }
        }
    }

    cout << "The folder link contains ";
    nodestats(c[1], "");
}

void exec_metamac(autocomplete::ACState& s)
{
    Node *node = nodebypath(s.words[2].s.c_str());
    if (!node || node->type != FILENODE)
    {
        cerr << s.words[2].s
             << (node ? ": No such file or directory"
                      : ": Not a file")
             << endl;
        return;
    }

    auto ifAccess = client->fsaccess->newfileaccess();
    {
        auto localPath = LocalPath::fromName(s.words[1].s, *client->fsaccess, client->fsaccess->getlocalfstype(LocalPath::fromPath(s.words[1].s, *client->fsaccess)));
        if (!ifAccess->fopen(localPath, 1, 0))
        {
            cerr << "Failed to open: " << s.words[1].s << endl;
            return;
        }
    }

    SymmCipher cipher;
    int64_t remoteIv;
    int64_t remoteMac;

    {
        std::string remoteKey = node->nodekey();
        const char *iva = &remoteKey[SymmCipher::KEYLENGTH];

        cipher.setkey((byte*)&remoteKey[0], node->type);
        remoteIv = MemAccess::get<int64_t>(iva);
        remoteMac = MemAccess::get<int64_t>(iva + sizeof(int64_t));
    }

    auto result = generateMetaMac(cipher, *ifAccess, remoteIv);
    if (!result.first)
    {
        cerr << "Failed to generate metamac for: "
             << s.words[1].s
             << endl;
    }
    else
    {
        const std::ios::fmtflags flags = cout.flags();

        cout << s.words[2].s
             << " (remote): "
             << std::hex
             << (uint64_t)remoteMac
             << "\n"
             << s.words[1].s
             << " (local): "
             << (uint64_t)result.second
             << endl;

        cout.flags(flags);
    }
}

void exec_resetverifiedphonenumber(autocomplete::ACState& s)
{
    client->resetSmsVerifiedPhoneNumber();
}

void exec_banner(autocomplete::ACState& s)
{
    if (s.words.size() == 2 && s.words[1].s == "get")
    {
        cout << "Retrieving banner info..." << endl;

        client->reqs.add(new CommandGetBanners(client));
    }
    else if (s.words.size() == 3 && s.words[1].s == "dismiss")
    {
        cout << "Dismissing banner with id " << s.words[2].s << "..." << endl;

        client->reqs.add(new CommandDismissBanner(client, stoi(s.words[2].s), m_time(nullptr)));
    }
}

#ifdef ENABLE_SYNC

void sync_completion(UnifiedSync* us, const SyncError&, error result)
{
    if (!us)
    {
        cerr << "Sync could not be added: "
             << errorstring(result)
             << endl;
    }
    else if (us->mSync)
    {
        cerr << "Sync added and running: "
             << toHandle(us->mConfig.mBackupId)
             << endl;
    }
    else
    {
        cerr << "Sync added but could not be started: "
             << errorstring(result)
             << endl;
    }
}

void exec_syncadd(autocomplete::ACState& s)
{
    if (client->loggedin() != FULLACCOUNT)
    {
        cerr << "You must be logged in to create a sync."
             << endl;
        return;
    }

    string drive;
    bool backup = s.extractflag("-backup");
    bool external = s.extractflagparam("-external", drive);

    // sync add source target
    LocalPath drivePath = LocalPath::fromPath(drive, *client->fsaccess);
    LocalPath sourcePath = LocalPath::fromPath(s.words[2].s, *client->fsaccess);
    string targetPath = s.words[3].s;

    // Does the target node exist?
    auto* targetNode = nodebypath(targetPath.c_str());

    if (!targetNode)
    {
        cerr << targetPath
             << ": Not found."
             << endl;
        return;
    }

    // Necessary so that we can reliably extract the leaf name.
    sourcePath = NormalizeAbsolute(sourcePath);

    // Create a suitable sync config.
    auto config =
      SyncConfig(sourcePath,
                 sourcePath.leafName().toPath(*client->fsaccess),
                 NodeHandle().set6byte(targetNode->nodehandle),
                 targetPath,
                 0,
                 external ? std::move(drivePath) : LocalPath(),
                 true,
                 backup ? SyncConfig::TYPE_BACKUP : SyncConfig::TYPE_TWOWAY);

    if (external)
    {
        if (!backup)
        {
            cerr << "Sorry, external syncs must be backups for now" << endl;
        }

        // Try and generate a drive ID.
        auto id = UNDEF;
        auto result = client->readDriveId(drive.c_str(), id);

        if (result == API_ENOENT)
        {
            id = client->generateDriveId();
            result = client->writeDriveId(drive.c_str(), id);
        }

        if (result != API_OK)
        {
            cerr << "Unable to generate drive ID for " << drive << endl;
            return;
        }
    }

    // Try and add the new sync.
	// All validation is performed in this function.
    client->addsync(config, false, sync_completion);
}

void exec_syncclosedrive(autocomplete::ACState& s)
{
    // Are we logged in?
    if (client->loggedin() != FULLACCOUNT)
    {
        cerr << "You must be logged in to manipulate backup syncs."
             << endl;
        return;
    }

    // sync backup remove drive
    const auto drivePath =
      LocalPath::fromPath(s.words[2].s, *client->fsaccess);

    const auto result = client->syncs.backupCloseDrive(drivePath);

    if (result)
    {
        cerr << "Unable to remove backup database: "
             << errorstring(result)
             << endl;
    }
}

void exec_syncimport(autocomplete::ACState& s)
{
    if (client->loggedin() != FULLACCOUNT)
    {
        cerr << "You must be logged in to import syncs."
             << endl;
        return;
    }

    auto flags = std::ios::binary | std::ios::in;
    ifstream istream(s.words[2].s, flags);

    if (!istream)
    {
        cerr << "Unable to open "
             << s.words[2].s
             << " for reading."
             << endl;
        return;
    }

    string data;

    for (char buffer[512]; istream; )
    {
        istream.read(buffer, sizeof(buffer));
        data.append(buffer, istream.gcount());
    }

    if (!istream.eof())
    {
        cerr << "Unable to read "
             << s.words[2].s
             << endl;
        return;
    }

    auto completion =
      [](error result)
      {
          if (result)
          {
              cerr << "Unable to import sync configs: "
                   << errorstring(result)
                   << endl;
              return;
          }

          cout << "Sync configs successfully imported."
               << endl;
      };

    cout << "Importing sync configs..."
         << endl;

    client->importSyncConfigs(data.c_str(), std::move(completion));
}

void exec_syncexport(autocomplete::ACState& s)
{
    if (client->loggedin() != FULLACCOUNT)
    {
        cerr << "You must be logged in to export syncs."
             << endl;
        return;
    }

    auto configs = client->syncs.exportSyncConfigs();

    if (s.words.size() == 2)
    {
        cout << "Configs exported as: "
             << configs
             << endl;
        return;
    }

    auto flags = std::ios::binary | std::ios::out | std::ios::trunc;
    ofstream ostream(s.words[2].s, flags);

    ostream.write(configs.data(), configs.size());
    ostream.close();

    if (!ostream.good())
    {
        cout << "Failed to write exported configs to: "
             << s.words[2].s
             << endl;
    }
}

void exec_syncopendrive(autocomplete::ACState& s)
{
    if (client->loggedin() != FULLACCOUNT)
    {
        cerr << "You must be logged in to restore backup syncs."
             << endl;
        return;
    }

    // sync backup restore drive
    const auto drivePath =
      LocalPath::fromPath(s.words[2].s, *client->fsaccess);

    auto result = client->syncs.backupOpenDrive(drivePath);

    if (result)
    {
        cerr << "Unable to restore backups from '"
             << s.words[2].s
             << "': "
             << errorstring(result)
             << endl;
    }
}

void exec_synclist(autocomplete::ACState& s)
{
    // Check the user's logged in.
    if (client->loggedin() != FULLACCOUNT)
    {
        cerr << "You must be logged in to list syncs (and backup syncs)."
             << endl;
        return;
    }

    if (client->syncs.numSyncs() == 0)
    {
        cout << "No syncs configured yet" << endl;
        return;
     }

    client->syncs.forEachUnifiedSync(
      [](UnifiedSync& us)
      {
          // Convenience.
          auto& config = us.mConfig;
          auto& sync = us.mSync;

          // Display name.
          cout << "Sync "
               << toHandle(config.mBackupId)
               << ": "
               << config.mName
               << "\n";

          // Display source/target mapping.
          cout << "  Mapping: "
               << config.mLocalPath.toPath(*client->fsaccess)
               << " -> "
               << config.mOriginalPathOfRemoteRootNode
               << "\n";

          if (sync)
          {
              // Display status info.
              cout << "  State: "
                   << SyncConfig::syncstatename(sync->state)
                   << "\n";

              // Display some usage stats.
              cout << "  Statistics: "
                   //<< sync->localbytes
                   //<< " byte(s) across "
                   << sync->localnodes[FILENODE]
                   << " file(s) and "
                   << sync->localnodes[FOLDERNODE]
                   << " folder(s).\n";
          }
          else
          {
              // Display what status info we can.
              auto msg = config.syncErrorToStr();
              cout << "  Enabled: "
                   << config.getEnabled()
                   << "\n"
                   << "  Last Error: "
                   << msg
                   << "\n";
          }

          // Display sync type.
          cout << "  Type: "
               << (config.isExternal() ? "EX" : "IN")
               << "TERNAL "
               << SyncConfig::synctypename(config.getType())
               << "\n";

            list<NameConflict> conflicts;
            if (sync->recursiveCollectNameConflicts(conflicts))
            {
                for (auto& c : conflicts)
                {
                    if (!c.cloudPath.empty() || !c.clashingCloudNames.empty())
                    {
                        cout << "  Cloud Path conflict at " << c.cloudPath << ": ";
                        for (auto& n : c.clashingCloudNames)
                        {
                            cout << n << " ";
                        }
                        cout << "\n";
                    }
                    if (!c.localPath.empty() || !c.clashingLocalNames.empty())
                    {
                        cout << "  Local Path conflict at " << c.localPath.toPath(*client->fsaccess) << ": ";
                        for (auto& n : c.clashingLocalNames)
                        {
                            cout << n.toPath(*client->fsaccess) << " ";
                        }
                        cout << "\n";
                    }
                }
            }

            cout << std::endl;
      });
}

void exec_syncremove(autocomplete::ACState& s)
{
    // Are we logged in?
    if (client->loggedin() != FULLACCOUNT)
    {
        cerr << "You must be logged in to manipulate backup syncs."
             << endl;
        return;
    }

    // sync remove id
    handle backupId = 0;
    Base64::atob(s.words[2].s.c_str(), (byte*) &backupId, sizeof(handle));

    // Try and remove the config.
    bool found = false;

    client->syncs.removeSelectedSyncs(
      [&](SyncConfig& config, Sync*)
      {
          auto matched = config.mBackupId == backupId;

          found |= matched;

          return matched;
      });

    if (!found)
    {
        cerr << "No sync config exists with the backupId "
             << Base64Str<sizeof(handle)>(backupId)
             << endl;
        return;
    }
}

void exec_syncxable(autocomplete::ACState& s)
{
    // Are we logged in?
    if (client->loggedin() != FULLACCOUNT)
    {
        cerr << "You must be logged in to manipulate syncs."
             << endl;
        return;
    }

    const auto command = s.words[1].s;

    handle backupId = 0;
    Base64::atob(s.words[2].s.c_str(), (byte*) &backupId, sizeof(handle));

    if (command == "enable")
    {
        // sync enable id
        UnifiedSync* unifiedSync;
        error result =
          client->syncs.enableSyncByBackupId(backupId, false, unifiedSync);

        if (result)
        {
            cerr << "Unable to enable sync: "
                 << errorstring(result)
                 << endl;
        }

        return;
    }

    // sync disable id [error]
    // sync fail id [error]

    int error = NO_SYNC_ERROR;

    // Has the user provided a specific error code?
    if (s.words.size() > 3)
    {
        // Yep, use it.
        error = atoi(s.words[3].s.c_str());
    }

    // Disable or fail?
    if (command == "fail")
    {
        // Find the specified sync.
        auto* sync = client->syncs.runningSyncByBackupId(backupId);

        // Have we found the backup sync?
        if (!sync)
        {
            cerr << "No sync found with the id "
                 << Base64Str<sizeof(handle)>(backupId)
                 << endl;
            return;
        }

        client->failSync(sync, static_cast<SyncError>(error));
        return;
    }
    else    // command == "disable"
    {
        client->syncs.disableSelectedSyncs(
          [&backupId](SyncConfig& config, Sync*)
          {
              return config.getBackupId() == backupId;
          },
          static_cast<SyncError>(error),
          false);
    }
}

#endif // ENABLE_SYNC<|MERGE_RESOLUTION|>--- conflicted
+++ resolved
@@ -3770,14 +3770,8 @@
 
                             // rename
                             client->fsaccess->normalize(&newname);
-<<<<<<< HEAD
-                            //n->attrs.map['n'] = newname;
-
-                            if ((e = client->setattr(n, attr_map('n', newname), client->reqtag)))
-=======
 
                             if ((e = client->setattr(n, attr_map('n', newname), gNextClientTag++, nullptr)))
->>>>>>> 8e2f186d
                             {
                                 cout << "Cannot rename file (" << errorstring(e) << ")" << endl;
                             }
@@ -3808,12 +3802,7 @@
                             }
 
                             // overwrite existing target file: rename source...
-<<<<<<< HEAD
-                            //n->attrs.map['n'] = tn->attrs.map['n'];
-                            e = client->setattr(n, attr_map('n', tn->attrs.map['n']), client->reqtag);
-=======
                             e = client->setattr(n, attr_map('n', tn->attrs.map['n']), gNextClientTag++, nullptr);
->>>>>>> 8e2f186d
 
                             if (e)
                             {
