/**
 * @file examples/megaclient.cpp
 * @brief Sample application, interactive GNU Readline CLI
 *
 * (c) 2013-2014 by Mega Limited, Auckland, New Zealand
 *
 * This file is part of the MEGA SDK - Client Access Engine.
 *
 * Applications using the MEGA API must present a valid application key
 * and comply with the the rules set forth in the Terms of Service.
 *
 * The MEGA SDK is distributed in the hope that it will be useful,
 * but WITHOUT ANY WARRANTY; without even the implied warranty of
 * MERCHANTABILITY or FITNESS FOR A PARTICULAR PURPOSE.
 *
 * @copyright Simplified (2-clause) BSD License.
 *
 * You should have received a copy of the license along with this
 * program.
 */

#include "megacli.h"

#include "mega.h"
#include "mega/arguments.h"
#include "mega/filesystem.h"
#include "mega/gfx.h"
#include "mega/pwm_file_parser.h"
#include "mega/testhooks.h"
#include "mega/tlv.h"
#include "mega/user_attribute.h"

#include <bitset>
#include <charconv>
#include <chrono>
#include <exception>
#include <filesystem>
#include <fstream>
#include <iostream>
#include <stdexcept>
#include <string>
#include <string_view>
#include <vector>

#if defined(_WIN32) && defined(_DEBUG)
// so we can delete a secret internal CrytpoPP singleton
#include <cryptopp\osrng.h>
#endif

#define USE_VARARGS
#define PREFER_STDARG

#ifndef NO_READLINE
#include <signal.h>
#include <readline/readline.h>
#include <readline/history.h>
#endif

#include <regex>

#ifdef USE_FREEIMAGE
#include "mega/gfx/freeimage.h"
#endif

#ifdef ENABLE_ISOLATED_GFX
#include "mega/gfx/isolatedprocess.h"
#endif

#ifdef WIN32
#include <winioctl.h>
#endif

namespace ac = ::mega::autocomplete;
namespace fs = std::filesystem;

#include <iomanip>

// FUSE
#include <mega/fuse/common/mount_info.h>
#include <mega/fuse/common/mount_result.h>
#include <mega/fuse/common/normalized_path.h>
#include <mega/fuse/common/service_flags.h>

using namespace mega;
using std::cout;
using std::cerr;
using std::endl;
using std::flush;
using std::ifstream;
using std::ofstream;
using std::setw;
using std::hex;
using std::dec;

MegaClient* client;
MegaClient* clientFolder;

int gNextClientTag = 1;
std::map<int, std::function<void(Node*)>> gOnPutNodeTag;

bool gVerboseMode = false;

// new account signup e-mail address and name
static string signupemail, signupname;

// signup code being confirmed
static string signupcode;

// signup password challenge and encrypted master key
static byte signuppwchallenge[SymmCipher::KEYLENGTH];

// password recovery e-mail address and code being confirmed
static string recoveryemail, recoverycode;

// password recovery code requires MK or not
static bool hasMasterKey;

// master key for password recovery
static byte masterkey[SymmCipher::KEYLENGTH];

// change email link to be confirmed
static string changeemail, changecode;

// import welcome pdf at account creation
static bool pdf_to_import = false;

// public link information
static string publiclink;

// local console
Console* console;

// loading progress of lengthy API responses
int responseprogress = -1;

//2FA pin attempts
int attempts = 0;

//Ephemeral account plus plus
std::string ephemeralFirstname;
std::string ephemeralLastName;

// external drive id, used for name filtering
static string allExtDrives = "*";
string b64driveid;

void uploadLocalPath(nodetype_t type, std::string name, const LocalPath& localname, Node* parent, const std::string& targetuser,
    TransferDbCommitter& committer, int& total, bool recursive, VersioningOption vo,
    std::function<std::function<void()>(LocalPath)> onCompletedGenerator, bool noRetries, bool allowDuplicateVersions);


static std::string USAGE = R"(
Mega command line
Usage:
  megacli [OPTION...]

  -h                   Show help
  -v                   Verbose
  -c=arg               Client type. default|vpn|password_manager (default: default))"
#if defined(ENABLE_ISOLATED_GFX)
R"(
  -e=arg               Use the isolated gfx processor. This gives executable binary path
  -n=arg               Endpoint name (default: mega_gfxworker_megacli)
)"
#endif
;
struct Config
{
    std::string executable;

    std::string endpointName;

    std::string clientType;

    static Config fromArguments(const Arguments& arguments);
};

Config Config::fromArguments(const Arguments& arguments)
{
    Config config;

#if defined(ENABLE_ISOLATED_GFX)
    // executable
    config.executable = arguments.getValue("-e", "");

    FSACCESS_CLASS fsAccess;
    if (!config.executable.empty() && !fsAccess.fileExistsAt(LocalPath::fromAbsolutePath(config.executable)))
    {
        throw std::runtime_error("Couldn't find Executable: " + config.executable);
    }

    // endpoint name
    config.endpointName = arguments.getValue("-n", "mega_gfxworker_megacli");
#endif

    config.clientType = arguments.getValue("-c", "default");

    return config;
}

static std::unique_ptr<IGfxProvider> createGfxProvider([[maybe_unused]] const Config& config)
{
#if defined(ENABLE_ISOLATED_GFX)
    GfxIsolatedProcess::Params params{config.endpointName, config.executable};
    if (auto provider = GfxProviderIsolatedProcess::create(params))
    {
        return provider;
    }
#endif
    return IGfxProvider::createInternalGfxProvider();
}

#ifdef ENABLE_SYNC

// converts the given sync configuration to a string
std::string syncConfigToString(const SyncConfig& config)
{
    std::string description(Base64Str<MegaClient::BACKUPHANDLE>(config.mBackupId));
    if (config.getType() == SyncConfig::TYPE_TWOWAY)
    {
        description.append(" TWOWAY");
    }
    else if (config.getType() == SyncConfig::TYPE_UP)
    {
        description.append(" UP");
    }
    else if (config.getType() == SyncConfig::TYPE_DOWN)
    {
        description.append(" DOWN");
    }
    return description;
}

#endif

static const char* getAccessLevelStr(int access)
{
    switch(access)
    {
    case ACCESS_UNKNOWN:
        return "unkown";
    case RDONLY:
        return "read-only";
    case RDWR:
        return "read/write";
    case FULL:
        return "full access";
    case OWNER:
        return "owner access";
    case OWNERPRELOGIN:
        return "owner (prelogin) access";
    default:
        return "UNDEFINED";
    }
}

const char* errorstring(error e)
{
    switch (e)
    {
        case API_OK:
            return "No error";
        case API_EINTERNAL:
            return "Internal error";
        case API_EARGS:
            return "Invalid argument";
        case API_EAGAIN:
            return "Request failed, retrying";
        case API_ERATELIMIT:
            return "Rate limit exceeded";
        case API_EFAILED:
            return "Transfer failed";
        case API_ETOOMANY:
            return "Too many concurrent connections or transfers";
        case API_ERANGE:
            return "Out of range";
        case API_EEXPIRED:
            return "Expired";
        case API_ENOENT:
            return "Not found";
        case API_ECIRCULAR:
            return "Circular linkage detected";
        case API_EACCESS:
            return "Access denied";
        case API_EEXIST:
            return "Already exists";
        case API_EINCOMPLETE:
            return "Incomplete";
        case API_EKEY:
            return "Invalid key/integrity check failed";
        case API_ESID:
            return "Bad session ID";
        case API_EBLOCKED:
            return "Blocked";
        case API_EOVERQUOTA:
            return "Over quota";
        case API_ETEMPUNAVAIL:
            return "Temporarily not available";
        case API_ETOOMANYCONNECTIONS:
            return "Connection overflow";
        case API_EWRITE:
            return "Write error";
        case API_EREAD:
            return "Read error";
        case API_EAPPKEY:
            return "Invalid application key";
        case API_EGOINGOVERQUOTA:
            return "Not enough quota";
        case API_EROLLEDBACK:
            return "Strongly-ordered request rolled back";
        case API_EMFAREQUIRED:
            return "Multi-factor authentication required";
        case API_EMASTERONLY:
            return "Access denied for users";
        case API_EBUSINESSPASTDUE:
            return "Business account has expired";
        case API_EPAYWALL:
            return "Over Disk Quota Paywall";
        case API_ESUBUSERKEYMISSING:
            return "A business error where a subuser has not yet encrypted their master key for "
                   "the admin user and tries to perform a disallowed command (currently u and p)";
        case LOCAL_ENOSPC:
            return "Insufficient disk space";
        default:
            return "Unknown error";
    }
}

string verboseErrorString(error e)
{
    return (string("Error message: ") + errorstring(e)
            + string(" (error code ") + std::to_string(e) + ")");
}

struct ConsoleLock
{
    static std::recursive_mutex outputlock;
    std::ostream& os;
    bool locking = false;
    inline ConsoleLock(std::ostream& o)
        : os(o), locking(true)
    {
        outputlock.lock();
    }
    ConsoleLock(ConsoleLock&& o)
        : os(o.os), locking(o.locking)
    {
        o.locking = false;
    }
    ~ConsoleLock()
    {
        if (locking)
        {
            outputlock.unlock();
        }
    }

    template<class T>
    std::ostream& operator<<(T&& arg)
    {
        return os << std::forward<T>(arg);
    }
};

std::recursive_mutex ConsoleLock::outputlock;

ConsoleLock conlock(std::ostream& o)
{
    // Returns a temporary object that has locked a mutex.  The temporary's destructor will unlock the object.
    // So you can get multithreaded non-interleaved console output with just conlock(cout) << "some " << "strings " << endl;
    // (as the temporary's destructor will run at the end of the outermost enclosing expression).
    // Or, move-assign the temporary to an lvalue to control when the destructor runs (to lock output over several statements).
    // Be careful not to have cout locked across a g_megaApi member function call, as any callbacks that also log could then deadlock.
    return ConsoleLock(o);
}

static error startxfer(TransferDbCommitter& committer, unique_ptr<AppFileGet> file, const string& path, int tag)
{
    error result = API_OK;

    if (client->startxfer(GET, file.get(), committer, false, false, false, NoVersioning, &result, tag))
    {
        file->appxfer_it = appxferq[GET].insert(appxferq[GET].end(), file.get());
        file.release();
    }
    else
    {
        conlock(cout) << "Unable to download file: "
                      << path
                      << " -> "
                      << file->getLocalname().toPath(false)
                      << ": "
                      << errorstring(result)
                      << endl;
    }

    return result;
}

static error startxfer(TransferDbCommitter& committer, unique_ptr<AppFileGet> file, const Node& node, int tag)
{
    return startxfer(committer, std::move(file), node.displaypath(), tag);
}


AppFile::AppFile()
{
    static int nextseqno;

    seqno = ++nextseqno;
}

// transfer start
void AppFilePut::start()
{
}

void AppFileGet::start()
{
}

// transfer completion
void AppFileGet::completed(Transfer*, putsource_t /*source*/)
{
    if (onCompleted) onCompleted();

    // (at this time, the file has already been placed in the final location)
    delete this;
}

// transfer terminated - too many failures, or unrecoverable failure, or cancelled
void AppFileGet::terminated(error)
{
    delete this;
}

void AppFilePut::completed(Transfer* t, putsource_t source)
{
    // perform standard completion (place node in user filesystem etc.)
    //File::completed(t, source);

    // standard completion except we want onCompleted to run at the end of putnodes:

    assert(!transfer || t == transfer);
    assert(source == PUTNODES_APP);  // derived class for sync doesn't use this code path
    assert(t->type == PUT);

    auto onCompleted_foward = onCompleted;
    sendPutnodesOfUpload(
        t->client,
        t->uploadhandle,
        *t->ultoken,
        t->filekey,
        source,
        NodeHandle(),
        [onCompleted_foward](const Error& e,
                             targettype_t,
                             vector<NewNode>&,
                             bool /*targetOverride*/,
                             int /*tag*/,
                             const map<string, string>& /*fileHandles*/)
        {
            if (e)
            {
                cout << "Putnodes error is breaking upload/download cycle: " << e << endl;
            }
            else if (onCompleted_foward)
                onCompleted_foward();
        },
        nullptr,
        false);

    delete this;
}

// transfer terminated - too many failures, or unrecoverable failure, or cancelled
void AppFilePut::terminated(error)
{
    delete this;
}

AppFileGet::~AppFileGet()
{
    if (appxfer_it != appxferq[GET].end())
        appxferq[GET].erase(appxfer_it);
}

AppFilePut::~AppFilePut()
{
    if (appxfer_it != appxferq[PUT].end())
        appxferq[PUT].erase(appxfer_it);
}

void AppFilePut::displayname(string* dname)
{
    *dname = getLocalname().toName(*transfer->client->fsaccess);
}

// transfer progress callback
void AppFile::progress()
{
}

static void displaytransferdetails(Transfer* t, const string& action)
{
    string name;

    for (file_list::iterator it = t->files.begin(); it != t->files.end(); it++)
    {
        if (it != t->files.begin())
        {
            cout << "/";
        }

        (*it)->displayname(&name);
        cout << name;
    }

    cout << ": " << (t->type == GET ? "Incoming" : "Outgoing") << " file transfer " << action << ": " << t->localfilename.toPath(false);
}

// a new transfer was added
void DemoApp::transfer_added(Transfer* /*t*/)
{
}

// a queued transfer was removed
void DemoApp::transfer_removed(Transfer* t)
{
    displaytransferdetails(t, "removed\n");
}

void DemoApp::transfer_update(Transfer* /*t*/)
{
    // (this is handled in the prompt logic)
}

void DemoApp::transfer_failed(Transfer* t, const Error& e, dstime)
{
    if (e == API_ETOOMANY && e.hasExtraInfo())
    {
        displaytransferdetails(t, "failed (" + getExtraInfoErrorString(e) + ")\n");
    }
    else
    {
        displaytransferdetails(t, "failed (" + string(errorstring(e)) + ")\n");
    }
}

void DemoApp::transfer_complete(Transfer* t)
{
    if (gVerboseMode)
    {
        displaytransferdetails(t, "completed, ");

        if (t->slot)
        {
            cout << t->slot->progressreported * 10 / (1024 * (Waiter::ds - t->slot->starttime + 1)) << " KB/s" << endl;
        }
        else
        {
            cout << "delayed" << endl;
        }
    }
}

// transfer about to start - make final preparations (determine localfilename, create thumbnail for image upload)
void DemoApp::transfer_prepare(Transfer* t)
{
    if (gVerboseMode)
    {
        displaytransferdetails(t, "starting\n");
    }

    if (t->type == GET)
    {
        // only set localfilename if the engine has not already done so
        if (t->localfilename.empty())
        {
            t->localfilename = LocalPath::fromAbsolutePath(".");
            t->localfilename.appendWithSeparator(LocalPath::tmpNameLocal(), false);
        }
    }
}

#ifdef ENABLE_SYNC

void DemoApp::syncupdate_stateconfig(const SyncConfig& config)
{
    conlock(cout) << "Sync config updated: " << toHandle(config.mBackupId)
        << " state: " << int(config.mRunState)
        << " error: " << config.mError
        << endl;
}

void DemoApp::sync_added(const SyncConfig& config)
{
    handle backupId = config.mBackupId;
    conlock(cout) << "Sync - added " << toHandle(backupId) << " " << config.getLocalPath().toPath(false) << " enabled: "
        << config.getEnabled() << " syncError: " << config.mError << " " << int(config.mRunState) << endl;
}

void DemoApp::sync_removed(const SyncConfig& config)
{
    conlock(cout) << "Sync - removed: " << toHandle(config.mBackupId) << endl;

}

void DemoApp::syncs_restored(SyncError syncError)
{
    conlock(cout) << "Sync - restoration "
                  << (syncError != NO_SYNC_ERROR ? "failed" : "completed")
                  << ": "
                  << SyncConfig::syncErrorToStr(syncError)
                  << endl;
}

void DemoApp::syncupdate_scanning(bool active)
{
    if (active)
    {
        conlock(cout) << "Sync - scanning local files and folders" << endl;
    }
    else
    {
        conlock(cout) << "Sync - scan completed" << endl;
    }
}

void DemoApp::syncupdate_syncing(bool active)
{
    if (active)
    {
        conlock(cout) << "Sync - syncs are busy" << endl;
    }
    else
    {
        conlock(cout) << "Sync - syncs are idle" << endl;
    }
}

void DemoApp::syncupdate_stalled(bool stalled)
{
    if (stalled)
    {
        conlock(cout) << "Sync - stalled" << endl;
    }
    else
    {
        conlock(cout) << "Sync - stall ended" << endl;
    }
}

void DemoApp::syncupdate_conflicts(bool conflicts)
{
    if (conflicts)
    {
        conlock(cout) << "Sync - conflicting paths detected" << endl;
    }
    else
    {
        conlock(cout) << "Sync - all conflicting paths resolved" << endl;
    }
}

// flags to turn off cout output that can be too volumnous/time consuming
bool syncout_local_change_detection = true;
bool syncout_remote_change_detection = true;
bool syncout_transfer_activity = true;
bool syncout_folder_sync_state = false;

static const char* treestatename(treestate_t ts)
{
    switch (ts)
    {
        case TREESTATE_NONE:
            return "None/Undefined";
        case TREESTATE_SYNCED:
            return "Synced";
        case TREESTATE_PENDING:
            return "Pending";
        case TREESTATE_SYNCING:
            return "Syncing";
        case TREESTATE_IGNORED:
            return "Ignored";
    }

    return "UNKNOWN";
}

void DemoApp::syncupdate_treestate(const SyncConfig &, const LocalPath& lp, treestate_t ts, nodetype_t type)
{
    if (syncout_folder_sync_state)
    {
        if (type != FILENODE)
        {
            conlock(cout) << "Sync - state change of folder " << lp.toPath(false) << " to " << treestatename(ts) << endl;
        }
    }
}
#endif

AppFileGet::AppFileGet(Node* n, NodeHandle ch, const byte* cfilekey, m_off_t csize, m_time_t cmtime, const string* cfilename,
                       const string* cfingerprint, const string& targetfolder)
{
    appxfer_it = appxferq[GET].end();

    if (n)
    {
        h = n->nodeHandle();
        hprivate = true;

        *(FileFingerprint*) this = *n;
        name = n->displayname();
    }
    else
    {
        h = ch;
        memcpy(filekey, cfilekey, sizeof filekey);
        hprivate = false;

        size = csize;
        mtime = cmtime;

        if (!cfingerprint->size() || !unserializefingerprint(cfingerprint))
        {
            memcpy(crc.data(), filekey, sizeof crc);
        }
    }

    string s = targetfolder;
    if (s.empty()) s = ".";
    auto fstype = client->fsaccess->getlocalfstype(LocalPath::fromAbsolutePath(s));

    if (cfilename)
    {
        name = *cfilename;
    }

    auto ln = LocalPath::fromRelativeName(name, *client->fsaccess, fstype);
    ln.prependWithSeparator(LocalPath::fromAbsolutePath(s));
    setLocalname(ln);
}

AppFilePut::AppFilePut(const LocalPath& clocalname, NodeHandle ch, const char* ctargetuser)
{
    appxfer_it = appxferq[PUT].end();

    // full local path
    setLocalname(clocalname);

    // target parent node
    h = ch;

    // target user
    targetuser = ctargetuser;

    name = clocalname.leafName().toName(*client->fsaccess);
}

// user addition/update (users never get deleted)
void DemoApp::users_updated(User** u, int count)
{
    if (count == 1)
    {
        cout << "1 user received or updated" << endl;
    }
    else
    {
        cout << count << " users received or updated" << endl;
    }

    if (u)
    {
        User* user;
        for (int i = 0; i < count; i++)
        {
            user = u[i];
            cout << "User " << user->email;
            if (user->getTag()) // false if external change
            {
                cout << " has been changed by your own client" << endl;
            }
            else
            {
                cout << " has been changed externally" << endl;
            }
        }
    }
}

bool notifyAlerts = true;

string displayUser(handle user, MegaClient* mc)
{
    User* u = mc->finduser(user);
    return u ? u->email : "<user not found>";
}

string displayTime(m_time_t t)
{
    char timebuf[32];
    struct tm tmptr;
    m_localtime(t, &tmptr);
    strftime(timebuf, sizeof timebuf, "%c", &tmptr);
    return timebuf;
}

void printAlert(UserAlert::Base& b)
{
    string header, title;
    b.text(header, title, client);
    cout << "**alert " << b.id << ": " << header << " - " << title << " [at " << displayTime(b.ts()) << "]" << " seen: " << b.seen() << endl;
}

void DemoApp::useralerts_updated(UserAlert::Base** b, int count)
{
    if (b && notifyAlerts)
    {
        for (int i = 0; i < count; ++i)
        {
            if (!b[i]->seen())
            {
                printAlert(*b[i]);
            }
        }
    }
}


#ifdef ENABLE_CHAT

void DemoApp::chatcreate_result(TextChat *chat, error e)
{
    if (e)
    {
        cout << "Chat creation failed (" << errorstring(e) << ")" << endl;
    }
    else
    {
        cout << "Chat created successfully" << endl;
        printChatInformation(chat);
        cout << endl;
    }
}

void DemoApp::chatinvite_result(error e)
{
    if (e)
    {
        cout << "Chat invitation failed (" << errorstring(e) << ")" << endl;
    }
    else
    {
        cout << "Chat invitation successful" << endl;
    }
}

void DemoApp::chatremove_result(error e)
{
    if (e)
    {
        cout << "Peer removal failed (" << errorstring(e) << ")" << endl;
    }
    else
    {
        cout << "Peer removal successful" << endl;
    }
}

void DemoApp::chaturl_result(string *url, error e)
{
    if (e)
    {
        cout << "Chat URL retrieval failed (" << errorstring(e) << ")" << endl;
    }
    else
    {
        cout << "Chat URL: " << *url << endl;
    }
}

void DemoApp::chatgrantaccess_result(error e)
{
    if (e)
    {
        cout << "Grant access to node failed (" << errorstring(e) << ")" << endl;
    }
    else
    {
        cout << "Access to node granted successfully" << endl;
    }
}

void DemoApp::chatremoveaccess_result(error e)
{
    if (e)
    {
        cout << "Revoke access to node failed (" << errorstring(e) << ")" << endl;
    }
    else
    {
        cout << "Access to node removed successfully" << endl;
    }
}

void DemoApp::chatupdatepermissions_result(error e)
{
    if (e)
    {
        cout << "Permissions update failed (" << errorstring(e) << ")" << endl;
    }
    else
    {
        cout << "Permissions updated successfully" << endl;
    }
}

void DemoApp::chattruncate_result(error e)
{
    if (e)
    {
        cout << "Truncate message/s failed (" << errorstring(e) << ")" << endl;
    }
    else
    {
        cout << "Message/s truncated successfully" << endl;
    }
}

void DemoApp::chatsettitle_result(error e)
{
    if (e)
    {
        cout << "Set title failed (" << errorstring(e) << ")" << endl;
    }
    else
    {
        cout << "Title updated successfully" << endl;
    }
}

void DemoApp::chatpresenceurl_result(string *url, error e)
{
    if (e)
    {
        cout << "Presence URL retrieval failed (" << errorstring(e) << ")" << endl;
    }
    else
    {
        cout << "Presence URL: " << *url << endl;
    }
}

void DemoApp::chatlink_result(handle h, error e)
{
    if (e)
    {
        cout << "Chat link failed (" << errorstring(e) << ")" << endl;
    }
    else
    {
        if (ISUNDEF(h))
        {
            cout << "Chat link deleted successfully" << endl;
        }
        else
        {
            char hstr[sizeof(handle) * 4 / 3 + 4];
            Base64::btoa((const byte *)&h, MegaClient::CHATLINKHANDLE, hstr);
            cout << "Chat link: " << hstr << endl;
        }
    }
}

void DemoApp::chatlinkclose_result(error e)
{
    if (e)
    {
        cout << "Set private mode for chat failed  (" << errorstring(e) << ")" << endl;
    }
    else
    {
        cout << "Private mode successfully set" << endl;
    }
}

void DemoApp::chatlinkurl_result (handle chatid, int shard, string* url, string* ct, int numPeers, m_time_t ts, bool meetingRoom, int chatOptions, const std::vector<std::unique_ptr<ScheduledMeeting>>* smList, handle callid, error e)
{
    if (e)
    {
        cout << "URL request for chat-link failed (" << errorstring(e) << ")" << endl;
    }
    else
    {
        ::mega::ChatOptions opts(static_cast<::mega::ChatOptions_t>(chatOptions));
        char idstr[sizeof(handle) * 4 / 3 + 4];
        Base64::btoa((const byte *)&chatid, MegaClient::CHATHANDLE, idstr);
        cout << "Chatid: " << idstr << " (shard " << shard << ")" << endl;
        cout << "URL for chat-link: " << url->c_str() << endl;
        cout << "Encrypted chat-topic: " << ct->c_str() << endl;
        cout << "Creation timestamp: " << ts << endl;
        cout << "Num peers: " << numPeers << endl;
        cout << "Callid: " << Base64Str<MegaClient::CHATHANDLE>(callid) << endl;
        cout << "Meeting room: " << meetingRoom << endl;
        cout << "Waiting room: " << opts.waitingRoom() << endl;
        cout << "Open invite: " << opts.openInvite() << endl;
        cout << "Speak request: " << opts.speakRequest() << endl;
        cout << "Scheduled meeting: " << smList << endl;
    }
}

void DemoApp::chatlinkjoin_result(error e)
{
    if (e)
    {
        cout << "Join to openchat failed (" << errorstring(e) << ")" << endl;
    }
    else
    {
        cout << "Joined to openchat successfully." << endl;
    }
}

void DemoApp::chats_updated(textchat_map *chats, int count)
{
    if (count == 1)
    {
        cout << "1 chat received or updated" << endl;
    }
    else
    {
        cout << count << " chats received or updated" << endl;
    }

    if (chats)
    {
        textchat_map::iterator it;
        for (it = chats->begin(); it != chats->end(); it++)
        {
            printChatInformation(it->second);
        }
    }
}

void DemoApp::printChatInformation(TextChat *chat)
{
    if (!chat)
    {
        return;
    }

    cout << "Chat ID: " << Base64Str<sizeof(handle)>(chat->getChatId()) << endl;
    cout << "\tOwn privilege level: " << DemoApp::getPrivilegeString(chat->getOwnPrivileges()) << endl;
    cout << "\tCreation ts: " << chat->getTs() << endl;
    cout << "\tChat shard: " << chat->getShard() << endl;
    cout << "\tGroup chat: " << ((chat->getGroup()) ? "yes" : "no") << endl;
    cout << "\tArchived chat: " << ((chat->isFlagSet(TextChat::FLAG_OFFSET_ARCHIVE)) ? "yes" : "no") << endl;
    cout << "\tPublic chat: " << ((chat->publicChat()) ? "yes" : "no") << endl;
    if (chat->publicChat())
    {
        cout << "\tUnified key: " << chat->getUnifiedKey() << endl;
        cout << "\tMeeting room: " << (chat->getMeeting() ? "yes" : "no") << endl;
    }

    cout << "\tPeers:";

    if (chat->getUserPrivileges())
    {
        cout << "\t\t(userhandle)\t(privilege level)" << endl;
        for (const auto& up : *chat->getUserPrivileges())
        {
            Base64Str<sizeof(handle)> hstr(up.first);
            cout << "\t\t\t" << hstr;
            cout << "\t" << DemoApp::getPrivilegeString(up.second) << endl;
        }
    }
    else
    {
        cout << " no peers (only you as participant)" << endl;
    }
    cout << "\tIs own change: " << (chat->getTag() ? "yes" : "no") << endl;
    if (!chat->getTitle().empty())
    {
        cout << "\tTitle: " << chat->getTitle() << endl;
    }
}

string DemoApp::getPrivilegeString(privilege_t priv)
{
    switch (priv)
    {
    case PRIV_STANDARD:
        return "PRIV_STANDARD (standard access)";
    case PRIV_MODERATOR:
        return "PRIV_MODERATOR (moderator)";
    case PRIV_RO:
        return "PRIV_RO (read-only)";
    case PRIV_RM:
        return "PRIV_RM (removed)";
    case PRIV_UNKNOWN:
    default:
        return "PRIV_UNKNOWN";
    }
}

#endif


void DemoApp::pcrs_updated(PendingContactRequest** list, int count)
{
    int deletecount = 0;
    int updatecount = 0;
    if (list != NULL)
    {
        for (int i = 0; i < count; i++)
        {
            if (list[i]->changed.deleted)
            {
                deletecount++;
            }
            else
            {
                updatecount++;
            }
        }
    }
    else
    {
        // All pcrs are updated
        for (handlepcr_map::iterator it = client->pcrindex.begin(); it != client->pcrindex.end(); it++)
        {
            if (it->second->changed.deleted)
            {
                deletecount++;
            }
            else
            {
                updatecount++;
            }
        }
    }

    if (deletecount != 0)
    {
        cout << deletecount << " pending contact request" << (deletecount != 1 ? "s" : "") << " deleted" << endl;
    }
    if (updatecount != 0)
    {
        cout << updatecount << " pending contact request" << (updatecount != 1 ? "s" : "") << " received or updated" << endl;
    }
}

static void setattr_result(NodeHandle, Error e)
{
    if (e)
    {
        cout << "Node attribute update failed (" << errorstring(e) << ")" << endl;
    }
}

static void rename_result(NodeHandle, error e)
{
    if (e)
    {
        cout << "Node move failed (" << errorstring(e) << ")" << endl;
    }
}

void DemoApp::unlink_result(handle, error e)
{
    if (e)
    {
        cout << "Node deletion failed (" << errorstring(e) << ")" << endl;
    }
}

void DemoApp::fetchnodes_result(const Error& e)
{
    if (e)
    {
        if (e == API_ENOENT && e.hasExtraInfo())
        {
            cout << "File/folder retrieval failed: " << getExtraInfoErrorString(e) << endl;
        }
        else
        {
            cout << "File/folder retrieval failed (" << errorstring(e) << ")" << endl;
        }
        pdf_to_import = false;
    }
    else
    {
        // check if we fetched a folder link and the key is invalid
        if (client->loggedIntoFolder())
        {
            if (client->isValidFolderLink())
            {
                cout << "Folder link loaded correctly." << endl;
            }
            else
            {
                assert(client->nodeByHandle(client->mNodeManager.getRootNodeFiles()));   // node is there, but cannot be decrypted
                cout << "Folder retrieval succeed, but encryption key is wrong." << endl;
            }
        }

        if (pdf_to_import)
        {
            client->importOrDelayWelcomePdf();
        }
        else if (client->shouldWelcomePdfImported())
        {
            client->importWelcomePdfIfDelayed();
        }

        if (client->ephemeralSessionPlusPlus)
        {
            client->putua(ATTR_FIRSTNAME, (const byte*)ephemeralFirstname.c_str(), unsigned(ephemeralFirstname.size()));
            client->putua(ATTR_LASTNAME, (const byte*)ephemeralLastName.c_str(), unsigned(ephemeralLastName.size()));
        }
    }
}

void DemoApp::putnodes_result(const Error& e,
                              targettype_t t,
                              vector<NewNode>& nn,
                              bool targetOverride,
                              int tag,
                              const map<string, string>& /*fileHandles*/)
{
    if (t == USER_HANDLE)
    {
        if (!e)
        {
            cout << "Success." << endl;
        }
    }

    if (pdf_to_import)   // putnodes from openfilelink_result()
    {
        if (!e)
        {
            cout << "Welcome PDF file has been imported successfully." << endl;
        }
        else
        {
            cout << "Failed to import Welcome PDF file" << endl;
        }

        pdf_to_import = false;
        return;
    }

    if (e)
    {
        cout << "Node addition failed (" << errorstring(e) << ")" << endl;
    }

    if (targetOverride)
    {
        cout << "Target folder has changed!" << endl;
    }

    auto i = gOnPutNodeTag.find(tag);
    if (i != gOnPutNodeTag.end())
    {
        for (auto &newNode : nn)
        {
            std::shared_ptr<Node> n = client->nodebyhandle(newNode.mAddedHandle);
            if (n)
            {
                i->second(n.get());
            }
        }

        gOnPutNodeTag.erase(i);
    }
}

void DemoApp::setpcr_result(handle h, error e, opcactions_t action)
{
    if (e)
    {
        cout << "Outgoing pending contact request failed (" << errorstring(e) << ")" << endl;
    }
    else
    {
        if (h == UNDEF)
        {
            // must have been deleted
            cout << "Outgoing pending contact request " << (action == OPCA_DELETE ? "deleted" : "reminded") << " successfully" << endl;
        }
        else
        {
            cout << "Outgoing pending contact request succeeded, id: " << Base64Str<MegaClient::PCRHANDLE>(h) << endl;
        }
    }
}

void DemoApp::updatepcr_result(error e, ipcactions_t action)
{
    if (e)
    {
        cout << "Incoming pending contact request update failed (" << errorstring(e) << ")" << endl;
    }
    else
    {
        string labels[3] = {"accepted", "denied", "ignored"};
        cout << "Incoming pending contact request successfully " << labels[(int)action] << endl;
    }
}

void DemoApp::fa_complete(handle h, fatype type, const char* /*data*/, uint32_t len)
{
    cout << "Got attribute of type " << type << " (" << len << " byte(s))";
    std::shared_ptr<Node> n = client->nodebyhandle(h);
    if (n)
    {
        cout << " for " << n->displayname() << endl;
    }
}

int DemoApp::fa_failed(handle, fatype type, int retries, error e)
{
    cout << "File attribute retrieval of type " << type << " failed (retries: " << retries << ") error: " << e << endl;

    return retries > 2;
}

void DemoApp::putfa_result(handle, fatype, error e)
{
    if (e)
    {
        cout << "File attribute attachment failed (" << errorstring(e) << ")" << endl;
    }
}

void DemoApp::removecontact_result(error e)
{
    if (e)
    {
        cout << "Contact removal failed (" << errorstring(e) << ")" << endl;
    }
    else
    {
        cout << "Success." << endl;
    }
}

void DemoApp::putua_result(error e)
{
    if (e)
    {
        cout << "User attribute update failed (" << errorstring(e) << ")" << endl;
    }
    else
    {
        cout << "Success." << endl;
    }
}

void DemoApp::getua_result(error e)
{
    cout << "User attribute retrieval failed (" << errorstring(e) << ")" << endl;
}

void DemoApp::getua_result(byte* data, unsigned l, attr_t type)
{
    if (gVerboseMode)
    {
        cout << "Received " << l << " byte(s) of user attribute: ";
        fwrite(data, 1, l, stdout);
        cout << endl;

        if (type == ATTR_ED25519_PUBK)
        {
            cout << "Credentials: " << AuthRing::fingerprint(string((const char*)data, l), true) << endl;
        }
    }

    if (type == ATTR_COOKIE_SETTINGS)
    {
        unsigned long cs = strtoul((const char*)data, nullptr, 10);
        std::bitset<32> bs(cs);
        cout << "Cookie settings = " << cs << " (" << bs << ')' << endl
             << "\tessential: " << bs[0] << endl
             << "\tpreferences: " << bs[1] << endl
             << "\tperformance: " << bs[2] << endl
             << "\tadvertising: " << bs[3] << endl
             << "\tthird party: " << bs[4] << endl;
    }

    if (type == ATTR_FIRSTNAME || type == ATTR_LASTNAME)
    {
        cout << string((char*)data, l) << endl;
    }

    if (type == ATTR_KEYS)
    {
        cout << client->mKeyManager.toString();
    }
}

void DemoApp::getua_result(unique_ptr<string_map> records, attr_t type)
{
    if (!records)
    {
        cout << "Error getting private user attribute" << endl;
    }
    else if (!gVerboseMode)
    {
        cout << "Received a TLV with " << records->size() << " item(s) of user attribute: " << endl;
        if (type == ATTR_DEVICE_NAMES)
        {
            cout << '(' << (b64driveid.empty() ? "Printing only Device names" :
                (b64driveid == allExtDrives ? "Printing only External-Drive names" :
                    "Printing name of the specified External-Drive only")) << ')' << endl;
        }

        bool printDriveId = false;

        for (const auto& record: *records)
        {
            const string& key = record.first.empty() ? "(no key)" : record.first;

            // external drive names can be filtered
            if (type == ATTR_DEVICE_NAMES)
            {
                bool isExtDrive = key.rfind(User::attributePrefixInTLV(ATTR_DEVICE_NAMES, true), 0) == 0; // starts with "ext:" prefix
                // print all device names, OR all ext-drive names, OR the name of the selected ext-drive
                printDriveId = (b64driveid.empty() && !isExtDrive) || // device name
                               (isExtDrive && (b64driveid == allExtDrives || key == User::attributePrefixInTLV(ATTR_DEVICE_NAMES, true) + b64driveid));
                if (!printDriveId)
                {
                    continue;
                }
            }

            // print user attribute values
            const string& value = record.second;
            if (value.empty())
            {
                cout << "\t" << key << "\t" << "(no value)";
            }
            else
            {
                cout << "\t" << key << "\t";
                if (type == ATTR_DEVICE_NAMES || type == ATTR_ALIAS)
                {
                    // Values that are known to contain only printable characters are ok to display directly.
                    cout << value << " (real text value)";
                }
                else
                {
                    // Some values may contain non-printable characters, so display them as base64 encoded.
                    const string& b64value = Base64::btoa(value);
                    cout << b64value << " (base64 encoded value)";
                }
            }

            if (key == client->getDeviceidHash())
            {
                cout << " (own device)";
            }

            cout << endl;
        }

        // echo specific drive name not found
        if (!printDriveId && !b64driveid.empty())
        {
            cout << "Specified drive could not be found" << endl;
        }
        b64driveid.clear(); // in case this was for a request that used it
    }
}

#ifdef DEBUG
void DemoApp::delua_result(error e)
{
    if (e)
    {
        cout << "User attribute removal failed (" << errorstring(e) << ")" << endl;
    }
    else
    {
        cout << "Success." << endl;
    }
}

void DemoApp::senddevcommand_result(int value)
{
    cout << "Dev subcommand finished with code: " << value << endl;
}

void exec_devcommand(autocomplete::ACState& s)
{
    const std::string_view subcommand {s.words[1].s};

    std::string email;
    const bool isEmailProvided = s.extractflagparam("-e", email);
    std::string campaign;
    const bool isCampaingProvided = s.extractflagparam("-c", campaign);
    std::string groupId;
    const bool isGroupIdProvided = s.extractflagparam("-g", groupId);

    const auto printElement = [](const auto& p){ std::cout << " " << p; };
    if (subcommand == "abs")
    {
        if (isEmailProvided) std::cout << "devcommand abs will ignore unrequired -e provided\n";

        std::vector<std::string> req;
        if (!isCampaingProvided) req.emplace_back("-c");
        if (!isGroupIdProvided) req.emplace_back("-g");
        if (!req.empty())
        {
            std::cout << "devcommand abs is missing required";
            std::for_each(std::begin(req), std::end(req), printElement);
            std::cout << " options\n";
            return;
        }

        size_t l;
        const int g = std::stoi(groupId, &l); // it's okay throwing in megacli for non-numeric
        if(l != groupId.size())
        {
            std::cout << "abs param -g must be a natural number: " << groupId << " provided\n";
            return;
        }

        client->senddevcommand(subcommand.data(), nullptr, 0, 0, g, campaign.c_str());
    }
    else
    {
        std::vector<std::string> param;
        if (isCampaingProvided) param.emplace_back("-c");
        if (isGroupIdProvided) param.emplace_back("-g");
        if (!param.empty())
        {
            std::cout << "devcommand " << subcommand << " will ignore unrequired";
            std::for_each(std::begin(param), std::end(param), printElement);
            std::cout << " provided options\n";
        }

        client->senddevcommand(subcommand.data(), isEmailProvided ? email.c_str() : nullptr);
    }
}
#endif


void DemoApp::notify_retry(dstime dsdelta, retryreason_t)
{
    if (dsdelta)
    {
        cout << "API request failed, retrying in " << dsdelta * 100 << " ms - Use 'retry' to retry immediately..."
             << endl;
    }
    else
    {
        cout << "Retried API request completed" << endl;
    }
}

string DemoApp::getExtraInfoErrorString(const Error& e)
{
    string textError;

    if (e.getUserStatus() == 7)
    {
        textError.append("User status is suspended due to ETD. ");
    }

    textError.append("Link status is: ");
    switch (e.getLinkStatus())
    {
        case 0:
            textError.append("Undeleted");
            break;
        case 1:
            textError.append("Deleted/down");
            break;
        case 2:
            textError.append("Down due to an ETD specifically");
            break;
        default:
            textError.append("Unknown link status");
            break;
    }

    return textError;
}

static void store_line(char*);
static void process_line(char *);
static char* line;

static std::shared_ptr<AccountDetails> account = std::make_shared<AccountDetails>();

// Current remote directory.
static NodeHandle cwd;

// Where we were on the local filesystem when megacli started.
static unique_ptr<LocalPath> startDir(new LocalPath);

static void nodestats(int* c, const char* action)
{
    if (c[FILENODE])
    {
        cout << c[FILENODE] << ((c[FILENODE] == 1) ? " file" : " files");
    }
    if (c[FILENODE] && c[FOLDERNODE])
    {
        cout << " and ";
    }
    if (c[FOLDERNODE])
    {
        cout << c[FOLDERNODE] << ((c[FOLDERNODE] == 1) ? " folder" : " folders");
    }

    if (c[FILENODE] || c[FOLDERNODE])
    {
        cout << " " << action << endl;
    }
}

// list available top-level nodes and contacts/incoming shares
static void listtrees()
{
    if (!client->mNodeManager.getRootNodeFiles().isUndef())
    {
        cout << "ROOT on /" << endl;
    }
    if (!client->mNodeManager.getRootNodeVault().isUndef())
    {
        cout << "VAULT on //in" << endl;
    }
    if (!client->mNodeManager.getRootNodeRubbish().isUndef())
    {
        cout << "RUBBISH on //bin" << endl;
    }

    for (user_map::iterator uit = client->users.begin(); uit != client->users.end(); uit++)
    {
        User* u = &uit->second;
        std::shared_ptr<Node> n;

        if (u->show == VISIBLE || u->sharing.size())
        {
            for (handle_set::iterator sit = u->sharing.begin(); sit != u->sharing.end(); sit++)
            {
                if ((n = client->nodebyhandle(*sit)) && n->inshare)
                {
                    cout << "INSHARE on " << u->email << ":" << n->displayname() << " ("
                         << getAccessLevelStr(n->inshare->access) << ")" << endl;
                }
            }
        }
    }

    if (clientFolder && !clientFolder->mNodeManager.getRootNodeFiles().isUndef())
    {
        std::shared_ptr<Node> n = clientFolder->nodeByHandle(clientFolder->mNodeManager.getRootNodeFiles());
        if (n)
        {
            cout << "FOLDERLINK on " << n->displayname() << ":" << endl;
        }
    }
}

bool handles_on = false;
bool showattrs = false;

// returns node pointer determined by path relative to cwd
// path naming conventions:
// * path is relative to cwd
// * /path is relative to ROOT
// * //in is in VAULT (formerly INBOX)
// * //bin is in RUBBISH
// * X: is user X's VAULT (formerly INBOX)
// * X:SHARE is share SHARE from user X
// * Y:name is folder in FOLDERLINK, Y is the public handle
// * : and / filename components, as well as the \, must be escaped by \.
// (correct UTF-8 encoding is assumed)
// returns NULL if path malformed or not found
static std::shared_ptr<Node> nodebypath(const char* ptr, string* user = NULL, string* namepart = NULL)
{
    if (!ptr)
    {
        return nullptr;
    }

    vector<string> c;
    string s;
    size_t l = 0;
    const char* bptr = ptr;
    int remote = 0;
    int folderlink = 0;
    std::shared_ptr<Node> n;
    std::shared_ptr<Node> nn;


    // special case access by handle, same syntax as megacmd
    if (handles_on && ptr && strlen(ptr) == 10 && *ptr == 'H' && ptr[1] == ':')
    {
        handle h8=0;
        Base64::atob(ptr+2, (byte*)&h8, MegaClient::NODEHANDLE);
        return client->nodeByHandle(NodeHandle().set6byte(h8));
    }

    // split path by / or :
    do {
        if (!l)
        {
            if (*(const signed char*)ptr >= 0)
            {
                if (*ptr == '\\')
                {
                    if (ptr > bptr)
                    {
                        s.append(bptr, static_cast<size_t>(ptr - bptr));
                    }

                    bptr = ++ptr;

                    if (*bptr == 0)
                    {
                        c.push_back(s);
                        break;
                    }

                    ptr++;
                    continue;
                }

                if (*ptr == '/' || *ptr == ':' || !*ptr)
                {
                    if (*ptr == ':')
                    {
                        if (c.size())
                        {
                            return NULL;
                        }

                        remote = 1;
                    }

                    if (ptr > bptr)
                    {
                        s.append(bptr, static_cast<size_t>(ptr - bptr));
                    }

                    bptr = ptr + 1;

                    c.push_back(s);

                    s.erase();
                }
            }
            else if ((*ptr & 0xf0) == 0xe0)
            {
                l = 1;
            }
            else if ((*ptr & 0xf8) == 0xf0)
            {
                l = 2;
            }
            else if ((*ptr & 0xfc) == 0xf8)
            {
                l = 3;
            }
            else if ((*ptr & 0xfe) == 0xfc)
            {
                l = 4;
            }
        }
        else
        {
            l--;
        }
    } while (*ptr++);

    if (l)
    {
        return NULL;
    }

    if (remote)
    {
        // target: user inbox - record username/email and return NULL
        if (c.size() == 2 && c[0].find("@") != string::npos && !c[1].size())
        {
            if (user)
            {
                *user = c[0];
            }

            return NULL;
        }

        // target is not a user, but a public folder link
        if (c.size() >= 2 && c[0].find("@") == string::npos)
        {
            if (!clientFolder)
            {
                return NULL;
            }

            n = clientFolder->nodeByHandle(clientFolder->mNodeManager.getRootNodeFiles());
            if (c.size() == 2 && c[1].empty())
            {
                return n;
            }
            l = 1;   // <folder_name>:[/<subfolder>][/<file>]
            folderlink = 1;
        }

        User* u;

        if ((u = client->finduser(c[0].c_str())))
        {
            // locate matching share from this user
            handle_set::iterator sit;
            string name;
            for (sit = u->sharing.begin(); sit != u->sharing.end(); sit++)
            {
                if ((n = client->nodebyhandle(*sit)))
                {
                    if(!name.size())
                    {
                        name =  c[1];
                        LocalPath::utf8_normalize(&name);
                    }

                    if (!strcmp(name.c_str(), n->displayname()))
                    {
                        l = 2;
                        break;
                    }
                }
            }
        }

        if (!l)
        {
            return NULL;
        }
    }
    else
    {
        // path starting with /
        if (c.size() > 1 && !c[0].size())
        {
            // path starting with //
            if (c.size() > 2 && !c[1].size())
            {
                if (c[2] == "in")
                {
                    n = client->nodeByHandle(client->mNodeManager.getRootNodeVault());
                }
                else if (c[2] == "bin")
                {
                    n = client->nodeByHandle(client->mNodeManager.getRootNodeRubbish());
                }
                else
                {
                    return NULL;
                }

                l = 3;
            }
            else
            {
                n = client->nodeByHandle(client->mNodeManager.getRootNodeFiles());

                l = 1;
            }
        }
        else
        {
            n = client->nodeByHandle(cwd);
        }
    }

    // parse relative path
    while (n && l < c.size())
    {
        if (c[l] != ".")
        {
            if (c[l] == "..")
            {
                if (n->parent)
                {
                    n = n->parent;
                }
            }
            else
            {
                // locate child node (explicit ambiguity resolution: not implemented)
                if (c[l].size())
                {
                    if (folderlink)
                    {
                        nn = clientFolder->childnodebyname(n.get(), c[l].c_str());
                    }
                    else
                    {
                        nn = client->childnodebyname(n.get(), c[l].c_str());
                    }

                    if (!nn)
                    {
                        // mv command target? return name part of not found
                        if (namepart && l == c.size() - 1)
                        {
                            *namepart = c[l];
                            return n;
                        }

                        return NULL;
                    }

                    n = nn;
                }
            }
        }

        l++;
    }

    return n;
}

static void listnodeshares(Node* n, bool printLinks)
{
    if(n->outshares)
    {
        for (share_map::iterator it = n->outshares->begin(); it != n->outshares->end(); it++)
        {
            assert(!it->second->pcr);

            if (printLinks && !it->second->user)
            {
                cout << "\t" << n->displayname();
                cout << ", shared as exported folder link" << endl;
            }

            if (!printLinks && it->second->user)
            {
                cout << "\t" << n->displayname();
                cout << ", shared with " << it->second->user->email << " (" << getAccessLevelStr(it->second->access) << ")"
                     << (client->mKeyManager.isUnverifiedOutShare(n->nodehandle, toHandle(it->second->user->userhandle)) ? " (unverified)" : "")
                     << endl;
            }
        }
    }
}

static void listnodependingshares(Node* n)
{
    if(n->pendingshares)
    {
        for (share_map::iterator it = n->pendingshares->begin(); it != n->pendingshares->end(); it++)
        {
            cout << "\t" << n->displayname();

            assert(it->second->pcr);
            assert(!it->second->user);

            cout << ", pending share with " << it->second->pcr->targetemail << " (" << getAccessLevelStr(it->second->access) << ")"
                 << (client->mKeyManager.isUnverifiedOutShare(n->nodehandle, it->second->pcr->targetemail) ? " (unverified)" : "")
                 << endl;
        }
    }
}

static void listallshares()
{
    cout << "Outgoing shared folders:" << endl;

    sharedNode_vector outshares = client->mNodeManager.getNodesWithOutShares();
    for (auto& share : outshares)
    {
        listnodeshares(share.get(), false);
    }

    cout << "Incoming shared folders:" << endl;

    for (user_map::iterator uit = client->users.begin();
        uit != client->users.end(); uit++)
    {
        User* u = &uit->second;
        std::shared_ptr<Node> n;

        if (u->show == VISIBLE && u->sharing.size())
        {
            cout << "From " << u->email << ":" << endl;

            for (handle_set::iterator sit = u->sharing.begin();
                sit != u->sharing.end(); sit++)
            {
                if ((n = client->nodebyhandle(*sit)))
                {
                    cout << "\t" << n->displayname() << " ("
                        << getAccessLevelStr(n->inshare->access) << ")"
                        << (client->mKeyManager.isUnverifiedInShare(n->nodehandle, u->userhandle) ? " (unverified)" : "")
                        << endl;
                }
            }
        }
    }

    cout << "Pending outgoing shared folders:" << endl;

    // pending outgoing
    sharedNode_vector pendingoutshares = client->mNodeManager.getNodesWithPendingOutShares();
    for (auto& share : pendingoutshares)
    {
        listnodependingshares(share.get());
    }

    cout << "Public folder links:" << endl;

    sharedNode_vector links = client->mNodeManager.getNodesWithLinks();
    for (auto& share : links)
    {
        listnodeshares(share.get(), true);
    }

}

static void dumptree(Node* n, bool recurse, int depth, const char* title, ofstream* toFile)
{
    std::ostream& stream = toFile ? *toFile : cout;
    string titleTmp;

    if (depth)
    {
        if (!toFile)
        {
            if (!title && !(title = n->displayname()))
            {
                title = "CRYPTO_ERROR";
            }

            for (int i = depth; i--; )
            {
                stream << "\t";
            }
        }
        else
        {
            titleTmp = n->displaypath();
            title = titleTmp.c_str();
        }

        stream << title << " (";

        switch (n->type)
        {
            case FILENODE:
            {
                stream << n->size;

                if (handles_on)
                {
                    Base64Str<MegaClient::NODEHANDLE> handlestr(n->nodehandle);
                    stream << " " << handlestr.chars;
                }

                const char* p;
                if ((p = strchr(n->fileattrstring.c_str(), ':')))
                {
                    stream << ", has file attributes " << p + 1;
                }

                if (showattrs && n->attrs.map.size())
                {
                    stream << ", has name";
                    for (auto& a : n->attrs.map)
                    {
                        char namebuf[100]{};
                        AttrMap::nameid2string(a.first, namebuf);
                        stream << " " << namebuf << "=" << a.second;
                    }
                }

                sharedNode_list nodeChildren = client->mNodeManager.getChildren(n);
                if (nodeChildren.size())
                {
                    Node *version = n;
                    int i = 0;
                    while (nodeChildren.size() && (version = nodeChildren.back().get()))
                    {
                        i++;
                        if (handles_on)
                        {
                            if (i == 1) stream << ", has versions: ";

                            Base64Str<MegaClient::NODEHANDLE> handlestr(version->nodehandle);
                            stream << " [" << i << "] " << handlestr.chars;
                        }

                        nodeChildren = client->mNodeManager.getChildren(version);
                    }
                    if (!handles_on)
                    {
                        stream << ", has " << i << " versions";
                    }
                }

                if (n->plink)
                {
                    stream << ", shared as exported";
                    if (n->plink->ets)
                    {
                        stream << " temporal";
                    }
                    else
                    {
                        stream << " permanent";
                    }
                    stream << " file link";
                }

                break;
            }
            case FOLDERNODE:
                if (n->isPasswordNode())            stream << "password entry";
                else if (n->isPasswordNodeFolder()) stream << "password folder";
                else                                stream << "folder";

                if (handles_on)
                {
                    Base64Str<MegaClient::NODEHANDLE> handlestr(n->nodehandle);
                    stream << " " << handlestr.chars;
                }

                if(n->outshares)
                {
                    for (share_map::iterator it = n->outshares->begin(); it != n->outshares->end(); it++)
                    {
                        if (it->first)
                        {
                            stream << ", shared with " << it->second->user->email << ", access "
                                 << getAccessLevelStr(it->second->access);
                        }
                    }

                    if (n->plink)
                    {
                        stream << ", shared as exported";
                        if (n->plink->ets)
                        {
                            stream << " temporal";
                        }
                        else
                        {
                            stream << " permanent";
                        }
                        stream << " folder link";
                    }
                }

                if (n->pendingshares)
                {
                    for (share_map::iterator it = n->pendingshares->begin(); it != n->pendingshares->end(); it++)
                    {
                        if (it->first)
                        {
                            stream << ", shared (still pending) with " << it->second->pcr->targetemail << ", access "
                                 << getAccessLevelStr(it->second->access);
                        }
                    }
                }

                if (n->inshare)
                {
                    stream << ", inbound " << getAccessLevelStr(n->inshare->access) << " share";
                }

                if (showattrs && n->attrs.map.size())
                {
                    stream << ", has name";
                    for (auto& a : n->attrs.map)
                    {
                        char namebuf[100]{};
                        AttrMap::nameid2string(a.first, namebuf);
                        stream << " " << namebuf << "=" << a.second;
                    }
                }

                break;

            default:
                stream << "unsupported type, please upgrade";
        }

        stream << ")" << (n->changed.removed ? " (DELETED)" : "") << endl;

        if (!recurse)
        {
            return;
        }
    }

    if (n->type != FILENODE)
    {
        for (auto& node : client->getChildren(n))
        {
            dumptree(node.get(), recurse, depth + 1, NULL, toFile);
        }
    }
}

static void local_dumptree(const fs::path& de, int recurse, int depth = 0)
{
    if (depth)
    {
        for (int i = depth; i--; )
        {
            cout << "\t";
        }

        cout << de.filename().u8string() << " (";

        if (fs::is_directory(de))
        {
            cout << "folder";
        }

        cout << ")" << endl;

        if (!recurse)
        {
            return;
        }
    }

    if (fs::is_directory(de))
    {
        for (auto i = fs::directory_iterator(de); i != fs::directory_iterator(); ++i)
        {
            local_dumptree(*i, recurse, depth + 1);
        }
    }
}

static void nodepath(NodeHandle h, string* path)
{
    std::shared_ptr<Node> n = client->nodeByHandle(h);
    *path = n ? n->displaypath() : "";
}

appfile_list appxferq[2];

static const char* prompts[] =
{
    "MEGAcli> ", "Password:", "Old Password:", "New Password:", "Retype New Password:", "Master Key (base64):", "Type 2FA pin:", "Type pin to enable 2FA:", "-Input m to get more, q to quit-"
};

enum prompttype
{
    COMMAND, LOGINPASSWORD, OLDPASSWORD, NEWPASSWORD, PASSWORDCONFIRM, MASTERKEY, LOGINTFA, SETTFA, PAGER
};

static prompttype prompt = COMMAND;

#if defined(WIN32) && defined(NO_READLINE)
static char pw_buf[512];  // double space for unicode
#else
static char pw_buf[256];
#endif

static int pw_buf_pos;

static void setprompt(prompttype p)
{
    auto cl = conlock(cout); // use this wherever we might have output threading issues

    prompt = p;

    if (p == COMMAND)
    {
        console->setecho(true);
    }
    else if (p == PAGER)
    {
        cout << endl << prompts[p] << flush;
        console->setecho(false); // doesn't seem to do anything
    }
    else
    {
        pw_buf_pos = 0;
#if defined(WIN32) && defined(NO_READLINE)
        static_cast<WinConsole*>(console)->updateInputPrompt(prompts[p]);
#else
        cout << prompts[p] << flush;
#endif
        console->setecho(false);
    }
}

class TreeProcCopy_mcli : public TreeProc
{
    // This is a duplicate of the TreeProcCopy declared in treeproc.h and defined in megaapi_impl.cpp.
    // However some products are built with the megaapi_impl intermediate layer and some without so
    // we can avoid duplicated symbols in some products this way
public:
    vector<NewNode> nn;
    unsigned nc = 0;
    bool populated = false;


    void allocnodes()
    {
        nn.resize(nc);
        populated = true;
    }

    // determine node tree size (nn = NULL) or write node tree to new nodes array
    void proc(MegaClient* mc, std::shared_ptr<Node> n)
    {
        if (populated)
        {
            string attrstring;
            SymmCipher key;
            NewNode* t = &nn[--nc];

            // copy node
            t->source = NEW_NODE;
            t->type = n->type;
            t->nodehandle = n->nodehandle;
            t->parenthandle = n->parent ? n->parent->nodehandle : UNDEF;

            // copy key (if file) or generate new key (if folder)
            if (n->type == FILENODE)
            {
                t->nodekey = n->nodekey();
            }
            else
            {
                byte buf[FOLDERNODEKEYLENGTH];
                mc->rng.genblock(buf, sizeof buf);
                t->nodekey.assign((char*) buf, FOLDERNODEKEYLENGTH);
            }

            key.setkey((const byte*) t->nodekey.data(), n->type);

            AttrMap tattrs;
            tattrs.map = n->attrs.map;
            nameid rrname = AttrMap::string2nameid("rr");
            attr_map::iterator it = tattrs.map.find(rrname);
            if (it != tattrs.map.end())
            {
                LOG_debug << "Removing rr attribute";
                tattrs.map.erase(it);
            }

            t->attrstring.reset(new string);
            tattrs.getjson(&attrstring);
            mc->makeattr(&key, t->attrstring, attrstring.c_str());
        }
        else
        {
            nc++;
        }
    }
};

int loadfile(LocalPath& localPath, string* data)
{
    auto fa = client->fsaccess->newfileaccess();

    if (fa->fopen(localPath, 1, 0, FSLogging::logOnError))
    {
        data->resize(size_t(fa->size));
        fa->fread(data, unsigned(data->size()), 0, 0, FSLogging::logOnError);
        return 1;
    }
    return 0;
}

void xferq(direction_t d, int cancel, bool showActive, bool showAll, bool showCount)
{
    string name;
    int count = 0, activeCount = 0;

    TransferDbCommitter committer(client->tctable);
    for (appfile_list::iterator it = appxferq[d].begin(); it != appxferq[d].end(); )
    {
        if (cancel < 0 || cancel == (*it)->seqno)
        {
            bool active = (*it)->transfer && (*it)->transfer->slot;
            (*it)->displayname(&name);

            if ((active && showActive) || showAll)
            {
                cout << (*it)->seqno << ": " << name;

                if (d == PUT)
                {
                    AppFilePut* f = (AppFilePut*)*it;

                    cout << " -> ";

                    if (f->targetuser.size())
                    {
                        cout << f->targetuser << ":";
                    }
                    else
                    {
                        string path;
                        nodepath(f->h, &path);
                        cout << path;
                    }
                }

                if (active)
                {
                    cout << " [ACTIVE] " << ((*it)->transfer->slot->progressreported * 100 / ((*it)->transfer->size ? (*it)->transfer->size : 1)) << "% of " << (*it)->transfer->size;
                }
                cout << endl;
            }

            if (cancel >= 0)
            {
                cout << "Cancelling..." << endl;


                if ((*it)->transfer)
                {
                    client->stopxfer(*it++, &committer);  // stopping calls us back, we delete it, destructor removes it from the map
                }
                continue;
            }

            ++count;
            activeCount += active ? 1 : 0;
        }
        ++it;
    }
    if (showCount)
    {
        cout << "Transfer count: " << count << " active: " << activeCount << endl;
    }
}

#ifdef USE_MEDIAINFO

string showMediaInfo(const MediaProperties& mp, MediaFileInfo& mediaInfo, bool oneline)
{
    ostringstream out;
    string sep(oneline ? " " : "\n");

    MediaFileInfo::MediaCodecs::shortformatrec sf;
    sf.containerid = 0;
    sf.videocodecid = 0;
    sf.audiocodecid = 0;
    if (mp.shortformat == 255)
    {
        return "MediaInfo could not identify this file";
    }
    else if (mp.shortformat == 0)
    {
        // from attribute 9
        sf.containerid = mp.containerid;
        sf.videocodecid = mp.videocodecid;
        sf.audiocodecid = mp.audiocodecid;
    }
    else if (mp.shortformat < mediaInfo.mediaCodecs.shortformats.size())
    {
        sf = mediaInfo.mediaCodecs.shortformats[mp.shortformat];
    }

    for (std::map<std::string, unsigned>::const_iterator i = mediaInfo.mediaCodecs.containers.begin(); i != mediaInfo.mediaCodecs.containers.end(); ++i)
    {
        if (i->second == sf.containerid)
        {
            out << "Format: " << i->first << sep;
        }
    }
    for (std::map<std::string, unsigned>::const_iterator i = mediaInfo.mediaCodecs.videocodecs.begin(); i != mediaInfo.mediaCodecs.videocodecs.end(); ++i)
    {
        if (i->second == sf.videocodecid)
        {
            out << "Video: " << i->first << sep;
        }
    }

    for (std::map<std::string, unsigned>::const_iterator i = mediaInfo.mediaCodecs.audiocodecs.begin(); i != mediaInfo.mediaCodecs.audiocodecs.end(); ++i)
    {
        if (i->second == sf.audiocodecid)
        {
            out << "Audio: " << i->first << sep;
        }
    }

    if (mp.width > 0)
    {
        out << "Width: " << mp.width << sep;
    }
    if (mp.height > 0)
    {
        out << "Height: " << mp.height << sep;
    }
    if (mp.fps > 0)
    {
        out << "Fps: " << mp.fps << sep;
    }
    if (mp.playtime > 0)
    {
        out << "Playtime: " << mp.playtime << sep;
    }

    string result = out.str();
    result.erase(result.size() - (result.empty() ? 0 : 1));
    return result;
}

string showMediaInfo(const std::string& fileattributes, uint32_t fakey[4], MediaFileInfo& mediaInfo, bool oneline)
{
    MediaProperties mp = MediaProperties::decodeMediaPropertiesAttributes(fileattributes, fakey);
    return showMediaInfo(mp, mediaInfo, oneline);
}

string showMediaInfo(Node* n, MediaFileInfo& /*mediaInfo*/, bool oneline)
{
    if (n->hasfileattribute(fa_media))
    {
        MediaProperties mp = MediaProperties::decodeMediaPropertiesAttributes(n->fileattrstring, (uint32_t*)(n->nodekey().data() + FILENODEKEYLENGTH / 2));
        return showMediaInfo(mp, client->mediaFileInfo, oneline);
    }
    return "The node has no mediainfo attribute";
}

#endif

// password change-related state information
static byte pwkey[SymmCipher::KEYLENGTH];
static byte pwkeybuf[SymmCipher::KEYLENGTH];
static byte newpwkey[SymmCipher::KEYLENGTH];
static string newpassword;

#ifndef NO_READLINE

// Where our command history will be recorded.
string historyFile;

void exec_history(autocomplete::ACState& s)
{
    // history clear
    // history list
    // history read file
    // history record file
    // history write file

    // What does the user want to do?
    const auto& command = s.words[1].s;

    // Does the user want to clear their recorded history?
    if (command == "clear")
    {
        if (!historyFile.empty()
            && history_truncate_file(historyFile.c_str(), 0))
        {
            cerr << "Unable to clear recorded history."
                 << endl;
            return;
        }

        // Clear recorded history.
        clear_history();

        // We're done.
        return;
    }

    // Is the user interested in viewing their recorded history?
    if (command == "list")
    {
        auto** history = history_list();

        if (!history)
        {
            cout << "No history has been recorded."
                 << endl;
            return;
        }

        for (auto i = 0; history[i]; ++i)
        {
            cout << i + history_base
                 << ": "
                 << history[i]->line
                 << endl;
        }

        return;
    }

    // Does the user want to load their history from a file?
    if (command == "read")
    {
        if (read_history(s.words[2].s.c_str()))
        {
            cerr << "Unable to read history from: "
                 << s.words[2].s
                 << endl;

            return;
        }

        cout << "Successfully loaded history from: "
             << s.words[2].s
             << endl;

        return;
    }

    // User wants to record history to a file?
    if (command == "record")
    {
        // Clear recorded history.
        clear_history();

        // Truncate history file.
        if (write_history(s.words[2].s.c_str()))
        {
            cerr << "Unable to truncate history file: "
                 << s.words[2].s.c_str();
            return;
        }

        // Remember where we should write the history to.
        historyFile = s.words[2].s;

        cout << "Now recording history to: "
             << historyFile
             << endl;

        return;
    }

    // Only branch left.
    assert(command == "write");

    if (write_history(s.words[2].s.c_str()))
    {
        cerr << "Unable to write history to: "
             << s.words[2].s.c_str();

        return;
    }

    cout << "History written to: "
         << s.words[2].s
         << endl;
}

#endif // ! NO_READLINE

// readline callback - exit if EOF, add to history unless password
#if !defined(WIN32) || !defined(NO_READLINE)
static void store_line(char* l)
{
    if (!l)
    {
#ifndef NO_READLINE
        rl_callback_handler_remove();
#endif /* ! NO_READLINE */

        delete console;
        exit(0);
    }

#ifndef NO_READLINE
    if (*l && prompt == COMMAND)
    {
        char* expansion = nullptr;

        // Try and expand any "event designators."
        auto result = history_expand(l, &expansion);

        // Was the designator bogus?
        if (result < 0)
        {
            add_history(l);

            // Then assume it's a normal command.
            return line = l, void();
        }

        // Otherwise, we have a valid expansion.
        add_history(expansion);

        // Flush the history to disk.
        if (!historyFile.empty())
            write_history(historyFile.c_str());

        // Display but don't execute the expansion.
        if (result == 2)
        {
            cout << expansion << endl;
            return free(expansion);
        }

        // Execute the expansion.
        line = expansion;

        // Release the input string.
        return free(l);
    }
#endif

    line = l;
}
#endif

class FileFindCommand : public Command
{
public:
    struct Stack : public std::deque<handle>
    {
        size_t filesLeft = 0;
        set<string> servers;
    };

    FileFindCommand(std::shared_ptr<Stack>& s, MegaClient* mc) : stack(s)
    {
        h = stack->front();
        stack->pop_front();

        client = mc;

        cmd("g");
        arg("n", (byte*)&h, MegaClient::NODEHANDLE);
        arg("g", 1);
        arg("v", 2);  // version 2: server can supply details for cloudraid files

        if (mc->usehttps)
        {
            arg("ssl", 2);
        }
    }

    static string server(const string& url)
    {
        const string pattern("://");
        size_t start_index = url.find(pattern);
        if (start_index != string::npos)
        {
            start_index += pattern.size();
            const size_t end_index = url.find("/", start_index);
            if (end_index != string::npos)
            {
                return url.substr(start_index, end_index - start_index);
            }
        }
        return "";
    }

    // process file credentials
    bool procresult(Result r, JSON& json) override
    {
        if (!r.wasErrorOrOK())
        {
            std::vector<string> tempurls;
            bool done = false;
            while (!done)
            {
                switch (json.getnameid())
                {
                case EOO:
                    done = true;
                    break;

                case makeNameid("g"):
                    if (json.enterarray())   // now that we are requesting v2, the reply will be an array of 6 URLs for a raid download, or a single URL for the original direct download
                    {
                        for (;;)
                        {
                            std::string tu;
                            if (!json.storeobject(&tu))
                            {
                                break;
                            }
                            tempurls.push_back(tu);
                        }
                        json.leavearray();
                        if (tempurls.size() == 6)
                        {
                            if (std::shared_ptr<Node> n = client->nodebyhandle(h))
                            {
                                cout << n->displaypath() << endl;

                                for (const auto& url : tempurls)
                                {
                                    stack->servers.insert(server(url));
                                }
                            }
                        }
                        break;
                    }
                    // fall-through

                default:
                    json.storeobject();
                }
            }
        }

        // now query for the next one - we don't send them all at once as there may be a lot!
        --stack->filesLeft;
        if (!stack->empty())
        {
            client->reqs.add(new FileFindCommand(stack, client));
        }
        else if (!stack->filesLeft)
        {
            cout << "<find complete>" << endl;
            for (auto s : stack->servers)
            {
                cout << s << endl;
            }
        }
        return true;
    }

private:
    handle h;
    std::shared_ptr<Stack> stack;
};


void getDepthFirstFileHandles(Node* n, deque<handle>& q)
{
    for (auto c : client->getChildren(n))
    {
        if (c->type == FILENODE)
        {
            q.push_back(c->nodehandle);
        }
    }
    for (auto& c : client->getChildren(n))
    {
        if (c->type > FILENODE)
        {
            getDepthFirstFileHandles(c.get(), q);
        }
    }
}

void exec_find(autocomplete::ACState& s)
{
    if (s.words[1].s == "raided")
    {
        if (std::shared_ptr<Node> n = client->nodeByHandle(cwd))
        {
            auto q = std::make_shared<FileFindCommand::Stack>();
            getDepthFirstFileHandles(n.get(), *q);
            q->filesLeft = q->size();
            cout << "<find checking " << q->size() << " files>" << endl;
            if (q->empty())
            {
                cout << "<find complete>" << endl;
            }
            else
            {
                for (int i = 0; i < 25 && !q->empty(); ++i)
                {
                    client->reqs.add(new FileFindCommand(q, client));
                }
            }
        }
    }
}

bool recurse_findemptysubfoldertrees(Node* n, bool moveToTrash)
{
    if (n->type == FILENODE)
    {
        return false;
    }

    sharedNode_vector emptyFolders;
    bool empty = true;
    std::shared_ptr<Node> trash = client->nodeByHandle(client->mNodeManager.getRootNodeRubbish());
    sharedNode_list children = client->getChildren(n);
    for (auto& c : children)
    {
        bool subfolderEmpty = recurse_findemptysubfoldertrees(c.get(), moveToTrash);
        if (subfolderEmpty)
        {
            emptyFolders.push_back(c);
        }
        empty = empty && subfolderEmpty;
    }
    if (!empty)
    {
        for (auto& c : emptyFolders)
        {
            if (moveToTrash)
            {
                cout << "moving to trash: " << c->displaypath() << endl;
                client->rename(c, trash, SYNCDEL_NONE, NodeHandle(), nullptr, false, rename_result);
            }
            else
            {
                cout << "empty folder tree at: " << c->displaypath() << endl;
            }
        }
    }
    return empty;
}

void exec_findemptysubfoldertrees(autocomplete::ACState& s)
{
    bool moveToTrash = s.extractflag("-movetotrash");
    if (std::shared_ptr<Node> n = client->nodeByHandle(cwd))
    {
        if (recurse_findemptysubfoldertrees(n.get(), moveToTrash))
        {
            cout << "the search root path only contains empty folders: " << n->displaypath() << endl;
        }
    }
}

bool typematchesnodetype(nodetype_t pathtype, nodetype_t nodetype)
{
    switch (pathtype)
    {
    case FILENODE:
    case FOLDERNODE: return nodetype == pathtype;
    default: return false;
    }
}

bool recursiveCompare(Node* mn, fs::path p)
{
    nodetype_t pathtype = fs::is_directory(p) ? FOLDERNODE : fs::is_regular_file(p) ? FILENODE : TYPE_UNKNOWN;
    if (!typematchesnodetype(pathtype, mn->type))
    {
        cout << "Path type mismatch: " << mn->displaypath() << ":" << mn->type << " " << p.u8string() << ":" << pathtype << endl;
        return false;
    }

    if (pathtype == FILENODE)
    {
        uint64_t size = (uint64_t) fs::file_size(p);
        if (size != (uint64_t) mn->size)
        {
            cout << "File size mismatch: " << mn->displaypath() << ":" << mn->size << " " << p.u8string() << ":" << size << endl;
        }
    }

    if (pathtype != FOLDERNODE)
    {
        return true;
    }

    std::string path = p.u8string();
    auto fileSystemType = client->fsaccess->getlocalfstype(LocalPath::fromAbsolutePath(path));
    multimap<string, shared_ptr<Node> > ms;
    multimap<string, fs::path> ps;
    for (auto& m : client->getChildren(mn))
    {
        string leafname = m->displayname();
        client->fsaccess->escapefsincompatible(&leafname, fileSystemType);
        ms.emplace(leafname, m);
    }
    for (fs::directory_iterator pi(p); pi != fs::directory_iterator(); ++pi)
    {
        auto leafname = pi->path().filename().u8string();
        client->fsaccess->escapefsincompatible(&leafname, fileSystemType);
        ps.emplace(leafname, pi->path());
    }

    for (auto p_iter = ps.begin(); p_iter != ps.end(); )
    {
        auto er = ms.equal_range(p_iter->first);
        auto next_p = p_iter;
        ++next_p;
        for (auto i = er.first; i != er.second; ++i)
        {
            if (recursiveCompare(i->second.get(), p_iter->second))
            {
                ms.erase(i);
                ps.erase(p_iter);
                break;
            }
        }
        p_iter = next_p;
    }
    if (ps.empty() && ms.empty())
    {
        return true;
    }
    else
    {
        cout << "Extra content detected between " << mn->displaypath() << " and " << p.u8string() << endl;
        for (auto& mi : ms) cout << "Extra remote: " << mi.first << endl;
        for (auto& pi : ps) cout << "Extra local: " << pi.second << endl;
        return false;
    };
}

std::shared_ptr<Node> nodeFromRemotePath(const string& s)
{
    std::shared_ptr<Node> n;
    if (s.empty())
    {
        n = client->nodeByHandle(cwd);
    }
    else
    {
        n = nodebypath(s.c_str());
    }
    if (!n)
    {
        cout << "remote path not found: '" << s << "'" << endl;
    }
    return n;
}

#ifdef MEGA_MEASURE_CODE

void exec_deferRequests(autocomplete::ACState& s)
{
    // cause all the API requests of this type to be gathered up so they will be sent in a single batch, for timing purposes
    bool putnodes = s.extractflag("-putnodes");
    bool movenode = s.extractflag("-movenode");
    bool delnode = s.extractflag("-delnode");

    client->reqs.deferRequests =    [=](Command* c)
                                    {
                                        return  (putnodes && dynamic_cast<CommandPutNodes*>(c)) ||
                                                (movenode && dynamic_cast<CommandMoveNode*>(c)) ||
                                                (delnode && dynamic_cast<CommandDelNode*>(c));
                                    };
}

void exec_sendDeferred(autocomplete::ACState& s)
{
    // send those gathered up commands, and optionally reset the gathering
    client->reqs.sendDeferred();

    if (s.extractflag("-reset"))
    {
        client->reqs.deferRequests = nullptr;
    }
}

void exec_codeTimings(autocomplete::ACState& s)
{
    bool reset = s.extractflag("-reset");
    cout << client->performanceStats.report(reset, client->httpio, client->waiter.get(), client->reqs) << flush;
}

#endif

std::function<void()> onCompletedUploads;

void setAppendAndUploadOnCompletedUploads(string local_path, int count, bool allowDuplicateVersions)
{

    onCompletedUploads = [local_path, count, allowDuplicateVersions](){

        {
            ofstream f(local_path, std::ios::app);
            f << count << endl;
        }
        cout << count << endl;

        TransferDbCommitter committer(client->tctable);
        int total = 0;
        auto lp = LocalPath::fromAbsolutePath(local_path);
        uploadLocalPath(FILENODE, lp.leafName().toPath(false), lp, client->nodeByHandle(cwd).get(), "", committer, total, false, ClaimOldVersion, nullptr, false, allowDuplicateVersions);

        if (count > 0)
        {
            setAppendAndUploadOnCompletedUploads(local_path, count-1, allowDuplicateVersions);
        }
        else
        {
            onCompletedUploads = nullptr;
        }
    };
}

std::deque<std::function<void()>> mainloopActions;

fs::path pathFromLocalPath(const string& s, bool mustexist)
{
    fs::path p = s.empty() ? fs::current_path() : fs::u8path(s);
    if (mustexist && !fs::exists(p))
    {
        cout << "local path not found: '" << s << "'";
        return fs::path();
    }
    return p;
}

void exec_treecompare(autocomplete::ACState& s)
{
    fs::path p = pathFromLocalPath(s.words[1].s, true);
    std::shared_ptr<Node> n = nodeFromRemotePath(s.words[2].s);
    if (n && !p.empty())
    {
        recursiveCompare(n.get(), p);
    }
}


bool buildLocalFolders(fs::path targetfolder, const string& prefix, int foldersperfolder, int recurselevel, int filesperfolder, uint64_t filesize, int& totalfilecount, int& totalfoldercount, vector<LocalPath>* localPaths)
{
    fs::path p = targetfolder / fs::u8path(prefix);
    if (!fs::is_directory(p) && !fs::create_directory(p))
        return false;
    ++totalfoldercount;

    for (int i = 0; i < filesperfolder; ++i)
    {
        string filename = prefix + "_file_" + std::to_string(++totalfilecount);
        fs::path fp = p / fs::u8path(filename);
        if (localPaths) localPaths->push_back(LocalPath::fromAbsolutePath(fp.u8string()));
        ofstream fs(fp.u8string(), std::ios::binary);
        char buffer[64 * 1024];
        fs.rdbuf()->pubsetbuf(buffer, sizeof(buffer));

        int counter = totalfilecount;
        for (auto j = filesize / sizeof(int); j--; )
        {
            fs.write((char*)&counter, sizeof(int));
            ++counter;
        }
        fs.write((char*)&counter, filesize % sizeof(int));
    }

    if (recurselevel > 1)
    {
        for (int i = 0; i < foldersperfolder; ++i)
        {
            if (!buildLocalFolders(p, prefix + "_" + std::to_string(i), foldersperfolder, recurselevel - 1, filesperfolder, filesize, totalfilecount, totalfoldercount, nullptr))
                return false;
        }
    }
    return true;
}

void exec_generatetestfilesfolders(autocomplete::ACState& s)
{
    string param, nameprefix = "test";
    int folderdepth = 1, folderwidth = 1, filecount = 100;
    int64_t filesize = 1024;
    if (s.extractflagparam("-folderdepth", param)) folderdepth = atoi(param.c_str());
    if (s.extractflagparam("-folderwidth", param)) folderwidth = atoi(param.c_str());
    if (s.extractflagparam("-filecount", param)) filecount = atoi(param.c_str());
    if (s.extractflagparam("-filesize", param)) filesize = atoll(param.c_str());
    if (s.extractflagparam("-nameprefix", param)) nameprefix = param;

    fs::path p = pathFromLocalPath(s.words[1].s, true);
    if (!p.empty())
    {
        int totalfilecount = 0, totalfoldercount = 0;
        buildLocalFolders(p,
                          nameprefix,
                          folderwidth,
                          folderdepth,
                          filecount,
                          static_cast<uint64_t>(filesize),
                          totalfilecount,
                          totalfoldercount,
                          nullptr);
        cout << "created " << totalfilecount << " files and " << totalfoldercount << " folders" << endl;
    }
    else
    {
        cout << "invalid directory: " << p.u8string() << endl;
    }
}

map<string, int> cycleUploadChunkFails;
map<string, int> cycleDownloadFails;

void checkReportCycleFails()
{
    for (auto& i : cycleDownloadFails) cout << i.first << " " << i.second;
    for (auto& i : cycleUploadChunkFails) cout << i.first << " " << i.second;
}

std::shared_ptr<Node> cycleUploadDownload_cloudWorkingFolder = nullptr;
void cycleDownload(LocalPath lp, int count);
void cycleUpload(LocalPath lp, int count)
{
    checkReportCycleFails();
    TransferDbCommitter committer(client->tctable);

    LocalPath upload_lp = lp;
    upload_lp.append(LocalPath::fromRelativePath("_" + std::to_string(count)));
    string leaf = upload_lp.leafName().toPath(false);

    int total = 0;
    uploadLocalPath(FILENODE, leaf, upload_lp, cycleUploadDownload_cloudWorkingFolder.get(), "", committer, total, false, NoVersioning,
        [lp, count](LocalPath)
        {
            return [lp, count]()
                {
                    cycleDownload(lp, count);
                };
        }, true, true);

    // also delete the old remote file
    if (count > 0)
    {
        string leaf2 = lp.leafName().toPath(false) + "_" + std::to_string(count-1);
        if (std::shared_ptr<Node> lastuploaded = client->childnodebyname(cycleUploadDownload_cloudWorkingFolder.get(), leaf2.c_str(), true))
        {
            client->unlink(lastuploaded.get(), false, client->nextreqtag(), false, nullptr);
        }
    }

}

void cycleDownload(LocalPath lp, int count)
{
    checkReportCycleFails();

    string leaf = lp.leafName().toPath(false) + "_" + std::to_string(count);

    std::shared_ptr<Node> uploaded = client->childnodebyname(cycleUploadDownload_cloudWorkingFolder.get(), leaf.c_str(), true);

    if (!uploaded)
    {
        cout << "Uploaded file " << leaf << " not found, cycle broken" << endl;
        return;
    }

    LocalPath downloadName = lp;
    downloadName.append(LocalPath::fromRelativePath("_" + std::to_string(count+1)));


    string newleaf = lp.leafName().toPath(false);
    newleaf += "_" + std::to_string(count + 1);

    auto f = new AppFileGet(uploaded.get(), NodeHandle(), NULL, -1, 0, &newleaf, NULL, lp.parentPath().toPath(false));
    f->noRetries = true;

    f->onCompleted = [lp, count]()
    {
        cycleUpload(lp, count+1);
    };

    f->appxfer_it = appxferq[GET].insert(appxferq[GET].end(), f);
    TransferDbCommitter committer(client->tctable);
    client->startxfer(GET, f, committer, false, false, false, NoVersioning, nullptr, client->nextreqtag());

    // also delete the old local file
    lp.append(LocalPath::fromRelativePath("_" + std::to_string(count)));
    client->fsaccess->unlinklocal(lp);
}

int gap_resumed_uploads = 0;

void exec_cycleUploadDownload(autocomplete::ACState& s)
{

#ifdef MEGASDK_DEBUG_TEST_HOOKS_ENABLED
    globalMegaTestHooks.onUploadChunkFailed = [](error e)
        {
            ++cycleUploadChunkFails["upload-chunk-err-" + std::to_string(int(e))];
        };
    globalMegaTestHooks.onDownloadFailed = [](error e)
        {
            if (e != API_EINCOMPLETE)
            {
                ++cycleDownloadFails["download-err-" + std::to_string(int(e))];
            }
        };

    globalMegaTestHooks.onUploadChunkSucceeded = [](Transfer* t, TransferDbCommitter& committer)
        {
            if (t->chunkmacs.hasUnfinishedGap(1024ll*1024*1024*1024*1024))
            //if (t->pos > 5000000 && rand() % 2 == 0)
            {
                ++gap_resumed_uploads;

                // simulate this transfer
                string serialized;
                t->serialize(&serialized);

                // put the transfer in cachedtransfers so we can resume it
                Transfer::unserialize(client, &serialized, client->multi_cachedtransfers);

                // prep to try to resume this upload after we get back to our main loop
                auto fpstr = t->files.front()->getLocalname().toPath(false);
                auto countpos = fpstr.find_last_of('_');
                auto count = atoi(fpstr.c_str() + countpos + 1);
                fpstr.resize(countpos);

                mainloopActions.push_back([fpstr, count](){ cycleUpload(LocalPath::fromAbsolutePath(fpstr), count); });

                //terminate this transfer
                t->failed(API_EINCOMPLETE, committer);
                return false; // exit doio() for this transfer
            }
            return true;
        };
#endif

    string param, nameprefix = "cycleUpDown";
    int filecount = 10;
    int64_t filesize = 305560;
    if (s.extractflagparam("-filecount", param)) filecount = atoi(param.c_str());
    if (s.extractflagparam("-filesize", param)) filesize = atoll(param.c_str());
    if (s.extractflagparam("-nameprefix", param)) nameprefix = param;

    fs::path p = pathFromLocalPath(s.words[1].s, true);
    cycleUploadDownload_cloudWorkingFolder = nodeFromRemotePath(s.words[2].s);

    if (!p.empty())
    {
        int totalfilecount = 0, totalfoldercount = 0;
        vector<LocalPath> localPaths;
        buildLocalFolders(p,
                          nameprefix,
                          1,
                          1,
                          filecount,
                          static_cast<uint64_t>(filesize),
                          totalfilecount,
                          totalfoldercount,
                          &localPaths);
        cout << "created " << totalfilecount << " files and " << totalfoldercount << " folders" << endl;

        for (auto& fp : localPaths)
        {
            LocalPath startPath = fp;
            startPath.append(LocalPath::fromRelativePath("_0"));
            client->fsaccess->renamelocal(fp, startPath, true);
            cycleUpload(fp, 0);
        }
    }
    else
    {
        cout << "invalid directory: " << p.u8string() << endl;
    }
}


void exec_generate_put_fileversions(autocomplete::ACState& s)
{
    int count = 100;
    string param;
    if (s.extractflagparam("-count", param)) count = atoi(param.c_str());

    setAppendAndUploadOnCompletedUploads(s.words[1].s, count, true);
    onCompletedUploads();
}

void exec_generatesparsefile(autocomplete::ACState& s)
{
    int64_t filesize = int64_t(2) * 1024 * 1024 * 1024 * 1024;
    string param;
    if (s.extractflagparam("-filesize", param)) filesize = atoll(param.c_str());

    fs::path p = pathFromLocalPath(s.words[1].s, false);
    std::ofstream(p).put('a');
    cout << "File size:  " << fs::file_size(p) << '\n'
        << "Free space: " << fs::space(p).free << '\n';

#ifdef WIN32
    HANDLE hFile = CreateFileW((LPCWSTR)p.u16string().data(),
        GENERIC_READ | GENERIC_WRITE,
        FILE_SHARE_WRITE | FILE_SHARE_READ,
        NULL,
        OPEN_ALWAYS,
        0,
        NULL);
    DWORD bytesReturned = 0;
    if (!DeviceIoControl(
        hFile,                             // handle to a file
        FSCTL_SET_SPARSE,                  // dwIoControlCode
        (PFILE_SET_SPARSE_BUFFER) NULL,    // input buffer
        (DWORD) 0,                         // size of input buffer
        NULL,                              // lpOutBuffer
        0,                                 // nOutBufferSize
        &bytesReturned,                    // number of bytes returned
        NULL))                              // OVERLAPPED structure
    {
        cout << "Set sparse file operation failed." << endl;
    }
    CloseHandle(hFile);
#endif //WIN32

    fs::resize_file(p, static_cast<std::uintmax_t>(filesize));
    cout << "File size:  " << fs::file_size(p) << '\n'
        << "Free space: " << fs::space(p).free << '\n';
}

void exec_lreplace(autocomplete::ACState& s)
{
    bool file = s.extractflag("-file");
    bool folder = s.extractflag("-folder");

    fs::path p = pathFromLocalPath(s.words[1].s, true);

    // replace (or create) a file/folder - this is to test a changed fsid in sync code
    if (file)
    {
        string content = s.words[2].s;
        ofstream f(p);
        f << content;
    }
    else if (folder)
    {
        if (fs::exists(p)) fs::remove(p);
        fs::create_directory(p);
    }
}

void exec_lrenamereplace(autocomplete::ACState& s)
{
    bool file = s.extractflag("-file");
    bool folder = s.extractflag("-folder");

    fs::path p = pathFromLocalPath(s.words[1].s, true);
    string content = s.words[2].s;
    fs::path p2 = pathFromLocalPath(s.words[3].s, false);

    // replace (or create) a file/folder - this is to test a changed fsid in sync code
    fs::rename(p, p2);
    if (file)
    {
        ofstream f(p);
        f << content;
    }
    else if (folder)
    {
        fs::create_directory(p);
    }
}

void exec_getcloudstorageused(autocomplete::ACState&)
{
    if (client->loggedin() != FULLACCOUNT && !client->loggedIntoFolder())
    {
        cout << "Not logged in" << endl;
        return;
    }

    NodeCounter nc = client->mNodeManager.getCounterOfRootNodes();
    cout << "Total cloud storage: " << nc.storage + nc.versionStorage << " bytes" << endl;
}

void exec_getuserquota(autocomplete::ACState& s)
{
    bool storage = s.extractflag("-storage");
    bool transfer = s.extractflag("-transfer");
    bool pro = s.extractflag("-pro");

    if (!storage && !transfer && !pro)
    {
        storage = transfer = pro = true;
    }

    client->getaccountdetails(std::make_shared<AccountDetails>(), storage, transfer, pro, false, false, false, -1);
}

void exec_getuserdata(autocomplete::ACState&)
{
    if (client->loggedin()) client->getuserdata(client->reqtag);
    else client->getmiscflags();
}

void exec_querytransferquota(autocomplete::ACState& ac)
{
    client->querytransferquota(atoll(ac.words[1].s.c_str()));
}

void DemoApp::querytransferquota_result(int n)
{
    cout << "querytransferquota_result: " << n << endl;
}

autocomplete::ACN autocompleteTemplate;

void exec_help(ac::ACState&)
{
    cout << *autocompleteTemplate << flush;
}

bool quit_flag = false;

void exec_quit(ac::ACState&)
{
    quit_flag = true;
}

void exec_showattributes(autocomplete::ACState& s)
{
    if (const std::shared_ptr<Node> n = nodeFromRemotePath(s.words[1].s))
    {
        for (auto pair : n->attrs.map)
        {
            char namebuf[10]{};
            AttrMap::nameid2string(pair.first, namebuf);
            if (pair.first == 'c')
            {
                FileFingerprint f;
                f.unserializefingerprint(&pair.second);
                cout << namebuf << ": " << pair.second << " (fingerprint: size " << f.size << " mtime " << f.mtime
                    << " crc " << std::hex << f.crc[0] << " " << f.crc[1] << " " << f.crc[2] << " " << f.crc[3] << std::dec << ")"
                    << " (node fingerprint: size " << n->size << " mtime " << n->mtime
                    << " crc " << std::hex << n->crc[0] << " " << n->crc[1] << " " << n->crc[2] << " " << n->crc[3] << std::dec << ")" << endl;
            }
            else
            {
                cout << namebuf << ": " << pair.second << endl;
            }
        }
    }
}

void printAuthringInformation(handle userhandle)
{
    for (auto &it : client->mAuthRings)
    {
        AuthRing &authring = it.second;
        attr_t at = it.first;
        cout << User::attr2string(at) << ": " << endl;
        for (auto &uh : authring.getTrackedUsers())
        {
            if (uh == userhandle || ISUNDEF(userhandle))    // no user was typed --> show authring for all users
            {
                User *user = client->finduser(uh);
                string email = user ? user->email : "not a contact";

                cout << "\tUserhandle: \t" << Base64Str<MegaClient::USERHANDLE>(uh) << endl;
                cout << "\tEmail:      \t" << email << endl;
                cout << "\tFingerprint:\t" << Utils::stringToHex(authring.getFingerprint(uh)) << endl;
                cout << "\tAuth. level: \t" << AuthRing::authMethodToStr(authring.getAuthMethod(uh)) << endl;
            }
        }
    }
}

void exec_setmaxconnections(autocomplete::ACState& s)
{
    auto direction = s.words[1].s == "put" ? PUT : GET;
    if (s.words.size() == 3)
    {
        client->setmaxconnections(direction, atoi(s.words[2].s.c_str()));
    }
    cout << "connections: " << (int)client->connections[direction] << endl;
}


class MegaCLILogger : public ::mega::Logger {
public:
    ofstream mLogFile;
    string mLogFileName;
    bool logToConsole = false;

    void log(const char*,
             int /*loglevel*/,
             const char*,
             const char* message
#ifdef ENABLE_LOG_PERFORMANCE
             ,
             const char** directMessages,
             size_t* directMessagesSizes,
             unsigned numberMessages
#endif
             ) override
    {
        using namespace std::chrono;
        auto et =system_clock::now().time_since_epoch();
        auto millisec_since_epoch =  duration_cast<milliseconds>(et).count();
        auto sec_since_epoch = duration_cast<seconds>(et).count();
        char ts[50];
        auto t = std::time(NULL);
        t = (m_time_t) sec_since_epoch;
        if (!std::strftime(ts, sizeof(ts), "%H:%M:%S", std::localtime(&t)))
        {
            ts[0] = '\0';
        }

        auto ms = std::to_string(unsigned(millisec_since_epoch - 1000*sec_since_epoch));
        string s;
        s.reserve(1024);
        s += ts;
        s += "." + string(3 - std::min<size_t>(3, ms.size()), '0') + ms;
        s += " ";
        if (message) s += message;
#ifdef ENABLE_LOG_PERFORMANCE
        for (unsigned i = 0; i < numberMessages; ++i) s.append(directMessages[i], directMessagesSizes[i]);
#endif

        if (logToConsole)
        {
            std::cout << s << std::endl;
        }

        if (mLogFile.is_open())
        {
            mLogFile << s << std::endl;
        }

#ifdef WIN32
        // Supply the log strings to Visual Studio Output window, regardless of toconsole/file settings
        s += "\r\n";
        OutputDebugStringA(s.c_str());
#endif
    }
};

LocalPath localPathArg(string s)
{
    if (s.empty()) return LocalPath();
    return LocalPath::fromAbsolutePath(s);
}

void exec_fingerprint(autocomplete::ACState& s)
{
    auto localfilepath = localPathArg(s.words[1].s);
    auto fa = client->fsaccess->newfileaccess();

    if (fa->fopen(localfilepath, true, false, FSLogging::logOnError, nullptr))
    {
        FileFingerprint fp;
        fp.genfingerprint(fa.get());
        cout << Utils::stringToHex(std::string((const char*)&fp.size, sizeof(fp.size))) << "/" <<
                Utils::stringToHex(std::string((const char*)&fp.mtime, sizeof(fp.mtime))) << "/" <<
                Utils::stringToHex(std::string((const char*)&fp.crc, sizeof(fp.crc))) << endl;
    }
    else
    {
        cout << "Failed to open: " << s.words[1].s << endl;
    }
}

void exec_showattrs(autocomplete::ACState& s)
{
    if (s.words.size() == 2)
    {
        if (s.words[1].s == "on")
        {
            showattrs = true;
        }
        else if (s.words[1].s == "off")
        {
            showattrs = false;
        }
        else
        {
            cout << "invalid showattrs setting" << endl;
        }
    }
    else
    {
        cout << "      showattrs on|off " << endl;
    }
}

void exec_timelocal(autocomplete::ACState& s)
{
    bool get = s.words[1].s == "get";
    auto localfilepath = localPathArg(s.words[2].s);

    if ((get && s.words.size() != 3) || (!get && s.words.size() != 4))
    {
        cout << "wrong number of arguments for : " << s.words[1].s << endl;
        return;
    }

    m_time_t set_time = 0;

    if (!get)
    {
        // similar to Transfers::complete()

        std::istringstream is(s.words[3].s);
        std::tm tm_record;
        is >> std::get_time(&tm_record, "%Y-%m-%d %H:%M:%S");

        set_time = m_mktime(&tm_record);

        cout << "Setting mtime to " << set_time << endl;

        bool success = client->fsaccess->setmtimelocal(localfilepath, set_time);
        if (!success)
        {
            cout << "setmtimelocal failed!  Was it transient? " << client->fsaccess->transient_error << endl;
        }
    }

    // perform get in both cases
    auto fa = client->fsaccess->newfileaccess();
    if (fa->fopen(localfilepath, true, false, FSLogging::logOnError))
    {
        FileFingerprint fp;
        fp.genfingerprint(fa.get());
        if (fp.isvalid)
        {
            std::tm tm_record;
            m_localtime(fp.mtime, &tm_record);
            cout << "mtime for file is " << fp.mtime << ": " << std::put_time(&tm_record, "%Y-%m-%d %H:%M:%S") << endl;

            if (!get)
            {
                if (abs(set_time - fp.mtime) <= 2)
                {
                    cout << "mtime read back is within 2 seconds, so success. Actual difference: " << abs(set_time - fp.mtime) << endl;
                }
                else
                {
                    cout << "ERROR Silent failure in setmtimelocal, difference is " << abs(set_time - fp.mtime) << endl;
                }
            }
        }
        else
        {
            cout << "fingerprint generation failed: " << localfilepath.toPath(false) << endl;
        }
    }
    else
    {
        cout << "fopen failed: " << localfilepath.toPath(false) << endl;
    }

}

void putua_map(const std::string& b64key, const std::string& b64value, attr_t attrtype)
{
    User* ownUser = client->ownuser();
    if (!ownUser)
    {
        cout << "Must be logged in to set own attributes." << endl;
        return;
    }

    string_map destination;

    const UserAttribute* attribute = ownUser->getAttribute(attrtype);
    if (!attribute || attribute->isNotExisting()) // attr doesn't exist -> create it
    {
        const string& realValue = Base64::atob(b64value);
        destination[b64key] = realValue; // real value, non-B64
    }
    else if (attribute->isExpired())
    {
        cout << "User attribute is outdated";
        cout << "Fetch the attribute first" << endl;
        return;
    }
    else
    {
        std::unique_ptr<string_map> oldRecords{
            tlv::containerToRecords(attribute->value(), client->key)};
        if (oldRecords)
        {
            destination.swap(*oldRecords);
        }

        string_map attrMap;
        attrMap[b64key] = b64value; // User::mergeUserAttribute() expects B64 values
        if (!User::mergeUserAttribute(attrtype, attrMap, destination))
        {
            cout << "Failed to merge with existing values" << endl;
            return;
        }
    }

    client->putua(attrtype, std::move(destination));
}

void exec_setdevicename(autocomplete::ACState& s)
{
    const string& b64idhash = client->getDeviceidHash(); // already in B64
    const string& devname = s.words[1].s;
    const string& b64devname = Base64::btoa(devname);
    putua_map(b64idhash, b64devname, ATTR_DEVICE_NAMES);
}

void exec_getdevicename(autocomplete::ACState&)
{
    User* u = client->ownuser();
    if (!u)
    {
        cout << "Must be logged in to query own attributes." << endl;
        return;
    }
    b64driveid.clear(); // filter out all external drives

    client->getua(u, ATTR_DEVICE_NAMES);
}

void exec_setextdrivename(autocomplete::ACState& s)
{
    const string& drivepath = s.words[1].s;
    const string& drivename = s.words[2].s;

    // check if the drive-id was already created
    // read <drivepath>/.megabackup/drive-id
    handle driveid;
    error e = readDriveId(*client->fsaccess, drivepath.c_str(), driveid);

    if (e == API_ENOENT)
    {
        // generate new id
        driveid = generateDriveId(client->rng);
        // write <drivepath>/.megabackup/drive-id
        e = writeDriveId(*client->fsaccess, drivepath.c_str(), driveid);
    }

    if (e != API_OK)
    {
        cout << "Failed to get drive-id for " << drivepath << endl;
        return;
    }

    putua_map(User::attributePrefixInTLV(ATTR_DEVICE_NAMES, true) + string(Base64Str<MegaClient::DRIVEHANDLE>(driveid)),
              Base64::btoa(drivename), ATTR_DEVICE_NAMES);
}

void exec_getextdrivename(autocomplete::ACState& s)
{
    User* u = client->ownuser();
    if (!u)
    {
        cout << "Must be logged in to query own attributes." << endl;
        return;
    }

    bool idFlag = s.extractflag("-id");
    bool pathFlag = s.extractflag("-path");
    b64driveid = allExtDrives; // list all external drives

    if (s.words.size() == 2)
    {
        if (idFlag)
        {
            b64driveid = s.words[1].s;
        }
        else if (pathFlag)
        {
            // read drive-id from <drivepath>/.megabackup/drive-id
            const string& drivepath = s.words[1].s;
            handle driveid = 0;
            error e = readDriveId(*client->fsaccess, drivepath.c_str(), driveid);

            if (e == API_ENOENT)
            {
                cout << "Drive-id not set for " << drivepath << endl;
                return;
            }

            b64driveid = string(Base64Str<MegaClient::DRIVEHANDLE>(driveid));
        }
    }

    client->getua(u, ATTR_DEVICE_NAMES);
}

void exec_setmybackups(autocomplete::ACState& s)
{
    const string& bkpsFolder = s.words[1].s;
    std::function<void(Error)> completion = [bkpsFolder](Error e)
    {
        if (e == API_OK)
        {
            cout << "\"My Backups\" folder set to " << bkpsFolder << endl;
        }
        else
        {
            cout << "Failed to set \"My Backups\" folder to " << bkpsFolder << " (remote error " << error(e) << ": " << errorstring(e) << ')' << endl;
        }
    };

    error err = client->setbackupfolder(bkpsFolder.c_str(), 0, completion);
    if (err != API_OK)
    {
        cout << "Failed to set \"My Backups\" folder to " << bkpsFolder << " (" << err << ": " << errorstring(err) << ')' << endl;
    }
}

void exec_getmybackups(autocomplete::ACState&)
{
    User* u = client->ownuser();
    if (!u)
    {
        cout << "Login first." << endl;
        return;
    }

    const UserAttribute* attribute = u->getAttribute(ATTR_MY_BACKUPS_FOLDER);
    if (!attribute || attribute->isNotExisting())
    {
        cout << "\"My Backups\" folder has not been set." << endl;
        return;
    }

    handle h = 0;
    memcpy(&h, attribute->value().data(), MegaClient::NODEHANDLE);
    if (!h || h == UNDEF)
    {
        cout << "Invalid handle stored for \"My Backups\" folder." << endl;
        return;
    }

    std::shared_ptr<Node> n = client->nodebyhandle(h);
    if (!n)
    {
        cout << "\"My Backups\" folder could not be found." << toHandle(h) << endl;
        return;
    }

    cout << "\"My Backups\" folder (handle " << toHandle(h) << "): " << n->displaypath() << endl;
}

#ifdef ENABLE_SYNC
void exec_backupcentreUpdateState(const string& backupIdStr, CommandBackupPut::SPState newState)
{
    handle backupId = 0;
    Base64::atob(backupIdStr.c_str(), (byte*)&backupId, MegaClient::BACKUPHANDLE);

    // determine if it's a backup or other type of sync
    SyncConfig c;
    bool found = client->syncs.configById(backupId, c);
    string syncType = found && c.isBackup() ? "backup" : "sync";

    client->updateStateInBC(backupId,
                            newState,
                            [newState, syncType, backupId](const Error& e)
                            {
                                string newStateStr =
                                    newState == CommandBackupPut::TEMPORARY_DISABLED ? "pause" :
                                                                                       "resume";
                                if (e == API_OK)
                                {
                                    cout << "Backup Centre - " << newStateStr << "d " << syncType
                                         << ' ' << toHandle(backupId) << endl;
                                }
                                else
                                {
                                    cout << "Backup Centre - Failed to " << newStateStr << ' '
                                         << syncType << ' ' << toHandle(backupId) << " ("
                                         << errorstring(e) << ')' << endl;
                                }
                            });
}

void exec_backupcentre(autocomplete::ACState& s)
{
    bool delFlag = s.extractflag("-del");
    bool purgeFlag = s.extractflag("-purge");
    bool stopFlag = s.extractflag("-stop");
    bool pauseFlag = s.extractflag("-pause");
    bool resumeFlag = s.extractflag("-resume");

    if (s.words.size() == 1)
    {
        client->getBackupInfo([purgeFlag](const Error& e, const vector<CommandBackupSyncFetch::Data>& data)
        {
            if (e)
            {
                cout << "Backup Center - failed to get info about Backups: " << e << endl;
            }
            else
            {
                for (auto& d : data)
                {
                    if (purgeFlag)
                    {
                        client->reqs.add(new CommandBackupRemove(client, d.backupId,[&](Error e)
                        {
                            if (e)
                            {
                                cout << "Backup Center - failed to purge id: " << toHandle(d.backupId) << endl;
                            }
                        }));

                    }
                    else
                    {
                        cout << "Backup ID: " << toHandle(d.backupId) << " (" << d.backupId << ')' << endl;
                        cout << "  backup type: " << backupTypeToStr(d.backupType) << endl;
                        cout << "  root handle: " << toNodeHandle(d.rootNode) << endl;
                        cout << "  local folder: " << d.localFolder << endl;
                        cout << "  device id: " << d.deviceId << endl;
                        cout << "  device user-agent: " << d.deviceUserAgent << endl;
                        cout << "  sync state: " << d.syncState << endl;
                        cout << "  sync substate: " << d.syncSubstate << endl;
                        cout << "  extra: " << d.extra << endl;
                        cout << "    backup name: " << d.backupName << endl;
                        cout << "  heartbeat timestamp: " << d.hbTimestamp << endl;
                        cout << "  heartbeat status: " << d.hbStatus << endl;
                        cout << "  heartbeat progress: " << d.hbProgress << endl;
                        cout << "  heartbeat uploads: " << d.uploads << endl;
                        cout << "  heartbeat downloads: " << d.downloads << endl;
                        cout << "  last activity time: " << d.lastActivityTs << endl;
                        cout << "  last node handle: " << toNodeHandle(d.lastSyncedNodeHandle) << endl << endl;
                    }
                }

                if (purgeFlag)
                {
                    cout << "Backup Center - Purging registered syncs/backups from API..." << endl;
                }
                else
                {
                    cout << "Backup Centre - Sync / backup count: " << data.size() << endl;
                }
             }
        });
    }
    else if ((delFlag && s.words.size() >= 2) || // remove backup && (move or delete) its contents
             (stopFlag && s.words.size() == 2))  // stop non-backup sync
    {
        handle backupId = 0;
        const string& backupIdStr = s.words[1].s;
        Base64::atob(backupIdStr.c_str(), (byte*)&backupId, MegaClient::BACKUPHANDLE);

        // get move destination for the removed backup
        handle hDest = 0;
        if (delFlag && s.words.size() == 3)
        {
            Base64::atob(s.words[2].s.c_str(), (byte*)&hDest, MegaClient::NODEHANDLE);

            // validation
            std::shared_ptr<Node> targetDest = client->nodebyhandle(hDest);
            if (!targetDest)
            {
                cout << "Backup Centre - Move destination " << s.words[2].s << " not found" << endl;
                return;
            }
        }
        else
        {
            hDest = UNDEF;
        }

        // determine if it's a backup or other type of sync
        SyncConfig c;
        bool found = client->syncs.configById(backupId, c);
        bool isBackup = found && c.isBackup();

        // request removal
        client->removeFromBC(backupId, hDest, [backupId, isBackup, hDest](const Error& e)
        {
            if (e == API_OK)
            {
                cout << "Backup Centre - " << (isBackup ? "Backup " : "Sync ") << toHandle(backupId);
                if (isBackup)
                {
                    cout << " removed and contents " << (hDest == UNDEF ? "deleted" : "moved") << endl;
                }
                else
                {
                    cout << " stopped" << endl;
                }
            }
            else
            {
                cout << "Backup Centre - Failed to " << (isBackup ? "remove Backup " : "stop sync ") << toHandle(backupId);
                if (isBackup)
                {
                    cout << " and " << (hDest == UNDEF ? "deleted" : "moved") << " its contents";
                }
                cout << " (" << errorstring(e) << ')' << endl;
            }
        });
    }

    else if ((pauseFlag || resumeFlag) && s.words.size() == 2) // pause/resume sync (any kind)
    {
        exec_backupcentreUpdateState(s.words[1].s,
                                     pauseFlag ? CommandBackupPut::TEMPORARY_DISABLED :
                                                 CommandBackupPut::ACTIVE);
    }
}
#endif

#ifdef MEGASDK_DEBUG_TEST_HOOKS_ENABLED
void exec_simulatecondition(autocomplete::ACState& s)
{
    auto condition = s.words[1].s;
    if (condition == "ETOOMANY")
    {
        globalMegaTestHooks.interceptSCRequest = [](std::unique_ptr<HttpReq>& pendingsc){
            pendingsc.reset(new HttpReq);
            pendingsc->status = REQ_SUCCESS;
            pendingsc->in = "-6";
            globalMegaTestHooks.interceptSCRequest = nullptr;
            cout << "ETOOMANY prepared and reset" << endl;
        };
        client->waiter->notify();
    }
    else
    {
        cout << "unknown condition: " << condition << endl;
    }
}
#endif

#ifdef ENABLE_SYNC
void exec_syncoutput(autocomplete::ACState& s)
{
    bool onOff = s.words[3].s == "on";

    if (s.words[2].s == "local_change_detection")
    {
        syncout_local_change_detection = onOff;
    }
    else if (s.words[2].s == "remote_change_detection")
    {
        syncout_remote_change_detection = onOff;
    }
    else if (s.words[2].s == "transfer_activity")
    {
        syncout_transfer_activity = onOff;
    }
    else if (s.words[2].s == "folder_sync_state")
    {
        syncout_transfer_activity = onOff;
    }
    else if (s.words[2].s == "detail_log")
    {
        client->syncs.mDetailedSyncLogging = onOff;
    }
    else if (s.words[2].s == "all")
    {
        syncout_local_change_detection = onOff;
        syncout_remote_change_detection = onOff;
        syncout_transfer_activity = onOff;
        syncout_transfer_activity = onOff;
        client->syncs.mDetailedSyncLogging = onOff;
    }
}
#endif

static void exec_fusedb(autocomplete::ACState& state)
{
    using namespace fuse;

    // Upgrade or downgrade?
    auto function = ([&]() {
        if (state.words[2].s == "downgrade")
            return &fuse::Service::downgrade;

        return &fuse::Service::upgrade;
    })();

    // What version are we moving to?
    auto version = ([&]() {
        std::istringstream istream(state.words[4].s);
        std::size_t result = 0;

        istream >> result;

        return result;
    })();

    // Try and downgrade / upgrade the specified database.
    auto path = localPathArg(state.words[3].s);
    auto result = (client->mFuseService.*function)(path, version);

    if (result != MOUNT_SUCCESS)
    {
        std::cerr << "Unable to "
                  << state.words[2].s
                  << " the database \""
                  << state.words[3].s
                  << "\" to version "
                  << state.words[4].s
                  << ": "
                  << toString(result)
                  << std::endl;

        return;
    }

    auto command = state.words[2].s;

    command.front() =
      static_cast<char>(std::toupper(command.front()));

    std::cout << command
              << "d database \""
              << state.words[3].s
              << "\" to version "
              << state.words[4].s
              << std::endl;
}

static bool isFullAccount(const std::string& message)
{
    if (client->loggedin() == FULLACCOUNT)
        return true;

    std::cerr << message << std::endl;

    return false;
}

static void exec_fuseflags(autocomplete::ACState& state)
{
    using std::chrono::seconds;
    using std::stoul;

    auto parseCacheFlags = [&](fuse::InodeCacheFlags& flags) {
        std::string ageThreshold;
        std::string interval;
        std::string maxSize;
        std::string sizeThreshold;

        state.extractflagparam("-cache-clean-age-threshold", ageThreshold);
        state.extractflagparam("-cache-clean-interval", interval);
        state.extractflagparam("-cache-clean-size-threshold", sizeThreshold);
        state.extractflagparam("-cache-max-size", maxSize);

        if (!ageThreshold.empty())
            flags.mCleanAgeThreshold = seconds(stoul(ageThreshold));

        if (!interval.empty())
            flags.mCleanInterval = seconds(stoul(interval));

        if (!maxSize.empty())
            flags.mMaxSize = stoul(maxSize);

        if (!sizeThreshold.empty())
            flags.mCleanSizeThreshold = stoul(sizeThreshold);
    }; // parseCacheFlags

    auto parseExecutorFlags =
      [&](fuse::TaskExecutorFlags& flags, const std::string& type) {
        std::string idle;
        std::string max;
        std::string min;

        state.extractflagparam("-" + type + "-max-thread-count", max);
        state.extractflagparam("-" + type + "-max-thread-idle-time", idle);
        state.extractflagparam("-" + type + "-min-thread-count", min);

        if (!idle.empty())
            flags.mIdleTime = seconds(stoul(idle));

        if (!max.empty())
            flags.mMaxWorkers = stoul(max);

        if (!min.empty())
            flags.mMinWorkers = stoul(min);
    }; // parseExecutorFlags

    std::string flushDelay;
    std::string logLevel;

    state.extractflagparam("-flush-delay", flushDelay);
    state.extractflagparam("-log-level", logLevel);

    auto flags = client->mFuseService.serviceFlags();

    if (!flushDelay.empty())
        flags.mFlushDelay = std::chrono::seconds(std::stoul(flushDelay));

    if (!logLevel.empty())
        flags.mLogLevel = fuse::toLogLevel(logLevel);

    parseCacheFlags(flags.mInodeCacheFlags);
    parseExecutorFlags(flags.mMountExecutorFlags, "mount");
    parseExecutorFlags(flags.mServiceExecutorFlags, "service");

    client->mFuseService.serviceFlags(flags);

    std::cout << "Cache Clean Age Threshold: "
              << flags.mInodeCacheFlags.mCleanAgeThreshold.count()
              << "\n"
              << "Cache Clean Interval: "
              << flags.mInodeCacheFlags.mCleanInterval.count()
              << "\n"
              << "Cache Clean Size Threshold: "
              << flags.mInodeCacheFlags.mCleanSizeThreshold
              << "\n"
              << "Cache Max Size: "
              << flags.mInodeCacheFlags.mMaxSize
              << "\n"
              << "Flush Delay: "
              << flags.mFlushDelay.count()
              << "s\n"
              << "Log Level: "
              << toString(flags.mLogLevel)
              << "\n"
              << "Mount Max Thread Count: "
              << flags.mMountExecutorFlags.mMaxWorkers
              << "\n"
              << "Mount Max Thread Idle Time: "
              << flags.mMountExecutorFlags.mIdleTime.count()
              << "s\n"
              << "Mount Min Thread Count: "
              << flags.mMountExecutorFlags.mMinWorkers
              << "\n"
              << "Service Max Thread Count: "
              << flags.mServiceExecutorFlags.mMaxWorkers
              << "\n"
              << "Service Max Thread Idle Time: "
              << flags.mServiceExecutorFlags.mIdleTime.count()
              << "s\n"
              << "Service Min Thread Count: "
              << flags.mServiceExecutorFlags.mMinWorkers
              << std::endl;
}

static void exec_fusemountadd(autocomplete::ACState& state)
{
    if (!isFullAccount("You must be logged in to add a FUSE mount."))
        return;

    using namespace fuse;

    MountInfo info;

    state.extractflagparam("-name", info.mFlags.mName);

    info.mFlags.mPersistent = state.extractflag("-persistent");
    info.mFlags.mReadOnly = state.extractflag("-read-only");

    const auto sourcePath = state.words[3].s;
    const auto sourceNode = nodebypath(sourcePath.c_str());

    if (!sourceNode)
    {
        std::cerr << "Unable to add a mount against \""
                  << sourcePath
                  << "\" as the node does not exist."
                  << std::endl;
        return;
    }

    if (info.mFlags.mName.empty())
    {
        info.mFlags.mName = sourceNode->displayname();

        if (!sourceNode->parent)
            info.mFlags.mName = "MEGA";
    }

    auto targetPath = state.words[4].s;

    info.mHandle = sourceNode->nodeHandle();
    info.mPath = localPathArg(targetPath);

    auto result = client->mFuseService.add(info);

    if (result != MOUNT_SUCCESS)
    {
        std::cerr << "Failed to add mount against \""
                  << sourcePath
                  << "\" at \""
                  << targetPath
                  << "\": "
                  << toString(result)
                  << std::endl;

        return;
    }

    std::cout << "Successfully added mount against \""
              << sourcePath
              << "\" at \""
              << targetPath
              << "\"."
              << std::endl;
}

static void exec_fusemountdisable(autocomplete::ACState& state)
{
    if (!isFullAccount("You must be logged in to disable FUSE mounts."))
        return;

    using namespace fuse;

    auto name = std::string();
    auto path = std::string();

    if (state.extractflagparam("-name", name))
    {
        auto paths = client->mFuseService.paths(name);

        if (paths.size() > 1)
        {
            std::cerr << "Multiple mounts are associated with the name \""
                      << name
                      << "\"."
                      << std::endl;

            return;
        }

        if (paths.empty())
        {
            std::cerr << "There are no mounts named \""
                      << name
                      << "\"."
                      << std::endl;

            return;
        }

        path = paths.front().toPath(false);
    }

    state.extractflagparam("-path", path);

    auto callback = [=](MountResult result) {
        if (result == MOUNT_SUCCESS)
        {
            std::cout << "Successfully disabled mount \""
                      << path
                      << "\"."
                      << std::endl;
            return;
        }

        std::cerr << "Failed to disable mount \""
                  << path
                  << "\": "
                  << toString(result)
                  << std::endl;
    };

    auto remember = state.extractflag("-remember");

    client->mFuseService.disable(std::move(callback),
                                 localPathArg(path),
                                 remember);
}

static void exec_fusemountenable(autocomplete::ACState& state)
{
    if (!isFullAccount("You must be logged in to enable FUSE mounts."))
        return;

    using fuse::MOUNT_SUCCESS;

    auto name = std::string();
    auto path = std::string();

    if (state.extractflagparam("-name", name))
    {
        auto paths = client->mFuseService.paths(name);

        if (paths.size() > 1)
        {
            std::cerr << "Multiple mounts are associated with the name \""
                      << name
                      << "\"."
                      << std::endl;

            return;
        }

        if (paths.empty())
        {
            std::cerr << "There are no mounts named \""
                      << name
                      << "\"."
                      << std::endl;

            return;
        }

        path = paths.front().toPath(false);
    }

    state.extractflagparam("-path", path);

    auto remember = state.extractflag("-remember");

    auto result = client->mFuseService.enable(localPathArg(path), remember);

    if (result == MOUNT_SUCCESS)
    {
        std::cout << "Successfully enabled mount at \""
                  << path
                  << "\"."
                  << std::endl;

        return;
    }

    std::cerr << "Failed to enable mount at \""
              << path
              << "\": "
              << toString(result)
              << std::endl;
}

static void exec_fusemountflags(autocomplete::ACState& state)
{
    if (!isFullAccount("You must be logged in to alter FUSE mount flags."))
        return;

    auto name = std::string();
    auto path = std::string();

    if (state.extractflagparam("-by-name", name))
    {
        auto paths = client->mFuseService.paths(name);

        if (paths.size() > 1)
        {
            std::cerr << "Multiple mounts are associated with the name \""
                      << name
                      << "\"."
                      << std::endl;

            return;
        }

        if (paths.empty())
        {
            std::cerr << "There are no mounts named \""
                      << name
                      << "\"."
                      << std::endl;

            return;
        }

        path = paths.front().toPath(false);
    }

    state.extractflagparam("-by-path", path);

    auto flags = client->mFuseService.flags(localPathArg(path));

    if (!flags)
    {
        std::cerr << "Couldn't retrieve flags for mount at \""
                  << path
                  << "\"."
                  << std::endl;

        return;
    }

    auto disabled = state.extractflag("-disabled-at-startup");
    auto enabled  = state.extractflag("-enabled-at-startup");

    if (disabled && enabled)
    {
        std::cerr << "A mount is either disabled or enabled at startup."
                  << std::endl;

        return;
    }

    flags->mEnableAtStartup |= enabled;
    flags->mEnableAtStartup &= !disabled;
    flags->mPersistent |= enabled || disabled;

    state.extractflagparam("-name", flags->mName);

    auto readOnly = state.extractflag("-read-only");
    auto writable = state.extractflag("-writable");

    if (readOnly && writable)
    {
        std::cerr << "A mount is either read-only or writable."
                  << std::endl;

        return;
    }

    flags->mReadOnly |= readOnly;
    flags->mReadOnly &= !writable;

    auto persistent = state.extractflag("-persistent");
    auto transient  = state.extractflag("-transient");

    if (persistent && transient)
    {
        std::cerr << "A mount is either persistent or transient."
                  << std::endl;

        return;
    }

    flags->mPersistent |= persistent;
    flags->mPersistent &= !transient;

    auto result = client->mFuseService.flags(localPathArg(path), *flags);

    if (result != fuse::MOUNT_SUCCESS)
    {
        std::cerr << "Unable to update mount flags: "
                  << toString(result)
                  << std::endl;

        return;
    }

    std::cout << "Enabled at startup: "
              << flags->mEnableAtStartup
              << "\n"
              << "Name: "
              << flags->mName
              << "\n"
              << "Persistent: "
              << flags->mPersistent
              << "\n"
              << "Read-Only: "
              << flags->mReadOnly
              << std::endl;
}

static void exec_fusemountlist(autocomplete::ACState& state)
{
    if (!isFullAccount("You must be logged in to list FUSE mounts."))
        return;

    auto active = state.extractflag("-only-active");
    auto mounts = client->mFuseService.get(active);

    if (mounts.empty())
    {
        std::cout << "There are no FUSE mounts."
                  << std::endl;
        return;
    }

    for (auto i = 0u; i < mounts.size(); ++i)
    {
        const auto& info = mounts[i];

        auto sourceNode = client->nodeByHandle(info.mHandle);
        std::string sourcePath = "N/A";

        if (sourceNode)
            sourcePath = sourceNode->displaypath();

        std::cout << "Mount #"
                  << (i + 1)
                  << ":\n"
                  << "  Enabled at Startup: "
                  << (info.mFlags.mEnableAtStartup ? "Yes" : "No")
                  << "\n"
                  << "  Enabled: "
                  << client->mFuseService.enabled(info.mPath)
                  << "\n"
                  << "  Name: \""
                  << info.mFlags.mName
                  << "\"\n"
                  << "  Read "
                  << (info.mFlags.mReadOnly ? "Only" : "Write")
                  << "\n"
                  << "  Source Handle: "
                  << toNodeHandle(info.mHandle)
                  << "\n"
                  << "  Source Path: "
                  << sourcePath
                  << "\n"
                  << "  Target Path: "
                  << info.mPath.toPath(true)
                  << "\n"
                  << std::endl;
    }

    std::cout << "Listed "
              << mounts.size()
              << " FUSE mount(s)."
              << std::endl;
}

static void exec_fusemountremove(autocomplete::ACState& state)
{
    if (!isFullAccount("You must be logged in to remove a FUSE mount."))
        return;

    using namespace fuse;

    auto name = std::string();
    auto path = std::string();

    if (state.extractflagparam("-name", name))
    {
        auto paths = client->mFuseService.paths(name);

        if (paths.size() > 1)
        {
            std::cerr << "Multiple mounts are associated with the name \""
                      << name
                      << "\"."
                      << std::endl;

            return;
        }

        if (paths.empty())
        {
            std::cerr << "There are no mounts named \""
                      << name
                      << "\"."
                      << std::endl;

            return;
        }

        path = paths.front().toPath(false);
    }

    state.extractflagparam("-path", path);

    auto result = client->mFuseService.remove(localPathArg(path));

    if (result == MOUNT_SUCCESS)
    {
        std::cout << "Successfully removed mount against \""
                  << path
                  << "\"."
                  << std::endl;

        return;
    }

    std::cerr << "Failed to remove mount against \""
              << path
              << "\": "
              << toString(result)
              << std::endl;
}

static void exec_thumbnail(autocomplete::ACState& state)
{
    // Clarity.
    const auto& destination = state.words[1].s;
    const auto& source = state.words[2].s;

    // Try writing a thumbnail for source to destination.
    auto result = client->gfx->savefa(localPathArg(source),
                                      GfxProc::DIMENSIONS[GfxProc::THUMBNAIL],
                                      localPathArg(destination));

    auto* message = "Saved generated thumbnail for ";
    auto* ostream = &std::cout;

    // Couldn't write a thumbnail for some reason.
    if (!result)
    {
        message = "Couldn't save generated thumbnail for ";
        ostream = &std::cerr;
    }

    *ostream << message << source << " to " << destination << std::endl;
}

MegaCLILogger gLogger;

void exec_tag_add_remove(autocomplete::ACState& state)
{
    // Convenience.
    using TagCommandCallback = CommandSetAttr::Completion;

    using TagCommand =
        error (MegaClient::*)(std::shared_ptr<Node>, const std::string&, TagCommandCallback&&);

    // Assume we're adding a new tag.
    TagCommand command = &MegaClient::addTagToNode;

    // We're actually removing an existing tag.
    if (state.words[1].s == "remove")
        command = &MegaClient::removeTagFromNode;

    // Called when the tag's been added or removed.
    auto callback = [command = state.words[1].s](NodeHandle, Error result)
    {
        conlock(std::cout) << "Tag " << command << " result: " << result << std::endl;
    }; // callback

    // Locate the node specified by the user.
    auto node = nodebypath(state.words[2].s.c_str());

    // Couldn't find the node.
    if (!node)
        return callback(NodeHandle(), API_ENOENT);

    // Try and add (or remove) the specified tag.
    auto result =
        (client->*command)(std::move(node), state.words[3].s, TagCommandCallback(callback));

    // Client eagerly detected an error.
    if (result != API_OK)
        callback(NodeHandle(), result);
}

template<typename T>
static void listTags(const T& tags)
{
    auto iterator = std::ostream_iterator<std::string>(std::cout, "\n");

    std::copy(tags.begin(), tags.end(), iterator);
}

void exec_tag_list_all(autocomplete::ACState&)
{
    // Retrieve all tags in this account.
    auto tags = client->getNodeTagsBelow(NodeHandle());

    // No tags.
    if (!tags)
        return;

    // Convenience.
    using NaturalStringMultiSet = std::multiset<std::string, NaturalSortingComparator>;

    // List tags in natural order.
    listTags(NaturalStringMultiSet(tags->begin(), tags->end()));
}

void exec_tag_list_at(autocomplete::ACState& state)
{
    // Locate the node specified by the user.
    auto node = nodebypath(state.words[3].s.c_str());

    // Couldn't find the specified node.
    if (!node)
    {
        conlock(std::cout) << "Couldn't find a node at " << state.words[3].s << std::endl;
        return;
    }

    // List the node's tags.
    listTags(client->getNodeTags(std::move(node)));
}

void exec_tag_list_below(autocomplete::ACState& state)
{
    // Assume the user wants to list all tags below the roots.
    NodeHandle handle;

    // User wants to list all tags below a particular node.
    if (state.words.size() > 2)
    {
        // Try and locate the node speciifed by the user.
        auto node = nodebypath(state.words[3].s.c_str());

        // Couldn't find the specified node.
        if (!node)
        {
            conlock(std::cout) << "Couldn't find a node at " << state.words[3].s << std::endl;
            return;
        }

        // Capture the node's handle.
        handle = node->nodeHandle();
    }

    // Retrieve tags.
    auto tags = client->getNodeTagsBelow(handle);

    // No tags.
    if (!tags)
        return;

    using NaturalStringMultiSet = std::multiset<std::string, NaturalSortingComparator>;

    // List tags in natural order.
    listTags(NaturalStringMultiSet(tags->begin(), tags->end()));
}

autocomplete::ACN autocompleteSyntax()
{
    using namespace autocomplete;
    std::unique_ptr<Either> p(new Either("      "));

    p->Add(exec_apiurl, sequence(text("apiurl"), opt(sequence(param("url"), opt(param("disablepkp"))))));
    p->Add(exec_login, sequence(text("login"), opt(flag("-fresh")), either(sequence(param("email"), opt(param("password"))),
                                                      sequence(exportedLink(false, true), opt(param("auth_key"))),
                                                      param("session"),
                                                      sequence(text("autoresume"), opt(param("id"))))));
    p->Add(exec_begin, sequence(text("begin"), opt(flag("-e++")),
                                opt(either(sequence(param("firstname"), param("lastname")),     // to create an ephemeral++
                                        param("ephemeralhandle#ephemeralpw"),               // to resume an ephemeral
                                        param("session")))));                                 // to resume an ephemeral++
    p->Add(exec_signup, sequence(text("signup"),
                                 either(sequence(param("email"), param("name")),
                                        param("confirmationlink"))));

    p->Add(exec_cancelsignup, sequence(text("cancelsignup")));
    p->Add(exec_session, sequence(text("session"), opt(sequence(text("autoresume"), opt(param("id"))))));
    p->Add(exec_mount, sequence(text("mount")));
    p->Add(exec_ls, sequence(text("ls"), opt(flag("-R")), opt(sequence(flag("-tofile"), param("filename"))), opt(remoteFSFolder(client, &cwd))));
    p->Add(exec_cd, sequence(text("cd"), opt(remoteFSFolder(client, &cwd))));
    p->Add(exec_pwd, sequence(text("pwd")));
    p->Add(exec_lcd, sequence(text("lcd"), opt(localFSFolder())));
    p->Add(exec_llockfile,
           sequence(text("llockfile"),
                    opt(flag("-read")),
                    opt(flag("-write")),
                    opt(flag("-unlock")),
                    localFSFile()));
    p->Add(exec_lls, sequence(text("lls"), opt(flag("-R")), opt(localFSFolder())));
    p->Add(exec_lpwd, sequence(text("lpwd")));
    p->Add(exec_lmkdir, sequence(text("lmkdir"), localFSFolder()));
    p->Add(exec_import, sequence(text("import"), exportedLink(true, false)));
    p->Add(exec_folderlinkinfo, sequence(text("folderlink"), opt(param("link"))));

    p->Add(exec_open,
           sequence(text("open"),
                    exportedLink(false, true),
                    opt(param("authToken"))));

    p->Add(exec_put, sequence(text("put"), opt(flag("-r")), opt(flag("-noversion")), opt(flag("-version")), opt(flag("-versionreplace")), opt(flag("-allowduplicateversions")), localFSPath("localpattern"), opt(either(remoteFSPath(client, &cwd, "dst"),param("dstemail")))));
    p->Add(exec_putq,
           sequence(text("putq"),
                    repeat(either(flag("-active"), flag("-all"), flag("-count"))),
                    opt(param("cancelslot"))));
    p->Add(exec_get,
           sequence(text("get"),
                    opt(sequence(flag("-r"), opt(flag("-foldersonly")))),
                    remoteFSPath(client, &cwd),
                    opt(sequence(param("offset"), opt(param("length"))))));
    p->Add(exec_get, sequence(text("get"), flag("-re"), param("regularexpression")));
    p->Add(exec_get, sequence(text("get"), exportedLink(true, false), opt(sequence(param("offset"), opt(param("length"))))));
    p->Add(exec_getq, sequence(text("getq"), repeat(either(flag("-active"), flag("-all"), flag("-count"))), opt(param("cancelslot"))));
    p->Add(exec_more, sequence(text("more"), opt(remoteFSPath(client, &cwd))));
    p->Add(exec_pause, sequence(text("pause"), either(text("status"), sequence(opt(either(text("get"), text("put"))), opt(text("hard"))))));
    p->Add(exec_getfa, sequence(text("getfa"), wholenumber(1), opt(remoteFSPath(client, &cwd)), opt(text("cancel"))));
#ifdef USE_MEDIAINFO
    p->Add(exec_mediainfo, sequence(text("mediainfo"), either(sequence(text("calc"), localFSFile()), sequence(text("show"), remoteFSFile(client, &cwd)))));
#endif
    p->Add(exec_smsverify, sequence(text("smsverify"), either(sequence(text("send"), param("phonenumber"), opt(param("reverifywhitelisted"))), sequence(text("code"), param("verificationcode")))));
    p->Add(exec_verifiedphonenumber, sequence(text("verifiedphone")));
    p->Add(exec_resetverifiedphonenumber, sequence(text("resetverifiedphone")));
    p->Add(exec_mkdir, sequence(text("mkdir"), opt(flag("-allowduplicate")), opt(flag("-exactleafname")), opt(flag("-writevault")), remoteFSFolder(client, &cwd)));
    p->Add(exec_rm, sequence(text("rm"), remoteFSPath(client, &cwd), opt(sequence(flag("-regexchild"), param("regex")))));
    p->Add(exec_mv, sequence(text("mv"), remoteFSPath(client, &cwd, "src"), remoteFSPath(client, &cwd, "dst")));
    p->Add(exec_cp, sequence(text("cp"), opt(flag("-noversion")), opt(flag("-version")), opt(flag("-versionreplace")), opt(flag("-allowduplicateversions")), remoteFSPath(client, &cwd, "src"), either(remoteFSPath(client, &cwd, "dst"), param("dstemail"))));
    p->Add(exec_du, sequence(text("du"), opt(flag("-listfolders")), opt(remoteFSPath(client, &cwd))));
    p->Add(exec_numberofnodes, sequence(text("nn")));
    p->Add(exec_numberofchildren, sequence(text("nc"), opt(remoteFSPath(client, &cwd))));
    p->Add(exec_searchbyname, sequence(text("sbn"), param("name"), opt(param("nodeHandle")), opt(flag("-norecursive")), opt(flag("-nosensitive"))));
    p->Add(exec_nodedescription,
           sequence(text("nodedescription"),
                    remoteFSPath(client, &cwd),
                    opt(either(flag("-remove"), sequence(flag("-set"), param("description"))))));
    p->Add(exec_nodelabel,
           sequence(text("nodelabel"),
                    remoteFSPath(client, &cwd),
                    opt(either(flag("-remove"), sequence(flag("-set"), param("label"))))));
    p->Add(exec_nodesensitive,
           sequence(text("nodesensitive"), remoteFSPath(client, &cwd), opt(flag("-remove"))));
    p->Add(exec_nodeTag,
           sequence(text("nodetag"),
                    remoteFSPath(client, &cwd),
                    opt(either(sequence(flag("-remove"), param("tag")),
                               sequence(flag("-add"), param("tag")),
                               sequence(flag("-update"), param("newtag"), param("oldtag"))))));

#ifdef ENABLE_SYNC
    p->Add(exec_setdevicename, sequence(text("setdevicename"), param("device_name")));
    p->Add(exec_getdevicename, sequence(text("getdevicename")));
    p->Add(exec_setextdrivename, sequence(text("setextdrivename"), param("drive_path"), param("drive_name")));
    p->Add(exec_getextdrivename, sequence(text("getextdrivename"), opt(either(sequence(flag("-id"), param("b64driveid")), sequence(flag("-path"), param("drivepath"))))));
    p->Add(exec_setmybackups, sequence(text("setmybackups"), param("mybackup_folder")));
    p->Add(exec_getmybackups, sequence(text("getmybackups")));
    p->Add(exec_backupcentre, sequence(text("backupcentre"), opt(either(
                                       sequence(flag("-del"), param("backup_id"), opt(param("move_to_handle"))),
                                       sequence(flag("-purge")),
                                       sequence(either(flag("-stop"), flag("-pause"), flag("-resume")), param("backup_id"))))));

    p->Add(exec_syncadd,
           sequence(text("sync"),
                    text("add"),
                    opt(flag("-scan-only")),
                    opt(sequence(flag("-scan-interval"), param("interval-secs"))),
                    either(
                        sequence(flag("-backup"),
                            opt(sequence(flag("-external"), param("drivePath"))),
                            opt(sequence(flag("-name"), param("syncname"))),
                            localFSFolder("source")),
                        sequence(opt(sequence(flag("-name"), param("syncname"))),
                            localFSFolder("source"),
                            remoteFSFolder(client, &cwd, "target")))));

    p->Add(exec_syncrename,
           sequence(text("sync"),
                    text("rename"),
                    backupID(*client),
                    param("newname")));

    p->Add(exec_syncclosedrive,
           sequence(text("sync"),
                    text("closedrive"),
                    localFSFolder("drive")));

    p->Add(exec_syncexport,
           sequence(text("sync"),
                    text("export"),
                    opt(localFSFile("outputFile"))));

    p->Add(exec_syncimport,
           sequence(text("sync"),
                    text("import"),
                    localFSFile("inputFile")));

    p->Add(exec_syncopendrive,
           sequence(text("sync"),
                    text("opendrive"),
                    localFSFolder("drive")));

    p->Add(exec_synclist,
           sequence(text("sync"), text("list")));

    p->Add(exec_syncremove,
           sequence(text("sync"),
                    text("remove"),
                    either(backupID(*client),
                           sequence(flag("-by-local-path"),
                                    localFSFolder()),
                           sequence(flag("-by-remote-path"),
                                    remoteFSFolder(client, &cwd))),
                    opt(param("backupdestinationfolder"))));

    p->Add(exec_syncstatus,
           sequence(text("sync"),
                    text("status"),
                    opt(param("id"))));

    p->Add(exec_syncxable, sequence(text("sync"),
            either(text("run"), text("pause"), text("suspend"), text("disable")),
            opt(sequence(flag("-error"), param("errorID"))),
            param("id")));

    p->Add(exec_syncrescan, sequence(text("sync"), text("rescan"), param("id")));

    p->Add(exec_syncoutput,
           sequence(text("sync"),
                    text("output"),
                    either(text("local_change_detection"),
                           text("remote_change_detection"),
                           text("transfer_activity"),
                           text("folder_sync_state"),
                           text("detail_log"),
                           text("all")),
                    either(text("on"),
                           text("off"))));

#endif

    p->Add(exec_export, sequence(text("export"), remoteFSPath(client, &cwd), opt(flag("-mega-hosted")), opt(either(flag("-writable"), param("expiretime"), text("del")))));
    p->Add(exec_encryptLink, sequence(text("encryptlink"), param("link"), param("password")));
    p->Add(exec_decryptLink, sequence(text("decryptlink"), param("link"), param("password")));
    p->Add(exec_share, sequence(text("share"), opt(sequence(remoteFSPath(client, &cwd), opt(sequence(contactEmail(client), opt(either(text("r"), text("rw"), text("full"))), opt(param("origemail"))))))));
    p->Add(exec_invite, sequence(text("invite"), param("dstemail"), opt(either(param("origemail"), text("del"), text("rmd")))));

    p->Add(exec_clink, sequence(text("clink"), either(text("renew"), sequence(text("query"), param("handle")), sequence(text("del"), opt(param("handle"))))));

    p->Add(exec_ipc, sequence(text("ipc"), param("handle"), either(text("a"), text("d"), text("i"))));
    p->Add(exec_showpcr, sequence(text("showpcr")));
    p->Add(exec_users, sequence(text("users"), opt(sequence(contactEmail(client), text("del")))));
    p->Add(exec_getemail, sequence(text("getemail"), param("handle_b64")));
    p->Add(exec_getua, sequence(text("getua"), param("attrname"), opt(contactEmail(client))));
    p->Add(exec_putua, sequence(text("putua"), param("attrname"), opt(either(
                                                                          text("del"),
                                                                          sequence(text("set"), param("string")),
                                                                          sequence(text("map"), param("key"), param("value")),
                                                                          sequence(text("load"), localFSFile())))));
#ifdef DEBUG
    p->Add(exec_delua, sequence(text("delua"), param("attrname")));
    p->Add(exec_devcommand, sequence(text("devcommand"), param("subcommand"),
                                     opt(sequence(flag("-e"), param("email"))),
                                     opt(sequence(flag("-c"), param("campaign"),
                                                  flag("-g"), param("group_id")))));
#endif
#ifdef MEGASDK_DEBUG_TEST_HOOKS_ENABLED
    p->Add(exec_simulatecondition, sequence(text("simulatecondition"), opt(text("ETOOMANY"))));
#endif
    p->Add(exec_alerts, sequence(text("alerts"), opt(either(text("new"), text("old"), wholenumber(10), text("notify"), text("seen")))));
    p->Add(exec_recentactions,
           sequence(text("recentactions"),
                    param("hours"),
                    param("maxcount"),
                    opt(flag("-nosensitive"))));
    p->Add(exec_recentnodes, sequence(text("recentnodes"), param("hours"), param("maxcount")));

    p->Add(exec_killsession, sequence(text("killsession"), either(text("all"), param("sessionid"))));
    p->Add(exec_whoami, sequence(text("whoami"), repeat(either(flag("-storage"), flag("-transfer"), flag("-pro"), flag("-transactions"), flag("-purchases"), flag("-sessions")))));
    p->Add(exec_verifycredentials, sequence(text("credentials"), either(text("show"), text("status"), text("verify"), text("reset")), opt(contactEmail(client))));
    p->Add(exec_manualverif, sequence(text("verification"), opt(either(flag("-on"), flag("-off")))));
    p->Add(exec_passwd, sequence(text("passwd")));
    p->Add(exec_reset, sequence(text("reset"), contactEmail(client), opt(text("mk"))));
    p->Add(exec_recover, sequence(text("recover"), param("recoverylink")));
    p->Add(exec_cancel, sequence(text("cancel"), opt(param("cancellink"))));
    p->Add(exec_email, sequence(text("email"), opt(either(param("newemail"), param("emaillink")))));
    p->Add(exec_retry, sequence(text("retry")));
    p->Add(exec_recon, sequence(text("recon")));
    p->Add(exec_reload, sequence(text("reload"), opt(text("nocache"))));
    p->Add(exec_logout, sequence(text("logout"), opt(flag("-keepsyncconfigs"))));
    p->Add(exec_locallogout, sequence(text("locallogout")));
    p->Add(exec_version, sequence(text("version")));
    p->Add(exec_debug, sequence(text("debug"),
                opt(either(flag("-on"), flag("-off"), flag("-verbose"))),
                opt(either(flag("-console"), flag("-noconsole"))),
                opt(either(flag("-nofile"), sequence(flag("-file"), localFSFile())))
                ));

#if defined(WIN32) && defined(NO_READLINE)
    p->Add(exec_clear, sequence(text("clear")));
    p->Add(exec_codepage, sequence(text("codepage"), opt(sequence(wholenumber(65001), opt(wholenumber(65001))))));
    p->Add(exec_log, sequence(text("log"), either(text("utf8"), text("utf16"), text("codepage")), localFSFile()));
#endif
    p->Add(exec_test, sequence(text("test"), opt(param("data"))));
    p->Add(exec_fingerprint, sequence(text("fingerprint"), localFSFile("localfile")));
#ifdef ENABLE_CHAT
    p->Add(exec_chats, sequence(text("chats"), opt(param("chatid"))));
    p->Add(exec_chatc, sequence(text("chatc"), param("group"), repeat(opt(sequence(contactEmail(client), either(text("ro"), text("sta"), text("mod")))))));
    p->Add(exec_chati, sequence(text("chati"), param("chatid"), contactEmail(client), either(text("ro"), text("sta"), text("mod"))));
    p->Add(exec_chatcp, sequence(text("chatcp"), flag("-meeting"), param("mownkey"), opt(sequence(text("t"), param("title64"))),
                                 repeat(sequence(contactEmail(client), either(text("ro"), text("sta"), text("mod"))))));
    p->Add(exec_chatr, sequence(text("chatr"), param("chatid"), opt(contactEmail(client))));
    p->Add(exec_chatu, sequence(text("chatu"), param("chatid")));
    p->Add(exec_chatup, sequence(text("chatup"), param("chatid"), param("userhandle"), either(text("ro"), text("sta"), text("mod"))));
    p->Add(exec_chatpu, sequence(text("chatpu")));
    p->Add(exec_chatga, sequence(text("chatga"), param("chatid"), param("nodehandle"), param("uid")));
    p->Add(exec_chatra, sequence(text("chatra"), param("chatid"), param("nodehandle"), param("uid")));
    p->Add(exec_chatst, sequence(text("chatst"), param("chatid"), param("title64")));
    p->Add(exec_chata, sequence(text("chata"), param("chatid"), param("archive")));
    p->Add(exec_chatl, sequence(text("chatl"), param("chatid"), either(text("del"), text("query"))));
    p->Add(exec_chatsm, sequence(text("chatsm"), param("chatid"), opt(param("title64"))));
    p->Add(exec_chatlu, sequence(text("chatlu"), param("publichandle")));
    p->Add(exec_chatlj, sequence(text("chatlj"), param("publichandle"), param("unifiedkey")));
#endif
    p->Add(exec_setmaxdownloadspeed, sequence(text("setmaxdownloadspeed"), opt(wholenumber(10000))));
    p->Add(exec_setmaxuploadspeed, sequence(text("setmaxuploadspeed"), opt(wholenumber(10000))));
    p->Add(exec_setmaxloglinesize, sequence(text("setmaxloglinesize"), wholenumber(10000)));
    p->Add(exec_handles, sequence(text("handles"), opt(either(text("on"), text("off")))));
    p->Add(exec_httpsonly, sequence(text("httpsonly"), opt(either(text("on"), text("off")))));
    p->Add(exec_showattrs, sequence(text("showattrs"), opt(either(text("on"), text("off")))));
    p->Add(exec_timelocal, sequence(text("mtimelocal"), either(text("set"), text("get")), localFSPath(), opt(param("datetime"))));

    p->Add(exec_mfac, sequence(text("mfac"), param("email")));
    p->Add(exec_mfae, sequence(text("mfae")));
    p->Add(exec_mfad, sequence(text("mfad"), param("pin")));

#if defined(WIN32) && defined(NO_READLINE)
    p->Add(exec_autocomplete, sequence(text("autocomplete"), opt(either(text("unix"), text("dos")))));
    p->Add(exec_history, sequence(text("history")));
#elif !defined(NO_READLINE)
    p->Add(exec_history,
           sequence(text("history"),
                    either(text("clear"),
                           text("list"),
                           sequence(either(text("read"),
                                           text("record"),
                                           text("write")),
                                    localFSFile("history")))));
#endif
    p->Add(exec_help, either(text("help"), text("h"), text("?")));
    p->Add(exec_quit, either(text("quit"), text("q"), text("exit")));

    p->Add(exec_find, sequence(text("find"), text("raided")));
    p->Add(exec_findemptysubfoldertrees, sequence(text("findemptysubfoldertrees"), opt(flag("-movetotrash"))));

#ifdef MEGA_MEASURE_CODE
    p->Add(exec_deferRequests, sequence(text("deferrequests"), repeat(either(flag("-putnodes")))));
    p->Add(exec_sendDeferred, sequence(text("senddeferred"), opt(flag("-reset"))));
    p->Add(exec_codeTimings, sequence(text("codetimings"), opt(flag("-reset"))));
#endif

    p->Add(exec_treecompare, sequence(text("treecompare"), localFSPath(), remoteFSPath(client, &cwd)));
    p->Add(exec_generatetestfilesfolders, sequence(text("generatetestfilesfolders"),
        repeat(either(  sequence(flag("-folderdepth"), param("depth")),
                        sequence(flag("-folderwidth"), param("width")),
                        sequence(flag("-filecount"), param("count")),
                        sequence(flag("-filesize"), param("size")),
                        sequence(flag("-nameprefix"), param("prefix")))), localFSFolder("parent")));
    p->Add(exec_generatesparsefile, sequence(text("generatesparsefile"), opt(sequence(flag("-filesize"), param("size"))), localFSFile("targetfile")));
    p->Add(exec_generate_put_fileversions, sequence(text("generate_put_fileversions"), opt(sequence(flag("-count"), param("n"))), localFSFile("targetfile")));
    p->Add(exec_lreplace, sequence(text("lreplace"), either(flag("-file"), flag("-folder")), localFSPath("existing"), param("content")));
    p->Add(exec_lrenamereplace, sequence(text("lrenamereplace"), either(flag("-file"), flag("-folder")), localFSPath("existing"), param("content"), localFSPath("renamed")));

    p->Add(exec_cycleUploadDownload, sequence(text("cycleuploaddownload"),
        repeat(either(
            sequence(flag("-filecount"), param("count")),
            sequence(flag("-filesize"), param("size")),
            sequence(flag("-nameprefix"), param("prefix")))), localFSFolder("localworkingfolder"), remoteFSFolder(client, &cwd, "remoteworkingfolder")));

    p->Add(exec_querytransferquota, sequence(text("querytransferquota"), param("filesize")));
    p->Add(exec_getcloudstorageused, sequence(text("getcloudstorageused")));
    p->Add(exec_getuserquota, sequence(text("getuserquota"), repeat(either(flag("-storage"), flag("-transfer"), flag("-pro")))));
    p->Add(exec_getuserdata, text("getuserdata"));

    p->Add(exec_showattributes, sequence(text("showattributes"), remoteFSPath(client, &cwd)));

    p->Add(exec_setmaxconnections, sequence(text("setmaxconnections"), either(text("put"), text("get")), opt(wholenumber(4))));
    p->Add(exec_metamac, sequence(text("metamac"), localFSPath(), remoteFSPath(client, &cwd)));
    p->Add(exec_banner, sequence(text("banner"), either(text("get"), sequence(text("dismiss"), param("id")))));

    p->Add(exec_drivemonitor, sequence(text("drivemonitor"), opt(either(flag("-on"), flag("-off")))));

    p->Add(exec_driveid,
           sequence(text("driveid"),
                    either(sequence(text("get"), localFSFolder()),
                           sequence(text("set"), localFSFolder(), opt(text("force"))))));

    p->Add(exec_randomfile,
           sequence(text("randomfile"),
                    localFSPath("outputPath"),
                    opt(param("lengthKB"))));

    p->Add(exec_setsandelements,
        sequence(text("setsandelements"),
                 either(text("list"),
                        sequence(text("newset"), param("type"), opt(param("name"))),
                        sequence(text("updateset"), param("id"), opt(sequence(flag("-n"), opt(param("name")))), opt(sequence(flag("-c"), opt(param("cover"))))),
                        sequence(text("removeset"), param("id")),
                        sequence(text("newelement"), param("setid"), param("nodehandle"),
                                 opt(sequence(flag("-n"), param("name"))), opt(sequence(flag("-o"), param("order")))),
                        sequence(text("updateelement"), param("sid"), param("eid"),
                                 opt(sequence(flag("-n"), opt(param("name")))), opt(sequence(flag("-o"), param("order")))),
                        sequence(text("removeelement"), param("sid"), param("eid")),
                        sequence(text("export"), param("sid"), opt(flag("-disable"))),
                        sequence(text("getpubliclink"), param("sid")),
                        sequence(text("fetchpublicset"), param("publicsetlink")),
                        text("getsetinpreview"),
                        text("stoppublicsetpreview"),
                        sequence(text("downloadelement"), param("sid"), param("eid"))
                        )));

    p->Add(exec_reqstat, sequence(text("reqstat"), opt(either(flag("-on"), flag("-off")))));
    p->Add(exec_getABTestValue, sequence(text("getabflag"), param("flag")));
    p->Add(exec_sendABTestActive, sequence(text("setabflag"), param("flag")));
    p->Add(exec_contactVerificationWarning, sequence(text("verificationwarnings"), opt(either(flag("-on"), flag("-off")))));

    /* MEGA VPN commands */
    p->Add(exec_getvpnregions, text("getvpnregions"));
    p->Add(exec_getvpncredentials, sequence(text("getvpncredentials"), opt(sequence(flag("-s"), param("slotID"))), opt(flag("-noregions"))));
    p->Add(exec_putvpncredential, sequence(text("putvpncredential"), param("region"), opt(sequence(flag("-file"), param("credentialfilewithoutextension"))), opt(flag("-noconsole"))));
    p->Add(exec_delvpncredential, sequence(text("delvpncredential"), param("slotID")));
    p->Add(exec_checkvpncredential, sequence(text("checkvpncredential"), param("userpublickey")));
    /* MEGA VPN commands END */

    p->Add(exec_fetchcreditcardinfo, text("cci"));

    p->Add(exec_passwordmanager,
           sequence(text("pwdman"),
                    either(text("list"),
                           text("getbase"),
                           text("createbase"),
                           text("removebase"),
                           sequence(text("newfolder"), param("parenthandle"), param("name")),
                           sequence(text("renamefolder"), param("handle"), param("name")),
                           sequence(text("removefolder"), param("handle")),
                           sequence(text("newentry"),
                                    param("parenthandle"),
                                    param("name"),
                                    param("pwd"),
                                    opt(sequence(flag("-url"), param("url"))),
                                    opt(sequence(flag("-u"), param("username"))),
                                    opt(sequence(flag("-n"), param("notes")))),
                           sequence(text("newentries"),
                                    param("parenthandle"),
                                    repeat(sequence(param("name"), param("uname"), param("pwd")))),
                           sequence(text("getentrydata"), param("nodehandle")),
                           sequence(text("renameentry"), param("nodehandle"), param("name")),
                           sequence(text("updateentry"),
                                    param("nodehandle"),
                                    opt(sequence(flag("-p"), param("pwd"))),
                                    opt(sequence(flag("-url"), param("url"))),
                                    opt(sequence(flag("-u"), param("username"))),
                                    opt(sequence(flag("-n"), param("note")))),
                           sequence(text("removeentry"), param("nodehandle")))));

    p->Add(exec_generatepassword,
           sequence(text("generatepassword"),
                    either(sequence(text("chars"),
                                    param("length"),
                                    opt(flag("-useUpper")),
                                    opt(flag("-useDigits")),
                                    opt(flag("-useSymbols")))
                        )));

    p->Add(exec_importpasswordsfromgooglefile,
           sequence(text("importpasswordsgoogle"), localFSPath("file"), param("parenthandle")));

    p->Add(exec_fusedb,
           sequence(text("fuse"),
                    text("db"),
                    either(text("downgrade"),
                           text("upgrade")),
                    localFSFile("database"),
                    wholenumber(0)));

    p->Add(exec_fuseflags,
           sequence(text("fuse"),
                    text("flags"),
                    repeat(either(sequence(flag("-cache-clean-age-threshold"),
                                           wholenumber("seconds", 5 * 60)),
                                  sequence(flag("-cache-clean-interval"),
                                           wholenumber("seconds", 5 * 60)),
                                  sequence(flag("-cache-clean-size-threshold"),
                                           wholenumber("count", 64)),
                                  sequence(flag("-cache-max-size"),
                                           wholenumber("count", 256)),
                                  sequence(flag("-flush-delay"),
                                           wholenumber("seconds", 4)),
                                  sequence(flag("-log-level"),
                                           either(text("DEBUG"),
                                                  text("ERROR"),
                                                  text("INFO"),
                                                  text("WARNING"))),
                                  sequence(flag("-mount-max-thread-count"),
                                           wholenumber("count", 16)),
                                  sequence(flag("-mount-max-thread-idle-time"),
                                           wholenumber("seconds", 16)),
                                  sequence(flag("-mount-min-thread-count"),
                                           wholenumber("count", 0)),
                                  sequence(flag("-service-max-thread-count"),
                                           wholenumber("count", 16)),
                                  sequence(flag("-service-max-thread-idle-time"),
                                           wholenumber("seconds", 16)),
                                  sequence(flag("-service-min-thread-count"),
                                           wholenumber("count", 0))))));

    p->Add(exec_fusemountadd,
           sequence(text("fuse"),
                    text("mount"),
                    text("add"),
                    repeat(either(sequence(flag("-name"),
                                           param("name")),
                                  flag("-persistent"),
                                  flag("-read-only"))),
                    remoteFSFolder(client, &cwd, "source"),
                    localFSFolder("target")));

    p->Add(exec_fusemountdisable,
           sequence(text("fuse"),
                    text("mount"),
                    text("disable"),
                    sequence(either(sequence(flag("-name"),
                                             param("name")),
                                    sequence(flag("-path"),
                                             localFSFolder("target"))),
                             opt(flag("-remember")))));

    p->Add(exec_fusemountenable,
           sequence(text("fuse"),
                    text("mount"),
                    text("enable"),
                    sequence(either(sequence(flag("-name"),
                                             param("name")),
                                    sequence(flag("-path"),
                                             localFSFolder("target"))),
                             opt(flag("-remember")))));

    p->Add(exec_fusemountflags,
           sequence(text("fuse"),
                    text("mount"),
                    text("flags"),
                    either(sequence(flag("-by-name"),
                                    param("name")),
                           sequence(flag("-by-path"),
                                    localFSFolder("target"))),
                    repeat(either(flag("-disabled-at-startup"),
                                  flag("-enabled-at-startup"),
                                  sequence(flag("-name"),
                                           param("name")),
                                  flag("-persistent"),
                                  flag("-read-only"),
                                  flag("-transient"),
                                  flag("-writable")))));

    p->Add(exec_fusemountlist,
           sequence(text("fuse"),
                    text("mount"),
                    text("list"),
                    opt(flag("-only-active"))));

    p->Add(exec_fusemountremove,
           sequence(text("fuse"),
                    text("mount"),
                    text("remove"),
                    either(sequence(flag("-name"),
                                    param("name")),
                           sequence(flag("-path"),
                                    localFSFolder("target")))));

    p->Add(exec_getpricing, text("getpricing"));

    p->Add(exec_collectAndPrintTransferStats,
           sequence(text("getTransferStats"), opt(either(flag("-uploads"), flag("-downloads")))));

    p->Add(exec_hashcash, sequence(text("hashcash"), opt(either(flag("-on"), flag("-off")))));

    p->Add(exec_thumbnail,
           sequence(text("thumbnail"), localFSFile("destinationPath"), localFSFile("sourcePath")));

    p->Add(exec_getmyip, text("getmyip"));

    p->Add(exec_tag_add_remove,
           sequence(text("tag"),
                    either(text("add"), text("remove")),
                    remoteFSPath(client, &cwd, "node-path"),
                    param("tag")));

    p->Add(exec_tag_list_all, sequence(text("tag"), text("list"), text("all")));

    p->Add(
        exec_tag_list_at,
        sequence(text("tag"), text("list"), text("at"), remoteFSPath(client, &cwd, "node-path")));

    p->Add(exec_tag_list_below,
           sequence(text("tag"),
                    text("list"),
                    text("below"),
                    opt(remoteFSPath(client, &cwd, "node-path"))));

    return autocompleteTemplate = std::move(p);
}

bool recursiveget(fs::path&& localpath, Node* n, bool folders, unsigned& queued)
{
    if (n->type == FILENODE)
    {
        if (!folders)
        {
            TransferDbCommitter committer(client->tctable);
            auto file = std::make_unique<AppFileGet>(n, NodeHandle(), nullptr, -1, 0, nullptr, nullptr, localpath.u8string());
            error result = startxfer(committer, std::move(file), *n, client->nextreqtag());
            queued += result == API_OK ? 1 : 0;
        }
    }
    else if (n->type == FOLDERNODE || n->type == ROOTNODE)
    {
        fs::path newpath = localpath / fs::u8path(n->type == ROOTNODE ? "ROOTNODE" : n->displayname());
        if (folders)
        {
            std::error_code ec;
            if (fs::create_directory(newpath, ec) || !ec)
            {
                cout << newpath << endl;
            }
            else
            {
                cout << "Failed trying to create " << newpath << ": " << ec.message() << endl;
                return false;
            }
        }
        for (auto& node : client->getChildren(n))
        {
            if (!recursiveget(std::move(newpath), node.get(), folders, queued))
            {
                return false;
            }
        }
    }
    return true;
}

bool regexget(const string& expression, Node* n, unsigned& queued)
{
    try
    {
        std::regex re(expression);

        if (n->type == FOLDERNODE || n->type == ROOTNODE)
        {
            TransferDbCommitter committer(client->tctable);
            for (auto& node : client->getChildren(n))
            {
                if (node->type == FILENODE)
                {
                    if (regex_search(string(node->displayname()), re))
                    {
                        auto file = std::make_unique<AppFileGet>(node.get());
                        error result = startxfer(committer, std::move(file), *node, client->nextreqtag());
                        queued += result == API_OK ? 1 : 0;
                    }
                }
            }
        }
    }
    catch (std::exception& e)
    {
        cout << "ERROR: " << e.what() << endl;
        return false;
    }
    return true;
}

struct Login
{
    string email, password, salt, pin;
    int version;
    bool succeeded = false;

    Login() : version(0)
    {
    }

    void reset()
    {
        *this = Login();
    }

    void login(MegaClient* mc)
    {
        byte keybuf[SymmCipher::KEYLENGTH];

        if (version == 1)
        {
            if (error e = mc->pw_key(password.c_str(), keybuf))
            {
                cout << "Login error: " << e << endl;
            }
            else
            {
                mc->saveV1Pwd(password.c_str()); // for automatic upgrade to V2
                mc->login(email.c_str(), keybuf, (!pin.empty()) ? pin.c_str() : NULL);
            }
        }
        else if (version == 2 && !salt.empty())
        {
            mc->login2(email.c_str(), password.c_str(), &salt, (!pin.empty()) ? pin.c_str() : NULL);
        }
        else
        {
            cout << "Login unexpected error" << endl;
        }
    }

    void fetchnodes(MegaClient* mc)
    {
        assert(succeeded);
        cout << "Retrieving account after a succesful login..." << endl;
        mc->fetchnodes(false, true, false);
        succeeded = false;
    }
};
static Login login;

ofstream* pread_file = NULL;
m_off_t pread_file_end = 0;


// execute command
static void process_line(char* l)
{
    switch (prompt)
    {
    case LOGINTFA:
        if (strlen(l) > 1)
        {
            login.pin = l;
            login.login(client);
        }
        else
        {
            cout << endl << "The pin length is invalid, please try to login again." << endl;
        }

        setprompt(COMMAND);
        return;

    case SETTFA:
        client->multifactorauthsetup(l);
        setprompt(COMMAND);
        return;

    case LOGINPASSWORD:

        if (signupcode.size())
        {
            // verify correctness of supplied signup password
            client->pw_key(l, pwkey);
            SymmCipher pwcipher(pwkey);
            pwcipher.ecb_decrypt(signuppwchallenge);

            if (MemAccess::get<int64_t>((const char*)signuppwchallenge + 4))
            {
                cout << endl << "Incorrect password, please try again." << endl;
            }

            signupcode.clear();
        }
        else if (recoverycode.size())   // cancelling account --> check password
        {
            client->pw_key(l, pwkey);
            client->validatepwd(l);
        }
        else if (changecode.size())     // changing email --> check password to avoid creating an invalid hash
        {
            client->pw_key(l, pwkey);
            client->validatepwd(l);
        }
        else
        {
            login.password = l;
            login.login(client);
            cout << endl << "Logging in..." << endl;
        }

        setprompt(COMMAND);
        return;

    case OLDPASSWORD:
        client->pw_key(l, pwkeybuf);

        if (!memcmp(pwkeybuf, pwkey, sizeof pwkey))
        {
            cout << endl;
            setprompt(NEWPASSWORD);
        }
        else
        {
            cout << endl << "Bad password, please try again" << endl;
            setprompt(COMMAND);
        }
        return;

    case NEWPASSWORD:
        newpassword = l;
        client->pw_key(l, newpwkey);

        cout << endl;
        setprompt(PASSWORDCONFIRM);
        return;

    case PASSWORDCONFIRM:
        client->pw_key(l, pwkeybuf);

        if (memcmp(pwkeybuf, newpwkey, sizeof pwkeybuf))
        {
            cout << endl << "Mismatch, please try again" << endl;
        }
        else
        {
            if (signupemail.size())
            {
                string buf = client->sendsignuplink2(signupemail.c_str(), newpassword.c_str(), signupname.c_str());
                cout << endl <<  "Updating derived key of ephemeral session, session ID: ";
                cout << Base64Str<MegaClient::USERHANDLE>(client->me) << "#";
                cout << Base64Str<SymmCipher::KEYLENGTH>((const byte*)buf.data()) << endl;
            }
            else if (recoveryemail.size() && recoverycode.size())
            {
                cout << endl << "Resetting password..." << endl;

                if (hasMasterKey)
                {
                    client->confirmrecoverylink(recoverycode.c_str(), recoveryemail.c_str(), newpassword.c_str(), masterkey);
                }
                else
                {
                    client->confirmrecoverylink(recoverycode.c_str(), recoveryemail.c_str(), newpassword.c_str(), NULL);
                }

                recoverycode.clear();
                recoveryemail.clear();
                hasMasterKey = false;
                memset(masterkey, 0, sizeof masterkey);
            }
            else
            {
                if (client->changepw(newpassword.c_str()) == API_OK)
                {
                    memcpy(pwkey, newpwkey, sizeof pwkey);
                    cout << endl << "Changing password..." << endl;
                }
                else
                {
                    cout << "You must be logged in to change your password." << endl;
                }
            }
        }

        setprompt(COMMAND);
        signupemail.clear();
        return;

    case MASTERKEY:
        cout << endl << "Retrieving private RSA key for checking integrity of the Master Key..." << endl;

        Base64::atob(l, masterkey, sizeof masterkey);
        client->getprivatekey(recoverycode.c_str());
        return;

    case COMMAND:
        try
        {
            std::string consoleOutput;
            ac::autoExec(string(l), string::npos, autocompleteTemplate, false, consoleOutput, true); // todo: pass correct unixCompletions flag
            if (!consoleOutput.empty())
            {
                cout << consoleOutput << flush;
            }
        }
        catch (std::exception& e)
        {
            cout << "Command failed: " << e.what() << endl;
        }
        return;
    case PAGER:
        if (strlen(l) && l[0] == 'q')
        {
            setprompt(COMMAND); // quit pager view if 'q' is sent, see README
        }
        else
        {
            autocomplete::ACState nullState; //not entirely sure about this
            exec_more(nullState); //else, get one more page
        }
        return;
    }
}

void exec_ls(autocomplete::ACState& s)
{
    std::shared_ptr<Node> n;
    bool recursive = s.extractflag("-R");
    string toFilename;
    bool toFileFlag = s.extractflagparam("-tofile", toFilename);

    ofstream toFile;
    if (toFileFlag)
    {
        toFile.open(toFilename);
    }

    if (s.words.size() > 1)
    {
        n = nodebypath(s.words[1].s.c_str());
    }
    else
    {
        n = client->nodeByHandle(cwd);
    }

    if (n)
    {
        dumptree(n.get(), recursive, 0, NULL, toFileFlag ? &toFile : nullptr);
    }
}

void exec_cd(autocomplete::ACState& s)
{
    if (s.words.size() > 1)
    {
        if (std::shared_ptr<Node> n = nodebypath(s.words[1].s.c_str()))
        {
            if (n->type == FILENODE)
            {
                cout << s.words[1].s << ": Not a directory" << endl;
            }
            else
            {
                cwd = n->nodeHandle();
            }
        }
        else
        {
            cout << s.words[1].s << ": No such file or directory" << endl;
        }
    }
    else
    {
        cwd = client->mNodeManager.getRootNodeFiles();
    }
}

void exec_rm(autocomplete::ACState& s)
{
    string childregexstring;
    bool useregex = s.extractflagparam("-regexchild", childregexstring);

    if (std::shared_ptr<Node> n = nodebypath(s.words[1].s.c_str()))
    {
        vector<std::shared_ptr<Node> > v;
        sharedNode_list children;
        if (useregex)
        {
            std::regex re(childregexstring);
            children = client->getChildren(n.get());
            for (auto& c : children)
            {
                if (std::regex_match(c->displayname(), re))
                {
                    v.push_back(c);
                }
            }
        }
        else
        {
            v.push_back(n);
        }

        for (auto& d : v)
        {
            error e = client->unlink(d.get(), false, 0, false);

            if (e)
            {
                cout << d->displaypath() << ": Deletion failed (" << errorstring(e) << ")" << endl;
            }
        }
    }
    else
    {
        cout << s.words[1].s << ": No such file or directory" << endl;
    }
}

void exec_mv(autocomplete::ACState& s)
{
    std::shared_ptr<Node> n, tn;
    string newname;

    if (s.words.size() > 2)
    {
        // source node must exist
        if ((n = nodebypath(s.words[1].s.c_str())))
        {
            // we have four situations:
            // 1. target path does not exist - fail
            // 2. target node exists and is folder - move
            // 3. target node exists and is file - delete and rename (unless same)
            // 4. target path exists, but filename does not - rename
            if ((tn = nodebypath(s.words[2].s.c_str(), NULL, &newname)))
            {
                error e;

                if (newname.size())
                {
                    if (tn->type == FILENODE)
                    {
                        cout << s.words[2].s << ": Not a directory" << endl;

                        return;
                    }
                    else
                    {
                        if ((e = client->checkmove(n.get(), tn.get())) == API_OK)
                        {
                            if (!client->checkaccess(n.get(), RDWR))
                            {
                                cout << "Write access denied" << endl;

                                return;
                            }

                            // rename
                            LocalPath::utf8_normalize(&newname);

                            if ((e = client->setattr(n, attr_map('n', newname), setattr_result, false)))
                            {
                                cout << "Cannot rename file (" << errorstring(e) << ")" << endl;
                            }
                        }
                        else
                        {
                            cout << "Cannot rename file (" << errorstring(e) << ")" << endl;
                        }
                    }
                }
                else
                {
                    if (tn->type == FILENODE)
                    {
                        // (there should never be any orphaned filenodes)
                        if (!tn->parent)
                        {
                            return;
                        }

                        if ((e = client->checkmove(n.get(), tn->parent.get())) == API_OK)
                        {
                            if (!client->checkaccess(n.get(), RDWR))
                            {
                                cout << "Write access denied" << endl;

                                return;
                            }

                            // overwrite existing target file: rename source...
                            e = client->setattr(n, attr_map('n', tn->attrs.map['n']), setattr_result, false);

                            if (e)
                            {
                                cout << "Rename failed (" << errorstring(e) << ")" << endl;
                            }

                            if (n != tn)
                            {
                                // ...delete target...
                                e = client->unlink(tn.get(), false, 0, false);

                                if (e)
                                {
                                    cout << "Remove failed (" << errorstring(e) << ")" << endl;
                                }
                            }
                        }

                        // ...and set target to original target's parent
                        tn = tn->parent;
                    }
                    else
                    {
                        e = client->checkmove(n.get(), tn.get());
                    }
                }

                if (n->parent != tn)
                {
                    if (e == API_OK)
                    {
                        e = client->rename(n, tn, SYNCDEL_NONE, NodeHandle(), nullptr, false, rename_result);

                        if (e)
                        {
                            cout << "Move failed (" << errorstring(e) << ")" << endl;
                        }
                    }
                    else
                    {
                        cout << "Move not permitted - try copy" << endl;
                    }
                }
            }
            else
            {
                cout << s.words[2].s << ": No such directory" << endl;
            }
        }
        else
        {
            cout << s.words[1].s << ": No such file or directory" << endl;
        }
    }
}


void exec_cp(autocomplete::ACState& s)
{
    std::shared_ptr<Node> n, tn;
    string targetuser;
    string newname;
    error e;


    VersioningOption vo = UseLocalVersioningFlag;
    if (s.extractflag("-noversion")) vo = NoVersioning;
    if (s.extractflag("-version")) vo = ClaimOldVersion;
    if (s.extractflag("-versionreplace")) vo = ReplaceOldVersion;

    bool allowDuplicateVersions = s.extractflag("-allowduplicateversions");

    if (s.words.size() > 2)
    {
        if ((n = nodebypath(s.words[1].s.c_str())))
        {
            if ((tn = nodebypath(s.words[2].s.c_str(), &targetuser, &newname)))
            {
                if (!client->checkaccess(tn.get(), RDWR))
                {
                    cout << "Write access denied" << endl;

                    return;
                }

                if (tn->type == FILENODE)
                {
                    if (n->type == FILENODE)
                    {
                        // overwrite target if source and taret are files

                        // (there should never be any orphaned filenodes)
                        if (!tn->parent)
                        {
                            return;
                        }

                        // ...delete target...
                        e = client->unlink(tn.get(), false, 0, false);

                        if (e)
                        {
                            cout << "Cannot delete existing file (" << errorstring(e) << ")"
                                << endl;
                        }

                        // ...and set target to original target's parent
                        tn = tn->parent;
                    }
                    else
                    {
                        cout << "Cannot overwrite file with folder" << endl;
                        return;
                    }
                }
            }

            TreeProcCopy_mcli tc;
            NodeHandle ovhandle;

            if (!n->keyApplied())
            {
                cout << "Cannot copy a node without key" << endl;
                return;
            }

            if (n->attrstring)
            {
                n->applykey();
                n->setattr();
                if (n->attrstring)
                {
                    cout << "Cannot copy undecryptable node" << endl;
                    return;
                }
            }

            string sname;
            if (newname.size())
            {
                sname = newname;
                LocalPath::utf8_normalize(&sname);
            }
            else
            {
                attr_map::iterator it = n->attrs.map.find('n');
                if (it != n->attrs.map.end())
                {
                    sname = it->second;
                }
            }

            if (tn && n->type == FILENODE && !allowDuplicateVersions)
            {
                std::shared_ptr<Node> ovn = client->childnodebyname(tn.get(), sname.c_str(), true);
                if (ovn)
                {
                    if (n->isvalid && ovn->isvalid && *(FileFingerprint*)n.get() == *(FileFingerprint*)ovn.get())
                    {
                        cout << "Skipping identical node" << endl;
                        return;
                    }

                    ovhandle = ovn->nodeHandle();
                }
            }

            // determine number of nodes to be copied
            client->proctree(n, &tc, false, !ovhandle.isUndef());

            tc.allocnodes();

            // build new nodes array
            client->proctree(n, &tc, false, !ovhandle.isUndef());

            // if specified target is a filename, use it
            if (newname.size())
            {
                SymmCipher key;
                string attrstring;

                // copy source attributes and rename
                AttrMap attrs;

                attrs.map = n->attrs.map;
                attrs.map['n'] = sname;

                key.setkey((const byte*)tc.nn[0].nodekey.data(), tc.nn[0].type);

                // JSON-encode object and encrypt attribute string
                attrs.getjson(&attrstring);
                tc.nn[0].attrstring.reset(new string);
                client->makeattr(&key, tc.nn[0].attrstring, attrstring.c_str());
            }

            // tree root: no parent
            tc.nn[0].parenthandle = UNDEF;
            tc.nn[0].ovhandle = ovhandle;

            if (tn)
            {
                // add the new nodes
                client->putnodes(tn->nodeHandle(), vo, std::move(tc.nn), nullptr, gNextClientTag++, false);
            }
            else
            {
                if (targetuser.size())
                {
                    cout << "Attempting to drop into user " << targetuser << "'s inbox..." << endl;

                    client->putnodes(targetuser.c_str(), std::move(tc.nn), gNextClientTag++);
                }
                else
                {
                    cout << s.words[2].s << ": No such file or directory" << endl;
                }
            }
        }
        else
        {
            cout << s.words[1].s << ": No such file or directory" << endl;
        }
    }
}

void exec_du(autocomplete::ACState &s)
{
    bool listfolders = s.extractflag("-listfolders");

    std::shared_ptr<Node> n;

    if (s.words.size() > 1)
    {
        n = nodebypath(s.words[1].s.c_str());
        if (!n)
        {
            cout << s.words[1].s << ": No such file or directory" << endl;
            return;
        }
    }
    else
    {
        n = client->nodeByHandle(cwd);
        if (!n)
        {
            cout << "cwd not set" << endl;
            return;
        }
    }

    if (listfolders)
    {
        auto list = client->getChildren(n.get());
        vector<shared_ptr<Node> > vec(list.begin(), list.end());
        std::sort(vec.begin(), vec.end(), [](shared_ptr<Node> & a, shared_ptr<Node> & b){
            return a->getCounter().files + a->getCounter().folders <
                   b->getCounter().files + b->getCounter().folders; });
        for (auto& f : vec)
        {
            if (f->type == FOLDERNODE)
            {
                NodeCounter nc = f->getCounter();
                cout << "folders:" << nc.folders << " files: " << nc.files << " versions: " << nc.versions << " storage: " << (nc.storage + nc.versionStorage) << " " << f->displayname() << endl;
            }
        }
    }
    else
    {
        NodeCounter nc = n->getCounter();

        cout << "Total storage used: " << nc.storage << endl;
        cout << "Total storage used by versions: " << nc.versionStorage << endl << endl;

        cout << "Total # of files: " << nc.files << endl;
        cout << "Total # of folders: " << nc.folders << endl;
        cout << "Total # of versions: " << nc.versions << endl;
    }
}

void exec_get(autocomplete::ACState& s)
{
    std::shared_ptr<Node> n;
    string regularexpression;
    if (s.extractflag("-r"))
    {
        // recursive get.  create local folder structure first, then queue transfer of all files
        bool foldersonly = s.extractflag("-foldersonly");

        if (!(n = nodebypath(s.words[1].s.c_str())))
        {
            cout << s.words[1].s << ": No such folder (or file)" << endl;
        }
        else if (n->type != FOLDERNODE && n->type != ROOTNODE)
        {
            cout << s.words[1].s << ": not a folder" << endl;
        }
        else
        {
            unsigned queued = 0;
            cout << "creating folders: " << endl;
            if (recursiveget(fs::current_path(), n.get(), true, queued))
            {
                if (!foldersonly)
                {
                    cout << "queueing files..." << endl;
                    bool alldone = recursiveget(fs::current_path(), n.get(), false, queued);
                    cout << "queued " << queued << " files for download" << (!alldone ? " before failure" : "") << endl;
                }
            }
        }
    }
    else if (s.extractflagparam("-re", regularexpression))
    {
        if (!(n = nodebypath(".")))
        {
            cout << ": No current folder" << endl;
        }
        else if (n->type != FOLDERNODE && n->type != ROOTNODE)
        {
            cout << ": not in a folder" << endl;
        }
        else
        {
            unsigned queued = 0;
            if (regexget(regularexpression, n.get(), queued))
            {
                cout << "queued " << queued << " files for download" << endl;
            }
        }
    }
    else
    {
        handle ph = UNDEF;
        byte key[FILENODEKEYLENGTH];
        if (client->parsepubliclink(s.words[1].s.c_str(), ph, key, TypeOfLink::FILE) == API_OK)
        {
            cout << "Checking link..." << endl;

            client->reqs.add(new CommandGetFile(
                client,
                key,
                FILENODEKEYLENGTH,
                false,
                ph,
                false,
                nullptr,
                nullptr,
                nullptr,
                false,
                [key, ph](const Error& e,
                          m_off_t size,
                          dstime /*timeleft*/,
                          std::string* filename,
                          std::string* fingerprint,
                          std::string* fileattrstring,
                          const std::vector<std::string>& /*tempurls*/,
                          const std::vector<std::string>& /*ips*/,
                          const std::string& /*fileHandle*/)
                {
                    if (!fingerprint) // failed processing the command
                    {
                        if (e == API_ETOOMANY && e.hasExtraInfo())
                        {
                            cout << "Link check failed: " << DemoApp::getExtraInfoErrorString(e)
                                 << endl;
                        }
                        else
                        {
                            cout << "Link check failed: " << errorstring(e) << endl;
                        }
                        return true;
                    }

                    cout << "Name: " << *filename << ", size: " << size;

                    if (fingerprint->size())
                    {
                        cout << ", fingerprint available";
                    }

                    if (fileattrstring->size())
                    {
                        cout << ", has attributes";
                    }

                    cout << endl;

                    if (e)
                    {
                        cout << "Not available: " << errorstring(e) << endl;
                    }
                    else
                    {
                        cout << "Initiating download..." << endl;

                        TransferDbCommitter committer(client->tctable);
                        auto file = std::make_unique<AppFileGet>(nullptr, NodeHandle().set6byte(ph), (byte*)key, size, 0, filename, fingerprint);
                        startxfer(committer, std::move(file), *filename, client->nextreqtag());
                    }

                    return true;
                }));

            return;
        }

        n = nodebypath(s.words[1].s.c_str());

        if (n)
        {
            if (s.words.size() > 2)
            {
                // read file slice
                m_off_t offset = atol(s.words[2].s.c_str());
                m_off_t count = (s.words.size() > 3) ? atol(s.words[3].s.c_str()) : 0;

                if (offset + count > n->size)
                {
                    if (offset < n->size)
                    {
                        count = n->size - offset;
                        cout << "Count adjusted to " << count << " bytes (filesize is " << n->size << " bytes)" << endl;
                    }
                    else
                    {
                        cout << "Nothing to read: offset + length > filesize (" << offset << " + " << count << " > " << n->size << " bytes)" << endl;
                        return;
                    }
                }

                if (s.words.size() == 5)
                {
                    pread_file = new ofstream(s.words[4].s.c_str(), std::ios_base::binary);
                    pread_file_end = offset + count;
                }

                client->pread(n.get(), offset, count, NULL);
            }
            else
            {
                TransferDbCommitter committer(client->tctable);

                // queue specified file...
                if (n->type == FILENODE)
                {
                    auto f = std::make_unique<AppFileGet>(n.get());

                    string::size_type index = s.words[1].s.find(":");
                    // node from public folder link
                    if (index != string::npos && s.words[1].s.substr(0, index).find("@") == string::npos)
                    {
                        handle h = clientFolder->mNodeManager.getRootNodeFiles().as8byte();
                        char *pubauth = new char[12];
                        Base64::btoa((byte*)&h, MegaClient::NODEHANDLE, pubauth);
                        f->pubauth = pubauth;
                        f->hprivate = true;
                        f->hforeign = true;
                        memcpy(f->filekey, n->nodekey().data(), FILENODEKEYLENGTH);
                    }

                    startxfer(committer, std::move(f), *n, client->nextreqtag());
                }
                else
                {
                    // ...or all files in the specified folder (non-recursive)
                    for (auto& node : client->getChildren(n.get()))
                    {
                        if (node->type == FILENODE)
                        {
                            auto f = std::make_unique<AppFileGet>(node.get());
                            startxfer(committer, std::move(f), *node.get(), client->nextreqtag());
                        }
                    }
                }
            }
        }
        else
        {
            cout << s.words[1].s << ": No such file or folder" << endl;
        }
    }
}

/* more_node here is intentionally defined with filescope, it allows us to
 * resume an interrupted pagination.
 * Node contents are fetched one page at a time, defaulting to 1KB of data.
 * Improvement: Get console layout and use width*height for precise pagination.
 */
static std::shared_ptr<Node> more_node = nullptr; // Remote node that we are paging through
static m_off_t  more_offset = 0; // Current offset in the remote file
static const m_off_t MORE_BYTES = 1024;

void exec_more(autocomplete::ACState& s)
{
    if(s.words.size() > 1) // set up new node for pagination
    {
        more_offset = 0;
        more_node = nodebypath(s.words[1].s.c_str());
    }
    if(more_node && (more_node->type == FILENODE))
    {
        m_off_t count = (more_offset + MORE_BYTES <= more_node->size)
                ? MORE_BYTES : (more_node->size - more_offset);

        client->pread(more_node.get(), more_offset, count, NULL);
    }
}

void uploadLocalFolderContent(const LocalPath& localname, Node* cloudFolder, VersioningOption vo, bool allowDuplicateVersions);

void uploadLocalPath(nodetype_t type, std::string name, const LocalPath& localname, Node* parent, const std::string& targetuser,
    TransferDbCommitter& committer, int& total, bool recursive, VersioningOption vo,
    std::function<std::function<void()>(LocalPath)> onCompletedGenerator, bool noRetries, bool allowDuplicateVersions)
{

    std::shared_ptr<Node> previousNode = client->childnodebyname(parent, name.c_str(), false);

    if (type == FILENODE)
    {
        auto fa = client->fsaccess->newfileaccess();
        if (fa->fopen(localname, true, false, FSLogging::logOnError))
        {
            FileFingerprint fp;
            fp.genfingerprint(fa.get());

            if (previousNode)
            {
                if (previousNode->type == FILENODE)
                {
                    if (!allowDuplicateVersions && fp.isvalid && previousNode->isvalid && fp == *((FileFingerprint *)previousNode.get()))
                    {
                        cout << "Identical file already exist. Skipping transfer of " << name << endl;
                        return;
                    }
                }
                else
                {
                    cout << "Can't upload file over the top of a folder with the same name: " << name << endl;
                    return;
                }
            }
            fa.reset();

            AppFilePut* f = new AppFilePut(localname, parent ? parent->nodeHandle() : NodeHandle(), targetuser.c_str());
            f->noRetries = noRetries;

            if (onCompletedGenerator) f->onCompleted = onCompletedGenerator(localname);
            *static_cast<FileFingerprint*>(f) = fp;
            f->appxfer_it = appxferq[PUT].insert(appxferq[PUT].end(), f);
            client->startxfer(PUT, f, committer, false, false, false, vo, nullptr, client->nextreqtag());
            total++;
        }
        else
        {
            cout << "Can't open file: " << name << endl;
        }
    }
    else if (type == FOLDERNODE && recursive)
    {

        if (previousNode)
        {
            if (previousNode->type == FILENODE)
            {
                cout << "Can't upload a folder over the top of a file with the same name: " << name << endl;
                return;
            }
            else
            {
                // upload into existing folder with the same name
                uploadLocalFolderContent(localname, previousNode.get(), vo, true);
            }
        }
        else
        {
            vector<NewNode> nn(1);
            client->putnodes_prepareOneFolder(&nn[0], name, false);

            gOnPutNodeTag[gNextClientTag] = [localname, vo](Node* parent) {
                auto tmp = localname;
                uploadLocalFolderContent(tmp, parent, vo, true);
            };

            client->putnodes(parent->nodeHandle(), NoVersioning, std::move(nn), nullptr, gNextClientTag++, false);
        }
    }
}


string localpathToUtf8Leaf(const LocalPath& itemlocalname)
{
    return itemlocalname.leafName().toPath(true);  // true since it's used for upload
}

void uploadLocalFolderContent(const LocalPath& localname, Node* cloudFolder, VersioningOption vo, bool allowDuplicateVersions)
{
#ifndef DONT_USE_SCAN_SERVICE

    auto fa = client->fsaccess->newfileaccess();
    fa->fopen(localname, FSLogging::logOnError);
    if (fa->type != FOLDERNODE)
    {
        cout << "Path is not a folder: " << localname.toPath(false);
        return;
    }

    ScanService s;
    ScanService::RequestPtr r = s.queueScan(localname, fa->fsid, false, {}, client->waiter);

    while (!r->completed())
    {
        std::this_thread::sleep_for(std::chrono::milliseconds(10));
    }
    if (r->completionResult() != SCAN_SUCCESS)
    {
        cout << "Scan failed: " << r->completionResult() << " for path: " << localname.toPath(false);
        return;
    }

    std::vector<FSNode> results = r->resultNodes();

    TransferDbCommitter committer(client->tctable);
    int total = 0;

    for (auto& rr : results)
    {
        auto newpath = localname;
        newpath.appendWithSeparator(rr.localname, true);
        uploadLocalPath(rr.type, rr.localname.toPath(false), newpath, cloudFolder, "", committer, total, true, vo, nullptr, false, allowDuplicateVersions);
    }

    if (gVerboseMode)
    {
        cout << "Queued " << total << " more uploads from folder " << localname.toPath(false) << endl;
    }

#else

    auto da = client->fsaccess->newdiraccess();

    LocalPath lp(localname);
    if (da->dopen(&lp, NULL, false))
    {
        TransferDbCommitter committer(client->tctable);

        int total = 0;
        nodetype_t type;
        LocalPath itemlocalleafname;
        while (da->dnext(lp, itemlocalleafname, true, &type))
        {
            string leafNameUtf8 = localpathToUtf8Leaf(itemlocalleafname);

            if (gVerboseMode)
            {
                cout << "Queueing " << leafNameUtf8 << "..." << endl;
            }
            auto newpath = lp;
            newpath.appendWithSeparator(itemlocalleafname, true);
            uploadLocalPath(type, leafNameUtf8, newpath, cloudFolder, "", committer, total, true, vo, nullptr, true);
        }
        if (gVerboseMode)
        {
            cout << "Queued " << total << " more uploads from folder " << localpathToUtf8Leaf(localname) << endl;
        }
    }
#endif
}

void exec_put(autocomplete::ACState& s)
{
    NodeHandle target = cwd;
    string targetuser;
    string newname;
    int total = 0;
    std::shared_ptr<Node> n;

    VersioningOption vo = UseLocalVersioningFlag;
    if (s.extractflag("-noversion")) vo = NoVersioning;
    if (s.extractflag("-version")) vo = ClaimOldVersion;
    if (s.extractflag("-versionreplace")) vo = ReplaceOldVersion;
    bool allowDuplicateVersions = s.extractflag("-allowduplicateversions");

    bool recursive = s.extractflag("-r");

    if (s.words.size() > 2)
    {
        if ((n = nodebypath(s.words[2].s.c_str(), &targetuser, &newname)))
        {
            target = n->nodeHandle();
        }
    }
    else    // target is current path
    {
        n = client->nodeByHandle(target);
    }

    if (client->loggedin() == NOTLOGGEDIN && !targetuser.size() && !client->loggedIntoWritableFolder())
    {
        cout << "Not logged in." << endl;

        return;
    }

    if (recursive && !targetuser.empty())
    {
        cout << "Sorry, can't send recursively to a user" << endl;
    }

    auto localname = localPathArg(s.words[1].s);

    auto da = client->fsaccess->newdiraccess();

    // search with glob, eg *.txt
    if (da->dopen(&localname, NULL, true))
    {
        TransferDbCommitter committer(client->tctable);

        nodetype_t type;
        LocalPath itemlocalname;
        while (da->dnext(localname, itemlocalname, true, &type))
        {
            string leafNameUtf8 = localpathToUtf8Leaf(itemlocalname);

            if (gVerboseMode)
            {
                cout << "Queueing " << leafNameUtf8 << "..." << endl;
            }
            uploadLocalPath(type, leafNameUtf8, itemlocalname, n.get(), targetuser, committer, total, recursive, vo, nullptr, false, allowDuplicateVersions);
        }
    }

    cout << "Queued " << total << " file(s) for upload, " << appxferq[PUT].size()
        << " file(s) in queue" << endl;
}

void exec_pwd(autocomplete::ACState&)
{
    string path;

    nodepath(cwd, &path);

    cout << path << endl;
}

void exec_lcd(autocomplete::ACState& s)
{
    if (s.words.size() != 2)
    {
        cout << "lcd <dir>" << endl;
        return;
    }

    LocalPath localpath = localPathArg(s.words[1].s);

    if (!client->fsaccess->chdirlocal(localpath))
    {
        cout << s.words[1].s << ": Failed" << endl;
    }
}


void exec_llockfile(autocomplete::ACState& s)
{
    bool readlock = s.extractflag("-read");
    bool writelock = s.extractflag("-write");
    bool unlock = s.extractflag("-unlock");

    if (!readlock && !writelock && !unlock)
    {
        readlock = true;
        writelock = true;
    }

    LocalPath localpath = localPathArg(s.words[1].s);

#ifdef WIN32
    static map<LocalPath, HANDLE> llockedFiles;

    if (unlock)
    {
        if (llockedFiles.find(localpath) == llockedFiles.end()) return;
        CloseHandle(llockedFiles[localpath]);
    }
    else
    {
        string pe = localpath.platformEncoded();
        HANDLE hFile = CreateFileW(wstring((wchar_t*)pe.data(), pe.size()/2).c_str(),
            readlock ? GENERIC_READ : (writelock ? GENERIC_WRITE : 0),
            0, // no sharing
            NULL, OPEN_EXISTING, 0, NULL);

        if (hFile == INVALID_HANDLE_VALUE)
        {
            auto err = GetLastError();
            cout << "Error locking file: " << err;
        }
        else
        {
            llockedFiles[localpath] = hFile;
        }
    }

#else
    cout << " sorry, not implemented yet" << endl;
#endif
}

void exec_lls(autocomplete::ACState& s)
{
    bool recursive = s.extractflag("-R");
    fs::path ls_folder = s.words.size() > 1 ? fs::u8path(s.words[1].s) : fs::current_path();
    std::error_code ec;
    [[maybe_unused]] auto status = fs::status(ls_folder, ec);
    if (ec)
    {
        cerr << ec.message() << endl;
    }
    else if (!fs::exists(ls_folder))
    {
        cerr << "not found" << endl;
    }
    else
    {
        local_dumptree(ls_folder, recursive);
    }
}

void exec_ipc(autocomplete::ACState& s)
{
    // incoming pending contact action
    handle phandle;
    if (s.words.size() == 3 && Base64::atob(s.words[1].s.c_str(), (byte*) &phandle, sizeof phandle) == sizeof phandle)
    {
        ipcactions_t action;
        if (s.words[2].s == "a")
        {
            action = IPCA_ACCEPT;
        }
        else if (s.words[2].s == "d")
        {
            action = IPCA_DENY;
        }
        else if (s.words[2].s == "i")
        {
            action = IPCA_IGNORE;
        }
        else
        {
            return;
        }
        client->updatepcr(phandle, action);
    }
}

#if defined(WIN32) && defined(NO_READLINE)
void exec_log(autocomplete::ACState& s)
{
    if (s.words.size() == 1)
    {
        // close log
        static_cast<WinConsole*>(console)->log("", WinConsole::no_log);
        cout << "log closed" << endl;
    }
    else if (s.words.size() == 3)
    {
        // open log
        WinConsole::logstyle style = WinConsole::no_log;
        if (s.words[1].s == "utf8")
        {
            style = WinConsole::utf8_log;
        }
        else if (s.words[1].s == "utf16")
        {
            style = WinConsole::utf16_log;
        }
        else if (s.words[1].s == "codepage")
        {
            style = WinConsole::codepage_log;
        }
        else
        {
            cout << "unknown log style" << endl;
        }
        if (!static_cast<WinConsole*>(console)->log(s.words[2].s, style))
        {
            cout << "failed to open log file" << endl;
        }
    }
}
#endif

void exec_putq(autocomplete::ACState& s)
{
    bool showActive = s.extractflag("-active");
    bool showAll = s.extractflag("-all");
    bool showCount = s.extractflag("-count");

    if (!showActive && !showAll && !showCount)
    {
        showCount = true;
    }

    xferq(PUT, s.words.size() > 1 ? atoi(s.words[1].s.c_str()) : -1, showActive, showAll, showCount);
}

void exec_getq(autocomplete::ACState& s)
{
    bool showActive = s.extractflag("-active");
    bool showAll = s.extractflag("-all");
    bool showCount = s.extractflag("-count");

    if (!showActive && !showAll && !showCount)
    {
        showCount = true;
    }

    xferq(GET, s.words.size() > 1 ? atoi(s.words[1].s.c_str()) : -1, showActive, showAll, showCount);
}

void exec_open(autocomplete::ACState& s)
{
    if (strstr(s.words[1].s.c_str(), "#F!") || strstr(s.words[1].s.c_str(), "folder/"))  // folder link indicator
    {
        if (!clientFolder)
        {
            using namespace mega;

            auto provider = IGfxProvider::createInternalGfxProvider();
            GfxProc* gfx = provider ? new GfxProc(std::move(provider)) : nullptr;
            if (gfx) gfx->startProcessingThread();

            // create a new MegaClient with a different MegaApp to process callbacks
            // from the client logged into a folder. Reuse the waiter and httpio
            clientFolder =
                new MegaClient(new DemoAppFolder,
                               client->waiter,
                               client->httpio,
#ifdef DBACCESS_CLASS
                               new DBACCESS_CLASS(*startDir),
#else
                               NULL,
#endif
                               gfx,
                               "Gk8DyQBS",
                               "megacli_folder/" TOSTRING(MEGA_MAJOR_VERSION) "." TOSTRING(
                                   MEGA_MINOR_VERSION) "." TOSTRING(MEGA_MICRO_VERSION),
                               2,
                               client->getClientType());
        }
        else
        {
            clientFolder->logout(false);
        }

        const char* authToken = nullptr;

        if (s.words.size() > 2)
            authToken = s.words[2].s.c_str();

        return clientFolder->app->login_result(clientFolder->folderaccess(s.words[1].s.c_str(), authToken));
    }
    else
    {
        cout << "Invalid folder link." << endl;
    }
}
#ifdef ENABLE_SYNC

void exec_syncrescan(autocomplete::ACState& s)
{
    handle backupId = 0;
    Base64::atob(s.words[2].s.c_str(), (byte*)&backupId, int(sizeof(backupId)));

    client->syncs.setSyncsNeedFullSync(true, true, backupId);
}

#endif

void exec_lpwd(autocomplete::ACState&)
{
    cout << fs::current_path().u8string() << endl;
}

void exec_test(autocomplete::ACState&) {}

void exec_mfad(autocomplete::ACState& s)
{
    client->multifactorauthdisable(s.words[1].s.c_str());
}

void exec_mfac(autocomplete::ACState& s)
{
    string email;
    if (s.words.size() == 2)
    {
        email = s.words[1].s;
    }
    else
    {
        email = login.email;
    }

    client->multifactorauthcheck(email.c_str());
}

void exec_mfae(autocomplete::ACState&)
{
    client->multifactorauthsetup();
}

void exec_login(autocomplete::ACState& s)
{
    bool fresh = s.extractflag("-fresh");
    if (client->loggedin() == NOTLOGGEDIN)
    {
        if (s.words.size() > 1)
        {
            if ((s.words.size() == 2 || s.words.size() == 3) && s.words[1].s == "autoresume")
            {
                string filename = "megacli_autoresume_session" + (s.words.size() == 3 ? "_" + s.words[2].s : "");
                ifstream file(filename.c_str());
                string session;
                file >> session;
                if (file.is_open() && session.size())
                {
                    cout << "Resuming session..." << endl;
                    return client->login(Base64::atob(session));
                }
                cout << "Failed to get a valid session id from file " << filename << endl;
            }
            else if (strchr(s.words[1].s.c_str(), '@'))
            {
                login.reset();
                login.email = s.words[1].s;

                // full account login
                if (s.words.size() > 2)
                {
                    login.password = s.words[2].s;
                    cout << "Initiated login attempt..." << endl;
                }
                client->prelogin(login.email.c_str());
            }
            else
            {
                const char* ptr;
                if ((ptr = strchr(s.words[1].s.c_str(), '#')))  // folder link indicator
                {
                    const char *authKey = s.words.size() == 3 ? s.words[2].s.c_str() : nullptr;
                    bool tryToResumeFolderLinkFromCache = true;
                    if (fresh)
                    {
                        tryToResumeFolderLinkFromCache = false;
                    }
                    return client->app->login_result(
                        client->folderaccess(s.words[1].s.c_str(),
                                             authKey,
                                             tryToResumeFolderLinkFromCache));
                }
                else
                {
                    return client->login(Base64::atob(s.words[1].s));
                }
            }
        }
        else
        {
            cout << "      login email [password]" << endl
                << "      login exportedfolderurl#key [authKey]" << endl
                << "      login session" << endl;
        }
    }
    else
    {
        cout << "Already logged in. Please log out first." << endl;
    }
}

void exec_begin(autocomplete::ACState& s)
{
    bool ephemeralPlusPlus = s.extractflag("-e++");
    if (s.words.size() == 1)
    {
        cout << "Creating ephemeral session..." << endl;

        pdf_to_import = true;
        client->createephemeral();
    }
    else if (s.words.size() == 2)   // resume session
    {
        if (ephemeralPlusPlus)
        {
            client->resumeephemeralPlusPlus(Base64::atob(s.words[1].s));
        }
        else
        {
            handle uh;
            byte pw[SymmCipher::KEYLENGTH];

            if (Base64::atob(s.words[1].s.c_str(), (byte*) &uh, MegaClient::USERHANDLE) == sizeof uh && Base64::atob(
                s.words[1].s.c_str() + 12, pw, sizeof pw) == sizeof pw)
            {
                client->resumeephemeral(uh, pw);
            }
            else
            {
                cout << "Malformed ephemeral session identifier." << endl;
            }
        }
    }
    else if (ephemeralPlusPlus && s.words.size() == 3)  // begin -e++ firstname lastname
    {
        cout << "Creating ephemeral session plus plus..." << endl;

        pdf_to_import = true;
        ephemeralFirstname = s.words[1].s;
        ephemeralLastName = s.words[2].s;
        client->createephemeralPlusPlus();
    }
}

void exec_mount(autocomplete::ACState& )
{
    listtrees();
}

void exec_share(autocomplete::ACState& s)
{
    bool writable = false;

    switch (s.words.size())
    {
    case 1:		// list all shares (incoming, outgoing and pending outgoing)
    {
        listallshares();
    }
    break;

    case 2:	    // list all outgoing shares on this path
    case 3:	    // remove outgoing share to specified e-mail address
    case 4:	    // add outgoing share to specified e-mail address
    case 5:     // user specified a personal representation to appear as for the invitation
        if (std::shared_ptr<Node> n = nodebypath(s.words[1].s.c_str()))
        {
            if (s.words.size() == 2)
            {
                listnodeshares(n.get(), false);
            }
            else
            {
                accesslevel_t a = ACCESS_UNKNOWN;
                const char* personal_representation = NULL;
                if (s.words.size() > 3)
                {
                    if (s.words[3].s == "r" || s.words[3].s == "ro")
                    {
                        a = RDONLY;
                    }
                    else if (s.words[3].s == "rw")
                    {
                        a = RDWR;
                    }
                    else if (s.words[3].s == "full")
                    {
                        a = FULL;
                    }
                    else
                    {
                        cout << "Access level must be one of r, rw or full" << endl;

                        return;
                    }

                    if (s.words.size() > 4)
                    {
                        personal_representation = s.words[4].s.c_str();
                    }
                }

                handle nodehandle = n->nodehandle;
                std::function<void()> completeShare = [nodehandle, s, a, writable, personal_representation]()
                {
                    std::shared_ptr<Node> n = client->nodebyhandle(nodehandle);
                    if (!n)
                    {
                        cout << "Node not found." << endl;
                        return;
                    }

                    client->setshare(n, s.words[2].s.c_str(), a, writable, personal_representation, gNextClientTag++, [](Error e, bool)
                    {
                        if (e)
                        {
                            cout << "Share creation/modification request failed (" << errorstring(e) << ")" << endl;
                        }
                        else
                        {
                            cout << "Share creation/modification succeeded." << endl;
                        }
                    });
                };

                if (a != ACCESS_UNKNOWN)
                {
                    client->openShareDialog(n.get(), [completeShare](Error e)
                    {
                        if (e)
                        {
                            cout << "Error creating share key (" << errorstring(e) << ")" << endl;
                            return;
                        }

                        completeShare();
                    });
                    return;
                }
                completeShare();
            }
        }
        else
        {
            cout << s.words[1].s << ": No such directory" << endl;
        }
        break;
    }
}

void exec_getemail(autocomplete::ACState& s)
{
    if (!client->loggedin())
    {
        cout << "Must be logged in to fetch user emails" << endl;
        return;
    }

    client->getUserEmail(s.words[1].s.c_str());
}
void DemoApp::getuseremail_result(string *email, error e)
{
    if (e)
    {
        cout << "Failed to retrieve email: " << e << endl;
    }
    else
    {
        cout << "Email: " << email << endl;
    }
}

void exec_users(autocomplete::ACState& s)
{
    if (s.words.size() == 1)
    {
        for (user_map::iterator it = client->users.begin(); it != client->users.end(); it++)
        {
            if (it->second.email.size())
            {
                cout << "\t" << it->second.email << " (" << toHandle(it->second.userhandle) << ")";

                if (it->second.userhandle == client->me)
                {
                    cout << ", session user";
                }
                else if (it->second.show == VISIBLE)
                {
                    cout << ", visible";
                }
                else if (it->second.show == HIDDEN)
                {
                    cout << ", hidden";
                }
                else if (it->second.show == INACTIVE)
                {
                    cout << ", inactive";
                }
                else if (it->second.show == BLOCKED)
                {
                    cout << ", blocked";
                }
                else
                {
                    cout << ", unknown visibility (" << it->second.show << ")";
                }

                if (it->second.userhandle != client->me && client->areCredentialsVerified(it->second.userhandle))
                {
                    cout << ", credentials verified";
                }

                if (it->second.sharing.size())
                {
                    cout << ", sharing " << it->second.sharing.size() << " folder(s)";
                }

                if (it->second.pubk.isvalid())
                {
                    cout << ", public key cached";
                }

                if (it->second.mBizMode == BIZ_MODE_MASTER)
                {
                    cout << ", business master user";
                }
                else if (it->second.mBizMode == BIZ_MODE_SUBUSER)
                {
                    cout << ", business sub-user";
                }

                cout << endl;
            }
        }
    }
    else if (s.words.size() == 3 && s.words[2].s == "del")
    {
        client->removecontact(s.words[1].s.c_str(), HIDDEN);
    }
}

void exec_mkdir(autocomplete::ACState& s)
{
    bool allowDuplicate = s.extractflag("-allowduplicate");
    bool exactLeafName = s.extractflag("-exactleafname");
    bool writevault = s.extractflag("-writevault");

    if (s.words.size() > 1)
    {
        string newname;

        std::shared_ptr<Node> n;
        if (exactLeafName)
        {
            n = client->nodeByHandle(cwd);
            newname = s.words[1].s;
        }
        else
        {
            n = nodebypath(s.words[1].s.c_str(), NULL, &newname);
        }

        if (n)
        {
            if (!client->checkaccess(n.get(), RDWR))
            {
                cout << "Write access denied" << endl;

                return;
            }

            if (newname.size())
            {
                vector<NewNode> nn(1);
                client->putnodes_prepareOneFolder(&nn[0], newname, writevault);
                client->putnodes(n->nodeHandle(), NoVersioning, std::move(nn), nullptr, gNextClientTag++, writevault);
            }
            else if (allowDuplicate && n->parent && n->parent->nodehandle != UNDEF)
            {
                // the leaf name already exists and was returned in n
                auto leafname = s.words[1].s;
                auto pos = leafname.find_last_of("/");
                if (pos != string::npos) leafname.erase(0, pos + 1);
                vector<NewNode> nn(1);
                client->putnodes_prepareOneFolder(&nn[0], leafname, writevault);
                client->putnodes(n->parent->nodeHandle(), NoVersioning, std::move(nn), nullptr, gNextClientTag++, writevault);
            }
            else
            {
                cout << s.words[1].s << ": Path already exists" << endl;
            }
        }
        else
        {
            cout << s.words[1].s << ": Target path not found" << endl;
        }
    }
}

void exec_getfa(autocomplete::ACState& s)
{
    std::shared_ptr<Node> n;
    int cancel = s.words.size() > 2 && s.words.back().s == "cancel";

    if (s.words.size() < 3)
    {
        n = client->nodeByHandle(cwd);
    }
    else if (!(n = nodebypath(s.words[2].s.c_str())))
    {
        cout << s.words[2].s << ": Path not found" << endl;
    }

    if (n)
    {
        int c = 0;
        fatype type;

        type = fatype(atoi(s.words[1].s.c_str()));

        if (n->type == FILENODE)
        {
            if (n->hasfileattribute(type))
            {
                client->getfa(n->nodehandle, &n->fileattrstring, n->nodekey(), type, cancel);
                c++;
            }
        }
        else
        {
            for (auto& node : client->getChildren(n.get()))
            {
                if (node->type == FILENODE && node->hasfileattribute(type))
                {
                    client->getfa(node->nodehandle, &node->fileattrstring, node->nodekey(), type, cancel);
                    c++;
                }
            }
        }

        cout << (cancel ? "Canceling " : "Fetching ") << c << " file attribute(s) of type " << type << "..." << endl;
    }
}

void exec_getua(autocomplete::ACState& s)
{
    User* u = NULL;

    if (s.words.size() == 3)
    {
        // get other user's attribute
        if (!(u = client->finduser(s.words[2].s.c_str())))
        {
            cout << "Retrieving user attribute for unknown user: " << s.words[2].s << endl;
            client->getua(s.words[2].s.c_str(), User::string2attr(s.words[1].s.c_str()));
            return;
        }
    }
    else if (s.words.size() != 2)
    {
        cout << "      getua attrname [email]" << endl;
        return;
    }

    if (!u)
    {
        // get logged in user's attribute
        if (!(u = client->ownuser()))
        {
            cout << "Must be logged in to query own attributes." << endl;
            return;
        }
    }

    if (s.words[1].s == "pubk")
    {
        client->getpubkey(u->uid.c_str());
        return;
    }

    client->getua(u, User::string2attr(s.words[1].s.c_str()));
}

void exec_putua(autocomplete::ACState& s)
{

    if (!client->loggedin())
    {
        cout << "Must be logged in to set user attributes." << endl;
        return;
    }

    attr_t attrtype = User::string2attr(s.words[1].s.c_str());
    if (attrtype == ATTR_UNKNOWN)
    {
        cout << "Attribute not recognized" << endl;
        return;
    }

    if (s.words.size() == 2)
    {
        // delete attribute
        client->putua(attrtype);

        return;
    }
    else if (s.words.size() == 3)
    {
        if (s.words[2].s == "del")
        {
            client->putua(attrtype);

            return;
        }
    }
    else if (s.words.size() == 4)
    {
        if (s.words[2].s == "set")
        {
            client->putua(attrtype, (const byte*)s.words[3].s.c_str(), unsigned(s.words[3].s.size()));
            return;
        }
        else if (s.words[2].s == "set64")
        {
            int len = int(s.words[3].s.size() * 3 / 4 + 3);
            byte* value = new byte[static_cast<size_t>(len)];
            int valuelen = Base64::atob(s.words[3].s.data(), value, len);
            client->putua(attrtype, value, static_cast<unsigned>(valuelen));
            delete[] value;
            return;
        }
        else if (s.words[2].s == "load")
        {
            string data;
            auto localpath = localPathArg(s.words[3].s);

            if (loadfile(localpath, &data))
            {
                client->putua(attrtype, (const byte*)data.data(), unsigned(data.size()));
            }
            else
            {
                cout << "Cannot read " << s.words[3].s << endl;
            }

            return;
        }
    }
    else if (s.words.size() == 5)
    {
        if (s.words[2].s == "map") // putua <attrtype> map <attrKey> <attrValue>
        {
            // received <attrKey> will be B64 encoded
            // received <attrValue> will have the real text value
            if (User::scope(attrtype) == ATTR_SCOPE_PRIVATE_ENCRYPTED)
            {
                putua_map(s.words[3].s, Base64::btoa(s.words[4].s), attrtype);
            }
            else
            {
                cout << "Attribute not private, cannot be set as a map" << endl;
            }
        }
    }
}

#ifdef DEBUG
void exec_delua(autocomplete::ACState& s)
{
    client->delua(s.words[1].s.c_str());
}
#endif

void exec_pause(autocomplete::ACState& s)
{
    bool getarg = false, putarg = false, hardarg = false, statusarg = false;

    for (size_t i = s.words.size(); --i; )
    {
        if (s.words[i].s == "get")
        {
            getarg = true;
        }
        if (s.words[i].s == "put")
        {
            putarg = true;
        }
        if (s.words[i].s == "hard")
        {
            hardarg = true;
        }
        if (s.words[i].s == "status")
        {
            statusarg = true;
        }
    }

    if (statusarg)
    {
        if (!hardarg && !getarg && !putarg)
        {
            if (!client->xferpaused[GET] && !client->xferpaused[PUT])
            {
                cout << "Transfers not paused at the moment." << endl;
            }
            else
            {
                if (client->xferpaused[GET])
                {
                    cout << "GETs currently paused." << endl;
                }
                if (client->xferpaused[PUT])
                {
                    cout << "PUTs currently paused." << endl;
                }
            }
        }
        return;
    }

    if (!getarg && !putarg)
    {
        getarg = true;
        putarg = true;
    }

    TransferDbCommitter committer(client->tctable);

    if (getarg)
    {
        client->pausexfers(GET, client->xferpaused[GET] ^= true, hardarg, committer);
        if (client->xferpaused[GET])
        {
            cout << "GET transfers paused. Resume using the same command." << endl;
        }
        else
        {
            cout << "GET transfers unpaused." << endl;
        }
    }

    if (putarg)
    {
        client->pausexfers(PUT, client->xferpaused[PUT] ^= true, hardarg, committer);
        if (client->xferpaused[PUT])
        {
            cout << "PUT transfers paused. Resume using the same command." << endl;
        }
        else
        {
            cout << "PUT transfers unpaused." << endl;
        }
    }
}

void exec_debug(autocomplete::ACState& s)
{
    if (s.extractflag("-off"))
    {
        SimpleLogger::setLogLevel(logWarning);
        gLogger.logToConsole = false;
        gLogger.mLogFile.close();
    }
    if (s.extractflag("-on"))
    {
        SimpleLogger::setLogLevel(logDebug);
    }
    if (s.extractflag("-verbose"))
    {
        SimpleLogger::setLogLevel(logMax);
    }
    if (s.extractflag("-console"))
    {
        gLogger.logToConsole = true;

    }
    if (s.extractflag("-noconsole"))
    {
        gLogger.logToConsole = false;
    }
    if (s.extractflag("-nofile"))
    {
        gLogger.mLogFile.close();
    }
    string filename;
    if (s.extractflagparam("-file", filename))
    {
        gLogger.mLogFile.close();
        if (!filename.empty())
        {
            gLogger.mLogFile.open(filename.c_str());
            if (gLogger.mLogFile.is_open())
            {
                gLogger.mLogFileName = filename;

            }
            else
            {
                cout << "Log file open failed: '" << filename << "'" << endl;
            }
        }
    }

    cout << "Debug level set to " << SimpleLogger::getLogLevel() << endl;
    cout << "Log to console: " << (gLogger.logToConsole ? "on" : "off") << endl;
    cout << "Log to file: " << (gLogger.mLogFile.is_open() ? gLogger.mLogFileName : "<off>") << endl;

}

#if defined(WIN32) && defined(NO_READLINE)
void exec_clear(autocomplete::ACState& s)
{
    static_cast<WinConsole*>(console)->clearScreen();
}
#endif

void exec_retry(autocomplete::ACState&)
{
    if (client->abortbackoff())
    {
        cout << "Retrying..." << endl;
    }
    else
    {
        cout << "No failed request pending." << endl;
    }
}

void exec_recon(autocomplete::ACState&)
{
    cout << "Closing all open network connections..." << endl;

    client->disconnect();
}

void exec_email(autocomplete::ACState& s)
{
    if (s.words.size() == 1)
    {
        User *u = client->finduser(client->me);
        if (u)
        {
            cout << "Your current email address is " << u->email << endl;
        }
        else
        {
            cout << "Please, login first" << endl;
        }
    }
    else if (s.words.size() == 2)
    {
        if (s.words[1].s.find("@") != string::npos)    // get change email link
        {
            client->getemaillink(s.words[1].s.c_str());
        }
        else    // confirm change email link
        {
            string link = s.words[1].s;

            size_t pos = link.find(MegaClient::verifyLinkPrefix());
            if (pos == link.npos)
            {
                cout << "Invalid email change link." << endl;
                return;
            }

            changecode.assign(link.substr(pos + strlen(MegaClient::verifyLinkPrefix())));
            client->queryrecoverylink(changecode.c_str());
        }
    }
}

#ifdef ENABLE_CHAT
void exec_chatc(autocomplete::ACState& s)
{
    size_t wordscount = s.words.size();
    if (wordscount < 2 || wordscount == 3)
    {
        cout << "Invalid syntax to create chatroom" << endl;
        cout << "      chatc group [email ro|sta|mod]* " << endl;
        return;
    }

    int group = atoi(s.words[1].s.c_str());
    if (group != 0 && group != 1)
    {
        cout << "Invalid syntax to create chatroom" << endl;
        cout << "      chatc group [email ro|sta|mod]* " << endl;
        return;
    }

    unsigned parseoffset = 2;
    if (((wordscount - parseoffset) % 2) == 0)
    {
        if (!group && (wordscount - parseoffset) != 2)
        {
            cout << "Peer to peer chats must have only one peer" << endl;
            return;
        }

        userpriv_vector *userpriv = new userpriv_vector;

        unsigned numUsers = 0;
        while ((numUsers + 1) * 2 + parseoffset <= wordscount)
        {
            string email = s.words[numUsers * 2 + parseoffset].s;
            User *u = client->finduser(email.c_str(), 0);
            if (!u)
            {
                cout << "User not found: " << email << endl;
                delete userpriv;
                return;
            }

            string privstr = s.words[numUsers * 2 + parseoffset + 1].s;
            privilege_t priv;
            if (!group) // 1:1 chats enforce peer to be moderator
            {
                priv = PRIV_MODERATOR;
            }
            else
            {
                if (privstr == "ro")
                {
                    priv = PRIV_RO;
                }
                else if (privstr == "sta")
                {
                    priv = PRIV_STANDARD;
                }
                else if (privstr == "mod")
                {
                    priv = PRIV_MODERATOR;
                }
                else
                {
                    cout << "Unknown privilege for " << email << endl;
                    delete userpriv;
                    return;
                }
            }

            userpriv->push_back(userpriv_pair(u->userhandle, priv));
            numUsers++;
        }

        client->createChat(group != 0, false, userpriv);
        delete userpriv;
    }
}

void exec_chati(autocomplete::ACState& s)
{
    if (s.words.size() >= 4 && s.words.size() <= 7)
    {
        handle chatid;
        Base64::atob(s.words[1].s.c_str(), (byte*)&chatid, MegaClient::CHATHANDLE);

        string email = s.words[2].s;
        User *u = client->finduser(email.c_str(), 0);
        if (!u)
        {
            cout << "User not found: " << email << endl;
            return;
        }

        string privstr = s.words[3].s;
        privilege_t priv;
        if (privstr == "ro")
        {
            priv = PRIV_RO;
        }
        else if (privstr == "sta")
        {
            priv = PRIV_STANDARD;
        }
        else if (privstr == "mod")
        {
            priv = PRIV_MODERATOR;
        }
        else
        {
            cout << "Unknown privilege for " << email << endl;
            return;
        }

        string title;
        string unifiedKey;
        if (s.words.size() == 5)
        {
            unifiedKey = s.words[4].s;
        }
        else if (s.words.size() >= 6 && s.words[4].s == "t")
        {
            title = s.words[5].s;
            if (s.words.size() == 7)
            {
                unifiedKey = s.words[6].s;
            }
        }
        const char *t = !title.empty() ? title.c_str() : NULL;
        const char *uk = !unifiedKey.empty() ? unifiedKey.c_str() : NULL;

        client->inviteToChat(chatid, u->userhandle, priv, uk, t);
        return;
    }
}

void exec_chatr(autocomplete::ACState& s)
{
    if (s.words.size() > 1 && s.words.size() < 4)
    {
        handle chatid;
        Base64::atob(s.words[1].s.c_str(), (byte*)&chatid, MegaClient::CHATHANDLE);

        if (s.words.size() == 2)
        {
            client->removeFromChat(chatid, client->me);
            return;
        }
        else if (s.words.size() == 3)
        {
            string email = s.words[2].s;
            User *u = client->finduser(email.c_str(), 0);
            if (!u)
            {
                cout << "User not found: " << email << endl;
                return;
            }

            client->removeFromChat(chatid, u->userhandle);
            return;
        }
    }
}

void exec_chatu(autocomplete::ACState& s)
{
    handle chatid;
    Base64::atob(s.words[1].s.c_str(), (byte*)&chatid, MegaClient::CHATHANDLE);

    client->getUrlChat(chatid);
}

void exec_chata(autocomplete::ACState& s)
{
    handle chatid;
    Base64::atob(s.words[1].s.c_str(), (byte*)&chatid, MegaClient::CHATHANDLE);
    bool archive = (s.words[2].s == "1");
    if (!archive && (s.words[2].s != "0"))
    {
        cout << "Use 1 or 0 to archive/unarchive chats" << endl;
        return;
    }

    client->archiveChat(chatid, archive);
}

void exec_chats(autocomplete::ACState& s)
{
    if (s.words.size() == 1)
    {
        textchat_map::iterator it;
        for (it = client->chats.begin(); it != client->chats.end(); it++)
        {
            DemoApp::printChatInformation(it->second);
        }
        return;
    }
    if (s.words.size() == 2)
    {
        handle chatid;
        Base64::atob(s.words[1].s.c_str(), (byte*)&chatid, MegaClient::CHATHANDLE);

        textchat_map::iterator it = client->chats.find(chatid);
        if (it == client->chats.end())
        {
            cout << "Chatid " << s.words[1].s.c_str() << " not found" << endl;
            return;
        }

        DemoApp::printChatInformation(it->second);
        return;
    }
}

void exec_chatl(autocomplete::ACState& s)
{
    handle chatid;
    Base64::atob(s.words[1].s.c_str(), (byte*) &chatid, MegaClient::CHATHANDLE);
    bool delflag = (s.words.size() == 3 && s.words[2].s == "del");
    bool createifmissing = s.words.size() == 2 || (s.words.size() == 3 && s.words[2].s != "query");

    client->chatlink(chatid, delflag, createifmissing);
}
#endif

void exec_reset(autocomplete::ACState& s)
{
    if (client->loggedin() != NOTLOGGEDIN)
    {
        cout << "You're logged in. Please, logout first." << endl;
    }
    else if (s.words.size() == 2 ||
        (s.words.size() == 3 && (hasMasterKey = (s.words[2].s == "mk"))))
    {
        recoveryemail = s.words[1].s;
        client->getrecoverylink(recoveryemail.c_str(), hasMasterKey);
    }
    else
    {
        cout << "      reset email [mk]" << endl;
    }
}

void exec_clink(autocomplete::ACState& s)
{
    bool renew = false;
    if (s.words.size() == 1 || (s.words.size() == 2 && (renew = s.words[1].s == "renew")))
    {
        client->contactlinkcreate(renew);
    }
    else if ((s.words.size() == 3) && (s.words[1].s == "query"))
    {
        handle clink = UNDEF;
        Base64::atob(s.words[2].s.c_str(), (byte*)&clink, MegaClient::CONTACTLINKHANDLE);

        client->contactlinkquery(clink);

    }
    else if (((s.words.size() == 3) || (s.words.size() == 2)) && (s.words[1].s == "del"))
    {
        handle clink = UNDEF;

        if (s.words.size() == 3)
        {
            Base64::atob(s.words[2].s.c_str(), (byte*)&clink, MegaClient::CONTACTLINKHANDLE);
        }

        client->contactlinkdelete(clink);
    }
}

void exec_apiurl(autocomplete::ACState& s)
{
    if (s.words.size() == 1)
    {
        cout << "Current APIURL = " << client->httpio->APIURL << endl;
        cout << "Current disablepkp = " << (client->httpio->disablepkp ? "true" : "false") << endl;
    }
    else if (client->loggedin() != NOTLOGGEDIN)
    {
        cout << "You must not be logged in, to change APIURL" << endl;
    }
    else if (s.words.size() == 3 || s.words.size() == 2)
    {
        if (s.words[1].s.size() < 8 || s.words[1].s.substr(0, 8) != "https://")
        {
            s.words[1].s = "https://" + s.words[1].s;
        }
        if (s.words[1].s.empty() || s.words[1].s[s.words[1].s.size() - 1] != '/')
        {
            s.words[1].s += '/';
        }
        client->httpio->APIURL = s.words[1].s;
        if (s.words.size() == 3)
        {
            client->httpio->disablepkp = s.words[2].s == "true";
        }
    }
}

void exec_passwd(autocomplete::ACState&)
{
    if (client->loggedin() != NOTLOGGEDIN)
    {
        setprompt(NEWPASSWORD);
    }
    else
    {
        cout << "Not logged in." << endl;
    }
}

void exec_invite(autocomplete::ACState& s)
{
    if (client->loggedin() != FULLACCOUNT)
    {
        cout << "Not logged in." << endl;
    }
    else
    {
        if (client->ownuser()->email.compare(s.words[1].s))
        {
            int delflag = s.words.size() == 3 && s.words[2].s == "del";
            int rmd = s.words.size() == 3 && s.words[2].s == "rmd";
            int clink = s.words.size() == 4 && s.words[2].s == "clink";
            if (s.words.size() == 2 || s.words.size() == 3 || s.words.size() == 4)
            {
                if (delflag || rmd)
                {
                    client->setpcr(s.words[1].s.c_str(), delflag ? OPCA_DELETE : OPCA_REMIND);
                }
                else
                {
                    handle contactLink = UNDEF;
                    if (clink)
                    {
                        Base64::atob(s.words[3].s.c_str(), (byte*)&contactLink, MegaClient::CONTACTLINKHANDLE);
                    }

                    // Original email is not required, but can be used if this account has multiple email addresses associated,
                    // to have the invite come from a specific email
                    client->setpcr(s.words[1].s.c_str(), OPCA_ADD, "Invite from MEGAcli", s.words.size() == 3 ? s.words[2].s.c_str() : NULL, contactLink);
                }
            }
            else
            {
                cout << "      invite dstemail [origemail|del|rmd|clink <link>]" << endl;
            }
        }
        else
        {
            cout << "Cannot send invitation to your own user" << endl;
        }
    }
}

void exec_signup(autocomplete::ACState& s)
{
    if (s.words.size() == 2)
    {
        const char* ptr = s.words[1].s.c_str();
        const char* tptr;

        if ((tptr = strstr(ptr, "confirm")))
        {
            ptr = tptr + 7;

            std::string code = Base64::atob(std::string(ptr));
            if (code.find("ConfirmCodeV2") != string::npos)
            {
                size_t posEmail = 13 + 15;
                size_t endEmail = code.find("\t", posEmail);
                if (endEmail != string::npos)
                {
                    signupemail = code.substr(posEmail, endEmail - posEmail);
                    signupname = code.substr(endEmail + 1, code.size() - endEmail - 9);

                    if (client->loggedin() == FULLACCOUNT)
                    {
                        cout << "Already logged in." << endl;
                    }
                    else    // not-logged-in / ephemeral account / partially confirmed
                    {
                        client->confirmsignuplink2((const byte*)code.data(), unsigned(code.size()));
                    }
                }
            }
            else
            {
                cout << "Received argument was not a confirmation link." << endl;
            }
        }
        else
        {
            cout << "New accounts must follow registration flow v2. Old flow is not supported anymore." << endl;
        }
    }
    else if (s.words.size() == 3)
    {
        switch (client->loggedin())
        {
        case FULLACCOUNT:
            cout << "Already logged in." << endl;
            break;

        case CONFIRMEDACCOUNT:
            cout << "Current account already confirmed." << endl;
            break;

        case EPHEMERALACCOUNT:
        case EPHEMERALACCOUNTPLUSPLUS:
            if (s.words[1].s.find('@') + 1 && s.words[1].s.find('.') + 1)
            {
                signupemail = s.words[1].s;
                signupname = s.words[2].s;

                cout << endl;
                setprompt(NEWPASSWORD);
            }
            else
            {
                cout << "Please enter a valid e-mail address." << endl;
            }
            break;

        case NOTLOGGEDIN:
            cout << "Please use the begin command to commence or resume the ephemeral session to be upgraded." << endl;
        }
    }
}

void exec_cancelsignup(autocomplete::ACState&)
{
    client->cancelsignup();
}

void exec_whoami(autocomplete::ACState& s)
{
    if (client->loggedin() == NOTLOGGEDIN)
    {
        cout << "Not logged in." << endl;
    }
    else
    {
        User* u;

        if ((u = client->finduser(client->me)))
        {
            cout << "Account e-mail: " << u->email << " handle: " << Base64Str<MegaClient::USERHANDLE>(client->me) << endl;
            if (client->signkey)
            {
                string pubKey((const char *)client->signkey->pubKey, EdDSA::PUBLIC_KEY_LENGTH);
                cout << "Credentials: " << AuthRing::fingerprint(pubKey, true) << endl;
            }
        }

        bool storage = s.extractflag("-storage");
        bool transfer = s.extractflag("-transfer");
        bool pro = s.extractflag("-pro");
        bool transactions = s.extractflag("-transactions");
        bool purchases = s.extractflag("-purchases");
        bool sessions = s.extractflag("-sessions");

        bool all = !storage && !transfer && !pro && !transactions && !purchases && !sessions;

        cout << "Retrieving account status..." << endl;

        client->getaccountdetails(account, all || storage, all || transfer, all || pro, all || transactions, all || purchases, all || sessions);
    }
}

void exec_verifycredentials(autocomplete::ACState& s)
{
    User* u = nullptr;
    if (s.words.size() == 2 && (s.words[1].s == "show" || s.words[1].s == "status"))
    {
        u = client->finduser(client->me);
    }
    else if (s.words.size() == 3)
    {
        u = client->finduser(s.words[2].s.c_str());
    }
    else
    {
        cout << "      credentials show|status|verify|reset [email]" << endl;
        return;
    }

    if (!u)
    {
        cout << "Invalid user" << endl;
        return;
    }

    if (s.words[1].s == "show")
    {
        const UserAttribute* attribute = u->getAttribute(ATTR_ED25519_PUBK);
        if (attribute && attribute->isValid())
        {
            cout << "Credentials: " << AuthRing::fingerprint(attribute->value(), true) << endl;
        }
        else
        {
            cout << "Fetching singing key... " << endl;
            client->getua(u->uid.c_str(), ATTR_ED25519_PUBK);
        }
    }
    else if (s.words[1].s == "status")
    {
        handle uh = s.words.size() == 3 ? u->userhandle : UNDEF;
        printAuthringInformation(uh);
    }
    else if (s.words[1].s == "verify")
    {
        error e;
        if ((e = client->verifyCredentials(u->userhandle, nullptr)))
        {
            cout << "Verification failed. Error: " << errorstring(e) << endl;
            return;
        }
    }
    else if (s.words[1].s == "reset")
    {
        error e;
        if ((e = client->resetCredentials(u->userhandle, nullptr)))
        {
            cout << "Reset verification failed. Error: " << errorstring(e) << endl;
            return;
        }
    }
}

void exec_export(autocomplete::ACState& s)
{
    void exportnode_result(Error e, handle h, handle ph);

    std::shared_ptr<Node> n;
    int deltmp = 0;
    int etstmp = 0;

    bool writable = s.extractflag("-writable");
    bool megaHosted = s.extractflag("-mega-hosted");


    if ((n = nodebypath(s.words[1].s.c_str())))
    {
        if (s.words.size() > 2)
        {
            deltmp = (s.words[2].s == "del");
            if (!deltmp)
            {
                etstmp = atoi(s.words[2].s.c_str());
            }
        }


        cout << "Exporting..." << endl;

        error e;
        if ((e = client->exportnode(n,
                                    deltmp,
                                    etstmp,
                                    writable,
                                    megaHosted,
                                    gNextClientTag++,
                                    [](Error e, handle h, handle ph, string&&)
                                    {
                                        exportnode_result(e, h, ph);
                                    })))
        {
            cout << s.words[1].s << ": Export rejected (" << errorstring(e) << ")" << endl;
        }
    }
    else
    {
        cout << s.words[1].s << ": Not found" << endl;
    }
}

void exec_encryptLink(autocomplete::ACState& s)
{
    string link = s.words[1].s;
    string password = s.words[2].s;
    string encryptedLink;

    error e = client->encryptlink(link.c_str(), password.c_str(), &encryptedLink);
    if (e)
    {
        cout << "Failed to encrypt link: " << errorstring(e) << endl;
    }
    else
    {
        cout << "Password encrypted link: " << encryptedLink << endl;
    }
}

void exec_decryptLink(autocomplete::ACState &s)
{
    string link = s.words[1].s;
    string password = s.words[2].s;
    string decryptedLink;

    error e = client->decryptlink(link.c_str(), password.c_str(), &decryptedLink);
    if (e)
    {
        cout << "Failed to decrypt link: " << errorstring(e) << endl;
    }
    else
    {
        cout << "Decrypted link: " << decryptedLink << endl;
    }

}

void exec_import(autocomplete::ACState& s)
{
    handle ph = UNDEF;
    byte key[FILENODEKEYLENGTH];
    error e = client->parsepubliclink(s.words[1].s.c_str(), ph, key, TypeOfLink::FILE);
    if (e == API_OK)
    {
        cout << "Opening link..." << endl;
        client->openfilelink(ph, key);
    }
    else
    {
        cout << "Malformed link. Format: Exported URL or fileid#filekey" << endl;
    }
}

void exec_folderlinkinfo(autocomplete::ACState& s)
{
    publiclink = s.words[1].s;

    handle ph = UNDEF;
    byte folderkey[FOLDERNODEKEYLENGTH];
    if (client->parsepubliclink(publiclink.c_str(), ph, folderkey, TypeOfLink::FOLDER) == API_OK)
    {
        cout << "Loading public folder link info..." << endl;
        client->getpubliclinkinfo(ph);
    }
    else
    {
        cout << "Malformed link: " << publiclink << endl;
    }
}

void exec_reload(autocomplete::ACState& s)
{
    cout << "Reloading account..." << endl;

    bool nocache = false;
    if (s.words.size() == 2 && s.words[1].s == "nocache")
    {
        nocache = true;
    }

    cwd = NodeHandle();
    client->cachedscsn = UNDEF;
    client->fetchnodes(nocache, false, true);
}

void exec_logout(autocomplete::ACState& s)
{
    cout << "Logging off..." << endl;

    bool keepSyncConfigs = s.extractflag("-keepsyncconfigs");

    cwd = NodeHandle();
    client->logout(keepSyncConfigs);

    if (clientFolder)
    {
        clientFolder->logout(keepSyncConfigs);
        delete clientFolder;
        clientFolder = NULL;
    }

    ephemeralFirstname.clear();
    ephemeralLastName.clear();
}

#ifdef ENABLE_CHAT
void exec_chatga(autocomplete::ACState& s)
{
    handle chatid;
    Base64::atob(s.words[1].s.c_str(), (byte*) &chatid, MegaClient::CHATHANDLE);

    handle nodehandle = 0; // make sure top two bytes are 0
    Base64::atob(s.words[2].s.c_str(), (byte*) &nodehandle, MegaClient::NODEHANDLE);

    const char *uid = s.words[3].s.c_str();

    client->grantAccessInChat(chatid, nodehandle, uid);
}

void exec_chatra(autocomplete::ACState& s)
{
    handle chatid;
    Base64::atob(s.words[1].s.c_str(), (byte*)&chatid, MegaClient::CHATHANDLE);

    handle nodehandle = 0; // make sure top two bytes are 0
    Base64::atob(s.words[2].s.c_str(), (byte*)&nodehandle, MegaClient::NODEHANDLE);

    const char *uid = s.words[3].s.c_str();

    client->removeAccessInChat(chatid, nodehandle, uid);
}

void exec_chatst(autocomplete::ACState& s)
{
    handle chatid;
    Base64::atob(s.words[1].s.c_str(), (byte*)&chatid, MegaClient::CHATHANDLE);

    if (s.words.size() == 2)  // empty title / remove title
    {
        client->setChatTitle(chatid, "");
    }
    else if (s.words.size() == 3)
    {
        client->setChatTitle(chatid, s.words[2].s.c_str());
    }
}

void exec_chatpu(autocomplete::ACState&)
{
    client->getChatPresenceUrl();
}

void exec_chatup(autocomplete::ACState& s)
{
    handle chatid;
    Base64::atob(s.words[1].s.c_str(), (byte*)&chatid, MegaClient::CHATHANDLE);

    handle uh;
    Base64::atob(s.words[2].s.c_str(), (byte*)&uh, MegaClient::USERHANDLE);

    string privstr = s.words[3].s;
    privilege_t priv;
    if (privstr == "ro")
    {
        priv = PRIV_RO;
    }
    else if (privstr == "sta")
    {
        priv = PRIV_STANDARD;
    }
    else if (privstr == "mod")
    {
        priv = PRIV_MODERATOR;
    }
    else
    {
        cout << "Unknown privilege for " << s.words[2].s << endl;
        return;
    }

    client->updateChatPermissions(chatid, uh, priv);
}

void exec_chatlu(autocomplete::ACState& s)
{
    handle publichandle = 0;
    Base64::atob(s.words[1].s.c_str(), (byte*)&publichandle, MegaClient::CHATLINKHANDLE);

    client->chatlinkurl(publichandle);
}

void exec_chatsm(autocomplete::ACState& s)
{
    handle chatid;
    Base64::atob(s.words[1].s.c_str(), (byte*)&chatid, MegaClient::CHATHANDLE);

    const char *title = (s.words.size() == 3) ? s.words[2].s.c_str() : NULL;
    client->chatlinkclose(chatid, title);
}

void exec_chatlj(autocomplete::ACState& s)
{
    handle publichandle = 0;
    Base64::atob(s.words[1].s.c_str(), (byte*)&publichandle, MegaClient::CHATLINKHANDLE);

    client->chatlinkjoin(publichandle, s.words[2].s.c_str());
}

void exec_chatcp(autocomplete::ACState& s)
{
    bool meeting = s.extractflag("-meeting");
    size_t wordscount = s.words.size();
    userpriv_vector *userpriv = new userpriv_vector;
    string_map *userkeymap = new string_map;
    string mownkey = s.words[1].s;
    unsigned parseoffset = 2;
    const char *title = NULL;

    if (wordscount >= 4)
    {
        if (s.words[2].s == "t")
        {
            if (s.words[3].s.empty())
            {
                cout << "Title cannot be set to empty string" << endl;
                delete userpriv;
                delete userkeymap;
                return;
            }
            title = s.words[3].s.c_str();
            parseoffset = 4;
        }

        if (((wordscount - parseoffset) % 3) != 0)
        {
            cout << "Invalid syntax to create chatroom" << endl;
            cout << "      chatcp mownkey [t title64] [email ro|sta|mod unifiedkey]* " << endl;
            delete userpriv;
            delete userkeymap;
            return;
        }

        unsigned numUsers = 0;
        while ((numUsers + 1) * 3 + parseoffset <= wordscount)
        {
            string email = s.words[numUsers * 3 + parseoffset].s;
            User *u = client->finduser(email.c_str(), 0);
            if (!u)
            {
                cout << "User not found: " << email << endl;
                delete userpriv;
                delete userkeymap;
                return;
            }

            string privstr = s.words[numUsers * 3 + parseoffset + 1].s;
            privilege_t priv;
            if (privstr == "ro")
            {
                priv = PRIV_RO;
            }
            else if (privstr == "sta")
            {
                priv = PRIV_STANDARD;
            }
            else if (privstr == "mod")
            {
                priv = PRIV_MODERATOR;
            }
            else
            {
                cout << "Unknown privilege for " << email << endl;
                delete userpriv;
                delete userkeymap;
                return;
            }
            userpriv->push_back(userpriv_pair(u->userhandle, priv));
            string unifiedkey = s.words[numUsers * 3 + parseoffset + 2].s;
            char uhB64[12];
            Base64::btoa((byte *)&u->userhandle, MegaClient::USERHANDLE, uhB64);
            uhB64[11] = '\0';
            userkeymap->insert(StringPair(uhB64, unifiedkey));
            numUsers++;
        }
    }
    char ownHandleB64[12];
    Base64::btoa((byte *)&client->me, MegaClient::USERHANDLE, ownHandleB64);
    ownHandleB64[11] = '\0';
    userkeymap->insert(StringPair(ownHandleB64, mownkey));
    client->createChat(true, true, userpriv, userkeymap, title, meeting);
    delete userpriv;
    delete userkeymap;
}
#endif

void exec_cancel(autocomplete::ACState& s)
{
    if (client->loggedin() != FULLACCOUNT)
    {
        cout << "Please, login into your account first." << endl;
        return;
    }

    if (s.words.size() == 1)  // get link
    {
        User *u = client->finduser(client->me);
        if (!u)
        {
            cout << "Error retrieving logged user." << endl;
            return;
        }
        client->getcancellink(u->email.c_str());
    }
    else if (s.words.size() == 2) // link confirmation
    {
        string link = s.words[1].s;

        size_t pos = link.find(MegaClient::cancelLinkPrefix());
        if (pos == link.npos)
        {
            cout << "Invalid cancellation link." << endl;
            return;
        }

        client->confirmcancellink(link.substr(pos + strlen(MegaClient::cancelLinkPrefix())).c_str());
    }
}

void exec_alerts(autocomplete::ACState& s)
{
    bool shownew = false, showold = false;
    size_t showN = 0;
    if (s.words.size() == 1)
    {
        shownew = showold = true;
    }
    else if (s.words.size() == 2)
    {
        if (s.words[1].s == "seen")
        {
            client->useralerts.acknowledgeAll();
            return;
        }
        else if (s.words[1].s == "notify")
        {
            notifyAlerts = !notifyAlerts;
            cout << "notification of alerts is now " << (notifyAlerts ? "on" : "off") << endl;
            return;
        }
        else if (s.words[1].s == "old")
        {
            showold = true;
        }
        else if (s.words[1].s == "new")
        {
            shownew = true;
        }
        else if (s.words[1].s == "test_reminder")
        {
            client->useralerts.add(new UserAlert::PaymentReminder(time(NULL) - 86000*3 /2, client->useralerts.nextId()));
        }
        else if (s.words[1].s == "test_payment")
        {
            client->useralerts.add(new UserAlert::Payment(true,
                                                          1,
                                                          time(NULL) + 86000 * 1,
                                                          client->useralerts.nextId(),
                                                          name_id::psts));
        }
        else if (s.words[1].s == "test_payment_v2")
        {
            client->useralerts.add(new UserAlert::Payment(true,
                                                          1,
                                                          time(NULL) + 86000 * 1,
                                                          client->useralerts.nextId(),
                                                          name_id::psts_v2));
        }
        else if (atoi(s.words[1].s.c_str()) > 0)
        {
            showN = static_cast<size_t>(atoi(s.words[1].s.c_str()));
        }
    }
    if (showold || shownew || showN > 0)
    {
        UserAlerts::Alerts::const_iterator i = client->useralerts.alerts.begin();
        if (showN)
        {
            size_t n = 0;
            for (UserAlerts::Alerts::const_reverse_iterator j = client->useralerts.alerts.rbegin(); j != client->useralerts.alerts.rend(); ++j, ++n)
            {
                if (!(*j)->removed())
                {
                    showN += ((*j)->relevant() || n >= showN) ? 0 : 1;
                }
            }
        }

        size_t n = client->useralerts.alerts.size();
        for (; i != client->useralerts.alerts.end(); ++i)
        {
            if ((*i)->relevant() && !(*i)->removed())
            {
                if (--n < showN || (shownew && !(*i)->seen()) || (showold && (*i)->seen()))
                {
                    printAlert(**i);
                }
            }
        }
    }
}

void exec_lmkdir(autocomplete::ACState& s)
{
    std::error_code ec;
    if (!fs::create_directory(s.words[1].s.c_str(), ec))
    {
        cerr << "Create directory failed: " << ec.message() << endl;
    }
}

void exec_recover(autocomplete::ACState& s)
{
    if (client->loggedin() != NOTLOGGEDIN)
    {
        cout << "You're logged in. Please, logout first." << endl;
    }
    else if (s.words.size() == 2)
    {
        string link = s.words[1].s;

        size_t pos = link.find(MegaClient::recoverLinkPrefix());
        if (pos == link.npos)
        {
            cout << "Invalid recovery link." << endl;
        }

        recoverycode.assign(link.substr(pos + strlen(MegaClient::recoverLinkPrefix())));
        client->queryrecoverylink(recoverycode.c_str());
    }
}

void exec_session(autocomplete::ACState& s)
{
    string session;

    int size = client->dumpsession(session);

    if (size > 0)
    {
        if ((s.words.size() == 2 || s.words.size() == 3) && s.words[1].s == "autoresume")
        {
            string filename = "megacli_autoresume_session" + (s.words.size() == 3 ? "_" + s.words[2].s : "");
            ofstream file(filename.c_str());
            if (file.fail() || !file.is_open())
            {
                cout << "could not open file: " << filename << endl;
            }
            else
            {
                file << Base64::btoa(session);
                cout << "Your (secret) session is saved in file '" << filename << "'" << endl;
            }
        }
        else
        {
            cout << "Your (secret) session is: " << Base64::btoa(session) << endl;
        }
    }
    else if (!size)
    {
        cout << "Not logged in." << endl;
    }
    else
    {
        cout << "Internal error." << endl;
    }
}

void exec_version(autocomplete::ACState&)
{
    cout << "MEGA SDK version: " << MEGA_MAJOR_VERSION << "." << MEGA_MINOR_VERSION << "." << MEGA_MICRO_VERSION << endl;

    cout << "Features enabled:" << endl;

#ifdef USE_CRYPTOPP
    cout << "* CryptoPP" << endl;
#endif

#ifdef USE_SQLITE
    cout << "* SQLite" << endl;
#endif

#ifdef USE_BDB
    cout << "* Berkeley DB" << endl;
#endif

#ifdef USE_INOTIFY
    cout << "* inotify" << endl;
#endif

#ifdef HAVE_FDOPENDIR
    cout << "* fdopendir" << endl;
#endif

#ifdef HAVE_SENDFILE
    cout << "* sendfile" << endl;
#endif

#ifdef _LARGE_FILES
    cout << "* _LARGE_FILES" << endl;
#endif

#ifdef USE_FREEIMAGE
    cout << "* FreeImage" << endl;
#endif

#ifdef HAVE_PDFIUM
    cout << "* PDFium" << endl;
#endif

#ifdef HAVE_FFMPEG
    cout << "* FFmpeg" << endl;
#endif

#ifdef ENABLE_SYNC
    cout << "* sync subsystem" << endl;
#endif

#ifdef USE_MEDIAINFO
    cout << "* MediaInfo" << endl;
#endif

    cwd = NodeHandle();
}

void exec_showpcr(autocomplete::ACState&)
{
    string outgoing;
    string incoming;
    for (handlepcr_map::iterator it = client->pcrindex.begin(); it != client->pcrindex.end(); it++)
    {
        if (it->second->isoutgoing)
        {
            ostringstream os;
            os << setw(34) << it->second->targetemail;

            os << "\t(id: ";
            os << Base64Str<MegaClient::PCRHANDLE>(it->second->id);

            os << ", ts: ";

            os << it->second->ts;

            outgoing.append(os.str());
            outgoing.append(")\n");
        }
        else
        {
            ostringstream os;
            os << setw(34) << it->second->originatoremail;

            os << "\t(id: ";
            os << Base64Str<MegaClient::PCRHANDLE>(it->second->id);

            os << ", ts: ";

            os << it->second->ts;

            incoming.append(os.str());
            incoming.append(")\n");
        }
    }
    cout << "Incoming PCRs:" << endl << incoming << endl;
    cout << "Outgoing PCRs:" << endl << outgoing << endl;
}

#if defined(WIN32) && defined(NO_READLINE)
void exec_history(autocomplete::ACState& s)
{
    static_cast<WinConsole*>(console)->outputHistory();
}
#endif

void exec_handles(autocomplete::ACState& s)
{
    if (s.words.size() == 2)
    {
        if (s.words[1].s == "on")
        {
            handles_on = true;
        }
        else if (s.words[1].s == "off")
        {
            handles_on = false;
        }
        else
        {
            cout << "invalid handles setting" << endl;
        }
    }
    else
    {
        cout << "      handles on|off " << endl;
    }
}

#if defined(WIN32) && defined(NO_READLINE)
void exec_codepage(autocomplete::ACState& s)
{
    WinConsole* wc = static_cast<WinConsole*>(console);
    if (s.words.size() == 1)
    {
        UINT cp1, cp2;
        wc->getShellCodepages(cp1, cp2);
        cout << "Current codepage is " << cp1;
        if (cp2 != cp1)
        {
            cout << " with failover to codepage " << cp2 << " for any absent glyphs";
        }
        cout << endl;
        for (int i = 32; i < 256; ++i)
        {
            string theCharUtf8 = WinConsole::toUtf8String(WinConsole::toUtf16String(string(1, (char)i), cp1));
            cout << "  dec/" << i << " hex/" << hex << i << dec << ": '" << theCharUtf8 << "'";
            if (i % 4 == 3)
            {
                cout << endl;
            }
        }
    }
    else if (s.words.size() == 2 && atoi(s.words[1].s.c_str()) != 0)
    {
        if (!wc->setShellConsole(atoi(s.words[1].s.c_str()), atoi(s.words[1].s.c_str())))
        {
            cout << "Code page change failed - unicode selected" << endl;
        }
    }
    else if (s.words.size() == 3 && atoi(s.words[1].s.c_str()) != 0 && atoi(s.words[2].s.c_str()) != 0)
    {
        if (!wc->setShellConsole(atoi(s.words[1].s.c_str()), atoi(s.words[2].s.c_str())))
        {
            cout << "Code page change failed - unicode selected" << endl;
        }
    }
}
#endif

void exec_httpsonly(autocomplete::ACState& s)
{
    if (s.words.size() == 1)
    {
        cout << "httpsonly: " << (client->usehttps ? "on" : "off") << endl;
    }
    else if (s.words.size() == 2)
    {
        if (s.words[1].s == "on")
        {
            client->usehttps = true;
        }
        else if (s.words[1].s == "off")
        {
            client->usehttps = false;
        }
        else
        {
            cout << "invalid setting" << endl;
        }
    }
}

#ifdef USE_MEDIAINFO
void exec_mediainfo(autocomplete::ACState& s)
{
    if (client->mediaFileInfo.mediaCodecsFailed)
    {
        cout << "Sorry, mediainfo lookups could not be retrieved." << endl;
        return;
    }
    else if (!client->mediaFileInfo.mediaCodecsReceived)
    {
        client->mediaFileInfo.requestCodecMappingsOneTime(client, LocalPath());
        cout << "Mediainfo lookups requested" << endl;
    }

    if (s.words.size() == 3 && s.words[1].s == "calc")
    {
        MediaProperties mp;
        auto localFilename = localPathArg(s.words[2].s);

        string ext;
        if (client->fsaccess->getextension(localFilename, ext) && MediaProperties::isMediaFilenameExt(ext))
        {
            mp.extractMediaPropertyFileAttributes(localFilename, client->fsaccess.get());
                                uint32_t dummykey[4] = { 1, 2, 3, 4 };  // check encode/decode
                                string attrs = mp.convertMediaPropertyFileAttributes(dummykey, client->mediaFileInfo);
                                MediaProperties dmp = MediaProperties::decodeMediaPropertiesAttributes(":" + attrs, dummykey);
                                cout << showMediaInfo(dmp, client->mediaFileInfo, false) << endl;
        }
        else
        {
            cout << "Filename extension is not suitable for mediainfo analysis." << endl;
        }
    }
    else if (s.words.size() == 3 && s.words[1].s == "show")
    {
        if (std::shared_ptr<Node> n = nodebypath(s.words[2].s.c_str()))
        {
            switch (n->type)
            {
            case FILENODE:
                cout << showMediaInfo(n.get(), client->mediaFileInfo, false) << endl;
                break;

            case FOLDERNODE:
            case ROOTNODE:
            case VAULTNODE:
            case RUBBISHNODE:
            {
                for (auto& m : client->getChildren(n.get()))
                {
                    if (m->type == FILENODE && m->hasfileattribute(fa_media))
                    {
                        cout << m->displayname() << "   " << showMediaInfo(m.get(), client->mediaFileInfo, true) << endl;
                    }
                }
                break;
            }
            case TYPE_DONOTSYNC:
            case TYPE_NESTED_MOUNT:
            case TYPE_SPECIAL:
            case TYPE_SYMLINK:
            case TYPE_UNKNOWN:
                cout << "node type is inappropriate for mediainfo: " << n->type << endl;
                break;
            }
        }
        else
        {
            cout << "remote file not found: " << s.words[2].s << endl;
        }
    }
}
#endif

void exec_smsverify(autocomplete::ACState& s)
{
    if (s.words[1].s == "send")
    {
        bool reverifywhitelisted = (s.words.size() == 4 && s.words[3].s == "reverifywhitelisted");
        if (client->smsverificationsend(s.words[2].s, reverifywhitelisted) != API_OK)
        {
            cout << "phonenumber is invalid" << endl;
        }
    }
    else if (s.words[1].s == "code")
    {
        if (client->smsverificationcheck(s.words[2].s) != API_OK)
        {
            cout << "verificationcode is invalid" << endl;
        }
    }
}

void exec_verifiedphonenumber(autocomplete::ACState&)
{
    cout << "Verified phone number: " << client->mSmsVerifiedPhone << endl;
}

void exec_killsession(autocomplete::ACState& s)
{
    if (s.words[1].s == "all")
    {
        // Kill all sessions (except current)
        client->killallsessions();
    }
    else
    {
        handle sessionid;
        if (Base64::atob(s.words[1].s.c_str(), (byte*)&sessionid, sizeof sessionid) == sizeof sessionid)
        {
            client->killsession(sessionid);
        }
        else
        {
            cout << "invalid session id provided" << endl;
        }
    }
}

void exec_locallogout(autocomplete::ACState&)
{
    cout << "Logging off locally..." << endl;

    cwd = NodeHandle();
    client->locallogout(false, true);

    ephemeralFirstname.clear();
    ephemeralLastName.clear();
}

void exec_recentnodes(autocomplete::ACState& s)
{
    if (s.words.size() == 3)
    {
        int maxElements{};
        if (auto [ptr, ec] = std::from_chars(s.words[2].s.data(),
                                             s.words[2].s.data() + s.words[2].s.size(),
                                             maxElements);
            ec != std::errc{})
        {
            std::cout << "Invalid max elements parameter" << endl;
            return;
        }

        int time{};
        if (auto [ptr, ec] = std::from_chars(s.words[1].s.data(),
                                             s.words[1].s.data() + s.words[1].s.size(),
                                             time);
            ec != std::errc{})
        {
            std::cout << "Invalid duration parameter" << endl;
            return;
        }

        NodeSearchFilter filter;
        filter.byAncestors({client->mNodeManager.getRootNodeFiles().as8byte(),
                            client->mNodeManager.getRootNodeVault().as8byte(),
                            UNDEF});

        filter.byCreationTimeLowerLimitInSecs(m_time() - 60 * 60 * time);
        filter.bySensitivity(NodeSearchFilter::BoolFilter::onlyTrue);
        filter.byNodeType(FILENODE);
        filter.setIncludedShares(IN_SHARES);
        sharedNode_vector nv =
            client->mNodeManager.searchNodes(filter,
                                             OrderByClause::CTIME_DESC,
                                             CancelToken(),
                                             NodeSearchPage{0, static_cast<size_t>(maxElements)});

        for (unsigned i = 0; i < nv.size(); ++i)
        {
            cout << nv[i]->displaypath() << endl;
        }
    }
}

#if defined(WIN32) && defined(NO_READLINE)
void exec_autocomplete(autocomplete::ACState& s)
{
    if (s.words[1].s == "unix")
    {
        static_cast<WinConsole*>(console)->setAutocompleteStyle(true);
    }
    else if (s.words[1].s == "dos")
    {
        static_cast<WinConsole*>(console)->setAutocompleteStyle(false);
    }
    else
    {
        cout << "invalid autocomplete style" << endl;
    }
}
#endif

void exec_recentactions(autocomplete::ACState& s)
{
    const bool excludeSens = s.extractflag("-nosensitive");
    recentactions_vector nvv =
        client->getRecentActions(static_cast<unsigned>(atoi(s.words[2].s.c_str())),
                                 m_time() - 60 * 60 * atoi(s.words[1].s.c_str()),
                                 excludeSens);

    for (unsigned i = 0; i < nvv.size(); ++i)
    {
        if (i != 0)
        {
            cout << "---" << endl;
        }
        cout << displayTime(nvv[i].time) << " " << displayUser(nvv[i].user, client) << " " << (nvv[i].updated ? "updated" : "uploaded") << " " << (nvv[i].media ? "media" : "files") << endl;
        for (unsigned j = 0; j < nvv[i].nodes.size(); ++j)
        {
            cout << nvv[i].nodes[j]->displaypath() << "  (" << displayTime(nvv[i].nodes[j]->ctime) << ")" << endl;
        }
    }
}

void exec_setmaxuploadspeed(autocomplete::ACState& s)
{
    if (s.words.size() > 1)
    {
        bool done = client->setmaxuploadspeed(atoi(s.words[1].s.c_str()));
        cout << (done ? "Success. " : "Failed. ");
    }
    cout << "Max Upload Speed: " << client->getmaxuploadspeed() << endl;
}

void exec_setmaxdownloadspeed(autocomplete::ACState& s)
{
    if (s.words.size() > 1)
    {
        bool done = client->setmaxdownloadspeed(atoi(s.words[1].s.c_str()));
        cout << (done ? "Success. " : "Failed. ");
    }
    cout << "Max Download Speed: " << client->getmaxdownloadspeed() << endl;
}

void exec_setmaxloglinesize(autocomplete::ACState& s)
{
    if (s.words.size() > 1)
    {
        SimpleLogger::setMaxPayloadLogSize(atoll(s.words[1].s.c_str()));
    }
}

void exec_drivemonitor([[maybe_unused]] autocomplete::ACState& s)
{
#ifdef USE_DRIVE_NOTIFICATIONS

    bool turnon = s.extractflag("-on");
    bool turnoff = s.extractflag("-off");

    if (turnon)
    {
        // start receiving notifications
        if (!client->startDriveMonitor())
        {
            // return immediately, when this functionality was not implemented
            cout << "Failed starting drive notifications" << endl;
        }
    }
    else if (turnoff)
    {
        client->stopDriveMonitor();
    }

    cout << "Drive monitor " << (client->driveMonitorEnabled() ? "on" : "off") << endl;
#else
    std::cout << "Failed! This functionality was disabled at compile time." << std::endl;
#endif // USE_DRIVE_NOTIFICATIONS
}

void exec_driveid(autocomplete::ACState& s)
{
    auto drivePath = s.words[2].s.c_str();
    auto get = s.words[1].s == "get";
    auto force = s.words.size() == 4;

    if (!force)
    {
        auto id = UNDEF;
        auto result = readDriveId(*client->fsaccess, drivePath, id);

        switch (result)
        {
        case API_ENOENT:
            if (!get) break;

            cout << "No drive ID has been assigned to "
                 << drivePath
                 << endl;
            return;

        case API_EREAD:
            cout << "Unable to read drive ID from "
                 << drivePath
                 << endl;
            return;

        case API_OK:
            cout << "Drive "
                 << drivePath
                 << " has the ID "
                 << toHandle(id)
                 << endl;
            return;

        default:
            assert(false && "Unexpected result from readDriveID(...)");
            cerr << "Unexpected result from readDriveId(...): "
                 << errorstring(result)
                 << endl;
            return;
        }
    }

    auto id = generateDriveId(client->rng);
    auto result = writeDriveId(*client->fsaccess, drivePath, id);

    if (result != API_OK)
    {
        cout << "Unable to write drive ID to "
             << drivePath
             << endl;
        return;
    }

    cout << "Drive ID "
         << toHandle(id)
         << " has been written to "
         << drivePath
         << endl;
}

void exec_randomfile(autocomplete::ACState& s)
{
    // randomfile path [length]
    auto length = 2l;

    if (s.words.size() > 2)
        length = std::atol(s.words[2].s.c_str());

    if (length <= 0)
    {
        std::cerr << "Invalid length specified: "
                  << s.words[2].s
                  << std::endl;
        return;
    }

    constexpr auto flags =
      std::ios::binary | std::ios::out | std::ios::trunc;

    std::ofstream ostream(s.words[1].s, flags);

    if (!ostream)
    {
        std::cerr << "Unable to open file for writing: "
                  << s.words[1].s
                  << std::endl;
        return;
    }

    std::generate_n(std::ostream_iterator<char>(ostream),
                    length << 10,
                    []() { return (char)std::rand(); });

    if (!ostream.flush())
    {
        std::cerr << "Encountered an error while writing: "
                  << s.words[1].s
                  << std::endl;
        return;
    }

    std::cout << "Successfully wrote "
              << length
              << " kilobytes of random binary data to: "
              << s.words[1].s
              << std::endl;
}

#ifdef USE_DRIVE_NOTIFICATIONS
void DemoApp::drive_presence_changed(bool appeared, const LocalPath& driveRoot)
{
    std::cout << "Drive " << (appeared ? "connected" : "disconnected") << ": " << driveRoot.platformEncoded() << endl;
}
#endif // USE_DRIVE_NOTIFICATIONS

// callback for non-EAGAIN request-level errors
// in most cases, retrying is futile, so the application exits
// this can occur e.g. with syntactically malformed requests (due to a bug), an invalid application key
void DemoApp::request_error(error e)
{
    if ((e == API_ESID) || (e == API_ENOENT))   // Invalid session or Invalid folder handle
    {
        cout << "Invalid or expired session, logging out..." << endl;
        client->locallogout(true, true);
        return;
    }
    else if (e == API_EBLOCKED)
    {
        if (client->sid.size())
        {
            cout << "Your account is blocked." << endl;
            client->whyamiblocked();
        }
        else
        {
            cout << "The link has been blocked." << endl;
        }
        return;
    }

    cout << "FATAL: Request failed (" << errorstring(e) << "), exiting" << endl;

#ifndef NO_READLINE
    rl_callback_handler_remove();
#endif /* ! NO_READLINE */

    delete console;
    exit(0);
}

void DemoApp::request_response_progress(m_off_t current, m_off_t total)
{
    if (total > 0)
    {
        responseprogress = int(current * 100 / total);
    }
    else
    {
        responseprogress = -1;
    }
}

//2FA disable result
void DemoApp::multifactorauthdisable_result(error e)
{
    if (!e)
    {
        cout << "2FA, disabled succesfully..." << endl;
    }
    else
    {
        cout << "Error enabling 2FA : " << errorstring(e) << endl;
    }
    setprompt(COMMAND);
}

//2FA check result
void DemoApp::multifactorauthcheck_result(int enabled)
{
    if (enabled)
    {
        cout << "2FA is enabled for this account" << endl;
    }
    else
    {
        cout << "2FA is disabled for this account" << endl;
    }
    setprompt(COMMAND);
}

//2FA enable result
void DemoApp::multifactorauthsetup_result(string *code, error e)
{
    if (!e)
    {
        if (!code)
        {
            cout << "2FA enabled successfully" << endl;
            setprompt(COMMAND);
            attempts = 0;
        }
        else
        {
            cout << "2FA code: " << *code << endl;
            setprompt(SETTFA);
        }
    }
    else
    {
        cout << "Error enabling 2FA : " << errorstring(e) << endl;
        if (e == API_EFAILED)
        {
            if (++attempts >= 3)
            {
                attempts = 0;
                cout << "Too many attempts"<< endl;
                setprompt(COMMAND);
            }
            else
            {
                setprompt(SETTFA);
            }
        }
    }
}


void DemoApp::prelogin_result(int version, string* /*email*/, string *salt, error e)
{
    if (e)
    {
        cout << "Login error: " << e << endl;
        setprompt(COMMAND);
        return;
    }

    login.version = version;
    login.salt = (version == 2 && salt ? *salt : string());

    if (login.password.empty())
    {
        setprompt(LOGINPASSWORD);
    }
    else
    {
        login.login(client);
    }
}


// login result
void DemoApp::login_result(error e)
{
    if (!e)
    {
        login.reset();
        cout << "Login successful." << endl;
        // Delay fetchnodes to give time to the SDK to finish and unlock the internal
        // "nodeTreeMutex".
        login.succeeded = true;
    }
    else if (e == API_EMFAREQUIRED)
    {
        setprompt(LOGINTFA);
    }
    else
    {
        login.reset();
        cout << "Login failed: " << errorstring(e) << endl;
    }
}

// ephemeral session result
void DemoApp::ephemeral_result(error e)
{
    if (e)
    {
        cout << "Ephemeral session error (" << errorstring(e) << ")" << endl;
    }
    pdf_to_import = false;
}

// signup link send request result
void DemoApp::sendsignuplink_result(error e)
{
    if (e)
    {
        cout << "Unable to send signup link (" << errorstring(e) << ")" << endl;
    }
    else
    {
        cout << "Thank you. Please check your e-mail and enter the command signup followed by the confirmation link." << endl;
    }
}

void DemoApp::confirmsignuplink2_result(handle, const char* /*name*/, const char* email, error e)
{
    if (e)
    {
        cout << "Signuplink confirmation failed (" << errorstring(e) << ")" << endl;
    }
    else
    {
        cout << "Signup confirmed successfully. Logging by first time..." << endl;
        login.reset();
        login.email = email;
        login.password = newpassword;
        client->prelogin(email);
    }
}

// asymmetric keypair configuration result
void DemoApp::setkeypair_result(error e)
{
    if (e)
    {
        cout << "RSA keypair setup failed (" << errorstring(e) << ")" << endl;
    }
    else
    {
        cout << "RSA keypair added. Account setup complete." << endl;
    }
}

void DemoApp::getrecoverylink_result(error e)
{
    if (e)
    {
        cout << "Unable to send the link (" << errorstring(e) << ")" << endl;
    }
    else
    {
        cout << "Please check your e-mail and enter the command \"recover\" / \"cancel\" followed by the link." << endl;
    }
}

void DemoApp::queryrecoverylink_result(error e)
{
        cout << "The link is invalid (" << errorstring(e) << ")." << endl;
}

void DemoApp::queryrecoverylink_result(int type, const char *email, const char* /*ip*/, time_t /*ts*/, handle /*uh*/, const vector<string>* /*emails*/)
{
    recoveryemail = email ? email : "";
    hasMasterKey = (type == RECOVER_WITH_MASTERKEY);

    cout << "The link is valid";

    if (type == RECOVER_WITH_MASTERKEY)
    {
        cout <<  " to reset the password for " << email << " with masterkey." << endl;

        setprompt(MASTERKEY);
    }
    else if (type == RECOVER_WITHOUT_MASTERKEY)
    {
        cout <<  " to reset the password for " << email << " without masterkey." << endl;

        setprompt(NEWPASSWORD);
    }
    else if (type == CANCEL_ACCOUNT)
    {
        cout << " to cancel the account for " << email << "." << endl;
    }
    else if (type == CHANGE_EMAIL)
    {
        cout << " to change the email from " << client->finduser(client->me)->email << " to " << email << "." << endl;

        changeemail = email ? email : "";
        setprompt(LOGINPASSWORD);
    }
}

void DemoApp::getprivatekey_result(error e,  const byte *privk, const size_t len_privk)
{
    if (e)
    {
        cout << "Unable to get private key (" << errorstring(e) << ")" << endl;
        setprompt(COMMAND);
    }
    else
    {
        // check the private RSA is valid after decryption with master key
        SymmCipher key;
        key.setkey(masterkey);

        byte privkbuf[AsymmCipher::MAXKEYLENGTH * 2];
        memcpy(privkbuf, privk, len_privk);
        key.ecb_decrypt(privkbuf, len_privk);

        AsymmCipher uk;
        if (!uk.setkey(AsymmCipher::PRIVKEY, privkbuf, static_cast<int>(len_privk)))
        {
            cout << "The master key doesn't seem to be correct." << endl;

            recoverycode.clear();
            recoveryemail.clear();
            hasMasterKey = false;
            memset(masterkey, 0, sizeof masterkey);

            setprompt(COMMAND);
        }
        else
        {
            cout << "Private key successfully retrieved for integrity check masterkey." << endl;
            setprompt(NEWPASSWORD);
        }
    }
}

void DemoApp::confirmrecoverylink_result(error e)
{
    if (e)
    {
        cout << "Unable to reset the password (" << errorstring(e) << ")" << endl;
    }
    else
    {
        cout << "Password changed successfully." << endl;
    }
}

void DemoApp::confirmcancellink_result(error e)
{
    if (e)
    {
        cout << "Unable to cancel the account (" << errorstring(e) << ")" << endl;
    }
    else
    {
        cout << "Account cancelled successfully." << endl;
    }
}

void DemoApp::validatepassword_result(error e)
{
    if (e)
    {
        cout << "Wrong password (" << errorstring(e) << ")" << endl;
        setprompt(LOGINPASSWORD);
    }
    else
    {
        if (recoverycode.size())
        {
            cout << "Password is correct, cancelling account..." << endl;

            client->confirmcancellink(recoverycode.c_str());
            recoverycode.clear();
        }
        else if (changecode.size())
        {
            cout << "Password is correct, changing email..." << endl;

            client->confirmemaillink(changecode.c_str(), changeemail.c_str(), pwkey);
            changecode.clear();
            changeemail.clear();
        }
    }
}

void DemoApp::getemaillink_result(error e)
{
    if (e)
    {
        cout << "Unable to send the link (" << errorstring(e) << ")" << endl;
    }
    else
    {
        cout << "Please check your e-mail and enter the command \"email\" followed by the link." << endl;
    }
}

void DemoApp::confirmemaillink_result(error e)
{
    if (e)
    {
        cout << "Unable to change the email address (" << errorstring(e) << ")" << endl;
    }
    else
    {
        cout << "Email address changed successfully to " << changeemail << "." << endl;
    }
}

void DemoApp::ephemeral_result(handle uh, const byte* pw)
{
    cout << "Ephemeral session established, session ID: ";
    if (client->loggedin() == EPHEMERALACCOUNT)
    {
        cout << Base64Str<MegaClient::USERHANDLE>(uh) << "#";
        cout << Base64Str<SymmCipher::KEYLENGTH>(pw) << endl;
    }
    else
    {
        string session;
        client->dumpsession(session);
        cout << Base64::btoa(session) << endl;
    }

    client->fetchnodes(false, false, false);
}

void DemoApp::cancelsignup_result(error)
{
    cout << "Singup link canceled. Start again!" << endl;
    signupcode.clear();
    signupemail.clear();
    signupname.clear();
}

void DemoApp::whyamiblocked_result(int code)
{
    if (code < 0)
    {
        error e = (error) code;
        cout << "Why am I blocked failed: " << errorstring(e) << endl;
    }
    else if (code == 0)
    {
        cout << "You're not blocked" << endl;
    }
    else    // code > 0
    {
        string reason = "Your account was terminated due to breach of Mega's Terms of Service, such as abuse of rights of others; sharing and/or importing illegal data; or system abuse.";

        if (code == 100)    // deprecated
        {
            reason = "You have been suspended due to excess data usage.";
        }
        else if (code == 200)
        {
            reason = "Your account has been suspended due to copyright violations. Please check your email inbox.";
        }
        else if (code == 300)
        {
            reason = "Your account was terminated due to a breach of MEGA's Terms of Service, such as abuse of rights of others; sharing and/or importing illegal data; or system abuse.";
        }
        else if (code == 400)
        {
            reason = "Your account has been disabled by your administrator. You may contact your business account administrator for further details.";
        }
        else if (code == 401)
        {
            reason = "Your account has been removed by your administrator. You may contact your business account administrator for further details.";
        }
        else if (code == 500)
        {
            reason = "Your account has been blocked pending verification via SMS.";
        }
        else if (code == 700)
        {
            reason = "Your account has been temporarily suspended for your safety. Please verify your email and follow its steps to unlock your account.";
        }
        //else if (code == ACCOUNT_BLOCKED_DEFAULT) --> default reason

        cout << "Reason: " << reason << endl;

        if (code != 500 && code != 700)
        {
            cout << "Logging out..." << endl;
            client->locallogout(true, true);
        }
    }
}

void DemoApp::upgrading_security()
{
    cout << "We are upgrading the cryptographic resilience of your account. You will see this message only once. "
         << "If you see it again in the future, you may be under attack by us. If you have seen it in the past, do not proceed." << endl;

    cout << "You are currently sharing the following folders." << endl;
    listallshares();
    cout << "------------------------------------------------" << endl;

    client->upgradeSecurity([](Error e) {
        if (e)
        {
            cout << "Security upgrade failed (" << errorstring(e) << ")" << endl;
            exit(1);
        }
        else
        {
            cout << "Security upgrade succeeded." << endl;
        }
    });
}

void DemoApp::downgrade_attack()
{
    cout << "A downgrade attack has been detected. Removed shares may have reappeared. Please tread carefully.";
}

// password change result
void DemoApp::changepw_result(error e)
{
    if (e)
    {
        cout << "Password update failed: " << errorstring(e) << endl;
    }
    else
    {
        cout << "Password updated." << endl;
    }
}


void exportnode_result(Error e, handle h, handle ph)
{
    if (e)
    {
        cout << "Export failed: " << errorstring(e) << endl;
        return;
    }

    std::shared_ptr<Node> n;

    if ((n = client->nodebyhandle(h)))
    {
        string path;
        nodepath(NodeHandle().set6byte(h), &path);
        cout << "Exported " << path << ": ";

        if (n->type != FILENODE && !n->sharekey)
        {
            cout << "No key available for exported folder" << endl;
            return;
        }

        string publicLink;
        TypeOfLink lType = client->validTypeForPublicURL(n->type);
        if (n->type == FILENODE)
        {
            publicLink = MegaClient::publicLinkURL(client->mNewLinkFormat, lType, ph, Base64Str<FILENODEKEYLENGTH>((const byte*)n->nodekey().data()));
        }
        else
        {
            publicLink = MegaClient::publicLinkURL(client->mNewLinkFormat, lType, ph, Base64Str<FOLDERNODEKEYLENGTH>(n->sharekey->key));
        }

        cout << publicLink;

        if (n->plink)
        {
            string authKey = n->plink->mAuthKey;

            if (authKey.size())
            {
                string authToken(publicLink);
                authToken = authToken.substr(MegaClient::MEGAURL.size()+strlen("/folder/")).append(":").append(authKey);
                cout << "\n          AuthToken = " << authToken;
            }
        }

        cout << endl;

    }
    else
    {
        cout << "Exported node no longer available" << endl;
    }
}

// the requested link could not be opened
void DemoApp::openfilelink_result(const Error& e)
{
    if (e)
    {
        if (pdf_to_import) // import welcome pdf has failed
        {
            cout << "Failed to import Welcome PDF file" << endl;
        }
        else
        {
            if (e == API_ETOOMANY && e.hasExtraInfo())
            {
                cout << "Failed to open link: " << getExtraInfoErrorString(e) << endl;
            }
            else
            {
                cout << "Failed to open link: " << errorstring(e) << endl;
            }

        }
    }
    pdf_to_import = false;
}

// the requested link was opened successfully - import to cwd
void DemoApp::openfilelink_result(handle ph, const byte* key, m_off_t size,
                                  string* a, string* /*fa*/, int)
{
    std::shared_ptr<Node> n;

    if (!key)
    {
        cout << "File is valid, but no key was provided." << endl;
        pdf_to_import = false;
        return;
    }

    // check if the file is decryptable
    string attrstring;

    attrstring.resize(a->length()*4/3+4);
    attrstring.resize(static_cast<size_t>(
        Base64::btoa((const byte*)a->data(), int(a->length()), (char*)attrstring.data())));

    SymmCipher nodeKey;
    nodeKey.setkey(key, FILENODE);

    byte *buf = Node::decryptattr(&nodeKey,attrstring.c_str(), attrstring.size());
    if (!buf)
    {
        cout << "The file won't be imported, the provided key is invalid." << endl;
        pdf_to_import = false;
    }
    else if (client->loggedin() != NOTLOGGEDIN)
    {
        if (pdf_to_import)
        {
            n = client->nodeByHandle(client->mNodeManager.getRootNodeFiles());
        }
        else
        {
            n = client->nodeByHandle(cwd);
        }

        if (!n)
        {
            cout << "Target folder not found." << endl;
            pdf_to_import = false;
            delete [] buf;
            return;
        }

        AttrMap attrs;
        JSON json;
        nameid name;
        string* t;
        json.begin((char*)buf + 5);
        vector<NewNode> nn(1);
        NewNode* newnode = &nn[0];

        // set up new node as folder node
        newnode->source = NEW_PUBLIC;
        newnode->type = FILENODE;
        newnode->nodehandle = ph;
        newnode->parenthandle = UNDEF;
        newnode->nodekey.assign((char*)key, FILENODEKEYLENGTH);
        newnode->attrstring.reset(new string(*a));

        while ((name = json.getnameid()) != EOO && json.storeobject((t = &attrs.map[name])))
        {
            JSON::unescape(t);

            if (name == makeNameid("n"))
            {
                LocalPath::utf8_normalize(t);
            }
        }

        attr_map::iterator it = attrs.map.find(makeNameid("n"));
        if (it != attrs.map.end())
        {
            std::shared_ptr<Node> ovn = client->childnodebyname(n.get(), it->second.c_str(), true);
            if (ovn)
            {
                attr_map::iterator it2 = attrs.map.find(makeNameid("c"));
                if (it2 != attrs.map.end())
                {
                    FileFingerprint ffp;
                    if (ffp.unserializefingerprint(&it2->second))
                    {
                        ffp.size = size;
                        if (ffp.isvalid && ovn->isvalid && ffp == *(FileFingerprint*)ovn.get())
                        {
                            cout << "Success. (identical node skipped)" << endl;
                            pdf_to_import = false;
                            delete [] buf;
                            return;
                        }
                    }
                }

                newnode->ovhandle = ovn->nodeHandle();
            }
        }

        client->putnodes(n->nodeHandle(), UseLocalVersioningFlag, std::move(nn), nullptr, client->restag, false);
    }
    else
    {
        cout << "Need to be logged in to import file links." << endl;
        pdf_to_import = false;
    }

    delete [] buf;
}

void DemoApp::folderlinkinfo_result(error e,
                                    handle owner,
                                    handle /*ph*/,
                                    string* attr,
                                    string* k,
                                    m_off_t currentSize,
                                    uint32_t numFiles,
                                    uint32_t numFolders,
                                    m_off_t /*versionsSize*/,
                                    uint32_t numVersions)
{
    if (e != API_OK)
    {
        cout << "Retrieval of public folder link information failed: " << e << endl;
        return;
    }

    handle ph;
    byte folderkey[FOLDERNODEKEYLENGTH];
    #ifndef NDEBUG
    error eaux =
    #endif
    client->parsepubliclink(publiclink.c_str(), ph, folderkey, TypeOfLink::FOLDER);
    assert(eaux == API_OK);

    // Decrypt nodekey with the key of the folder link
    SymmCipher cipher;
    cipher.setkey(folderkey);
    const char *nodekeystr = k->data() + 9;    // skip the userhandle(8) and the `:`
    byte nodekey[FOLDERNODEKEYLENGTH];
    if (client->decryptkey(nodekeystr, nodekey, sizeof(nodekey), &cipher, 0, UNDEF))
    {
        // Decrypt node attributes with the nodekey
        cipher.setkey(nodekey);
        byte* buf = Node::decryptattr(&cipher, attr->c_str(), attr->size());
        if (buf)
        {
            AttrMap attrs;
            string fileName;
            string fingerprint; // raw fingerprint without App's prefix (different layer)
            FileFingerprint ffp;
            m_time_t mtime = 0;
            Node::parseattr(buf, attrs, currentSize, mtime, fileName, fingerprint, ffp);

            // Normalize node name to UTF-8 string
            attr_map::iterator it = attrs.map.find('n');
            if (it != attrs.map.end() && !it->second.empty())
            {
                LocalPath::utf8_normalize(&(it->second));
                fileName = it->second.c_str();
            }

            std::string ownerStr, ownerBin((const char *)&owner, sizeof(owner));
            Base64::btoa(ownerBin, ownerStr);

            cout << "Folder link information:" << publiclink << endl;
            cout << "\tFolder name: " << fileName << endl;
            cout << "\tOwner: " << ownerStr << endl;
            cout << "\tNum files: " << numFiles << endl;
            cout << "\tNum folders: " << numFolders - 1 << endl;
            cout << "\tNum versions: " << numVersions << endl;

            delete [] buf;
        }
        else
        {
            cout << "folderlink: error decrypting node attributes with decrypted nodekey" << endl;
        }
    }
    else
    {
        cout << "folderlink: error decrypting nodekey with folder link key";
    }

    publiclink.clear();
}

bool DemoApp::pread_data(byte* data, m_off_t len, m_off_t pos, m_off_t, m_off_t, void* /*appdata*/)
{
    // Improvement: is there a way to have different pread_data receivers for
    // different modes?
    if(more_node)  // are we paginating through a node?
    {
        fwrite(data, 1, size_t(len), stdout);
        if((pos + len) >= more_node->size) // is this the last chunk?
        {
            more_node = nullptr;
            more_offset = 0;
            cout << "-End of file-" << endl;
            setprompt(COMMAND);
        }
        else
        {
            // there's more to get, so set PAGER prompt
            setprompt(PAGER);
            more_offset += len;
        }
    }
    else if (pread_file)
    {
        pread_file->write((const char*)data, static_cast<std::streamsize>(len));
        cout << "Received " << len << " partial read byte(s) at position " << pos << endl;
        if (pread_file_end == pos + len)
        {
            delete pread_file;
            pread_file = NULL;
            cout << "Completed pread" << endl;
        }
    }
    else
    {
        cout << "Received " << len << " partial read byte(s) at position " << pos << ": ";
        fwrite(data, 1, size_t(len), stdout);
        cout << endl;
    }
    return true;
}

dstime DemoApp::pread_failure(const Error &e, int retry, void* /*appdata*/, dstime)
{
    if (retry < 5 && !(e == API_ETOOMANY && e.hasExtraInfo()))
    {
        cout << "Retrying read (" << errorstring(e) << ", attempt #" << retry << ")" << endl;
        return (dstime)(retry*10);
    }
    else
    {
        cout << "Too many failures (" << errorstring(e) << "), giving up" << endl;
        if (pread_file)
        {
            delete pread_file;
            pread_file = NULL;
        }
        return NEVER;
    }
}

// reload needed
void DemoApp::notifyError(const char* reason, ErrorReason errorReason)
{
    cout << "Error has been detected: " << errorReason << " (" << reason << ")" << endl;
}

void DemoApp::reloading()
{
    cout << "Reload forced from server. Waiting for response..." << endl;
}

// reload initiated
void DemoApp::clearing()
{
    LOG_debug << "Clearing all nodes/users...";
}

// nodes have been modified
// (nodes with their removed flag set will be deleted immediately after returning from this call,
// at which point their pointers will become invalid at that point.)
void DemoApp::nodes_updated(sharedNode_vector* nodes, int count)
{
    int c[2][6] = { { 0 } };

    if (nodes)
    {
        auto it = nodes->begin();
        while (count--)
        {
            if ((*it)->type < 6)
            {
                c[!(*it)->changed.removed][(*it)->type]++;
                it++;
            }
        }
    }
    else
    {
        sharedNode_vector rootNodes = client->mNodeManager.getRootNodes();

        sharedNode_vector inshares = client->mNodeManager.getNodesWithInShares();
        rootNodes.insert(rootNodes.end(), inshares.begin(), inshares.end());
        for (auto& node : rootNodes)
        {
            if (!node->parent) // No take account nested inshares
            {
                c[1][node->type] ++;
                c[1][FOLDERNODE] += static_cast<int>(node->getCounter().folders);
                c[1][FILENODE] += static_cast<int>(node->getCounter().files + node->getCounter().versions);
            }
        }
    }

    nodestats(c[1], "added or updated");
    nodestats(c[0], "removed");

    if (cwd.isUndef())
    {
        cwd = client->mNodeManager.getRootNodeFiles();
    }
}

// nodes now (almost) current, i.e. no server-client notifications pending
void DemoApp::nodes_current()
{
    LOG_debug << "Nodes current.";
}

void DemoApp::account_updated()
{
    if (client->loggedin() == EPHEMERALACCOUNT || client->loggedin() == EPHEMERALACCOUNTPLUSPLUS)
    {
        LOG_debug << "Account has been confirmed by another client. Proceed to login with credentials.";
    }
    else
    {
        LOG_debug << "Account has been upgraded/downgraded.";
    }
}

void DemoApp::notify_confirmation(const char *email)
{
    if (client->loggedin() == EPHEMERALACCOUNT || client->loggedin() == EPHEMERALACCOUNTPLUSPLUS)
    {
        LOG_debug << "Account has been confirmed with email " << email << ".";
    }
}

void DemoApp::notify_confirm_user_email(handle user, const char *email)
{
    if (client->loggedin() == EPHEMERALACCOUNT || client->loggedin() == EPHEMERALACCOUNTPLUSPLUS)
    {
        LOG_debug << "Account has been confirmed with user " << toHandle(user) << " and email " << email << ". Proceed to login with credentials.";
        cout << "Account has been confirmed with user " << toHandle(user) << " and email " << email << ". Proceed to login with credentials." << endl;
    }
}

void DemoApp::sequencetag_update(const string& st)
{
    if(gVerboseMode)
    {
        conlock(cout) << "Latest seqTag: " << st << endl;
    }
}

// set addition/update/removal/export {en|dis}able/
void DemoApp::sets_updated(Set** s, int count)
{
    cout << (count == 1 ? string("1 Set") : (std::to_string(count) + " Sets")) << " received" << endl;

    if (!s) return;

    for (int i = 0; i < count; i++)
    {
        Set* set = s[i];
        cout << "Set " << toHandle(set->id());
        if (set->hasChanged(Set::CH_NEW))
        {
            cout << " has been added";
        }
        if (set->hasChanged(Set::CH_EXPORTED))
        {
            cout << " export has been " << (set->publicId() == UNDEF ? "dis" : "en") << "abled";
        }
        else if (set->hasChanged(Set::CH_REMOVED))
        {
            cout << " has been removed";
        }
        else
        {
            if (set->hasChanged(Set::CH_NAME))
            {
                cout << endl << "\tchanged name";
            }
            if (set->hasChanged(Set::CH_COVER))
            {
                cout << endl << "\tchanged cover";
            }
        }
        cout << endl;
    }
}

// element addition/update/removal
void DemoApp::setelements_updated(SetElement** el, int count)
{
    cout << (count == 1 ? string("1 Element") : (std::to_string(count) + " Elements")) << " received" << endl;

    if (!el) return;

    for (int i = 0; i < count; i++)
    {
        SetElement* elem = el[i];
        cout << "Element " << toHandle(elem->id());
        if (elem->hasChanged(SetElement::CH_EL_NEW))
        {
            cout << " has been added";
        }
        else if (elem->hasChanged(Set::CH_REMOVED))
        {
            cout << " has been removed";
        }
        else
        {
            if (elem->hasChanged(SetElement::CH_EL_NAME))
            {
                cout << endl << "\tchanged name";
            }
            if (elem->hasChanged(SetElement::CH_EL_ORDER))
            {
                cout << endl << "\tchanged order";
            }
        }
        cout << endl;
    }
}

void DemoApp::enumeratequotaitems_result(const Product& product)
{
    if (product.planType != 1) // All plans but Business
    {
        cout << "\n" << product.description << ":\n";
        cout << "\tPro level: " << product.proLevel << "\n";
        cout << "\tStorage: " << product.gbStorage << "\n";
        cout << "\tTransfer: " << product.gbTransfer << "\n";
        cout << "\tMonths: " << product.months << "\n";
        cout << "\tAmount: " << product.amount << "\n";
        cout << "\tAmount per month: " << product.amountMonth << "\n";
        cout << "\tLocal price: " << product.localPrice << "\n";
        cout << "\tFeatures:\n";
        if (product.features.empty())
        {
            cout << "\t\t[none]\n";
        }
        else
        {
            for (const auto& f: product.features)
            {
                cout << "\t\t" << f.first << ": " << f.second << '\n';
            }
        }
        cout << "\tiOS ID: " << product.iosid << "\n";
        cout << "\tAndroid ID: " << product.androidid << "\n";
        cout << "\tTest Category: " << product.testCategory << "\n";
        cout << "\tTrial Days: " << product.trialDays << endl;
    }
    else // Business plan (type == 1)
    {
        cout << "\n" << product.description << ":\n";
        cout << "\tMinimum users: " << product.businessPlan->minUsers << "\n";
        cout << "\tStorage per user: " << product.businessPlan->gbStoragePerUser << "\n";
        cout << "\tTransfer per user: " << product.businessPlan->gbTransferPerUser << "\n";
        cout << "\tPrice per user: " << product.businessPlan->pricePerUser << "\n";
        cout << "\tLocal price per user: " << product.businessPlan->localPricePerUser << "\n";
        cout << "\tPrice per storage: " << product.businessPlan->pricePerStorage << "\n";
        cout << "\tLocal price per storage: " << product.businessPlan->localPricePerStorage << "\n";
        cout << "\tGigabytes per storage: " << product.businessPlan->gbPerStorage << "\n";
        cout << "\tPrice per transfer: " << product.businessPlan->pricePerTransfer << "\n";
        cout << "\tLocal price per transfer: " << product.businessPlan->localPricePerTransfer
             << "\n";
        cout << "\tGigabytes per transfer: " << product.businessPlan->gbPerTransfer << "\n";
        cout << "\tTest Category: " << product.testCategory << endl;
    }
}

void DemoApp::enumeratequotaitems_result(unique_ptr<CurrencyData> data)
{
    cout << "\nCurrency data: " << endl;
    cout << "\tName: " << data->currencyName;
    cout << "\tSymbol: " << Base64::atob(data->currencySymbol);
    if (data->localCurrencyName.size())
    {
        cout << "\tName (local): " << data->localCurrencyName;
        cout << "\tSymbol (local): " << Base64::atob(data->localCurrencySymbol);
    }
    cout << endl;
}

void DemoApp::enumeratequotaitems_result(error e)
{
    if (e != API_OK)
    {
        cout << "Error retrieving pricing plans, error code " << e << endl;
    }
}

void DemoApp::additem_result(error)
{
    // FIXME: implement
}

void DemoApp::checkout_result(const char*, error)
{
    // FIXME: implement
}

void DemoApp::getmegaachievements_result(AchievementsDetails *details, error /*e*/)
{
    // FIXME: implement display of values
    delete details;
}

#ifdef ENABLE_CHAT
void DemoApp::richlinkrequest_result(string *json, error e)
{
    if (!e)
    {
        cout << "Result:" << endl << *json << endl;
    }
    else
    {
        cout << "Failed to request rich link. Error: " << e << endl;

    }
}
#endif

void DemoApp::contactlinkcreate_result(error e, handle h)
{
    if (e)
    {
        cout << "Failed to create contact link. Error: " << e << endl;
    }
    else
    {
        cout << "Contact link created successfully: " << LOG_NODEHANDLE(h) << endl;
    }
}

void DemoApp::contactlinkquery_result(error e, handle h, string *email, string *fn, string *ln, string* /*avatar*/)
{
    if (e)
    {
        cout << "Failed to get contact link details. Error: " << e << endl;
    }
    else
    {
        cout << "Contact link created successfully: " << endl;
        cout << "\tUserhandle: " << LOG_HANDLE(h) << endl;
        cout << "\tEmail: " << *email << endl;
        cout << "\tFirstname: " << Base64::atob(*fn) << endl;
        cout << "\tLastname: " << Base64::atob(*ln) << endl;
    }
}

void DemoApp::contactlinkdelete_result(error e)
{
    if (e)
    {
        cout << "Failed to delete contact link. Error: " << e << endl;
    }
    else
    {
        cout << "Contact link deleted successfully." << endl;
    }
}

void reportNodeStorage(NodeStorage* ns, const string& rootnodename)
{
    cout << "\t\tIn " << rootnodename << ": " << ns->bytes << " byte(s) in " << ns->files << " file(s) and " << ns->folders << " folder(s)" << endl;
    cout << "\t\tUsed storage by versions: " << ns->version_bytes << " byte(s) in " << ns->version_files << " file(s)" << endl;
}

// display account details/history
void DemoApp::account_details(AccountDetails* ad, bool storage, bool transfer, bool pro, bool purchases,
                              bool transactions, bool sessions)
{
    char timebuf[32], timebuf2[32];

    if (storage)
    {
        cout << "\tAvailable storage: " << ad->storage_max << " byte(s)  used:  " << ad->storage_used << " available: " << (ad->storage_max - ad->storage_used) << endl;

        reportNodeStorage(&ad->storage[client->mNodeManager.getRootNodeFiles().as8byte()], "/");
        reportNodeStorage(&ad->storage[client->mNodeManager.getRootNodeVault().as8byte()], "//in");
        reportNodeStorage(&ad->storage[client->mNodeManager.getRootNodeRubbish().as8byte()], "//bin");
    }

    if (transfer)
    {
        if (ad->transfer_max)
        {
            long long transferFreeUsed = 0;
            for (unsigned i = 0; i < ad->transfer_hist.size(); i++)
            {
                transferFreeUsed += ad->transfer_hist[i];
            }

            cout << "\tTransfer in progress: " << ad->transfer_own_reserved << "/" << ad->transfer_srv_reserved << endl;
            cout << "\tTransfer completed: " << ad->transfer_own_used << "/" << ad->transfer_srv_used << "/" << transferFreeUsed << " of "
                 << ad->transfer_max << " ("
                 << (100 * (ad->transfer_own_used + ad->transfer_srv_used + transferFreeUsed) / ad->transfer_max) << "%)" << endl;
            cout << "\tServing bandwidth ratio: " << ad->srv_ratio << "%" << endl;
        }

        if (ad->transfer_hist_starttime)
        {
            m_time_t t = m_time() - ad->transfer_hist_starttime;

            cout << "\tTransfer history:\n";

            for (unsigned i = 0; i < ad->transfer_hist.size(); i++)
            {
                cout << "\t\t" << t;
                t -= ad->transfer_hist_interval;
                if (t < 0)
                {
                    cout << " second(s) ago until now: ";
                }
                else
                {
                    cout << "-" << t << " second(s) ago: ";
                }
                cout << ad->transfer_hist[i] << " byte(s)" << endl;
            }
        }
    }

    if (pro)
    {
        cout << "\tAccount Subscriptions:" << endl;
        for (const auto& sub: ad->subscriptions)
        {
            cout << "\t\t* ID: " << sub.id << endl;
            cout << "\t\t\t Status(type): ";
            switch (sub.type)
            {
                case 'S':
                    cout << "VALID";
                    break;
                case 'R':
                    cout << "INVALID";
                    break;
                default:
                    cout << "NONE";
                    break;
            }
            cout << " (" << sub.type << ")" << endl;
            cout << "\t\t\t Cycle: " << sub.cycle << endl;
            cout << "\t\t\t Payment Method: " << sub.paymentMethod << endl;
            cout << "\t\t\t Payment Method ID: " << sub.paymentMethodId << endl;
            cout << "\t\t\t Renew time: " << sub.renew << endl;
            cout << "\t\t\t Account level: " << sub.level << endl;
            cout << "\t\t\t Is Trial: " << (sub.isTrial ? "Yes" : "No") << endl;
            cout << "\t\t\t Features: ";
            for (const auto& f: sub.features)
            {
                cout << f << ", ";
            }
            cout << endl;
        }

        cout << "\tAccount Active Plans:" << endl;
        for (const auto& plan: ad->plans)
        {
            cout << "\t\t* Plan details: " << endl;
            cout << "\t\t\t Account level: " << plan.level << endl;
            cout << "\t\t\t Is Trial: " << (plan.isTrial ? "Yes" : "No") << endl;
            cout << "\t\t\t Features: ";
            for (const auto& f: plan.features)
            {
                cout << f << ", ";
            }
            cout << endl;
            cout << "\t\t\t Expiration time: " << plan.expiration << endl;
            cout << "\t\t\t Plan type: " << plan.type << endl;
            cout << "\t\t\t Related subscription id: " << plan.subscriptionId << endl;
        }

        cout << "\tLatest PRO plan expiration: " << ad->pro_until << endl;

        cout << "\tAccount balance:" << endl;

        for (vector<AccountBalance>::iterator it = ad->balances.begin(); it != ad->balances.end(); it++)
        {
            printf("\t\tBalance: %.3s %.02f\n", it->currency, it->amount);
        }
    }

    if (purchases)
    {
        cout << "Purchase history:" << endl;

        for (vector<AccountPurchase>::iterator it = ad->purchases.begin(); it != ad->purchases.end(); it++)
        {
            time_t ts = it->timestamp;
            strftime(timebuf, sizeof timebuf, "%c", localtime(&ts));
            printf("\tID: %.11s Time: %s Amount: %.3s %.02f Payment method: %d\n", it->handle, timebuf, it->currency,
                   it->amount, it->method);
        }
    }

    if (transactions)
    {
        cout << "Transaction history:" << endl;

        for (vector<AccountTransaction>::iterator it = ad->transactions.begin(); it != ad->transactions.end(); it++)
        {
            time_t ts = it->timestamp;
            strftime(timebuf, sizeof timebuf, "%c", localtime(&ts));
            printf("\tID: %.11s Time: %s Delta: %.3s %.02f\n", it->handle, timebuf, it->currency, it->delta);
        }
    }

    if (sessions)
    {
        cout << "Currently Active Sessions:" << endl;
        for (vector<AccountSession>::iterator it = ad->sessions.begin(); it != ad->sessions.end(); it++)
        {
            if (it->alive)
            {
                time_t ts = it->timestamp;
                strftime(timebuf, sizeof timebuf, "%c", localtime(&ts));
                ts = it->mru;
                strftime(timebuf2, sizeof timebuf, "%c", localtime(&ts));

                Base64Str<MegaClient::SESSIONHANDLE> id(it->id);

                if (it->current)
                {
                    printf("\t* Current Session\n");
                }
                printf("\tSession ID: %s\n\tSession start: %s\n\tMost recent activity: %s\n\tIP: %s\n\tCountry: %.2s\n\tUser-Agent: %s\n\tDevice ID: %s\n\t-----\n",
                        id.chars, timebuf, timebuf2, it->ip.c_str(), it->country, it->useragent.c_str(), it->deviceid.c_str());
            }
        }

        if(gVerboseMode)
        {
            cout << endl << "Full Session history:" << endl;

            for (vector<AccountSession>::iterator it = ad->sessions.begin(); it != ad->sessions.end(); it++)
            {
                time_t ts = it->timestamp;
                strftime(timebuf, sizeof timebuf, "%c", localtime(&ts));
                ts = it->mru;
                strftime(timebuf2, sizeof timebuf, "%c", localtime(&ts));
                printf("\tSession start: %s\n\tMost recent activity: %s\n\tIP: %s\n\tCountry: %.2s\n\tUser-Agent: %s\n\t-----\n",
                        timebuf, timebuf2, it->ip.c_str(), it->country, it->useragent.c_str());
            }
        }
    }
}

// account details could not be retrieved
void DemoApp::account_details(AccountDetails* /*ad*/, error e)
{
    if (e)
    {
        cout << "Account details retrieval failed (" << errorstring(e) << ")" << endl;
    }
}

// account details could not be retrieved
void DemoApp::sessions_killed(handle sessionid, error e)
{
    if (e)
    {
        cout << "Session killing failed (" << errorstring(e) << ")" << endl;
        return;
    }

    if (sessionid == UNDEF)
    {
        cout << "All sessions except current have been killed" << endl;
    }
    else
    {
        Base64Str<MegaClient::SESSIONHANDLE> id(sessionid);
        cout << "Session with id " << id << " has been killed" << endl;
    }
}

void DemoApp::smsverificationsend_result(error e)
{
    if (e)
    {
        cout << "SMS send failed: " << e << endl;
    }
    else
    {
        cout << "SMS send succeeded" << endl;
    }
}

void DemoApp::smsverificationcheck_result(error e, string *phoneNumber)
{
    if (e)
    {
        cout << "SMS verification failed: " << e << endl;
    }
    else
    {
        cout << "SMS verification succeeded" << endl;
        if (phoneNumber)
        {
            cout << "Phone number: " << *phoneNumber << ")" << endl;
        }
    }
}

// user attribute update notification
void DemoApp::userattr_update(User* u, int priv, const char* n)
{
    cout << "Notification: User " << u->email << " -" << (priv ? " private" : "") << " attribute "
          << n << " added or updated" << endl;
}

void DemoApp::resetSmsVerifiedPhoneNumber_result(error e)
{
    if (e)
    {
        cout << "Reset verified phone number failed: " << e << endl;
    }
    else
    {
        cout << "Reset verified phone number succeeded" << endl;
    }
}

void DemoApp::getbanners_result(error e)
{
    cout << "Getting Smart Banners failed: " << e << endl;
}

void DemoApp::getbanners_result(vector< tuple<int, string, string, string, string, string, string> >&& banners)
{
    for (auto& b : banners)
    {
        cout << "Smart Banner:" << endl
             << "\tid         : " << std::get<0>(b) << endl
             << "\ttitle      : " << std::get<1>(b) << endl
             << "\tdescription: " << std::get<2>(b) << endl
             << "\timage      : " << std::get<3>(b) << endl
             << "\turl        : " << std::get<4>(b) << endl
             << "\tbkgr image : " << std::get<5>(b) << endl
             << "\tdsp        : " << std::get<6>(b) << endl;
    }
}

void DemoApp::dismissbanner_result(error e)
{
    if (e)
    {
        cout << "Dismissing Smart Banner failed: " << e << endl;
    }
    else
    {
        cout << "Dismissing Smart Banner succeeded" << endl;
    }
}

#ifndef NO_READLINE
char* longestCommonPrefix(ac::CompletionState& acs)
{
    string s = acs.completions[0].s;
    for (size_t i = acs.completions.size(); i--; )
    {
        for (unsigned j = 0; j < s.size() && j < acs.completions[i].s.size(); ++j)
        {
            if (s[j] != acs.completions[i].s[j])
            {
                s.erase(j, string::npos);
                break;
            }
        }
    }
    return strdup(s.c_str());
}

char** my_rl_completion(const char* /*text*/, int /*start*/, int end)
{
    rl_attempted_completion_over = 1;

    std::string line(rl_line_buffer, static_cast<size_t>(end));
    ac::CompletionState acs = ac::autoComplete(line, line.size(), autocompleteTemplate, true);

    if (acs.completions.empty())
    {
        return NULL;
    }

    if (acs.completions.size() == 1 && !acs.completions[0].couldExtend)
    {
        acs.completions[0].s += " ";
    }

    char** result = (char**)malloc((sizeof(char*)*(2+acs.completions.size())));
    for (size_t i = acs.completions.size(); i--; )
    {
        result[i+1] = strdup(acs.completions[i].s.c_str());
    }
    result[acs.completions.size()+1] = NULL;
    result[0] = longestCommonPrefix(acs);
    //for (int i = 0; i <= acs.completions.size(); ++i)
    //{
    //    cout << "i " << i << ": " << result[i] << endl;
    //}
    rl_completion_suppress_append = true;
    rl_basic_word_break_characters = " \r\n";
    rl_completer_word_break_characters = strdup(" \r\n");
    rl_completer_quote_characters = "";
    rl_special_prefixes = "";
    return result;
}
#endif

// main loop
void megacli()
{
#ifndef NO_READLINE
    char *saved_line = NULL;
    int saved_point = 0;
    rl_attempted_completion_function = my_rl_completion;

    rl_save_prompt();

    // Initialize history.
    using_history();

#elif defined(WIN32) && defined(NO_READLINE)

    static_cast<WinConsole*>(console)->setShellConsole(CP_UTF8, GetConsoleOutputCP());

    COORD fontSize;
    string fontname = static_cast<WinConsole*>(console)->getConsoleFont(fontSize);
    cout << "Using font '" << fontname << "', " << fontSize.X << "x" << fontSize.Y
         << ". <CHAR/hex> will be used for absent characters.  If seen, try the 'codepage' command or a different font." << endl;

#else
    #error non-windows platforms must use the readline library
#endif

    for (;;)
    {
        if (prompt == COMMAND)
        {
            ostringstream  dynamicprompt;

            // display put/get transfer speed in the prompt
            if (client->tslots.size() || responseprogress >= 0)
            {
                m_off_t xferrate[2] = { 0 };
                Waiter::bumpds();

                for (transferslot_list::iterator it = client->tslots.begin(); it != client->tslots.end(); it++)
                {
                    if ((*it)->fa)
                    {
                        xferrate[(*it)->transfer->type]
                            += (*it)->mTransferSpeed.getCircularMeanSpeed();
                    }
                }
                xferrate[GET] /= 1024;
                xferrate[PUT] /= 1024;

                dynamicprompt << "MEGA";

                if (xferrate[GET] || xferrate[PUT] || responseprogress >= 0)
                {
                    dynamicprompt << " (";

                    if (xferrate[GET])
                    {
                        dynamicprompt << "In: " << xferrate[GET] << " KB/s";

                        if (xferrate[PUT])
                        {
                            dynamicprompt << "/";
                        }
                    }

                    if (xferrate[PUT])
                    {
                        dynamicprompt << "Out: " << xferrate[PUT] << " KB/s";
                    }

                    if (responseprogress >= 0)
                    {
                        dynamicprompt << responseprogress << "%";
                    }

                    dynamicprompt  << ")";
                }

                dynamicprompt  << "> ";
            }

            string dynamicpromptstr = dynamicprompt.str();

#if defined(WIN32) && defined(NO_READLINE)
            {
                auto cl = conlock(cout);
                static_cast<WinConsole*>(console)->updateInputPrompt(!dynamicpromptstr.empty() ? dynamicpromptstr : prompts[COMMAND]);
            }
#else
            rl_callback_handler_install(!dynamicpromptstr.empty() ? dynamicpromptstr.c_str() : prompts[prompt], store_line);

            // display prompt
            if (saved_line)
            {
                rl_replace_line(saved_line, 0);
                free(saved_line);
            }

            rl_point = saved_point;
            rl_redisplay();
#endif
        }

        // command editing loop - exits when a line is submitted or the engine requires the CPU
        for (;;)
        {
            int w = client->wait();

            if (w & Waiter::HAVESTDIN)
            {
#if defined(WIN32) && defined(NO_READLINE)
                line = static_cast<WinConsole*>(console)->checkForCompletedInputLine();
#else
                if ((prompt == COMMAND) || (prompt == PAGER))
                {
                    // Note: this doesn't act like unbuffered input, still
                    // requires Return line ending
                    rl_callback_read_char();
                }
                else
                {
                    console->readpwchar(pw_buf, sizeof pw_buf, &pw_buf_pos, &line);
                }
#endif
            }

            if (w & Waiter::NEEDEXEC || line)
            {
                break;
            }
        }

#ifndef NO_READLINE
        // save line
        saved_point = rl_point;
        saved_line = rl_copy_text(0, rl_end);

        // remove prompt
        rl_save_prompt();
        rl_replace_line("", 0);
        rl_redisplay();
#endif

        if (line)
        {
            // execute user command
            if (*line)
            {
                process_line(line);
            }
            else if (prompt != COMMAND)
            {
                setprompt(prompt);
            }
            free(line);
            line = NULL;

            if (quit_flag)
            {
#ifndef NO_READLINE
                rl_callback_handler_remove();
#endif /* ! NO_READLINE */
                delete client;
                client = nullptr;
                return;
            }

            if (!cerr)
            {
                cerr.clear();
                cerr << "Console error output failed, perhaps on a font related utf8 error or on NULL.  It is now reset." << endl;
            }
            if (!cout)
            {
                cout.clear();
                cerr << "Console output failed, perhaps on a font related utf8 error or on NULL.  It is now reset." << endl;
            }
        }


        auto puts = appxferq[PUT].size();
        auto gets = appxferq[GET].size();

        // pass the CPU to the engine (nonblocking)
        client->exec();
        if (clientFolder) clientFolder->exec();

        if (login.succeeded)
        {
            // Continue with fetchnodes
            login.fetchnodes(client);
            client->exec();
        }

        if (puts && !appxferq[PUT].size())
        {
            cout << "Uploads complete" << endl;
            if (onCompletedUploads) onCompletedUploads();
        }
        if (gets && !appxferq[GET].size())
        {
            cout << "Downloads complete" << endl;
        }

        while (!mainloopActions.empty())
        {
            mainloopActions.front()();
            mainloopActions.pop_front();
        }

    }
}

#ifndef NO_READLINE

static void onFatalSignal(int signum)
{
    // Restore the terminal's settings.
    rl_callback_handler_remove();

    // Re-trigger the signal.
    raise(signum);
}

static void registerSignalHandlers()
{
    std::vector<int> signals = {
        SIGABRT,
        SIGBUS,
        SIGILL,
        SIGKILL,
        SIGSEGV,
        SIGTERM
    }; // signals

    struct sigaction action;

    action.sa_handler = &onFatalSignal;

    // Restore default signal handler after invoking our own.
    action.sa_flags = static_cast<int>(SA_NODEFER | SA_RESETHAND);

    // Don't ignore any signals.
    sigemptyset(&action.sa_mask);

    for (int signal : signals)
    {
        (void)sigaction(signal, &action, nullptr);
    }
}

#endif // ! NO_READLINE

MegaClient::ClientType getClientTypeFromArgs(const std::string& clientType)
{
    if (clientType == "vpn")
    {
        return MegaClient::ClientType::VPN;
    }
    if (clientType == "password_manager")
    {
        return MegaClient::ClientType::PASSWORD_MANAGER;
    }
    if (clientType != "default")
    {
        cout << "WARNING: Invalid argument " << clientType
             << ". Valid possibilities are: vpn, password_manager, default.\nUsing default instead."
             << endl;
    }

    return MegaClient::ClientType::DEFAULT;
}

int main(int argc, char* argv[])
{
#if defined(_WIN32) && defined(_DEBUG)
    _CrtSetBreakAlloc(124);  // set this to an allocation number to hunt leaks.  Prior to 124 and prior are from globals/statics so won't be detected by this
#endif

#ifndef NO_READLINE
    registerSignalHandlers();
#endif // NO_READLINE

    auto arguments = ArgumentsParser::parse(argc, argv);

    if (arguments.contains("-h"))
    {
        cout << USAGE << endl;
        return 0;
    }

    if (arguments.contains("-v"))
    {
        cout << "Arguments: \n"
             << arguments;
    }

    // config from arguments
    Config config;
    try
    {
        config = Config::fromArguments(arguments);
    }
    catch(const std::exception& e)
    {
        cout << "Error: " << e.what() << endl;
        cout << USAGE << endl;
        return -1;
    }

    SimpleLogger::setLogLevel(logMax);
    auto gLoggerAddr = &gLogger;
    g_externalLogger.addMegaLogger(&gLogger,

        [gLoggerAddr](const char *time, int loglevel, const char *source, const char *message
#ifdef ENABLE_LOG_PERFORMANCE
            , const char **directMessages, size_t *directMessagesSizes, unsigned numberMessages
#endif
            ){
                gLoggerAddr->log(time, loglevel, source, message
#ifdef ENABLE_LOG_PERFORMANCE
                    , directMessages, directMessagesSizes, numberMessages
#endif
                );
         });

    console = new CONSOLE_CLASS;

    std::unique_ptr<IGfxProvider> provider = createGfxProvider(config);
    mega::GfxProc* gfx = provider ? new GfxProc(std::move(provider)) : nullptr;
    if (gfx) gfx->startProcessingThread();

    // Needed so we can get the cwd.
    auto fsAccess = std::make_unique<FSACCESS_CLASS>();

#ifdef __APPLE__
    // Try and raise the file descriptor limit as high as we can.
    platformSetRLimitNumFile();
#endif

    // Where are we?
    if (!fsAccess->cwd(*startDir))
    {
        cerr << "Unable to determine current working directory." << endl;
        return EXIT_FAILURE;
    }

    fsAccess.reset();

    auto httpIO = new CurlHttpIO;

#ifdef WIN32
    auto waiter = std::make_shared<CONSOLE_WAIT_CLASS>(static_cast<CONSOLE_CLASS*>(console));
#else
    auto waiter = std::make_shared<CONSOLE_WAIT_CLASS>();
#endif

    auto demoApp = new DemoApp;

    auto dbAccess =
#ifdef DBACCESS_CLASS
        new DBACCESS_CLASS(*startDir);
#else
        nullptr;
#endif

    auto clientType = getClientTypeFromArgs(config.clientType);

    // instantiate app components: the callback processor (DemoApp),
    // the HTTP I/O engine and the MegaClient itself
    client = new MegaClient(demoApp,
                            waiter,
                            httpIO,
                            dbAccess,
                            gfx,
                            "Gk8DyQBS",
                            "megacli/" TOSTRING(MEGA_MAJOR_VERSION)
                            "." TOSTRING(MEGA_MINOR_VERSION)
                            "." TOSTRING(MEGA_MICRO_VERSION),
                            2,
                            clientType);

    ac::ACN acs = autocompleteSyntax();
#if defined(WIN32) && defined(NO_READLINE)
    static_cast<WinConsole*>(console)->setAutocompleteSyntax((acs));
#endif

    clientFolder = NULL;    // additional for folder links

    megacli();

    delete client;
    delete httpIO;
    delete gfx;
    delete demoApp;
    acs.reset();
    autocompleteTemplate.reset();
    delete console;
    startDir.reset();

#if defined(USE_OPENSSL) && !defined(OPENSSL_IS_BORINGSSL)
    if (CurlHttpIO::sslMutexes)
    {
        int numLocks = CRYPTO_num_locks();
        for (int i = 0; i < numLocks; ++i)
        {
            delete CurlHttpIO::sslMutexes[i];
        }
        delete [] CurlHttpIO::sslMutexes;
    }
#endif

#if defined(_WIN32) && defined(_DEBUG)

    // Singleton enthusiasts rarely think about shutdown...
    const CryptoPP::MicrosoftCryptoProvider &hProvider = CryptoPP::Singleton<CryptoPP::MicrosoftCryptoProvider>().Ref();
    delete &hProvider;

    _CrtDumpMemoryLeaks();
#endif
}

void DemoAppFolder::login_result(error e)
{
    if (e)
    {
        cout << "Failed to load the folder link: " << errorstring(e) << endl;
    }
    else
    {
        cout << "Folder link loaded, retrieving account..." << endl;
        clientFolder->fetchnodes(false, true, false);
    }
}

void DemoAppFolder::fetchnodes_result(const Error& e)
{
    bool success = false;
    if (e)
    {
        if (e == API_ENOENT && e.hasExtraInfo())
        {
            cout << "Folder retrieval failed: " << getExtraInfoErrorString(e) << endl;
        }
        else
        {
            cout << "Folder retrieval failed (" << errorstring(e) << ")" << endl;
        }
    }
    else
    {
        // check if the key is invalid
        if (clientFolder->isValidFolderLink())
        {
            cout << "Folder link loaded correctly." << endl;
            success = true;
        }
        else
        {
            assert(client->nodeByHandle(client->mNodeManager.getRootNodeFiles()));   // node is there, but cannot be decrypted
            cout << "Folder retrieval succeed, but encryption key is wrong." << endl;
        }
    }

    if (!success)
    {
        delete clientFolder;
        clientFolder = NULL;
    }
}

void DemoAppFolder::nodes_updated(sharedNode_vector* nodes, int count)
{
    int c[2][6] = { { 0 } };

    if (nodes)
    {
        auto it = nodes->begin();
        while (count--)
        {
            if ((*it)->type < 6)
            {
                c[!(*it)->changed.removed][(*it)->type]++;
                it++;
            }
        }
    }
    else
    {
        sharedNode_vector rootNodes = client->mNodeManager.getRootNodes();
        for (auto& node : rootNodes)
        {
            c[1][node->type] ++;
            c[1][FOLDERNODE] += static_cast<int>(node->getCounter().folders);
            c[1][FILENODE] += static_cast<int>(node->getCounter().files + node->getCounter().versions);
        }
    }

    cout << "The folder link contains ";
    nodestats(c[1], "");
}

void exec_metamac(autocomplete::ACState& s)
{
    std::shared_ptr<Node> node = nodebypath(s.words[2].s.c_str());
    if (!node || node->type != FILENODE)
    {
        cerr << s.words[2].s
             << (node ? ": No such file or directory"
                      : ": Not a file")
             << endl;
        return;
    }

    auto ifAccess = client->fsaccess->newfileaccess();
    {
        auto localPath = localPathArg(s.words[1].s);
        if (!ifAccess->fopen(localPath, 1, 0, FSLogging::logOnError))
        {
            cerr << "Failed to open: " << s.words[1].s << endl;
            return;
        }
    }

    SymmCipher cipher;
    int64_t remoteIv;
    int64_t remoteMac;

    {
        std::string remoteKey = node->nodekey();
        const char *iva = &remoteKey[SymmCipher::KEYLENGTH];

        cipher.setkey((byte*)&remoteKey[0], node->type);
        remoteIv = MemAccess::get<int64_t>(iva);
        remoteMac = MemAccess::get<int64_t>(iva + sizeof(int64_t));
    }

    auto result = generateMetaMac(cipher, *ifAccess, remoteIv);
    if (!result.first)
    {
        cerr << "Failed to generate metamac for: "
             << s.words[1].s
             << endl;
    }
    else
    {
        const std::ios::fmtflags flags = cout.flags();

        cout << s.words[2].s
             << " (remote): "
             << std::hex
             << (uint64_t)remoteMac
             << "\n"
             << s.words[1].s
             << " (local): "
             << (uint64_t)result.second
             << endl;

        cout.flags(flags);
    }
}

void exec_resetverifiedphonenumber(autocomplete::ACState&)
{
    client->resetSmsVerifiedPhoneNumber();
}

void exec_banner(autocomplete::ACState& s)
{
    if (s.words.size() == 2 && s.words[1].s == "get")
    {
        cout << "Retrieving banner info..." << endl;

        client->reqs.add(new CommandGetBanners(client));
    }
    else if (s.words.size() == 3 && s.words[1].s == "dismiss")
    {
        cout << "Dismissing banner with id " << s.words[2].s << "..." << endl;

        client->reqs.add(new CommandDismissBanner(client, stoi(s.words[2].s), m_time(nullptr)));
    }
}

#ifdef ENABLE_SYNC

void sync_completion(error result, const SyncError& se, handle backupId)
{
    if (backupId == UNDEF)
    {
        cerr << "Sync could not be added " << (se == SyncError::PUT_NODES_ERROR ? "(putnodes for backup failed)" : "") << ": "
             << errorstring(result)
             << endl;
    }
    else if (result == API_OK && se == NO_SYNC_ERROR)
    {
        cerr << "Sync added and running: "
             << toHandle(backupId)
             << endl;
    }
    else
    {
        cerr << "Sync added but could not be started: "
             << errorstring(result)
             << endl;
    }
}

void exec_syncadd(autocomplete::ACState& s)
{
    if (client->loggedin() != FULLACCOUNT)
    {
        cerr << "You must be logged in to create a sync."
             << endl;
        return;
    }

    string drive, syncname, scanInterval;
    bool backup = s.extractflag("-backup");
    bool external = s.extractflagparam("-external", drive);
    bool named = s.extractflagparam("-name", syncname);
    bool scanOnly = s.extractflag("-scan-only");
    bool scanIntervalSpecified = s.extractflagparam("-scan-interval", scanInterval);
    LocalPath sourcePath = localPathArg(s.words[2].s);

    if (!named)
    {
        syncname = sourcePath.leafOrParentName();
    }

    // sync add source target
    LocalPath drivePath = external ? localPathArg(drive) : LocalPath();

    // Create a suitable sync config.
    auto config =
        SyncConfig(sourcePath,
            syncname,
            NodeHandle(),
            string(),
            fsfp_t(),
            std::move(drivePath),
            true,
            backup ? SyncConfig::TYPE_BACKUP : SyncConfig::TYPE_TWOWAY);


    // Scan interval
    if (scanIntervalSpecified)
    {
        auto i = atoi(scanInterval.c_str());

        if (i >= 0)
            config.mScanIntervalSec = static_cast<unsigned>(i);
    }

    // Scan only.
    if (scanOnly)
        config.mChangeDetectionMethod = CDM_PERIODIC_SCANNING;


    if (!backup) // regular sync
    {
        // Does the target node exist?
        const string& targetPath = s.words[3].s;
        std::shared_ptr<Node> targetNode = nodebypath(targetPath.c_str());

        if (!targetNode)
        {
            cerr << targetPath
                << ": Not found."
                << endl;
            return;
        }

        config.mRemoteNode = targetNode ? NodeHandle().set6byte(targetNode->nodehandle) : NodeHandle();
        config.mOriginalPathOfRemoteRootNode = targetNode ? targetNode->displaypath() : string();

        client->addsync(std::move(config), sync_completion, "", "");
    }

    else // backup
    {
        // drive must be without trailing separator
        if (!drive.empty() && drive.back() == LocalPath::localPathSeparator_utf8)
        {
            drive.pop_back();
        }

#ifdef _WIN32
        // source can be with or without trailing separator, except for Win where it must have it for drive root (OMG...)
        string src = s.words[2].s;
        if (!src.empty() && src.back() != LocalPath::localPathSeparator_utf8)
        {
            src.push_back(LocalPath::localPathSeparator_utf8);
            sourcePath = LocalPath::fromAbsolutePath(src);
        }
#endif

        client->preparebackup(config, [](Error err, SyncConfig sc, MegaClient::UndoFunction revertOnError){

            if (err != API_OK)
            {
                sync_completion(error(err), SyncError::PUT_NODES_ERROR, UNDEF);
            }
            else
            {
                client->addsync(std::move(sc), [revertOnError](error e, SyncError se, handle h){

                    if (e != API_OK)
                    {
                        if (revertOnError)
                        {
                            cerr << "Removing the created backup node, as backup sync add failed" << endl;
                            revertOnError(nullptr);
                        }
                    }
                    sync_completion(e, se, h);

                }, "", "");
            }
        });
    }
}

void exec_syncrename(autocomplete::ACState& s)
{
    // Are we logged in?
    if (client->loggedin() != FULLACCOUNT)
    {
        cerr << "You must be logged in to manipulate backup syncs."
            << endl;
        return;
    }

    // get id
    handle backupId = 0;
    Base64::atob(s.words[2].s.c_str(), (byte*) &backupId, sizeof(handle));

    string newname = s.words[3].s;

    client->syncs.renameSync(backupId, newname,
        [&](Error e)
        {
            if (!e) cout << "Rename succeeded" << endl;
            else cout << "Rename failed: " << e << endl;
        });
}

void exec_syncclosedrive(autocomplete::ACState& s)
{
    // Are we logged in?
    if (client->loggedin() != FULLACCOUNT)
    {
        cerr << "You must be logged in to manipulate backup syncs."
             << endl;
        return;
    }

    // sync backup remove drive
    const auto drivePath =
        localPathArg(s.words[2].s);

    client->syncs.backupCloseDrive(drivePath, [](Error e){
        conlock(cout) << "syncclosedrive result: "
            << errorstring(e)
            << endl;
    });
}

void exec_syncimport(autocomplete::ACState& s)
{
    if (client->loggedin() != FULLACCOUNT)
    {
        cerr << "You must be logged in to import syncs."
             << endl;
        return;
    }

    auto flags = std::ios::binary | std::ios::in;
    ifstream istream(s.words[2].s, flags);

    if (!istream)
    {
        cerr << "Unable to open "
             << s.words[2].s
             << " for reading."
             << endl;
        return;
    }

    string data;

    for (char buffer[512]; istream; )
    {
        istream.read(buffer, sizeof(buffer));
        data.append(buffer, static_cast<size_t>(istream.gcount()));
    }

    if (!istream.eof())
    {
        cerr << "Unable to read "
             << s.words[2].s
             << endl;
        return;
    }

    auto completion =
      [](error result)
      {
          if (result)
          {
              cerr << "Unable to import sync configs: "
                   << errorstring(result)
                   << endl;
              return;
          }

          cout << "Sync configs successfully imported."
               << endl;
      };

    cout << "Importing sync configs..."
         << endl;

    client->importSyncConfigs(data.c_str(), std::move(completion));
}

void exec_syncexport(autocomplete::ACState& s)
{
    if (client->loggedin() != FULLACCOUNT)
    {
        cerr << "You must be logged in to export syncs."
             << endl;
        return;
    }

    auto configs = client->syncs.exportSyncConfigs();

    if (s.words.size() == 2)
    {
        cout << "Configs exported as: "
             << configs
             << endl;
        return;
    }

    auto flags = std::ios::binary | std::ios::out | std::ios::trunc;
    ofstream ostream(s.words[2].s, flags);

    ostream.write(configs.data(), static_cast<std::streamsize>(configs.size()));
    ostream.close();

    if (!ostream.good())
    {
        cout << "Failed to write exported configs to: "
             << s.words[2].s
             << endl;
    }
}

void exec_syncopendrive(autocomplete::ACState& s)
{
    if (client->loggedin() != FULLACCOUNT)
    {
        cerr << "You must be logged in to restore backup syncs."
             << endl;
        return;
    }

    // sync backup restore drive
    const auto drivePath =
        localPathArg(s.words[2].s);

    client->syncs.backupOpenDrive(drivePath, [](Error e){
        conlock(cout) << "syncopendrive result: "
            << errorstring(e)
            << endl;
        });
}

void exec_synclist(autocomplete::ACState&)
{
    // Check the user's logged in.
    if (client->loggedin() != FULLACCOUNT)
    {
        cerr << "You must be logged in to list syncs (and backup syncs)."
             << endl;
        return;
    }

    SyncConfigVector configs = client->syncs.getConfigs(false);

    if (configs.empty())
    {
        cout << "No syncs configured yet" << endl;
        return;
    }

    for (SyncConfig& config : configs)
    {

        // Display name.
        cout << "Sync "
            << config.mName
            << " Id: "
            << toHandle(config.mBackupId)
            << "\n";

        auto cloudnode = client->nodeByHandle(config.mRemoteNode);
        string cloudpath = cloudnode ? cloudnode->displaypath() : "<null>";

        // Display source/target mapping.
        cout << "  Mapping: "
            << config.mLocalPath.toPath(false)
            << " -> "
            << cloudpath
            << (!cloudnode || cloudpath != config.mOriginalPathOfRemoteRootNode ? " (originally " + config.mOriginalPathOfRemoteRootNode + ")" : "")
            << "\n";


        string runStateName;
        switch (config.mRunState)
        {
        case SyncRunState::Pending: runStateName = "PENDING"; break;
        case SyncRunState::Loading: runStateName = "LOADING"; break;
        case SyncRunState::Run: runStateName = "RUNNING"; break;
        case SyncRunState::Pause: runStateName = "PAUSED"; break;
        case SyncRunState::Suspend: runStateName = "SUSPENDED"; break;
        case SyncRunState::Disable: runStateName = "DISABLED"; break;
        }

        // Display status info.
        cout << "  State: " << runStateName << " "
            << "\n";

        //    // Display some usage stats.
        //    cout << "  Statistics: "
        //         //<< sync->localbytes
        //         //<< " byte(s) across "
        //         << sync->localnodes[FILENODE]
        //         << " file(s) and "
        //         << sync->localnodes[FOLDERNODE]
        //         << " folder(s).\n";
        //}
        //else

        // Display what status info we can.
        auto msg = config.syncErrorToStr();
        cout << "  Enabled: "
            << config.getEnabled()
            << "\n"
            << "  Last Error: "
            << msg
            << "\n";

        // Display sync type.
        cout << "  Type: "
            << (config.isExternal() ? "EX" : "IN")
            << "TERNAL "
            << SyncConfig::synctypename(config.getType())
            << "\n";

        // Display change detection method.
        cout << "  Change Detection Method: "
             << changeDetectionMethodToString(config.mChangeDetectionMethod)
             << "\n";

        if (CDM_PERIODIC_SCANNING == config.mChangeDetectionMethod)
        {
            // Display scan interval.
            cout << "  Scan Interval (seconds): "
                 << config.mScanIntervalSec
                 << "\n";
        }

        std::promise<bool> synchronous;
        client->syncs.collectSyncNameConflicts(config.mBackupId, [&synchronous](list<NameConflict>&& conflicts){
            for (auto& c : conflicts)
            {
                if (!c.cloudPath.empty() || !c.clashingCloud.empty())
                {
                    cout << "  Cloud Path conflict at " << c.cloudPath << ": ";
                    for (auto& n : c.clashingCloud)
                    {
                        cout << n.name << " ";
                    }
                    cout << "\n";
                }
                if (!c.localPath.empty() || !c.clashingLocalNames.empty())
                {
                    cout << "  Local Path conflict at " << c.localPath.toPath(false) << ": ";
                    for (auto& n : c.clashingLocalNames)
                    {
                        cout << n.toPath(false) << " ";
                    }
                    cout << "\n";
                }
            }
            cout << std::flush;
            synchronous.set_value(true);
        }, false);  // false so executes on sync thread - we are blocked here on client thread in single-threaded megacli.
        synchronous.get_future().get();
    }

    SyncStallInfo stall;
    if (client->syncs.syncStallDetected(stall))
    {
        auto cl = conlock(cout);
        cout << "Stalled (mutually unresolvable changes detected)!" << endl;
        for (auto& syncStallInfoMapPair : stall.syncStallInfoMaps)
        {
            cout << "=== [SyncID: " << syncStallInfoMapPair.first << "]" << endl;
            auto& syncStallInfoMap = syncStallInfoMapPair.second;
            cout << "noProgress: " << syncStallInfoMap.noProgress << ", noProgressCount: " << syncStallInfoMap.noProgressCount << " [HasProgressLack: " << std::string(syncStallInfoMap.hasProgressLack() ? "true" : "false") << "]" << endl;
            for (auto& p : syncStallInfoMap.cloud)
            {
                cout << "stall issue: " << syncWaitReasonDebugString(p.second.reason) << endl;
                string r1 = p.second.cloudPath1.debugReport();
                string r2 = p.second.cloudPath2.debugReport();
                string r3 = p.second.localPath1.debugReport();
                string r4 = p.second.localPath2.debugReport();
                if (!r1.empty()) cout << "    MEGA:" << r1 << endl;
                if (!r2.empty()) cout << "    MEGA:" << r2 << endl;
                if (!r3.empty()) cout << "    here:" << r3 << endl;
                if (!r4.empty()) cout << "    here:" << r4 << endl;
            }
            for (auto& p : syncStallInfoMap.local)
            {
                cout << "stall issue: " << syncWaitReasonDebugString(p.second.reason) << endl;
                string r1 = p.second.cloudPath1.debugReport();
                string r2 = p.second.cloudPath2.debugReport();
                string r3 = p.second.localPath1.debugReport();
                string r4 = p.second.localPath2.debugReport();
                if (!r1.empty()) cout << "    MEGA:" << r1 << endl;
                if (!r2.empty()) cout << "    MEGA:" << r2 << endl;
                if (!r3.empty()) cout << "    here:" << r3 << endl;
                if (!r4.empty()) cout << "    here:" << r4 << endl;
            }
        }
    }
}

void exec_syncremove(autocomplete::ACState& s)
{
    // Are we logged in?
    if (client->loggedin() != FULLACCOUNT)
    {
        cerr << "You must be logged in to manipulate syncs."
             << endl;
        return;
    }

    string localPath;
    string remotePath;
    bool byLocal = s.extractflagparam("-by-local-path", localPath);
    bool byRemote = s.extractflagparam("-by-remote-path", remotePath);

    // Get move destination
    size_t bkpDestPos = (byLocal || byRemote) ? 5 : 4;
    handle bkpDest = UNDEF;
    if (s.words.size() > bkpDestPos)
    {
        // get final destination
        std::shared_ptr<Node> destination = nodebypath(s.words[bkpDestPos].s.c_str());
        if (destination)
        {
            bkpDest = destination->nodehandle;
        }
        else
        {
            cout << "Wrong backup remove destination: " << s.words[bkpDestPos].s << endl;
            return;
        }
    }

    std::function<bool(SyncConfig&, Sync*)> predicate;
    bool found = false;
    bool isBackup = false;

    if (byLocal)
    {
        predicate = [&](SyncConfig& config, Sync*) {
            auto matched = config.mLocalPath.toPath(false) == localPath;

            found = found || matched;
            isBackup |= config.isBackup();

            return matched;
        };
    }
    else if (byRemote)
    {
        predicate = [&](SyncConfig& config, Sync*) {
            auto matched = config.mOriginalPathOfRemoteRootNode == remotePath;

            found = found || matched;
            isBackup |= config.isBackup();

            return matched;
        };
    }
    else
    {
        predicate = [&](SyncConfig& config, Sync*) {
            auto id = toHandle(config.mBackupId);
            auto matched = id == s.words[2].s;

            found = found || matched;
            isBackup |= config.isBackup();

            return matched;
        };
    }

    auto v = client->syncs.selectedSyncConfigs(predicate);

    if (v.size() != 1)
    {
        cerr << "Found " << v.size() << " matching syncs." << endl;
        return;
    }

    std::function<void(Error e)> completion = [=](Error e)
        {
            if (e == API_OK)
            {
                cout << "Sync - removed" << endl;
            }
            else if (e == API_ENOENT)
            {
                cout << "Sync - no config exists for "
                    << (byLocal ? localPath : (byRemote ? remotePath : s.words[2].s));
            }
            else
            {
                cout << "Sync - Failed to remove (" << error(e) << ": " << errorstring(e) << ')' << endl;
            }
        };

    if (v[0].isBackup())
    {
        // unlink the backup's Vault nodes after deregistering it
        NodeHandle source = v[0].mRemoteNode;
        NodeHandle destination = NodeHandle().set6byte(bkpDest);
        completion = [completion, source, destination](Error)
        {
            client->unlinkOrMoveBackupNodes(source, destination, completion);
        };
    }

    client->syncs.deregisterThenRemoveSyncById(v[0].mBackupId, std::move(completion));
}

void exec_syncstatus(autocomplete::ACState& s)
{
    // Are we logged in?
    if (client->loggedin() != FULLACCOUNT)
    {
        cerr << "You must be logged in to display the status of syncs."
             << endl;
        return;
    }

    // sync status [id]
    handle id = UNDEF;

    // Is the user interested in a particular sync?
    if (s.words.size() == 3)
        Base64::atob(s.words[2].s.c_str(),
                     reinterpret_cast<byte*>(&id),
                     sizeof(id));

    // Compute the aggregate transfer speed of the specified syncs.
    map<handle, size_t> speeds;

    for (auto* slot : client->tslots)
    {
        // No FA? Not in progress.
        if (!slot->fa)
            continue;

        // Determine the transfer's current speed.
        auto speed = slot->mTransferSpeed.getCircularMeanSpeed();

        // Find out which syncs, if any, are related to this transfer.
        for (auto* file : slot->transfer->files)
        {
            // Not a sync transfer? Not interested!
            if (!file->syncxfer)
                continue;

            // Get our hands on this sync's thread-safe state.
            auto state = static_cast<SyncTransfer_inClient*>(file)->syncThreadSafeState;

            // Is it a sync we're interested in?
            if (id != UNDEF && id != state->backupId())
                continue;

            // Make sure the speed's never negative.
            speed = std::max<m_off_t>(0, speed);

            // Add this transfer's speed to the sync's aggregate total.
            speeds[state->backupId()] += static_cast<size_t>(speed);
        }
    }

    // Convenience.
    using SV = vector<SyncStatusInfo>;

    std::promise<SV> waiter;

    // Retrieve status information from the engine.
    client->syncs.getSyncStatusInfo(id, [&](SV info) {
        waiter.set_value(std::move(info));
    }, false);

    // Wait for the engine to gather our information.
    auto results = waiter.get_future().get();

    // Was anything actually retrieved?
    if (results.empty())
    {
        // Was the user interested in a specific sync?
        if (id != UNDEF)
        {
            cerr << "Couldn't find an active sync with the ID: "
                 << toHandle(id)
                 << endl;
            return;
        }

        // User was interested in all active syncs.
        cerr << "There are no active syncs to report on."
             << endl;
        return;
    }

    // Translate size to a suffixed string.
    auto toSuffixedString = [](size_t value) {
        if (value < 1024)
            return std::to_string(value) + "B";

        const char* suffix = "?KMGTPE";

        while (value >= 1024)
            ++suffix, value /= 1024;

        return std::to_string(value) + *suffix + "B";
    };

    // Display status information to the user.
    for (auto& info : results)
    {
        cout << "Sync "
             << toHandle(info.mBackupID)
             << ":\n"
             << "  Name: "
             << info.mName
             << "\n"
             << "  Total number of synced nodes: "
             << info.mTotalSyncedNodes
             << "\n"
             << "  Total size of synced files: "
             << toSuffixedString(info.mTotalSyncedBytes)
             << "\n"
             << "  Transfer progress: "
             << info.mTransferCounts.progress(0) * 100.0
             << "%\n"
             << "  Transfer speed: "
             << toSuffixedString(speeds[info.mBackupID])
             << "/s\n";
    }
}

void exec_syncxable(autocomplete::ACState& s)
{
    // Are we logged in?
    if (client->loggedin() != FULLACCOUNT)
    {
        cerr << "You must be logged in to manipulate syncs."
             << endl;
        return;
    }

    string errIdString;
    bool withError = s.extractflagparam("-error", errIdString);

    auto targetState = SyncRunState::Run;

    if (s.words[1].s == "run") targetState = SyncRunState::Run;
    else if (s.words[1].s == "pause") targetState = SyncRunState::Pause;
    else if (s.words[1].s == "suspend") targetState = SyncRunState::Suspend;
    else if (s.words[1].s == "disable") targetState = SyncRunState::Disable;

    handle backupId = 0;
    Base64::atob(s.words[2].s.c_str(), (byte*) &backupId, sizeof(handle));

    SyncConfig config;
    if (!client->syncs.configById(backupId, config))
    {
        cout << "No sync found with id: " << Base64Str<sizeof(handle)>(backupId) << endl;
        return;
    }

    if (config.mRunState == targetState)
    {
        cout << "Sync is already in that state" << endl;
        return;
    }


    switch (targetState)
    {
    case SyncRunState::Pending:
    case SyncRunState::Loading:
    case SyncRunState::Run:
    {
        // sync enable id
        client->syncs.enableSyncByBackupId(
            backupId,
            true,
            [](error err, SyncError, handle)
            {
                if (err)
                {
                    cerr << "Unable to enable sync: " << errorstring(err) << endl;
                }
                else
                {
                    cout << "Sync Running." << endl;
                }
            },
            true,
            "");

        break;
    }
    case SyncRunState::Pause:
    case SyncRunState::Suspend:
    case SyncRunState::Disable:
    {
        if (targetState == SyncRunState::Pause)
        {
            LOG_warn << "[exec_syncxable] Target state: SyncRunState::Pause. Sync will be suspended";
        }
        bool keepSyncDb = targetState == SyncRunState::Pause || targetState == SyncRunState::Suspend;

        client->syncs.disableSyncByBackupId(
            backupId,
            static_cast<SyncError>(withError ? atoi(errIdString.c_str()) : 0),
            false,
            keepSyncDb,
            [targetState](){
                cout << (targetState == SyncRunState::Suspend || targetState == SyncRunState::Pause ? "Sync Suspended." : "Sync Disabled.") << endl;
                });
        break;
    }
    }
}

#endif // ENABLE_SYNC

std::string setTypeToString(Set::SetType t)
{
    const std::string tStr = std::to_string(t);
    switch (t)
    {
    case Set::TYPE_ALBUM: return "Photo Album (" + tStr + ")";
    case Set::TYPE_PLAYLIST: return "Video Playlist (" + tStr + ")";
    default:               return "Unexpected Set Type with value " + tStr;
    }
}

void printSet(const Set* s)
{
    if (!s)
    {
        cout << "Set not found" << endl;
        return;
    }

    cout << "Set " << toHandle(s->id()) << endl;
    cout << "\ttype: " << setTypeToString(s->type()) << endl;
    cout << "\tpublic id: " << toHandle(s->publicId()) << endl;
    cout << "\tkey: " << Base64::btoa(s->key()) << endl;
    cout << "\tuser: " << toHandle(s->user()) << endl;
    cout << "\tts: " << s->ts() << endl;
    cout << "\tname: " << s->name() << endl;
    handle cover = s->cover();
    cout << "\tcover: " << (cover == UNDEF ? "(no cover)" : toHandle(cover)) << endl;
    cout << endl;
}
void printElements(const elementsmap_t* elems)
{
    if (!elems)
    {
        cout << "No elements" << endl;
        return;
    }

    for (const auto& p : *elems)
    {
        const SetElement& el = p.second;
        cout << "\t\telement " << toHandle(el.id()) << endl;
        cout << "\t\t\tset: " << toHandle(el.set()) << endl;
        cout << "\t\t\tname: " << el.name() << endl;
        cout << "\t\t\torder: " << el.order() << endl;
        cout << "\t\t\tkey: " << (el.key().empty() ? "(no key)" : Base64::btoa(el.key())) << endl;
        cout << "\t\t\tts: " << el.ts() << endl;
        cout << "\t\t\tnode: " << toNodeHandle(el.node()) << endl;
        if (el.nodeMetadata())
        {
            cout << "\t\t\t\tfile name: " << el.nodeMetadata()->filename << endl;
            cout << "\t\t\t\tfile size: " << el.nodeMetadata()->s << endl;
            cout << "\t\t\t\tfile attrs: " << el.nodeMetadata()->fa << endl;
            cout << "\t\t\t\tfingerprint: " << el.nodeMetadata()->fingerprint << endl;
            cout << "\t\t\t\tts: " << el.nodeMetadata()->ts << endl;
            cout << "\t\t\t\towner: " << toHandle(el.nodeMetadata()->u) << endl;
        }
    }
    cout << endl;
}

void exec_setsandelements(autocomplete::ACState& s)
{
    static const set<string> nonLoggedInCmds {"fetchpublicset",
                                              "getsetinpreview",
                                              "downloadelement",
                                              "stoppublicsetpreview"
                                             };

    const auto command = s.words[1].s;
    const auto commandRequiresLoggingIn = [&command]() -> bool
    {
        return nonLoggedInCmds.find(command) == nonLoggedInCmds.end(); // contains is C++20
    };
    const auto isClientLoggedIn = []() -> bool
    {
        return client->loggedin() == FULLACCOUNT;
    };

    // Are we logged in?
    if (commandRequiresLoggingIn() && !isClientLoggedIn())
    {
        cerr << "You must be logged in to manipulate Sets. "
             << "Except for the following commands:\n";
        for (const auto& c : nonLoggedInCmds) cerr << "\t" << c << "\n";
        return;
    }

    if (command == "list")
    {
        const auto& sets = client->getSets();
        for (auto& set : sets)
        {
            printSet(&set.second);
            printElements(client->getSetElements(set.first));
        }
    }

    else if (command == "newset")
    {
        if (s.words.size() < 3)
        {
            cout << "Wrong number of parameters. Try again\n";
            return;
        }

        const char* name = (s.words.size() == 4) ? s.words[3].s.c_str() : nullptr;
        Set newset;
        if (name)
        {
            newset.setName(name);
        }
        Set::SetType t = static_cast<Set::SetType>(stoi(s.words[2].s));
        newset.setType(t);

        client->putSet(std::move(newset), [](Error e, const Set* s)
            {
                if (e == API_OK && s)
                {
                    cout << "Created Set with id " << toHandle(s->id()) << endl;
                    printSet(s);
                }
                else
                {
                    cout << "Error creating new Set " << e << endl;
                }
            });
    }

    else if (command == "updateset")
    {
        handle id = 0; // must have remaining bits set to 0
        Base64::atob(s.words[2].s.c_str(), (byte*)&id, MegaClient::SETHANDLE);

        Set updset;
        updset.setId(id);
        string buf;
        if (s.extractflagparam("-n", buf) || s.extractflag("-n"))
        {
            updset.setName(std::move(buf));
        }
        buf.clear();
        if (s.extractflagparam("-c", buf) || s.extractflag("-c"))
        {
            if (buf.empty())
            {
                updset.setCover(UNDEF);
            }
            else
            {
                handle hc = 0;
                Base64::atob(buf.c_str(), (byte*)&hc, MegaClient::SETELEMENTHANDLE);
                updset.setCover(hc);
            }
        }

        client->putSet(std::move(updset), [id](Error e, const Set*)
            {
                if (e == API_OK)
                {
                    cout << "Updated Set " << toHandle(id) << endl;
                    printSet(client->getSet(id));
                    printElements(client->getSetElements(id));
                }
                else
                {
                    cout << "Error updating Set " << toHandle(id) << ' ' << e << endl;
                }
            });
    }

    else if (command == "removeset")
    {
        handle id = 0; // must have remaining bits set to 0
        Base64::atob(s.words[2].s.c_str(), (byte*)&id, MegaClient::SETHANDLE);

        client->removeSet(id, [id](Error e)
            {
                if (e == API_OK)
                    cout << "Removed Set " << toHandle(id) << endl;
                else
                    cout << "Error removing Set " << toHandle(id) << ' ' << e << endl;
            });
    }

    else if (command == "getsetinpreview")
    {
        if (!client->inPublicSetPreview())
        {
            cout << "Not in Public Set Preview currently\n";
            return;
        }
        const Set* ps = client->getPreviewSet();
        if (ps)
        {
            cout << "Fetched Set successfully\n";
            printSet(ps);
            printElements(client->getPreviewSetElements());
        }
        else cout << "Error getting Set from preview: No Set received\n";
    }

    else if (command == "removeelement")
    {
        handle sid = 0, eid = 0; // must have remaining bits set to 0
        Base64::atob(s.words[2].s.c_str(), (byte*)&sid, MegaClient::SETHANDLE);
        Base64::atob(s.words[3].s.c_str(), (byte*)&eid, MegaClient::SETELEMENTHANDLE);

        client->removeSetElement(sid, eid, [sid, eid](Error e)
            {
                if (e == API_OK)
                    cout << "Removed Element " << toHandle(eid) << " from Set " << toHandle(sid) << endl;
                else
                    cout << "Error removing Element " << toHandle(eid) << ' ' << e << endl;
            });
    }

    else if (command == "export")
    {
        handle sid = 0;
        Base64::atob(s.words[2].s.c_str(), (byte*)&sid, MegaClient::SETHANDLE);

        string buf;
        bool isExportSet = !(s.extractflagparam("-disable", buf) || s.extractflag("-disable"));
        buf.clear();
        cout << (isExportSet ? "En" : "Dis") << "abling export for Set " << toHandle(sid) << "\n";

        client->exportSet(sid, isExportSet, [sid, isExportSet](Error e)
           {
               string msg = (isExportSet ? "en" : "dis") + string("abled");
               cout << "\tSet " << toHandle(sid) << " export "
                    << (isExportSet ? "en" : "dis") << "abled "
                    << (e == API_OK ? "" : "un") << "successfully"
                    << (e == API_OK ? "" : ". " + verboseErrorString(e))
                    << endl;
           });
    }

    else if (command == "getpubliclink")
    {
        handle sid = 0; // must have remaining bits set to 0
        Base64::atob(s.words[2].s.c_str(), (byte*)&sid, MegaClient::SETHANDLE);
        cout << "Requesting public link for Set " << toHandle(sid) << endl;

        error e; string url;
        std::tie(e, url) = client->getPublicSetLink(sid);

        cout << "\tPublic link generated " << (e == API_OK ? "" : "un") << "successfully"
             << (e == API_OK ? " " + url : ". " + verboseErrorString(e))
             << endl;
    }

    else if (command == "fetchpublicset")
    {
        string publicSetLink = s.words[2].s.c_str();

        cout << "Fetching public Set with link " << publicSetLink << endl;
        client->fetchPublicSet(publicSetLink.c_str(), [](Error e, Set* s, elementsmap_t* elements)
        {
            unique_ptr<mega::Set> set(s);
            unique_ptr<mega::elementsmap_t> els(elements);
            if (e == API_OK)
            {
                if (set) cout << "\tPreview mode started for Set " << toHandle(set->id()) << endl;
                else cout << "\tNull Set returned for started preview mode\n";

                printSet(set.get());
                printElements(els.get());
            }
            else cout << "\tPreview mode failed: " + verboseErrorString(e) << endl;
        });
    }

    else if (command == "stoppublicsetpreview")
    {
        if (client->inPublicSetPreview())
        {
            cout << "Stopping Public Set preview mode for Set " << toHandle(client->getPreviewSet()->id()) << "\n";
            client->stopSetPreview();
            cout << "Public Set preview mode stopped " << (client->inPublicSetPreview() ? "un" : "")
                 << "successfully\n";
        }
        else cout << "Not in Public Set Preview mode currently\n";
    }

    else if (command == "downloadelement")
    {
        handle sid = 0, eid = 0;
        Base64::atob(s.words[2].s.c_str(), (byte*)&sid, MegaClient::SETHANDLE);
        Base64::atob(s.words[3].s.c_str(), (byte*)&eid, MegaClient::SETELEMENTHANDLE);
        cout << "Requesting to download Element " << toHandle(eid) << " from Set " << toHandle(sid)
             << endl;

        cout << "\tSet preview mode " << (client->inPublicSetPreview() ? "en" : "dis") << "abled\n";
        const SetElement* element = nullptr;
        m_off_t fileSize = 0;
        string fileName;
        string fingerprint;
        string fileattrstring;

        if (client->inPublicSetPreview())
        {
            element = client->getPreviewSetElement(eid);
            if (element)
            {
                cout << "\tElement found in preview Set\n";

                if (element->nodeMetadata()) // only present starting with 'aft' v2
                {
                    fileSize = element->nodeMetadata()->s;
                    fileName = element->nodeMetadata()->filename;
                    fingerprint = element->nodeMetadata()->fingerprint;
                    fileattrstring = element->nodeMetadata()->fa;
                }
            }
            else if (!isClientLoggedIn())
            {
                cout << "Error: attempting to dowload an element which is not in the previewed "
                     << "Set, and user is not logged in\n";
                return;
            }
        }
        if (!element)
        {
            element = client->getSetElement(sid, eid);
            if (element)
            {
                cout << "\tElement found in owned Set\n";

                std::shared_ptr<Node> mn(client->nodebyhandle(element->node()));

                if (!mn)
                {
                    cout << "\tElement node not found\n";
                    return;
                }
                fileSize = mn->size;
                fileName = mn->displayname();
                mn->serializefingerprint(&fingerprint);
                fileattrstring = mn->fileattrstring;
            }
        }

        if (!element)
        {
            cout << "\tElement not found as part of provided Set\n";
            return;
        }

        FileFingerprint ffp;
        m_time_t tm = 0;
        if (ffp.unserializefingerprint(&fingerprint)) tm = ffp.mtime;

        cout << "\tName: " << fileName << ", size: " << fileSize << ", tm: " << tm;
        if (!fingerprint.empty()) cout << ", fingerprint available";
        if (!fileattrstring.empty()) cout << ", has attributes";
        cout << endl;

        cout << "\tInitiating download..." << endl;

        TransferDbCommitter committer(client->tctable);
        auto file = std::make_unique<AppFileGet>(nullptr,
                                                    NodeHandle().set6byte(element->node()),
                                                    reinterpret_cast<const byte*>(element->key().c_str()), fileSize, tm,
                                                    &fileName, &fingerprint);
        file->hprivate = true;
        file->hforeign = true;
        startxfer(committer, std::move(file), fileName, client->nextreqtag());
    }

    else // create or update element
    {
        handle setId = 0;   // must have remaining bits set to 0
        handle node = 0;    // must have remaining bits set to 0
        handle elemId = 0;  // must have remaining bits set to 0
        Base64::atob(s.words[2].s.c_str(), (byte*)&setId, MegaClient::SETHANDLE);

        bool createNew = command == "newelement";
        if (createNew)
        {
            Base64::atob(s.words[3].s.c_str(), (byte*)&node, MegaClient::NODEHANDLE);
            elemId = UNDEF;
        }

        else // "updateelement"
        {
            node = UNDEF;
            Base64::atob(s.words[3].s.c_str(), (byte*)&elemId, MegaClient::SETELEMENTHANDLE);
        }

        SetElement el;
        el.setSet(setId);
        el.setId(elemId);
        el.setNode(node);

        string param;
        if (s.extractflagparam("-n", param) || s.extractflag("-n"))
        {
            el.setName(std::move(param));
        }
        param.clear();
        if (s.extractflagparam("-o", param))
        {
            el.setOrder(atoll(param.c_str()));
            if (el.order() == 0 && param != "0")
            {
                cout << "Invalid order: " << param << endl;
                return;
            }
        }

        client->putSetElement(std::move(el), [createNew, setId, elemId](Error e, const SetElement* el)
            {
                if (createNew)
                {
                    if (e == API_OK && el)
                        cout << "Created Element " << toHandle(el->id()) << " in Set " << toHandle(setId) << endl;
                    else
                        cout << "Error creating new Element " << e << endl;
                }
                else
                {
                    if (e == API_OK)
                    {
                        cout << "Updated Element " << toHandle(elemId) << " in Set " << toHandle(setId) << endl;
                    }
                    else
                    {
                        cout << "Error updating Element " << toHandle(elemId) << ' ' << e << endl;
                    }
                }
            });
    }
}

void exec_reqstat(autocomplete::ACState &s)
{
    bool turnon = s.extractflag("-on");
    bool turnoff = s.extractflag("-off");

    if (turnon)
    {
        client->startRequestStatusMonitor();
    }
    else if (turnoff)
    {
        client->stopRequestStatusMonitor();
    }

    cout << "Request status monitor: " << (client->requestStatusMonitorEnabled() ? "on" : "off") << endl;
}

void DemoApp::reqstat_progress(int permilprogress)
{
    cout << "Progress (per mille) of request: " << permilprogress << endl;
}

void exec_getABTestValue(autocomplete::ACState &s)
{
    string flag = s.words[1].s;

    unique_ptr<uint32_t> v = client->mABTestFlags.get(flag);
    string value = v ? std::to_string(*v) : "(not set)";

    cout << "[" << flag<< "]:" << value << endl;
}

void exec_sendABTestActive(autocomplete::ACState &s)
{
    string flag = s.words[1].s;

    client->sendABTestActive(flag.c_str(), [](Error e)
        {
            if (e)
            {
                cout << "Error sending Ab Test flag: " << e << endl;
            }
            else
            {
                cout << "Flag has been correctly sent." << endl;
            }
        });
}

void exec_contactVerificationWarning(autocomplete::ACState& s)
{
    bool enable = s.extractflag("-on");
    bool disable = s.extractflag("-off");

    if (enable)
    {
        client->setContactVerificationWarning(true,
          [](Error e)
          {
              if (!e) cout << "Warnings for unverified contacts: Enabled.";
          });
    }
    else if (disable)
    {
        client->setContactVerificationWarning(false,
          [](Error e)
          {
              if (!e) cout << "Warnings for unverified contacts: Disabled.";
          });
    }
    else
    {
        cout << "Warnings for unverified contacts: " << (client->mKeyManager.getContactVerificationWarning() ? "Enabled" : "Disabled") << endl;
    }
}

void exec_numberofnodes(autocomplete::ACState&)
{
    uint64_t numberOfNodes = client->mNodeManager.getNodeCount();
    // We have to add RootNode, Incoming and rubbish
    if (!client->loggedIntoFolder())
    {
        numberOfNodes += 3;
    }
    cout << "Total nodes: " << numberOfNodes << endl;
    cout << "Total nodes in RAM: " << client->mNodeManager.getNumberNodesInRam() << endl << endl;

    cout << "Number of outShares: " << client->mNodeManager.getNodesWithOutShares().size();
}

void exec_numberofchildren(autocomplete::ACState &s)
{
    std::shared_ptr<Node> n;

    if (s.words.size() > 1)
    {
        n = nodebypath(s.words[1].s.c_str());
        if (!n)
        {
            cout << s.words[1].s << ": No such file or directory" << endl;
            return;
        }
    }
    else
    {
        n = client->nodeByHandle(cwd);
    }

    assert(n);

    size_t folders = client->mNodeManager.getNumberOfChildrenByType(n->nodeHandle(), FOLDERNODE);
    size_t files = client->mNodeManager.getNumberOfChildrenByType(n->nodeHandle(), FILENODE);

    cout << "Number of folders: " << folders << endl;
    cout << "Number of files: " << files << endl;
}

void exec_searchbyname(autocomplete::ACState &s)
{
    if (s.words.size() >= 2)
    {
        bool recursive = !s.extractflag("-norecursive");
        bool noSensitive = s.extractflag("-nosensitive");

        NodeHandle nodeHandle;
        if (s.words.size() == 3)
        {
            handle h;
            Base64::atob(s.words[2].s.c_str(), (byte*)&h, MegaClient::NODEHANDLE);
            nodeHandle.set6byte(h);
        }

        if (!recursive && nodeHandle.isUndef())
        {
            cout << "Search no recursive need node handle" << endl;
            return;
        }

        NodeSearchFilter filter;
        filter.byAncestors({nodeHandle.as8byte(), UNDEF, UNDEF});
        filter.byName(s.words[1].s);
        filter.bySensitivity(noSensitive ? NodeSearchFilter::BoolFilter::onlyTrue :
                                           NodeSearchFilter::BoolFilter::disabled);

        sharedNode_vector nodes;
        if (recursive)
        {
            nodes = client->mNodeManager.searchNodes(filter,
                                                     0 /*Order none*/,
                                                     CancelToken(),
                                                     NodeSearchPage{0, 0});
        }
        else
        {
            nodes = client->mNodeManager.getChildren(filter,
                                                     0 /*Order none*/,
                                                     CancelToken(),
                                                     NodeSearchPage{0, 0});
        }

        for (const auto& node : nodes)
        {
            cout << "Node: " << node->nodeHandle() << "    Name: " << node->displayname() << endl;
        }
    }
}

void exec_manualverif(autocomplete::ACState &s)
{
    if (s.extractflag("-on"))
    {
        client->mKeyManager.setManualVerificationFlag(true);
    }
    else if (s.extractflag("-off"))
    {
        client->mKeyManager.setManualVerificationFlag(false);
    }
}

/* MEGA VPN commands */
void exec_getvpnregions(autocomplete::ACState&)
{
    cout << "Getting the list of VPN regions" << endl;
    client->getVpnRegions([]
            (const Error& e, std::vector<VpnRegion>&& vpnRegions)
            {
                if (e == API_OK)
                {
                    cout << "List of VPN regions:" << endl;
                    for (size_t i = 0; i < vpnRegions.size(); i++)
                    {
                        cout << (i + 1) << ". " << vpnRegions[i].getName() << " ---> ";
                        cout << " Country Code: \"" << vpnRegions[i].getCountryCode() << "\",";
                        cout << " Country Name: \"" << vpnRegions[i].getCountryName() << "\"";
                        if (!vpnRegions[i].getRegionName().empty())
                        {
                            cout << ", Region: \"" << vpnRegions[i].getRegionName() << "\"";
                        }
                        if (!vpnRegions[i].getTownName().empty())
                        {
                            cout << ", Town: \"" << vpnRegions[i].getTownName() << "\"";
                        }
                        cout << endl;
                        const auto clusters = vpnRegions[i].getClusters();
                        for (const auto& cluster: clusters)
                        {
                            cout << "\t Cluster [" << cluster.first << "] -> "
                                 << cluster.second.getHost() << endl;
                        }
                    }
                }
                else
                {
                    cout << "Getting the MEGA VPN credentials for the user failed. Error value: " << e << ". Reason: '" << errorstring(e) << "'" << endl;
                }
            });
}

void exec_getvpncredentials(autocomplete::ACState& s)
{
    cout << "Getting the MEGA VPN credentials for the user" << endl;
    string slotIDstr;
    int slotID{-1};
    if (s.extractflagparam("-s", slotIDstr))
    {
        try
        {
            slotID = std::stoi(slotIDstr);
        }
        catch (const std::exception& ex)
        {
            cout << "Could not convert param SlotID(" << slotIDstr << ") to integer. Exception: " << ex.what() << endl;
            return;
        }
    }
    bool showVpnRegions = !s.extractflag("-noregions");

    client->getVpnCredentials([slotID, showVpnRegions]
            (const Error& e,
            CommandGetVpnCredentials::MapSlotIDToCredentialInfo&& mapSlotIDToCredentialInfo, /* Map of SlotID: { ClusterID, IPv4, IPv6, DeviceID } */
            CommandGetVpnCredentials::MapClusterPublicKeys&& mapClusterPubKeys, /* Map of ClusterID: Cluster Public Key */
            std::vector<VpnRegion>&& vpnRegions /* VPN Regions */)
            {
                if (e == API_OK)
                {
                    cout << endl;
                    if (slotID > 0)
                    {
                        auto slotInfo = mapSlotIDToCredentialInfo.find(slotID);
                        if (slotInfo != mapSlotIDToCredentialInfo.end())
                        {
                            cout << "====================================================================" << endl;
                            cout << "SlotID: " << slotInfo->first << endl;
                            auto& credentialInfo = slotInfo->second;
                            cout << "ClusterID: " << credentialInfo.clusterID << endl;
                            cout << "Cluster Public Key: ";
                            auto clusterPublicKey = mapClusterPubKeys.find(credentialInfo.clusterID);
                            if (clusterPublicKey != mapClusterPubKeys.end())
                            {
                                cout << clusterPublicKey->second << endl;
                            }
                            else
                            {
                                cout << "Not found" << endl;
                            }
                            cout << "IPv4: " << credentialInfo.ipv4 << endl;
                            cout << "IPv6: " << credentialInfo.ipv6 << endl;
                            cout << "DeviceID: " << credentialInfo.deviceID << endl;
                            cout << "====================================================================" << endl;
                        }
                        else
                        {
                            cout << "There are no MEGA VPN credentials on SlotID " << slotID << endl;
                        }
                    }
                    else
                    {
                        if (mapSlotIDToCredentialInfo.empty())
                        {
                            cout << "List of VPN slots is EMPTY" << endl;
                        }
                        else
                        {
                            cout << "List of VPN slots:\n" << endl;
                            cout << "====================================================================" << endl;
                            for (auto& vpnSlot : mapSlotIDToCredentialInfo)
                            {
                                cout << "SlotID: " << vpnSlot.first << endl;
                                auto& credentialInfo = vpnSlot.second;
                                cout << "ClusterID: " << credentialInfo.clusterID << endl;
                                cout << "IPv4: " << credentialInfo.ipv4 << endl;
                                cout << "IPv6: " << credentialInfo.ipv6 << endl;
                                cout << "DeviceID: " << credentialInfo.deviceID << endl;
                                cout << "====================================================================" << endl;
                            }
                        }
                        cout << endl;

                        if (mapClusterPubKeys.empty())
                        {
                            cout << "List of Cluster Public Keys is EMPTY" << endl;
                        }
                        else
                        {
                            cout << "List of Cluster Public Keys:\n" << endl;
                            cout << "==========================================================================" << endl;
                            for (auto& clusterPubKey : mapClusterPubKeys)
                            {
                                cout << "ClusterID: " << clusterPubKey.first << ". ";
                                cout << "Public Key: " << clusterPubKey.second << endl;
                            }
                            cout << "==========================================================================" << endl;
                        }
                    }

                    if (showVpnRegions)
                    {
                        if (vpnRegions.empty())
                        {
                            cout << "List of VPN regions is EMPTY" << endl;
                        }
                        else
                        {
                            cout << "\nList of VPN regions:\n" << endl;
                            cout << "===================================================" << endl;
                            for (size_t i = 0; i < vpnRegions.size(); i++)
                            {
                                cout << (i+1) << ". " << vpnRegions[i].getName() << "." << endl;
                            }
                            cout << "===================================================" << endl;
                        }
                    }
                }
                else
                {
                    cout << "Getting the MEGA VPN credentials for the user failed. Error value: " << e << ". Reason: '";
                    switch(e)
                    {
                        case API_ENOENT:
                            cout << "The user has no credentials registered";
                            break;
                        default:
                            cout << errorstring(e);
                    }
                    cout << "'" << endl;
                }

            });
}

void exec_putvpncredential(autocomplete::ACState& s)
{
    string vpnRegion = s.words[1].s;
    cout << "Adding new MEGA VPN credentials. VPN region: " << vpnRegion << endl;
    string filename;
    if (s.extractflagparam("-file", filename))
    {
        filename.append(".conf");
        cout << "Credential data will be saved in: '" << filename << "'" << endl;
    }
    bool consoleoutput = !s.extractflag("-noconsole");
    client->putVpnCredential(std::move(vpnRegion),
            [filename, consoleoutput] (const Error& e, int slotID, std::string&& userPubKey, std::string&& newCredential)
            {
                if (e == API_OK && (slotID > 0) && !userPubKey.empty() && !newCredential.empty())
                {
                    cout << "\nNew MEGA VPN credential added successfully to slot " << slotID << endl;
                    cout << "User Public Key: " << userPubKey << endl;
                    if (consoleoutput || !filename.empty())
                    {
                        string credentialHeader;
                        credentialHeader.reserve(180);
                        credentialHeader.append("########################################\n")
                                        .append("#####     MEGA VPN credentials     #####\n")
                                        .append("#####     SlotID ").append(std::to_string(slotID)).append("                 #####\n")
                                        .append("########################################\n");
                        if (consoleoutput)
                        {
                            cout << "\n" << credentialHeader << newCredential << endl;
                        }
                        if (!filename.empty())
                        {
                            if (consoleoutput) { cout << endl; } // Leave a line between credential info and log info below
                            std::ofstream ostream(filename);

                            if (!ostream)
                            {
                                cerr << "Unable to open conf file for writing the new credential: '" << filename << "'" << endl;
                            }
                            else
                            {
                                ostream << credentialHeader << newCredential << endl;
                                if (ostream.flush())
                                {
                                    cout << "VPN credentials saved in: '" << filename << "'" << endl;
                                }
                                else
                                {
                                    cerr << "Encountered an error while writing conf file '" << filename << "'" << endl;
                                    return;
                                }
                            }
                        }
                    }
                }
                else
                {
                    cout << "Adding new MEGA VPN credentials failed. Error value: " << e << ". Reason: '";
                    switch(e)
                    {
                        case API_EARGS:
                            cout << "Peer Public Key does not have the correct format/length";
                            break;
                        case API_EACCESS:
                            cout << "Either the user is not a PRO user, the user is not logged in, or the peer Public Key is already taken";
                            break;
                        case API_ETOOMANY:
                            cout << "User has too many registered credentials";
                            break;
                        default:
                            cout << errorstring(e);
                    }
                    cout << "'" << endl;
                }
            });
}

void exec_delvpncredential(autocomplete::ACState& s)
{
    int slotID = stoi(s.words[1].s);
    cout << "Deleting the MEGA VPN credential on SlotID: " << slotID << endl;
    client->delVpnCredential(slotID,
            [slotID] (const Error& e)
            {
                cout << "MEGA VPN credential on slotID " << slotID << " ";
                if (e == API_OK)
                {
                    cout << "has been removed OK";
                }
                else
                {
                    cout << "has not been removed. Error value: " << e << ". Reason: '";
                    switch(e)
                    {
                        case API_EARGS:
                            cout << "SlotID is not valid";
                            break;
                        case API_ENOENT:
                            cout << "Slot was not occupied";
                            break;
                        default:
                            cout << errorstring(e);
                    }
                    cout << "'";
                }
                cout << endl;
            });
}

void exec_checkvpncredential(autocomplete::ACState& s)
{
    string userPubKey = s.words[1].s;
    cout << "Checking MEGA VPN credentials. User Public Key: " << userPubKey << endl;
    client->checkVpnCredential(userPubKey.c_str(), // To ensure a copy
            [userPubKey] (const Error& e)
            {
                cout << "MEGA VPN credentials with User Public Key: '" << userPubKey << "' ";
                if (e == API_OK)
                {
                    cout << "are valid";
                }
                else if (e == API_EACCESS)
                {
                    cout << "are not valid";
                }
                else
                {
                    cout << "could not be checked. Error value: " << e << ". Reason: '" << errorstring(e) << "'";
                }
                cout << endl;
            });
}
/* MEGA VPN commands */

void exec_fetchcreditcardinfo(autocomplete::ACState&)
{
    client->fetchCreditCardInfo([](const Error& e, const std::map<std::string, std::string>& creditCardInfo)
    {
        if (e == API_OK)
        {
            cout << "Credit card info: " << endl;
            for (const auto& it: creditCardInfo)
            {
                cout << "   " << it.first << ": " << it.second << endl;
            }
        }
        else
        {
            cout << "Error requesting credit card info: " << e << endl;
        }
    });
}

void exec_passwordmanager(autocomplete::ACState& s)
{
    static const set<string> nonLoggedInCmds {};

    const auto command = s.words[1].s;
    const auto commandRequiresLoggingIn = [&command]() -> bool
    {
        return nonLoggedInCmds.find(command) == nonLoggedInCmds.end();
    };
    const auto isClientLoggedIn = []() -> bool
    {
        return client->loggedin() == FULLACCOUNT;
    };

    // Are we logged in?
    if (commandRequiresLoggingIn() && !isClientLoggedIn())
    {
        cerr << "You must be logged in to manipulate Password items. "
             << (nonLoggedInCmds.empty() ? "" : "Except for the following commands:")
             << "\n";
        for (const auto& c : nonLoggedInCmds) cerr << "\t" << c << "\n";
        return;
    }

    const auto moreParamsThan = [&s](size_t min) -> bool
    {
        if (s.words.size() <= min)
        {
            cout << "Wrong parameters\n";
            return false;
        }
        return true;
    };
    const auto getNodeHandleFromParam = [&s](size_t paramPos) -> NodeHandle
    {
        handle nh;
        Base64::atob(s.words[paramPos].s.c_str(), (byte*)&nh, MegaClient::NODEHANDLE);
        return NodeHandle{}.set6byte(nh);
    };
    const auto createPwdData = [](std::string&& pwd,
                                  std::string&& url,
                                  std::string&& userName,
                                  std::string&& notes)
    {
        // patch to allow setting to null taking into account that extractflag doesn't accept ""
        const string EMPTY = "EMPTY";
        auto pwdData = std::make_unique<AttrMap>();
        if (!pwd.empty())
        {
            if (pwd == EMPTY) pwd.clear();
            pwdData->map[AttrMap::string2nameid(MegaClient::PWM_ATTR_PASSWORD_PWD)] = std::move(pwd);
        }
        if (!url.empty())
        {
            if (url == EMPTY) url.clear();
            pwdData->map[AttrMap::string2nameid(MegaClient::PWM_ATTR_PASSWORD_URL)] = std::move(url);
        }
        if (!userName.empty())
        {
            if (userName == EMPTY) userName.clear();
            pwdData->map[AttrMap::string2nameid(MegaClient::PWM_ATTR_PASSWORD_USERNAME)] = std::move(userName);
        }
        if (!notes.empty())
        {
            if (notes == EMPTY) notes.clear();
            pwdData->map[AttrMap::string2nameid(MegaClient::PWM_ATTR_PASSWORD_NOTES)] = std::move(notes);
        }
        return pwdData;
    };
    const auto printEntryDetails = [](NodeHandle nh)
    {
        auto pwdNode = client->nodeByHandle(nh);
        assert(pwdNode);
        assert(pwdNode->isPasswordNode());

        auto jsonPwdData = pwdNode->attrs.map[AttrMap::string2nameid(MegaClient::NODE_ATTR_PASSWORD_MANAGER)];
        AttrMap pwdData;
        pwdData.fromjson(jsonPwdData.c_str());
        cout << "Password data for entry " << pwdNode->attrs.map['n'] << " (" << toNodeHandle(nh) << "):\n";
        const auto printAttr = [&pwdData](const char* attr) -> void
        {
            const auto nid = AttrMap::string2nameid(attr);
            cout << "\t" << attr << ": " << (pwdData.map.contains(nid) ? pwdData.map[nid] : "") << "\n";
        };
        printAttr(MegaClient::PWM_ATTR_PASSWORD_PWD);
        printAttr(MegaClient::PWM_ATTR_PASSWORD_USERNAME);
        printAttr(MegaClient::PWM_ATTR_PASSWORD_URL);
        printAttr(MegaClient::PWM_ATTR_PASSWORD_NOTES);
    };

    if (command == "list")
    {
        auto n = client->nodeByHandle(client->getPasswordManagerBase());
        if (n)
        {
            dumptree(n.get(), true, 1, nullptr, nullptr);
        }
    }
    else if (command == "getbase")
    {
        cout << "Password Base handle is " << toNodeHandle(client->getPasswordManagerBase()) << "\n";
    }
    else if (command == "createbase")
    {
        const UserAttribute* attribute = client->ownuser()->getAttribute(ATTR_PWM_BASE);
        if (attribute && attribute->isValid())
        {
            assert(attribute->value().size() == MegaClient::NODEHANDLE);
            std::cout << "Password Manager Base already exists "
                      << toNodeHandle(&attribute->value()) << ". Skipping creation\n";
            return;
        }

        const auto cb = [](Error e, std::unique_ptr<NewNode> nn)
        {
            if (e == API_OK)
            {
                assert(nn);
                auto nh = nn->nodeHandle();
                // forced getUA because ATTR_PWM_BASE is not deletable / updatable
                client->getua(client->ownuser(), ATTR_PWM_BASE, -1, nullptr, [nh](byte*, unsigned, attr_t)
                {
                    std::cout << "Password Manager Base created with handle " << toNodeHandle(nh) << "\n";
                });
            }
            else
            {
                std::cout << "Error " << errorstring(e) << " during the creation of Password Manager Base\n";
            }
        };

        client->createPasswordManagerBase(-1, cb);
    }
    else if (command == "removebase")  // only doable in dev / debug conditions
    {
        #ifdef NDEBUG
        std::cout << "This command is only available in debug conditions for dev puporses\nn";
        #else
        const auto nhBase = client->getPasswordManagerBase();
        const auto mnBase = client->nodeByHandle(nhBase);

        client->senddevcommand("pwmhd", client->ownuser()->email.c_str());

        // forced erasing the user attribute and base folder node from Vault
        client->ownuser()->removeAttribute(ATTR_PWM_BASE);
        if (!mnBase) return;  // just in case there was a previous state where the node was deleted
        const bool keepVersions = false;
        const int tag = -1;
        const bool canChangeVault = true;
        auto cb = [nhBase](NodeHandle nh, Error e)
        {
            assert(nh == nhBase);
            const auto msg = "Password Manager Base " + toNodeHandle(nhBase);
            if (e == API_OK)
            {
                std::cout << msg << " and descendants erased\n";
            }
            else
            {
                std::cout << "Error " << errorstring(e) << " erasing " << msg << "\n";
            }

        };
        client->unlink(mnBase.get(), keepVersions, tag, canChangeVault, std::move(cb));
        #endif
    }
    else if (command == "newfolder")
    {
        if (!moreParamsThan(3)) return;

        auto ph = getNodeHandleFromParam(2);
        auto name = s.words[3].s.c_str();
        auto n = client->nodeByHandle(ph);
        if (!n)
        {
            cout << "Parent node with handle " << toNodeHandle(ph) << " not found\n";
            return;
        }

        client->createFolder(n, name, 0);
    }
    else if (command == "renamefolder" || command == "renameentry")
    {
        if (!moreParamsThan(3)) return;

        auto nh = getNodeHandleFromParam(2);
        auto newName = s.words[3].s.c_str();
        CommandSetAttr::Completion cb = [](NodeHandle nh, Error e)
        {
            if (e == API_OK) cout << "Node " << toNodeHandle(nh) << " renamed successfully\n";
            else cout << "Error renaming the node." << errorstring(e) << "\n";
        };

        client->renameNode(nh, newName, std::move(cb));
    }
    else if (command == "removefolder" || command == "removeentry")
    {
        if (!moreParamsThan(2)) return;

        auto nh = getNodeHandleFromParam(2);
        client->removeNode(nh, false, 0);
    }
    else if (command == "newentry")
    {
        if (!moreParamsThan(4)) return;

        auto ph = getNodeHandleFromParam(2);
        auto nParent = client->nodeByHandle(ph);
        if (!nParent)
        {
            cout << "Wrong parent handle provided " << toNodeHandle(ph) << "\n";
            return;
        }

        auto name = s.words[3].s.c_str();
        auto pwd = s.words[4].s.c_str();
        assert(*name && *pwd);

        string url; s.extractflagparam("-url", url);
        string userName; s.extractflagparam("-u", userName);
        string notes; s.extractflagparam("-n", notes);

        auto pwdData = createPwdData(std::string{pwd},
                                     std::move(url),
                                     std::move(userName),
                                     std::move(notes));

        client->createPasswordNode(name, std::move(pwdData), nParent, 0);
    }
    else if (command == "newentries")
    {
        if (s.words.size() <= 3)
        {
            cout << "Nothing to do\n";
            return;
        }
        auto ph = getNodeHandleFromParam(2);
        auto nParent = client->nodeByHandle(ph);
        if (!nParent)
        {
            cout << "Wrong parent handle provided " << toNodeHandle(ph) << "\n";
            return;
        }
        size_t currentReadIndex = 3;
        const size_t nWords = s.words.size();
        std::map<std::string, std::unique_ptr<AttrMap>> info;
        while (currentReadIndex < nWords)
        {
            auto name = s.words[currentReadIndex++].s.c_str();
            auto userName = s.words[currentReadIndex++].s.c_str();
            auto pwd = s.words[currentReadIndex++].s.c_str();
            assert(*name && *userName && *pwd);
            auto pwdData = createPwdData(std::string{pwd}, "", std::string{userName}, "");
            info[std::move(name)] = std::move(pwdData);
        }
        client->createPasswordNodes(std::move(info), nParent, 0);
    }
    else if (command == "getentrydata")
    {
        if (!moreParamsThan(2)) return;

        auto nh = getNodeHandleFromParam(2);
        auto pwdNode = client->nodeByHandle(nh);
        if (!pwdNode)
        {
            cout << "No node found with provided handle " << toNodeHandle(nh) << "\n";
            return;
        }
        if (!pwdNode->isPasswordNode())
        {
            cout << "Node handle provided " << toNodeHandle(nh) << " isn't a Password Node's\n";
            return;
        }

        printEntryDetails(nh);
    }
    else if (command == "updateentry")
    {
        if (!moreParamsThan(3)) return;

        auto nh = getNodeHandleFromParam(2);
        auto n = client->nodeByHandle(nh);
        if (!(n && n->isPasswordNode()))
        {
            cout << "Wrong Password node handle provided " << toNodeHandle(nh) << "\n";
        }

        string pwd; s.extractflagparam("-p", pwd);
        string url; s.extractflagparam("-url", url);
        string userName; s.extractflagparam("-u", userName);
        string notes; s.extractflagparam("-n", notes);

        auto pwdData = createPwdData(std::move(pwd),
                                     std::move(url),
                                     std::move(userName),
                                     std::move(notes));

        auto cb = [printEntryDetails](NodeHandle nh, Error e)
        {
            if (e == API_OK) printEntryDetails(nh);
            else std::cout << "Error: " << errorstring(e) << "\n";
        };

        client->updatePasswordNode(nh, std::move(pwdData), std::move(cb));
    }
    else
    {
        cout << command << " not recognized. Ignoring it\n";
    }

    if (!client->isClientType(MegaClient::ClientType::PASSWORD_MANAGER))
    {
        std::cout << "\n*****\n"
                  << "* Password Manager commands executed in a non-Password Manager MegaClient type.\n"
                  << "* Be wary of implications regarding fetch nodes and action packets received.\n"
                  << "* Check megacli help to start it as a Password Manager MegaClient type.\n"
                  << "*****\n\n";
    }
}

void exec_generatepassword(autocomplete::ACState& s)
{
    const auto command = s.words[1].s;

    if (command == "chars")
    {
        if (s.words.size() < 3)
        {
            cout << "Wrong parameters";
            return;
        }

        const auto length = static_cast<unsigned>(std::stoul(s.words[2].s));
        const bool useUpper = s.extractflag("-useUpper");
        const bool useDigits = s.extractflag("-useDigits");
        const bool useSymb = s.extractflag("-useSymbols");

        auto pwd = MegaClient::generatePasswordChars(useUpper, useDigits, useSymb, length);

        if (pwd.empty()) cout << "Error generating the password. Please check the logs (if active)\n";
        else cout << "Characers-based password successfully generated: " << pwd << "\n";
    }
}

void exec_importpasswordsfromgooglefile(autocomplete::ACState& s)
{
    auto localname = localPathArg(s.words[1].s);
    handle nh;
    Base64::atob(s.words[2].s.c_str(), (byte*)&nh, MegaClient::NODEHANDLE);
    NodeHandle parentHandle{};
    parentHandle.set6byte(nh);

    if (parentHandle.isUndef())
    {
<<<<<<< HEAD
        cout << "Parent handle is undef" << endl;
=======
        std::cout << "Parent handle is undef\n";
>>>>>>> 390f7cac
        return;
    }

    using namespace pwm::import;
<<<<<<< HEAD
    const auto [err, badEntries] = client->importPasswordsFromFile(localname.platformEncoded(),
                                                                   FileSource::GOOGLE_PASSWORD,
                                                                   parentHandle,
                                                                   0);
    if (err != API_OK)
        cout << "Error importing file. Code " << err;
=======
    const auto [err, badEntries, nGoodEntries] =
        client->importPasswordsFromFile(localname.platformEncoded(),
                                        FileSource::GOOGLE_PASSWORD,
                                        parentHandle,
                                        0);
    if (err != API_OK)
        std::cout << "Error importing file. Code " << err << "\n";
    else
        std::cout << "Successfully imported " << nGoodEntries << " entries\n";
>>>>>>> 390f7cac

    std::for_each(begin(badEntries),
                  end(badEntries),
                  [](const auto& badEntry)
                  {
<<<<<<< HEAD
                      cout << "Error (" << toString(badEntry.second)
                           << " ) importing line: " << badEntry.first;
=======
                      std::cout << "Error (" << toString(badEntry.second)
                                << " ) importing line: " << badEntry.first;
>>>>>>> 390f7cac
                  });

    if (!client->isClientType(MegaClient::ClientType::PASSWORD_MANAGER))
    {
        std::cout
            << "\n*****\n"
            << "* Password Manager commands executed in a non-Password Manager MegaClient type.\n"
            << "* Be wary of implications regarding fetch nodes and action packets received.\n"
            << "* Check megacli help to start it as a Password Manager MegaClient type.\n"
            << "*****\n\n";
    }
}

void exec_nodedescription(autocomplete::ACState& s)
{
    std::shared_ptr<Node> n = nodebypath(s.words[1].s.c_str());
    if (!n)
    {
        cout << s.words[1].s << ": No such file or directory" << endl;
        return;
    }

    const bool removeDescription = s.extractflag("-remove");
    const bool setDescription = s.extractflag("-set");
    const auto descNameId = AttrMap::string2nameid(MegaClient::NODE_ATTRIBUTE_DESCRIPTION);

    auto modifyDescription = [descNameId](const std::string& description, std::shared_ptr<Node> n)
    {
        AttrMap attrMap;
        attrMap.map[descNameId] = description;
        client->setattr(
            n,
            std::move(attrMap.map),
            [](NodeHandle h, Error e)
            {
                if (e == API_OK)
                    cout << "Description modified correctly" << endl;
                else
                    cout << "Error modifying description: " << e << "  Node: " << h << endl;
            },
            false);
    };

    if (removeDescription)
    {
        modifyDescription("", n);
    }
    else if (setDescription)
    {
        modifyDescription(s.words[2].s, n);
    }
    else if (auto it = n->attrs.map.find(descNameId); it != n->attrs.map.end())
    {
        cout << "Description: " << it->second << endl;
    }
    else
    {
        cout << "Description not set\n";
    }
}

void exec_nodelabel(autocomplete::ACState& s)
{
    std::shared_ptr<Node> n = nodebypath(s.words[1].s.c_str());
    if (!n)
    {
        cout << s.words[1].s << ": No such file or directory" << endl;
        return;
    }

    const bool removeLabel = s.extractflag("-remove");
    const bool setLabel = s.extractflag("-set");
    const auto labelNameId = AttrMap::string2nameid(MegaClient::NODE_ATTR_LABEL);

    auto modifyLabel = [labelNameId](const std::string& label, std::shared_ptr<Node> n)
    {
        AttrMap attrMap;
        attrMap.map[labelNameId] = label;
        error e = client->setattr(
            n,
            std::move(attrMap.map),
            [](NodeHandle h, Error e)
            {
                if (e == API_OK)
                    cout << "Label modified correctly" << endl;
                else
                    cout << "Error modifying label: " << e << "  Node: " << h << endl;
            },
            false);
        if (e != API_OK)
        {
            cout << "Error modifying label: " << e << endl;
        }
    };

    if (removeLabel)
    {
        modifyLabel("", n);
    }
    else if (setLabel)
    {
        modifyLabel(s.words[2].s, n);
    }
    else if (auto it = n->attrs.map.find(labelNameId); it != n->attrs.map.end())
    {
        cout << "Label: " << it->second << endl;
    }
    else
    {
        cout << "Label not set\n";
    }
}

void exec_nodesensitive(autocomplete::ACState& s)
{
    std::shared_ptr<Node> n = nodebypath(s.words[1].s.c_str());
    if (!n)
    {
        cout << s.words[1].s << ": No such file or directory" << endl;
        return;
    }

    const bool removeSensitive = s.extractflag("-remove");
    const auto attrId = AttrMap::string2nameid(MegaClient::NODE_ATTR_SEN);

    AttrMap attrMap;
    if (removeSensitive)
        attrMap.map[attrId] = "";
    else
        attrMap.map[attrId] = "1";

    client->setattr(
        n,
        std::move(attrMap.map),
        [removeSensitive](NodeHandle h, Error e)
        {
            if (e == API_OK)
                cout << "Node marked as " << (removeSensitive ? "no" : "") << " sensitive" << endl;
            else
                cout << "Error setting sensitivity: " << e << "  Node: " << h << endl;
        },
        false);
}

void exec_nodeTag(autocomplete::ACState& s)
{
    std::shared_ptr<Node> n = nodebypath(s.words[1].s.c_str());
    if (!n)
    {
        cout << s.words[1].s << ": No such file or directory\n";
        return;
    }

    const bool removeTag = s.extractflag("-remove");
    const bool addTag = s.extractflag("-add");
    const bool updateTag = s.extractflag("-update");
    const auto tagNameId = AttrMap::string2nameid(MegaClient::NODE_ATTRIBUTE_TAGS);

    if (removeTag)
    {
        client->removeTagFromNode(n,
                                  s.words[2].s,
                                  [](NodeHandle, Error e)
                                  {
                                      if (e == API_OK)
                                          cout << "Tag removed correctly\n";
                                  });
    }
    else if (addTag)
    {
        client->addTagToNode(n,
                             s.words[2].s,
                             [](NodeHandle, Error e)
                             {
                                 if (e == API_OK)
                                     cout << "Tag added correctly\n";
                             });
    }
    else if (updateTag)
    {
        client->updateTagNode(n,
                              s.words[2].s,
                              s.words[3].s,
                              [](NodeHandle, Error e)
                              {
                                  if (e == API_OK)
                                      cout << "Tag updated correctly\n";
                              });
    }
    else if (auto it = n->attrs.map.find(tagNameId); it != n->attrs.map.end())
    {
        cout << "Tags: " << it->second << endl;
    }
    else
    {
        cout << "None tag is defined\n";
    }
}

void exec_getpricing(autocomplete::ACState&)
{
    cout << "Getting pricing plans... " << endl;
    client->purchase_enumeratequotaitems();
}

void exec_collectAndPrintTransferStats(autocomplete::ACState& state)
{
    bool uploadsOnly = state.extractflag("-uploads");
    bool downloadsOnly = state.extractflag("-downloads");
    assert(!(uploadsOnly && downloadsOnly));

    auto collectAndPrintTransfersMetricsFromType = [](direction_t transferType)
    {
        std::cout << "\n===================================================================\n";
        std::cout << (transferType == PUT ? "[UploadStatistics]" : "[DownloadStatistics]") << "\n";
        std::cout << "Number of transfers: " << client->mTransferStatsManager.size(transferType)
                  << "\n";
        std::cout << "Max entries: " << client->mTransferStatsManager.getMaxEntries(transferType)
                  << "\n";
        std::cout << "Max age in seconds: "
                  << client->mTransferStatsManager.getMaxAgeSeconds(transferType) << "\n";
        std::cout << "-------------------------------------------------------------------\n";
        ::mega::stats::TransferStats::Metrics metrics =
            client->mTransferStatsManager.collectAndPrintMetrics(transferType);
        std::cout << metrics.toString() << "\n";
        std::cout << "-------------------------------------------------------------------\n";
        std::cout << "JSON format:\n";
        std::cout << metrics.toJson() << "\n";
        std::cout << "===================================================================\n\n";
    };

    if (!downloadsOnly)
    {
        collectAndPrintTransfersMetricsFromType(PUT);
    }

    if (!uploadsOnly)
    {
        collectAndPrintTransfersMetricsFromType(GET);
    }
}

void exec_hashcash(autocomplete::ACState& s)
{
    const static string originalUserAgent = client->useragent;
    const static string hashcashUserAgent = "HashcashDemo";

    if (s.words.size() == 1)
    {
        cout << "Hashcash demo is "
             << ((client->useragent == hashcashUserAgent) ? "enabled" : "disabled") << endl;
        return;
    }

    if (s.extractflag("-on"))
    {
        g_APIURL_default = "https://staging.api.mega.co.nz/";
        client->useragent = hashcashUserAgent;
    }
    else if (s.extractflag("-off"))
    {
        g_APIURL_default = "https://g.api.mega.co.nz/";
        client->useragent = originalUserAgent;
    }

    client->httpio->APIURL = g_APIURL_default;
    string tempUserAgent = client->useragent;
    client->httpio->setuseragent(&tempUserAgent);
    client->disconnect();
}

void exec_getmyip(autocomplete::ACState&)
{
    client->getMyIp(
        [](const Error& e, string&& countryCode, string&& ipAddress)
        {
            if (e)
            {
                cout << "Error requesting IP address: " << e << endl;
                return;
            }

            cout << "Country Code: " << countryCode << endl;
            cout << "IP address: " << ipAddress << endl;
        });
}<|MERGE_RESOLUTION|>--- conflicted
+++ resolved
@@ -13410,23 +13410,11 @@
 
     if (parentHandle.isUndef())
     {
-<<<<<<< HEAD
-        cout << "Parent handle is undef" << endl;
-=======
         std::cout << "Parent handle is undef\n";
->>>>>>> 390f7cac
         return;
     }
 
     using namespace pwm::import;
-<<<<<<< HEAD
-    const auto [err, badEntries] = client->importPasswordsFromFile(localname.platformEncoded(),
-                                                                   FileSource::GOOGLE_PASSWORD,
-                                                                   parentHandle,
-                                                                   0);
-    if (err != API_OK)
-        cout << "Error importing file. Code " << err;
-=======
     const auto [err, badEntries, nGoodEntries] =
         client->importPasswordsFromFile(localname.platformEncoded(),
                                         FileSource::GOOGLE_PASSWORD,
@@ -13436,19 +13424,13 @@
         std::cout << "Error importing file. Code " << err << "\n";
     else
         std::cout << "Successfully imported " << nGoodEntries << " entries\n";
->>>>>>> 390f7cac
 
     std::for_each(begin(badEntries),
                   end(badEntries),
                   [](const auto& badEntry)
                   {
-<<<<<<< HEAD
-                      cout << "Error (" << toString(badEntry.second)
-                           << " ) importing line: " << badEntry.first;
-=======
                       std::cout << "Error (" << toString(badEntry.second)
                                 << " ) importing line: " << badEntry.first;
->>>>>>> 390f7cac
                   });
 
     if (!client->isClientType(MegaClient::ClientType::PASSWORD_MANAGER))
