/**
 * @file examples/megaclient.cpp
 * @brief Sample application, interactive GNU Readline CLI
 *
 * (c) 2013-2014 by Mega Limited, Auckland, New Zealand
 *
 * This file is part of the MEGA SDK - Client Access Engine.
 *
 * Applications using the MEGA API must present a valid application key
 * and comply with the the rules set forth in the Terms of Service.
 *
 * The MEGA SDK is distributed in the hope that it will be useful,
 * but WITHOUT ANY WARRANTY; without even the implied warranty of
 * MERCHANTABILITY or FITNESS FOR A PARTICULAR PURPOSE.
 *
 * @copyright Simplified (2-clause) BSD License.
 *
 * You should have received a copy of the license along with this
 * program.
 */

#include "mega.h"
#include "megacli.h"
#include <fstream>
#include <bitset>
#include <iterator>

#if defined(_WIN32) && defined(_DEBUG)
// so we can delete a secret internal CrytpoPP singleton
#include <cryptopp\osrng.h>
#endif

#define USE_VARARGS
#define PREFER_STDARG

#ifndef NO_READLINE
#include <signal.h>
#include <readline/readline.h>
#include <readline/history.h>
#endif

#if (__cplusplus >= 201703L)
    #include <filesystem>
    namespace fs = std::filesystem;
    #define USE_FILESYSTEM
#elif !defined(__MINGW32__) && !defined(__ANDROID__) && (!defined(__GNUC__) || (__GNUC__*100+__GNUC_MINOR__) >= 503)
#define USE_FILESYSTEM
#ifdef WIN32
    #include <filesystem>
    namespace fs = std::experimental::filesystem;
#else
    #include <experimental/filesystem>
    namespace fs = std::experimental::filesystem;
#endif
#endif

#include <regex>

#ifdef USE_FREEIMAGE
#include "mega/gfx/freeimage.h"
#endif

#ifdef WIN32
#include <winioctl.h>
#endif

#ifdef USE_ROTATIVEPERFORMANCELOGGER
#include "mega/rotativeperformancelogger.h"
#endif


namespace ac = ::mega::autocomplete;

#include <iomanip>

using namespace mega;
using std::cout;
using std::cerr;
using std::endl;
using std::flush;
using std::ifstream;
using std::ofstream;
using std::setw;
using std::hex;
using std::dec;

MegaClient* client;
MegaClient* clientFolder;

int gNextClientTag = 1;
std::map<int, std::function<void(Node*)>> gOnPutNodeTag;

bool gVerboseMode = false;

// new account signup e-mail address and name
static string signupemail, signupname;

// true by default, to register a new account v2 (false means account v1)
bool signupV2 = true;

// signup code being confirmed
static string signupcode;

// signup password challenge and encrypted master key
static byte signuppwchallenge[SymmCipher::KEYLENGTH], signupencryptedmasterkey[SymmCipher::KEYLENGTH];

// password recovery e-mail address and code being confirmed
static string recoveryemail, recoverycode;

// password recovery code requires MK or not
static bool hasMasterKey;

// master key for password recovery
static byte masterkey[SymmCipher::KEYLENGTH];

// change email link to be confirmed
static string changeemail, changecode;

// import welcome pdf at account creation
static bool pdf_to_import = false;

// public link information
static string publiclink;

// local console
Console* console;

// loading progress of lengthy API responses
int responseprogress = -1;

//2FA pin attempts
int attempts = 0;

//Ephemeral account plus plus
std::string ephemeralFirstname;
std::string ephemeralLastName;

void uploadLocalPath(nodetype_t type, std::string name, const LocalPath& localname, Node* parent, const std::string targetuser, DBTableTransactionCommitter& committer, int& total, bool recursive, VersioningOption vo);

#ifdef ENABLE_SYNC

// converts the given sync configuration to a string
std::string syncConfigToString(const SyncConfig& config)
{
    std::string description(Base64Str<MegaClient::BACKUPHANDLE>(config.mBackupId));
    if (config.getType() == SyncConfig::TYPE_TWOWAY)
    {
        description.append(" TWOWAY");
    }
    else if (config.getType() == SyncConfig::TYPE_UP)
    {
        description.append(" UP");
    }
    else if (config.getType() == SyncConfig::TYPE_DOWN)
    {
        description.append(" DOWN");
    }
    return description;
}

#endif

static const char* getAccessLevelStr(int access)
{
    switch(access)
    {
    case ACCESS_UNKNOWN:
        return "unkown";
    case RDONLY:
        return "read-only";
    case RDWR:
        return "read/write";
    case FULL:
        return "full access";
    case OWNER:
        return "owner access";
    case OWNERPRELOGIN:
        return "owner (prelogin) access";
    default:
        return "UNDEFINED";
    }
}

const char* errorstring(error e)
{
    switch (e)
    {
        case API_OK:
            return "No error";
        case API_EINTERNAL:
            return "Internal error";
        case API_EARGS:
            return "Invalid argument";
        case API_EAGAIN:
            return "Request failed, retrying";
        case API_ERATELIMIT:
            return "Rate limit exceeded";
        case API_EFAILED:
            return "Transfer failed";
        case API_ETOOMANY:
            return "Too many concurrent connections or transfers";
        case API_ERANGE:
            return "Out of range";
        case API_EEXPIRED:
            return "Expired";
        case API_ENOENT:
            return "Not found";
        case API_ECIRCULAR:
            return "Circular linkage detected";
        case API_EACCESS:
            return "Access denied";
        case API_EEXIST:
            return "Already exists";
        case API_EINCOMPLETE:
            return "Incomplete";
        case API_EKEY:
            return "Invalid key/integrity check failed";
        case API_ESID:
            return "Bad session ID";
        case API_EBLOCKED:
            return "Blocked";
        case API_EOVERQUOTA:
            return "Over quota";
        case API_ETEMPUNAVAIL:
            return "Temporarily not available";
        case API_ETOOMANYCONNECTIONS:
            return "Connection overflow";
        case API_EWRITE:
            return "Write error";
        case API_EREAD:
            return "Read error";
        case API_EAPPKEY:
            return "Invalid application key";
        case API_EGOINGOVERQUOTA:
            return "Not enough quota";
        case API_EMFAREQUIRED:
            return "Multi-factor authentication required";
        case API_EMASTERONLY:
            return "Access denied for users";
        case API_EBUSINESSPASTDUE:
            return "Business account has expired";
        case API_EPAYWALL:
            return "Over Disk Quota Paywall";
        default:
            return "Unknown error";
    }
}


struct ConsoleLock
{
    static std::recursive_mutex outputlock;
    std::ostream& os;
    bool locking = false;
    inline ConsoleLock(std::ostream& o)
        : os(o), locking(true)
    {
        outputlock.lock();
    }
    ConsoleLock(ConsoleLock&& o)
        : os(o.os), locking(o.locking)
    {
        o.locking = false;
    }
    ~ConsoleLock()
    {
        if (locking)
        {
            outputlock.unlock();
        }
    }

    template<class T>
    std::ostream& operator<<(T&& arg)
    {
        return os << std::forward<T>(arg);
    }
};

std::recursive_mutex ConsoleLock::outputlock;

ConsoleLock conlock(std::ostream& o)
{
    // Returns a temporary object that has locked a mutex.  The temporary's destructor will unlock the object.
    // So you can get multithreaded non-interleaved console output with just conlock(cout) << "some " << "strings " << endl;
    // (as the temporary's destructor will run at the end of the outermost enclosing expression).
    // Or, move-assign the temporary to an lvalue to control when the destructor runs (to lock output over several statements).
    // Be careful not to have cout locked across a g_megaApi member function call, as any callbacks that also log could then deadlock.
    return ConsoleLock(o);
}


AppFile::AppFile()
{
    static int nextseqno;

    seqno = ++nextseqno;
}

// transfer start
void AppFilePut::start()
{
}

void AppFileGet::start()
{
}

// transfer completion
void AppFileGet::completed(Transfer*, putsource_t source)
{
    // (at this time, the file has already been placed in the final location)
    delete this;
}

// transfer terminated - too many failures, or unrecoverable failure, or cancelled
<<<<<<< HEAD
void AppFileGet::terminated(error)
=======
void AppFileGet::terminated(error e)
>>>>>>> 8d005f5b
{
    delete this;
}

void AppFilePut::completed(Transfer* t, putsource_t source)
{
    // perform standard completion (place node in user filesystem etc.)
<<<<<<< HEAD
    File::completed(t, PUTNODES_APP);
=======
    File::completed(t, source);
>>>>>>> 8d005f5b

    delete this;
}

// transfer terminated - too many failures, or unrecoverable failure, or cancelled
<<<<<<< HEAD
void AppFilePut::terminated(error)
=======
void AppFilePut::terminated(error e)
>>>>>>> 8d005f5b
{
    delete this;
}

AppFileGet::~AppFileGet()
{
    appxferq[GET].erase(appxfer_it);
}

AppFilePut::~AppFilePut()
{
    appxferq[PUT].erase(appxfer_it);
}

void AppFilePut::displayname(string* dname)
{
    *dname = getLocalname().toName(*transfer->client->fsaccess);
}

// transfer progress callback
void AppFile::progress()
{
}

static void displaytransferdetails(Transfer* t, const string& action)
{
    string name;

    for (file_list::iterator it = t->files.begin(); it != t->files.end(); it++)
    {
        if (it != t->files.begin())
        {
            cout << "/";
        }

        (*it)->displayname(&name);
        cout << name;
    }

    cout << ": " << (t->type == GET ? "Incoming" : "Outgoing") << " file transfer " << action << ": " << t->localfilename.toPath();
}

// a new transfer was added
void DemoApp::transfer_added(Transfer* /*t*/)
{
}

// a queued transfer was removed
void DemoApp::transfer_removed(Transfer* t)
{
    displaytransferdetails(t, "removed\n");
}

void DemoApp::transfer_update(Transfer* /*t*/)
{
    // (this is handled in the prompt logic)
}

void DemoApp::transfer_failed(Transfer* t, const Error& e, dstime)
{
    if (e == API_ETOOMANY && e.hasExtraInfo())
    {
        displaytransferdetails(t, "failed (" + getExtraInfoErrorString(e) + ")\n");
    }
    else
    {
        displaytransferdetails(t, "failed (" + string(errorstring(e)) + ")\n");
    }
}

void DemoApp::transfer_complete(Transfer* t)
{
    if (gVerboseMode)
    {
        displaytransferdetails(t, "completed, ");

        if (t->slot)
        {
            cout << t->slot->progressreported * 10 / (1024 * (Waiter::ds - t->slot->starttime + 1)) << " KB/s" << endl;
        }
        else
        {
            cout << "delayed" << endl;
        }
    }
}

// transfer about to start - make final preparations (determine localfilename, create thumbnail for image upload)
void DemoApp::transfer_prepare(Transfer* t)
{
    if (gVerboseMode)
    {
        displaytransferdetails(t, "starting\n");
    }

    if (t->type == GET)
    {
        // only set localfilename if the engine has not already done so
        if (t->localfilename.empty())
        {
            t->localfilename = LocalPath::fromAbsolutePath(".");
            t->localfilename.appendWithSeparator(LocalPath::tmpNameLocal(), false);
        }
    }
}

#ifdef ENABLE_SYNC

void DemoApp::syncupdate_stateconfig(const SyncConfig& config)
{
    conlock(cout) << "Sync config updated: " << toHandle(config.mBackupId)
        << " state: " << int(config.mRunState)
        << " error: " << config.mError
        << endl;
}

void DemoApp::sync_added(const SyncConfig& config)
{
    handle backupId = config.mBackupId;
    conlock(cout) << "Sync - added " << toHandle(backupId) << " " << config.getLocalPath().toPath() << " enabled: "
        << config.getEnabled() << " syncError: " << config.mError << " " << int(config.mRunState);
}

void DemoApp::sync_removed(const SyncConfig& config)
{
    conlock(cout) << "Sync - removed: " << toHandle(config.mBackupId) << endl;

}

void DemoApp::syncs_restored(SyncError syncError)
{
<<<<<<< HEAD
    conlock(cout) << "Sync - restoration "
                  << (syncError != NO_SYNC_ERROR ? "failed" : "completed")
                  << ": "
                  << SyncConfig::syncErrorToStr(syncError)
                  << endl;
}

void DemoApp::syncupdate_scanning(bool active)
{
    if (active)
    {
        conlock(cout) << "Sync - scanning local files and folders" << endl;
    }
    else
    {
        conlock(cout) << "Sync - scan completed" << endl;
=======
    handle backupId = config.mBackupId;
    if (attempted)
    {
        conlock(cout) << "Sync - autoresumed " << toHandle(backupId) << " " << config.getLocalPath().toPath()  << " enabled: "
             << config.getEnabled()  << " syncError: " << config.mError
             << " hadAnErrorBefore: " << hadAnError << " Running: " << (config.mRunningState >= 0) << endl;
    }
    else
    {
        conlock(cout) << "Sync - autoloaded " << toHandle(backupId) << " " << config.getLocalPath().toPath() << " enabled: "
            << config.getEnabled() << " syncError: " << config.mError
            << " hadAnErrorBefore: " << hadAnError << " Running: " << (config.mRunningState >= 0) << endl;
>>>>>>> 8d005f5b
    }
}

void DemoApp::syncupdate_syncing(bool active)
{
    if (active)
    {
        conlock(cout) << "Sync - syncs are busy" << endl;
    }
    else
    {
        conlock(cout) << "Sync - syncs are idle" << endl;
    }
}

void DemoApp::syncupdate_stalled(bool stalled)
{
    if (stalled)
    {
        conlock(cout) << "Sync - stalled" << endl;
    }
    else
    {
        conlock(cout) << "Sync - stall ended" << endl;
    }
}

void DemoApp::syncupdate_conflicts(bool conflicts)
{
    if (conflicts)
    {
        conlock(cout) << "Sync - conflicting paths detected" << endl;
    }
    else
    {
        conlock(cout) << "Sync - all conflicting paths resolved" << endl;
    }
}

// flags to turn off cout output that can be too volumnous/time consuming
bool syncout_local_change_detection = true;
bool syncout_remote_change_detection = true;
bool syncout_transfer_activity = true;
bool syncout_folder_sync_state = false;

void DemoApp::syncupdate_local_lockretry(bool locked)
{
    if (locked)
    {
        conlock(cout) << "Sync - waiting for local filesystem lock" << endl;
    }
    else
    {
        conlock(cout) << "Sync - local filesystem lock issue resolved, continuing..." << endl;
    }
}

static const char* treestatename(treestate_t ts)
{
    switch (ts)
    {
        case TREESTATE_NONE:
            return "None/Undefined";
        case TREESTATE_SYNCED:
            return "Synced";
        case TREESTATE_PENDING:
            return "Pending";
        case TREESTATE_SYNCING:
            return "Syncing";
    }

    return "UNKNOWN";
}

void DemoApp::syncupdate_treestate(const SyncConfig &, const LocalPath& lp, treestate_t ts, nodetype_t type)
{
    if (syncout_folder_sync_state)
    {
        if (type != FILENODE)
        {
            conlock(cout) << "Sync - state change of folder " << lp.toPath() << " to " << treestatename(ts) << endl;
        }
    }
}

// generic name filter
// FIXME: configurable regexps
//static bool is_syncable(const char* name)
//{
//    return *name != '.' && *name != '~' && strcmp(name, "Thumbs.db") && strcmp(name, "desktop.ini");
//}

//// determines whether remote node should be synced
//bool DemoApp::sync_syncable(Sync *, const char *, LocalPath&, Node *n)
//{
//    return is_syncable(n->displayname());
//}
//
//// determines whether local file should be synced
//bool DemoApp::sync_syncable(Sync *, const char *name, LocalPath&)
//{
//    return is_syncable(name);
//}
#endif

AppFileGet::AppFileGet(Node* n, NodeHandle ch, byte* cfilekey, m_off_t csize, m_time_t cmtime, string* cfilename,
                       string* cfingerprint, const string& targetfolder)
{
    if (n)
    {
        h = n->nodeHandle();
        hprivate = true;

        *(FileFingerprint*) this = *n;
        name = n->displayname();
    }
    else
    {
        h = ch;
        memcpy(filekey, cfilekey, sizeof filekey);
        hprivate = false;

        size = csize;
        mtime = cmtime;

        if (!cfingerprint->size() || !unserializefingerprint(cfingerprint))
        {
            memcpy(crc.data(), filekey, sizeof crc);
        }

        name = *cfilename;
    }

    string s = targetfolder;
    if (s.empty()) s = ".";
    auto fstype = client->fsaccess->getlocalfstype(LocalPath::fromAbsolutePath(s));

    auto ln = LocalPath::fromRelativeName(name, *client->fsaccess, fstype);
    ln.prependWithSeparator(LocalPath::fromAbsolutePath(s));
    setLocalname(ln);
}

AppFilePut::AppFilePut(const LocalPath& clocalname, NodeHandle ch, const char* ctargetuser)
{
    // full local path
    setLocalname(clocalname);

    // target parent node
    h = ch;

    // target user
    targetuser = ctargetuser;

    name = clocalname.leafName().toName(*client->fsaccess);
}

// user addition/update (users never get deleted)
void DemoApp::users_updated(User** u, int count)
{
    if (count == 1)
    {
        cout << "1 user received or updated" << endl;
    }
    else
    {
        cout << count << " users received or updated" << endl;
    }

    if (u)
    {
        User* user;
        for (int i = 0; i < count; i++)
        {
            user = u[i];
            cout << "User " << user->email;
            if (user->getTag()) // false if external change
            {
                cout << " has been changed by your own client" << endl;
            }
            else
            {
                cout << " has been changed externally" << endl;
            }
        }
    }
}

bool notifyAlerts = true;

string displayUser(handle user, MegaClient* mc)
{
    User* u = mc->finduser(user);
    return u ? u->email : "<user not found>";
}

string displayTime(m_time_t t)
{
    char timebuf[32];
    struct tm tmptr;
    m_localtime(t, &tmptr);
    strftime(timebuf, sizeof timebuf, "%c", &tmptr);
    return timebuf;
}

void printAlert(UserAlert::Base& b)
{
    string header, title;
    b.text(header, title, client);
    cout << "**alert " << b.id << ": " << header << " - " << title << " [at " << displayTime(b.timestamp) << "]" << " seen: " << b.seen << endl;
}

void DemoApp::useralerts_updated(UserAlert::Base** b, int count)
{
    if (b && notifyAlerts)
    {
        for (int i = 0; i < count; ++i)
        {
            if (!b[i]->seen)
            {
                printAlert(*b[i]);
            }
        }
    }
}


#ifdef ENABLE_CHAT

void DemoApp::chatcreate_result(TextChat *chat, error e)
{
    if (e)
    {
        cout << "Chat creation failed (" << errorstring(e) << ")" << endl;
    }
    else
    {
        cout << "Chat created successfully" << endl;
        printChatInformation(chat);
        cout << endl;
    }
}

void DemoApp::chatinvite_result(error e)
{
    if (e)
    {
        cout << "Chat invitation failed (" << errorstring(e) << ")" << endl;
    }
    else
    {
        cout << "Chat invitation successful" << endl;
    }
}

void DemoApp::chatremove_result(error e)
{
    if (e)
    {
        cout << "Peer removal failed (" << errorstring(e) << ")" << endl;
    }
    else
    {
        cout << "Peer removal successful" << endl;
    }
}

void DemoApp::chaturl_result(string *url, error e)
{
    if (e)
    {
        cout << "Chat URL retrieval failed (" << errorstring(e) << ")" << endl;
    }
    else
    {
        cout << "Chat URL: " << *url << endl;
    }
}

void DemoApp::chatgrantaccess_result(error e)
{
    if (e)
    {
        cout << "Grant access to node failed (" << errorstring(e) << ")" << endl;
    }
    else
    {
        cout << "Access to node granted successfully" << endl;
    }
}

void DemoApp::chatremoveaccess_result(error e)
{
    if (e)
    {
        cout << "Revoke access to node failed (" << errorstring(e) << ")" << endl;
    }
    else
    {
        cout << "Access to node removed successfully" << endl;
    }
}

void DemoApp::chatupdatepermissions_result(error e)
{
    if (e)
    {
        cout << "Permissions update failed (" << errorstring(e) << ")" << endl;
    }
    else
    {
        cout << "Permissions updated successfully" << endl;
    }
}

void DemoApp::chattruncate_result(error e)
{
    if (e)
    {
        cout << "Truncate message/s failed (" << errorstring(e) << ")" << endl;
    }
    else
    {
        cout << "Message/s truncated successfully" << endl;
    }
}

void DemoApp::chatsettitle_result(error e)
{
    if (e)
    {
        cout << "Set title failed (" << errorstring(e) << ")" << endl;
    }
    else
    {
        cout << "Title updated successfully" << endl;
    }
}

void DemoApp::chatpresenceurl_result(string *url, error e)
{
    if (e)
    {
        cout << "Presence URL retrieval failed (" << errorstring(e) << ")" << endl;
    }
    else
    {
        cout << "Presence URL: " << *url << endl;
    }
}

void DemoApp::chatlink_result(handle h, error e)
{
    if (e)
    {
        cout << "Chat link failed (" << errorstring(e) << ")" << endl;
    }
    else
    {
        if (ISUNDEF(h))
        {
            cout << "Chat link deleted successfully" << endl;
        }
        else
        {
            char hstr[sizeof(handle) * 4 / 3 + 4];
            Base64::btoa((const byte *)&h, MegaClient::CHATLINKHANDLE, hstr);
            cout << "Chat link: " << hstr << endl;
        }
    }
}

void DemoApp::chatlinkclose_result(error e)
{
    if (e)
    {
        cout << "Set private mode for chat failed  (" << errorstring(e) << ")" << endl;
    }
    else
    {
        cout << "Private mode successfully set" << endl;
    }
}

void DemoApp::chatlinkurl_result(handle chatid, int shard, string *url, string *ct, int, m_time_t ts, bool meetingRoom, handle callid, error e)
{
    if (e)
    {
        cout << "URL request for chat-link failed (" << errorstring(e) << ")" << endl;
    }
    else
    {
        char idstr[sizeof(handle) * 4 / 3 + 4];
        Base64::btoa((const byte *)&chatid, MegaClient::CHATHANDLE, idstr);
        cout << "Chatid: " << idstr << " (shard " << shard << ")" << endl;
        cout << "URL for chat-link: " << url->c_str() << endl;
        cout << "Encrypted chat-topic: " << ct->c_str() << endl;
        cout << "Creation timestamp: " << ts << endl;
    }
}

void DemoApp::chatlinkjoin_result(error e)
{
    if (e)
    {
        cout << "Join to openchat failed (" << errorstring(e) << ")" << endl;
    }
    else
    {
        cout << "Joined to openchat successfully." << endl;
    }
}

void DemoApp::chats_updated(textchat_map *chats, int count)
{
    if (count == 1)
    {
        cout << "1 chat received or updated" << endl;
    }
    else
    {
        cout << count << " chats received or updated" << endl;
    }

    if (chats)
    {
        textchat_map::iterator it;
        for (it = chats->begin(); it != chats->end(); it++)
        {
            printChatInformation(it->second);
        }
    }
}

void DemoApp::printChatInformation(TextChat *chat)
{
    if (!chat)
    {
        return;
    }

    cout << "Chat ID: " << Base64Str<sizeof(handle)>(chat->id) << endl;
    cout << "\tOwn privilege level: " << DemoApp::getPrivilegeString(chat->priv) << endl;
    cout << "\tCreation ts: " << chat->ts << endl;
    cout << "\tChat shard: " << chat->shard << endl;
    cout << "\tGroup chat: " << ((chat->group) ? "yes" : "no") << endl;
    cout << "\tArchived chat: " << ((chat->isFlagSet(TextChat::FLAG_OFFSET_ARCHIVE)) ? "yes" : "no") << endl;
    cout << "\tPublic chat: " << ((chat->publicchat) ? "yes" : "no") << endl;
    if (chat->publicchat)
    {
        cout << "\tUnified key: " << chat->unifiedKey.c_str() << endl;
        cout << "\tMeeting room: " << ((chat->meeting) ? "yes" : "no") << endl;
    }

    cout << "\tPeers:";

    if (chat->userpriv)
    {
        cout << "\t\t(userhandle)\t(privilege level)" << endl;
        for (unsigned i = 0; i < chat->userpriv->size(); i++)
        {
            Base64Str<sizeof(handle)> hstr(chat->userpriv->at(i).first);
            cout << "\t\t\t" << hstr;
            cout << "\t" << DemoApp::getPrivilegeString(chat->userpriv->at(i).second) << endl;
        }
    }
    else
    {
        cout << " no peers (only you as participant)" << endl;
    }
    cout << "\tIs own change: " << ((chat->tag) ? "yes" : "no") << endl;
    if (!chat->title.empty())
    {
        cout << "\tTitle: " << chat->title.c_str() << endl;
    }
}

string DemoApp::getPrivilegeString(privilege_t priv)
{
    switch (priv)
    {
    case PRIV_STANDARD:
        return "PRIV_STANDARD (standard access)";
    case PRIV_MODERATOR:
        return "PRIV_MODERATOR (moderator)";
    case PRIV_RO:
        return "PRIV_RO (read-only)";
    case PRIV_RM:
        return "PRIV_RM (removed)";
    case PRIV_UNKNOWN:
    default:
        return "PRIV_UNKNOWN";
    }
}

#endif


void DemoApp::pcrs_updated(PendingContactRequest** list, int count)
{
    int deletecount = 0;
    int updatecount = 0;
    if (list != NULL)
    {
        for (int i = 0; i < count; i++)
        {
            if (list[i]->changed.deleted)
            {
                deletecount++;
            }
            else
            {
                updatecount++;
            }
        }
    }
    else
    {
        // All pcrs are updated
        for (handlepcr_map::iterator it = client->pcrindex.begin(); it != client->pcrindex.end(); it++)
        {
            if (it->second->changed.deleted)
            {
                deletecount++;
            }
            else
            {
                updatecount++;
            }
        }
    }

    if (deletecount != 0)
    {
        cout << deletecount << " pending contact request" << (deletecount != 1 ? "s" : "") << " deleted" << endl;
    }
    if (updatecount != 0)
    {
        cout << updatecount << " pending contact request" << (updatecount != 1 ? "s" : "") << " received or updated" << endl;
    }
}

static void setattr_result(NodeHandle, Error e)
{
    if (e)
    {
        cout << "Node attribute update failed (" << errorstring(e) << ")" << endl;
    }
}

static void rename_result(NodeHandle, error e)
{
    if (e)
    {
        cout << "Node move failed (" << errorstring(e) << ")" << endl;
    }
}

void DemoApp::unlink_result(handle, error e)
{
    if (e)
    {
        cout << "Node deletion failed (" << errorstring(e) << ")" << endl;
    }
}

void DemoApp::fetchnodes_result(const Error& e)
{
    if (e)
    {
        if (e == API_ENOENT && e.hasExtraInfo())
        {
            cout << "File/folder retrieval failed: " << getExtraInfoErrorString(e) << endl;
        }
        else
        {
            cout << "File/folder retrieval failed (" << errorstring(e) << ")" << endl;
        }
        pdf_to_import = false;
    }
    else
    {
        // check if we fetched a folder link and the key is invalid
        if (client->loggedinfolderlink())
        {
            if (client->isValidFolderLink())
            {
                cout << "Folder link loaded correctly." << endl;
            }
            else
            {
                assert(client->nodeByHandle(client->rootnodes.files));   // node is there, but cannot be decrypted
                cout << "Folder retrieval succeed, but encryption key is wrong." << endl;
            }
        }

        if (pdf_to_import)
        {
            client->getwelcomepdf();
        }

        if (client->ephemeralSessionPlusPlus)
        {
            client->putua(ATTR_FIRSTNAME, (const byte*)ephemeralFirstname.c_str(), unsigned(ephemeralFirstname.size()));
            client->putua(ATTR_LASTNAME, (const byte*)ephemeralLastName.c_str(), unsigned(ephemeralLastName.size()));
        }
    }
}

void DemoApp::putnodes_result(const Error& e, targettype_t t, vector<NewNode>& nn, bool targetOverride)
{
    if (t == USER_HANDLE)
    {
        if (!e)
        {
            cout << "Success." << endl;
        }
    }

    if (pdf_to_import)   // putnodes from openfilelink_result()
    {
        if (!e)
        {
            cout << "Welcome PDF file has been imported successfully." << endl;
        }
        else
        {
            cout << "Failed to import Welcome PDF file" << endl;
        }

        pdf_to_import = false;
        return;
    }

    if (e)
    {
        cout << "Node addition failed (" << errorstring(e) << ")" << endl;
    }

    if (targetOverride)
    {
        cout << "Target folder has changed!" << endl;
    }

    auto i = gOnPutNodeTag.find(client->restag);
    if (i != gOnPutNodeTag.end())
    {
        if (client->nodenotify.size())
        {
            Node* n = client->nodenotify.back();  // same trick as the intermediate layer - only works when puts are one node at a time.
            i->second(n);
            gOnPutNodeTag.erase(i);
        }
    }
}

void DemoApp::setpcr_result(handle h, error e, opcactions_t action)
{
    if (e)
    {
        cout << "Outgoing pending contact request failed (" << errorstring(e) << ")" << endl;
    }
    else
    {
        if (h == UNDEF)
        {
            // must have been deleted
            cout << "Outgoing pending contact request " << (action == OPCA_DELETE ? "deleted" : "reminded") << " successfully" << endl;
        }
        else
        {
            cout << "Outgoing pending contact request succeeded, id: " << Base64Str<MegaClient::PCRHANDLE>(h) << endl;
        }
    }
}

void DemoApp::updatepcr_result(error e, ipcactions_t action)
{
    if (e)
    {
        cout << "Incoming pending contact request update failed (" << errorstring(e) << ")" << endl;
    }
    else
    {
        string labels[3] = {"accepted", "denied", "ignored"};
        cout << "Incoming pending contact request successfully " << labels[(int)action] << endl;
    }
}

void DemoApp::fa_complete(handle h, fatype type, const char* /*data*/, uint32_t len)
{
    cout << "Got attribute of type " << type << " (" << len << " byte(s))";
    Node *n = client->nodebyhandle(h);
    if (n)
    {
        cout << " for " << n->displayname() << endl;
    }
}

int DemoApp::fa_failed(handle, fatype type, int retries, error e)
{
    cout << "File attribute retrieval of type " << type << " failed (retries: " << retries << ") error: " << e << endl;

    return retries > 2;
}

void DemoApp::putfa_result(handle, fatype, error e)
{
    if (e)
    {
        cout << "File attribute attachment failed (" << errorstring(e) << ")" << endl;
    }
}

void DemoApp::removecontact_result(error e)
{
    if (e)
    {
        cout << "Contact removal failed (" << errorstring(e) << ")" << endl;
    }
    else
    {
        cout << "Success." << endl;
    }
}

void DemoApp::putua_result(error e)
{
    if (e)
    {
        cout << "User attribute update failed (" << errorstring(e) << ")" << endl;
    }
    else
    {
        cout << "Success." << endl;
    }
}

void DemoApp::getua_result(error e)
{
    if (client->fetchingkeys)
    {
        return;
    }

    cout << "User attribute retrieval failed (" << errorstring(e) << ")" << endl;
}

void DemoApp::getua_result(byte* data, unsigned l, attr_t type)
{
    if (client->fetchingkeys)
    {
        return;
    }

    if (gVerboseMode)
    {
        cout << "Received " << l << " byte(s) of user attribute: ";
        fwrite(data, 1, l, stdout);
        cout << endl;

        if (type == ATTR_ED25519_PUBK)
        {
            cout << "Credentials: " << AuthRing::fingerprint(string((const char*)data, l), true) << endl;
        }
    }

    if (type == ATTR_COOKIE_SETTINGS)
    {
        unsigned long cs = strtoul((const char*)data, nullptr, 10);
        std::bitset<32> bs(cs);
        cout << "Cookie settings = " << cs << " (" << bs << ')' << endl
             << "\tessential: " << bs[0] << endl
             << "\tpreferences: " << bs[1] << endl
             << "\tperformance: " << bs[2] << endl
             << "\tadvertising: " << bs[3] << endl
             << "\tthird party: " << bs[4] << endl;
    }
}

void DemoApp::getua_result(TLVstore *tlv, attr_t type)
{
    if (client->fetchingkeys)
    {
        return;
    }

    if (!tlv)
    {
        cout << "Error getting private user attribute" << endl;
    }
    else if (!gVerboseMode)
    {
        cout << "Received a TLV with " << tlv->size() << " item(s) of user attribute: " << endl;

        vector<string> *keys = tlv->getKeys();
        vector<string>::const_iterator it;
        unsigned valuelen;
        string value, key;
        char *buf;
        for (it=keys->begin(); it != keys->end(); it++)
        {
            key = (*it).empty() ? "(no key)" : *it;
            if (!tlv->get(*it, value) || value.empty())
            {
                cout << "\t" << key << "\t" << "(no value)" << endl;
                continue;
            }

            valuelen = unsigned(value.length());

            buf = new char[valuelen * 4 / 3 + 4];
            Base64::btoa((const byte *) value.data(), valuelen, buf);

            cout << "\t" << key << "\t" << buf << endl;
            delete [] buf;
        }
        delete keys;
    }
}

#ifdef DEBUG
void DemoApp::delua_result(error e)
{
    if (e)
    {
        cout << "User attribute removal failed (" << errorstring(e) << ")" << endl;
    }
    else
    {
        cout << "Success." << endl;
    }
}

void DemoApp::senddevcommand_result(int value)
{
    cout << "Dev subcommand finished with code: " << value << endl;
}

void exec_devcommand(autocomplete::ACState& s)
{
    const char *email = nullptr;
    if (s.words.size() == 3)
    {
        email = s.words[2].s.c_str();
    }
    const char *subcommand = s.words[1].s.c_str();
    client->senddevcommand(subcommand, email);
}
#endif


void DemoApp::notify_retry(dstime dsdelta, retryreason_t)
{
    if (dsdelta)
    {
        cout << "API request failed, retrying in " << dsdelta * 100 << " ms - Use 'retry' to retry immediately..."
             << endl;
    }
    else
    {
        cout << "Retried API request completed" << endl;
    }
}

string DemoApp::getExtraInfoErrorString(const Error& e)
{
    string textError;

    if (e.getUserStatus() == 7)
    {
        textError.append("User status is suspended due to ETD. ");
    }

    textError.append("Link status is: ");
    switch (e.getLinkStatus())
    {
        case 0:
            textError.append("Undeleted");
            break;
        case 1:
            textError.append("Deleted/down");
            break;
        case 2:
            textError.append("Down due to an ETD specifically");
            break;
        default:
            textError.append("Unknown link status");
            break;
    }

    return textError;
}

static void store_line(char*);
static void process_line(char *);
static char* line;

static std::shared_ptr<AccountDetails> account = std::make_shared<AccountDetails>();

// Current remote directory.
static NodeHandle cwd;

// Where we were on the local filesystem when megacli started.
static unique_ptr<LocalPath> startDir(new LocalPath);

static void nodestats(int* c, const char* action)
{
    if (c[FILENODE])
    {
        cout << c[FILENODE] << ((c[FILENODE] == 1) ? " file" : " files");
    }
    if (c[FILENODE] && c[FOLDERNODE])
    {
        cout << " and ";
    }
    if (c[FOLDERNODE])
    {
        cout << c[FOLDERNODE] << ((c[FOLDERNODE] == 1) ? " folder" : " folders");
    }

    if (c[FILENODE] || c[FOLDERNODE])
    {
        cout << " " << action << endl;
    }
}

// list available top-level nodes and contacts/incoming shares
static void listtrees()
{
    if (!client->rootnodes.files.isUndef())
    {
        cout << "ROOT on /" << endl;
    }
    if (!client->rootnodes.inbox.isUndef())
    {
        cout << "INBOX on //in" << endl;
    }
    if (!client->rootnodes.rubbish.isUndef())
    {
        cout << "RUBBISH on //bin" << endl;
    }

    for (user_map::iterator uit = client->users.begin(); uit != client->users.end(); uit++)
    {
        User* u = &uit->second;
        Node* n;

        if (u->show == VISIBLE || u->sharing.size())
        {
            for (handle_set::iterator sit = u->sharing.begin(); sit != u->sharing.end(); sit++)
            {
                if ((n = client->nodebyhandle(*sit)) && n->inshare)
                {
                    cout << "INSHARE on " << u->email << ":" << n->displayname() << " ("
                         << getAccessLevelStr(n->inshare->access) << ")" << endl;
                }
            }
        }
    }

    if (clientFolder && !clientFolder->rootnodes.files.isUndef())
    {
        Node *n = clientFolder->nodeByHandle(clientFolder->rootnodes.files);
        if (n)
        {
            cout << "FOLDERLINK on " << n->displayname() << ":" << endl;
        }
    }
}

bool handles_on = false;
bool showattrs = false;

// returns node pointer determined by path relative to cwd
// path naming conventions:
// * path is relative to cwd
// * /path is relative to ROOT
// * //in is in INBOX
// * //bin is in RUBBISH
// * X: is user X's INBOX
// * X:SHARE is share SHARE from user X
// * Y:name is folder in FOLDERLINK, Y is the public handle
// * : and / filename components, as well as the \, must be escaped by \.
// (correct UTF-8 encoding is assumed)
// returns NULL if path malformed or not found
static Node* nodebypath(const char* ptr, string* user = NULL, string* namepart = NULL)
{
    vector<string> c;
    string s;
    int l = 0;
    const char* bptr = ptr;
    int remote = 0;
    int folderlink = 0;
    Node* n = nullptr;
    Node* nn;


    // special case access by handle, same syntax as megacmd
    if (handles_on && ptr && strlen(ptr) == 10 && *ptr == 'H' && ptr[1] == ':')
    {
        handle h8=0;
        Base64::atob(ptr+2, (byte*)&h8, MegaClient::NODEHANDLE);
        return client->nodeByHandle(NodeHandle().set6byte(h8));
    }

    // split path by / or :
    do {
        if (!l)
        {
            if (*(const signed char*)ptr >= 0)
            {
                if (*ptr == '\\')
                {
                    if (ptr > bptr)
                    {
                        s.append(bptr, ptr - bptr);
                    }

                    bptr = ++ptr;

                    if (*bptr == 0)
                    {
                        c.push_back(s);
                        break;
                    }

                    ptr++;
                    continue;
                }

                if (*ptr == '/' || *ptr == ':' || !*ptr)
                {
                    if (*ptr == ':')
                    {
                        if (c.size())
                        {
                            return NULL;
                        }

                        remote = 1;
                    }

                    if (ptr > bptr)
                    {
                        s.append(bptr, ptr - bptr);
                    }

                    bptr = ptr + 1;

                    c.push_back(s);

                    s.erase();
                }
            }
            else if ((*ptr & 0xf0) == 0xe0)
            {
                l = 1;
            }
            else if ((*ptr & 0xf8) == 0xf0)
            {
                l = 2;
            }
            else if ((*ptr & 0xfc) == 0xf8)
            {
                l = 3;
            }
            else if ((*ptr & 0xfe) == 0xfc)
            {
                l = 4;
            }
        }
        else
        {
            l--;
        }
    } while (*ptr++);

    if (l)
    {
        return NULL;
    }

    if (remote)
    {
        // target: user inbox - record username/email and return NULL
        if (c.size() == 2 && c[0].find("@") != string::npos && !c[1].size())
        {
            if (user)
            {
                *user = c[0];
            }

            return NULL;
        }

        // target is not a user, but a public folder link
        if (c.size() >= 2 && c[0].find("@") == string::npos)
        {
            if (!clientFolder)
            {
                return NULL;
            }

            n = clientFolder->nodeByHandle(clientFolder->rootnodes.files);
            if (c.size() == 2 && c[1].empty())
            {
                return n;
            }
            l = 1;   // <folder_name>:[/<subfolder>][/<file>]
            folderlink = 1;
        }

        User* u;

        if ((u = client->finduser(c[0].c_str())))
        {
            // locate matching share from this user
            handle_set::iterator sit;
            string name;
            for (sit = u->sharing.begin(); sit != u->sharing.end(); sit++)
            {
                if ((n = client->nodebyhandle(*sit)))
                {
                    if(!name.size())
                    {
                        name =  c[1];
                        LocalPath::utf8_normalize(&name);
                    }

                    if (!strcmp(name.c_str(), n->displayname()))
                    {
                        l = 2;
                        break;
                    }
                }
            }
        }

        if (!l)
        {
            return NULL;
        }
    }
    else
    {
        // path starting with /
        if (c.size() > 1 && !c[0].size())
        {
            // path starting with //
            if (c.size() > 2 && !c[1].size())
            {
                if (c[2] == "in")
                {
                    n = client->nodeByHandle(client->rootnodes.inbox);
                }
                else if (c[2] == "bin")
                {
                    n = client->nodeByHandle(client->rootnodes.rubbish);
                }
                else
                {
                    return NULL;
                }

                l = 3;
            }
            else
            {
                n = client->nodeByHandle(client->rootnodes.files);

                l = 1;
            }
        }
        else
        {
            n = client->nodeByHandle(cwd);
        }
    }

    // parse relative path
    while (n && l < (int)c.size())
    {
        if (c[l] != ".")
        {
            if (c[l] == "..")
            {
                if (n->parent)
                {
                    n = n->parent;
                }
            }
            else
            {
                // locate child node (explicit ambiguity resolution: not implemented)
                if (c[l].size())
                {
                    if (folderlink)
                    {
                        nn = clientFolder->childnodebyname(n, c[l].c_str());
                    }
                    else
                    {
                        nn = client->childnodebyname(n, c[l].c_str());
                    }

                    if (!nn)
                    {
                        // mv command target? return name part of not found
                        if (namepart && l == (int) c.size() - 1)
                        {
                            *namepart = c[l];
                            return n;
                        }

                        return NULL;
                    }

                    n = nn;
                }
            }
        }

        l++;
    }

    return n;
}

static void listnodeshares(Node* n)
{
    if(n->outshares)
    {
        for (share_map::iterator it = n->outshares->begin(); it != n->outshares->end(); it++)
        {
            cout << "\t" << n->displayname();

            if (it->first)
            {
                cout << ", shared with " << it->second->user->email << " (" << getAccessLevelStr(it->second->access) << ")"
                     << endl;
            }
            else
            {
                cout << ", shared as exported folder link" << endl;
            }
        }
    }
}

void TreeProcListOutShares::proc(MegaClient*, Node* n)
{
    listnodeshares(n);
}

static void dumptree(Node* n, bool recurse, int depth, const char* title, ofstream* toFile)
{
    std::ostream& stream = toFile ? *toFile : cout;
    string titleTmp;

    if (depth)
    {
        if (!toFile)
        {
            if (!title && !(title = n->displayname()))
            {
                title = "CRYPTO_ERROR";
            }

            for (int i = depth; i--; )
            {
                stream << "\t";
            }
        }
        else
        {
            titleTmp = n->displaypath();
            title = titleTmp.c_str();
        }

        stream << title << " (";

        switch (n->type)
        {
            case FILENODE:
                stream << n->size;

                if (handles_on)
                {
                    Base64Str<MegaClient::NODEHANDLE> handlestr(n->nodehandle);
                    stream << " " << handlestr.chars;
                }

                const char* p;
                if ((p = strchr(n->fileattrstring.c_str(), ':')))
                {
                    stream << ", has file attributes " << p + 1;
                }

                if (showattrs && n->attrs.map.size())
                {
                    stream << ", has attrs";
                    for (auto& a : n->attrs.map)
                    {
                        char namebuf[100]{};
                        AttrMap::nameid2string(a.first, namebuf);
                        stream << " " << namebuf << "=" << a.second;
                    }
                }

                if (n->children.size())
                {
                    Node *version = n;
                    int i = 0;
                    while (version->children.size() && (version = version->children.back()))
                    {
                        i++;
                        if (handles_on)
                        {
                            if (i == 1) stream << ", has versions: ";

                            Base64Str<MegaClient::NODEHANDLE> handlestr(version->nodehandle);
                            stream << " [" << i << "] " << handlestr.chars;
                        }
                    }
                    if (!handles_on)
                    {
                        stream << ", has " << i << " versions";
                    }
                }

                if (n->plink)
                {
                    stream << ", shared as exported";
                    if (n->plink->ets)
                    {
                        stream << " temporal";
                    }
                    else
                    {
                        stream << " permanent";
                    }
                    stream << " file link";
                }

                break;

            case FOLDERNODE:
                stream << "folder";

                if (handles_on)
                {
                    Base64Str<MegaClient::NODEHANDLE> handlestr(n->nodehandle);
                    stream << " " << handlestr.chars;
                }

                if(n->outshares)
                {
                    for (share_map::iterator it = n->outshares->begin(); it != n->outshares->end(); it++)
                    {
                        if (it->first)
                        {
                            stream << ", shared with " << it->second->user->email << ", access "
                                 << getAccessLevelStr(it->second->access);
                        }
                    }

                    if (n->plink)
                    {
                        stream << ", shared as exported";
                        if (n->plink->ets)
                        {
                            stream << " temporal";
                        }
                        else
                        {
                            stream << " permanent";
                        }
                        stream << " folder link";
                    }
                }

                if (n->pendingshares)
                {
                    for (share_map::iterator it = n->pendingshares->begin(); it != n->pendingshares->end(); it++)
                    {
                        if (it->first)
                        {
                            stream << ", shared (still pending) with " << it->second->pcr->targetemail << ", access "
                                 << getAccessLevelStr(it->second->access);
                        }
                    }
                }

                if (n->inshare)
                {
                    stream << ", inbound " << getAccessLevelStr(n->inshare->access) << " share";
                }

                if (showattrs && n->attrs.map.size())
                {
                    stream << ", has attrs";
                    for (auto& a : n->attrs.map)
                    {
                        char namebuf[100]{};
                        AttrMap::nameid2string(a.first, namebuf);
                        stream << " " << namebuf << "=" << a.second;
                    }
                }

                break;

            default:
                stream << "unsupported type, please upgrade";
        }

        stream << ")" << (n->changed.removed ? " (DELETED)" : "") << endl;

        if (!recurse)
        {
            return;
        }
    }

    if (n->type != FILENODE)
    {
        for (node_list::iterator it = n->children.begin(); it != n->children.end(); it++)
        {
            dumptree(*it, recurse, depth + 1, NULL, toFile);
        }
    }
}

#ifdef USE_FILESYSTEM
static void local_dumptree(const fs::path& de, int recurse, int depth = 0)
{
    if (depth)
    {
        for (int i = depth; i--; )
        {
            cout << "\t";
        }

        cout << de.filename().u8string() << " (";

        if (fs::is_directory(de))
        {
            cout << "folder";
        }

        cout << ")" << endl;

        if (!recurse)
        {
            return;
        }
    }

    if (fs::is_directory(de))
    {
        for (auto i = fs::directory_iterator(de); i != fs::directory_iterator(); ++i)
        {
            local_dumptree(*i, recurse, depth + 1);
        }
    }
}
#endif

static void nodepath(NodeHandle h, string* path)
{
    Node* n = client->nodeByHandle(h);
    *path = n ? n->displaypath() : "";
}

appfile_list appxferq[2];

static const char* prompts[] =
{
    "MEGAcli> ", "Password:", "Old Password:", "New Password:", "Retype New Password:", "Master Key (base64):", "Type 2FA pin:", "Type pin to enable 2FA:", "-Input m to get more, q to quit-"
};

enum prompttype
{
    COMMAND, LOGINPASSWORD, OLDPASSWORD, NEWPASSWORD, PASSWORDCONFIRM, MASTERKEY, LOGINTFA, SETTFA, PAGER
};

static prompttype prompt = COMMAND;

#if defined(WIN32) && defined(NO_READLINE)
static char pw_buf[512];  // double space for unicode
#else
static char pw_buf[256];
#endif

static int pw_buf_pos;

static void setprompt(prompttype p)
{
    auto cl = conlock(cout); // use this wherever we might have output threading issues

    prompt = p;

    if (p == COMMAND)
    {
        console->setecho(true);
    }
    else if (p == PAGER)
    {
        cout << endl << prompts[p] << flush;
        console->setecho(false); // doesn't seem to do anything
    }
    else
    {
        pw_buf_pos = 0;
#if defined(WIN32) && defined(NO_READLINE)
        static_cast<WinConsole*>(console)->updateInputPrompt(prompts[p]);
#else
        cout << prompts[p] << flush;
#endif
        console->setecho(false);
    }
}

class TreeProcCopy_mcli : public TreeProc
{
    // This is a duplicate of the TreeProcCopy declared in treeproc.h and defined in megaapi_impl.cpp.
    // However some products are built with the megaapi_impl intermediate layer and some without so
    // we can avoid duplicated symbols in some products this way
public:
    vector<NewNode> nn;
    unsigned nc = 0;
    bool populated = false;


    void allocnodes()
    {
        nn.resize(nc);
        populated = true;
    }

    // determine node tree size (nn = NULL) or write node tree to new nodes array
    void proc(MegaClient* mc, Node* n)
    {
        if (populated)
        {
            string attrstring;
            SymmCipher key;
            NewNode* t = &nn[--nc];

            // copy node
            t->source = NEW_NODE;
            t->type = n->type;
            t->nodehandle = n->nodehandle;
            t->parenthandle = n->parent ? n->parent->nodehandle : UNDEF;

            // copy key (if file) or generate new key (if folder)
            if (n->type == FILENODE)
            {
                t->nodekey = n->nodekey();
            }
            else
            {
                byte buf[FOLDERNODEKEYLENGTH];
                mc->rng.genblock(buf, sizeof buf);
                t->nodekey.assign((char*) buf, FOLDERNODEKEYLENGTH);
            }

            key.setkey((const byte*) t->nodekey.data(), n->type);

            AttrMap tattrs;
            tattrs.map = n->attrs.map;
            nameid rrname = AttrMap::string2nameid("rr");
            attr_map::iterator it = tattrs.map.find(rrname);
            if (it != tattrs.map.end())
            {
                LOG_debug << "Removing rr attribute";
                tattrs.map.erase(it);
            }

            t->attrstring.reset(new string);
            tattrs.getjson(&attrstring);
            mc->makeattr(&key, t->attrstring, attrstring.c_str());
        }
        else
        {
            nc++;
        }
    }
};

int loadfile(LocalPath& localPath, string* data)
{
    auto fa = client->fsaccess->newfileaccess();

    if (fa->fopen(localPath, 1, 0))
    {
        data->resize(size_t(fa->size));
        fa->fread(data, unsigned(data->size()), 0, 0);
        return 1;
    }
    return 0;
}

void xferq(direction_t d, int cancel, bool showActive, bool showAll, bool showCount)
{
    string name;
    int count = 0, activeCount = 0;

    DBTableTransactionCommitter committer(client->tctable);
    for (appfile_list::iterator it = appxferq[d].begin(); it != appxferq[d].end(); )
    {
        if (cancel < 0 || cancel == (*it)->seqno)
        {
            bool active = (*it)->transfer && (*it)->transfer->slot;
            (*it)->displayname(&name);

            if ((active && showActive) || showAll)
            {
                cout << (*it)->seqno << ": " << name;

                if (d == PUT)
                {
                    AppFilePut* f = (AppFilePut*)*it;

                    cout << " -> ";

                    if (f->targetuser.size())
                    {
                        cout << f->targetuser << ":";
                    }
                    else
                    {
                        string path;
                        nodepath(f->h, &path);
                        cout << path;
                    }
                }

                if (active)
                {
                    cout << " [ACTIVE] " << ((*it)->transfer->slot->progressreported * 100 / ((*it)->transfer->size ? (*it)->transfer->size : 1)) << "% of " << (*it)->transfer->size;
                }
                cout << endl;
            }

            if (cancel >= 0)
            {
                cout << "Cancelling..." << endl;


                if ((*it)->transfer)
                {
                    client->stopxfer(*it++, &committer);  // stopping calls us back, we delete it, destructor removes it from the map
                }
                continue;
            }

            ++count;
            activeCount += active ? 1 : 0;
        }
        ++it;
    }
    if (showCount)
    {
        cout << "Transfer count: " << count << " active: " << activeCount << endl;
    }
}

#ifdef USE_MEDIAINFO

string showMediaInfo(const MediaProperties& mp, MediaFileInfo& mediaInfo, bool oneline)
{
    ostringstream out;
    string sep(oneline ? " " : "\n");

    MediaFileInfo::MediaCodecs::shortformatrec sf;
    sf.containerid = 0;
    sf.videocodecid = 0;
    sf.audiocodecid = 0;
    if (mp.shortformat == 255)
    {
        return "MediaInfo could not identify this file";
    }
    else if (mp.shortformat == 0)
    {
        // from attribute 9
        sf.containerid = mp.containerid;
        sf.videocodecid = mp.videocodecid;
        sf.audiocodecid = mp.audiocodecid;
    }
    else if (mp.shortformat < mediaInfo.mediaCodecs.shortformats.size())
    {
        sf = mediaInfo.mediaCodecs.shortformats[mp.shortformat];
    }

    for (std::map<std::string, unsigned>::const_iterator i = mediaInfo.mediaCodecs.containers.begin(); i != mediaInfo.mediaCodecs.containers.end(); ++i)
    {
        if (i->second == sf.containerid)
        {
            out << "Format: " << i->first << sep;
        }
    }
    for (std::map<std::string, unsigned>::const_iterator i = mediaInfo.mediaCodecs.videocodecs.begin(); i != mediaInfo.mediaCodecs.videocodecs.end(); ++i)
    {
        if (i->second == sf.videocodecid)
        {
            out << "Video: " << i->first << sep;
        }
    }

    for (std::map<std::string, unsigned>::const_iterator i = mediaInfo.mediaCodecs.audiocodecs.begin(); i != mediaInfo.mediaCodecs.audiocodecs.end(); ++i)
    {
        if (i->second == sf.audiocodecid)
        {
            out << "Audio: " << i->first << sep;
        }
    }

    if (mp.width > 0)
    {
        out << "Width: " << mp.width << sep;
    }
    if (mp.height > 0)
    {
        out << "Height: " << mp.height << sep;
    }
    if (mp.fps > 0)
    {
        out << "Fps: " << mp.fps << sep;
    }
    if (mp.playtime > 0)
    {
        out << "Playtime: " << mp.playtime << sep;
    }

    string result = out.str();
    result.erase(result.size() - (result.empty() ? 0 : 1));
    return result;
}

string showMediaInfo(const std::string& fileattributes, uint32_t fakey[4], MediaFileInfo& mediaInfo, bool oneline)
{
    MediaProperties mp = MediaProperties::decodeMediaPropertiesAttributes(fileattributes, fakey);
    return showMediaInfo(mp, mediaInfo, oneline);
}

string showMediaInfo(Node* n, MediaFileInfo& /*mediaInfo*/, bool oneline)
{
    if (n->hasfileattribute(fa_media))
    {
        MediaProperties mp = MediaProperties::decodeMediaPropertiesAttributes(n->fileattrstring, (uint32_t*)(n->nodekey().data() + FILENODEKEYLENGTH / 2));
        return showMediaInfo(mp, client->mediaFileInfo, oneline);
    }
    return "The node has no mediainfo attribute";
}

#endif

// password change-related state information
static byte pwkey[SymmCipher::KEYLENGTH];
static byte pwkeybuf[SymmCipher::KEYLENGTH];
static byte newpwkey[SymmCipher::KEYLENGTH];
static string newpassword;

// readline callback - exit if EOF, add to history unless password
#if !defined(WIN32) || !defined(NO_READLINE)
static void store_line(char* l)
{
    if (!l)
    {
#ifndef NO_READLINE
        rl_callback_handler_remove();
#endif /* ! NO_READLINE */

        delete console;
        exit(0);
    }

#ifndef NO_READLINE
    if (*l && prompt == COMMAND)
    {
        add_history(l);
    }
#endif

    line = l;
}
#endif

class FileFindCommand : public Command
{
public:
    struct Stack : public std::deque<handle>
    {
        size_t filesLeft = 0;
        set<string> servers;
    };

    FileFindCommand(std::shared_ptr<Stack>& s, MegaClient* mc) : stack(s)
    {
        h = stack->front();
        stack->pop_front();

        client = mc;

        cmd("g");
        arg("n", (byte*)&h, MegaClient::NODEHANDLE);
        arg("g", 1);
        arg("v", 2);  // version 2: server can supply details for cloudraid files

        if (mc->usehttps)
        {
            arg("ssl", 2);
        }
    }

    static string server(const string& url)
    {
        const string pattern("://");
        size_t start_index = url.find(pattern);
        if (start_index != string::npos)
        {
            start_index += pattern.size();
            const size_t end_index = url.find("/", start_index);
            if (end_index != string::npos)
            {
                return url.substr(start_index, end_index - start_index);
            }
        }
        return "";
    }

    // process file credentials
    bool procresult(Result r) override
    {
        if (!r.wasErrorOrOK())
        {
            std::vector<string> tempurls;
            bool done = false;
            while (!done)
            {
                switch (client->json.getnameid())
                {
                case EOO:
                    done = true;
                    break;

                case 'g':
                    if (client->json.enterarray())   // now that we are requesting v2, the reply will be an array of 6 URLs for a raid download, or a single URL for the original direct download
                    {
                        for (;;)
                        {
                            std::string tu;
                            if (!client->json.storeobject(&tu))
                            {
                                break;
                            }
                            tempurls.push_back(tu);
                        }
                        client->json.leavearray();
                        if (tempurls.size() == 6)
                        {
                            if (Node* n = client->nodebyhandle(h))
                            {
                                cout << n->displaypath() << endl;

                                for (const auto& url : tempurls)
                                {
                                    stack->servers.insert(server(url));
                                }
                            }
                        }
                        break;
                    }
                    // fall-through

                default:
                    client->json.storeobject();
                }
            }
        }

        // now query for the next one - we don't send them all at once as there may be a lot!
        --stack->filesLeft;
        if (!stack->empty())
        {
            client->reqs.add(new FileFindCommand(stack, client));
        }
        else if (!stack->filesLeft)
        {
            cout << "<find complete>" << endl;
            for (auto s : stack->servers)
            {
                cout << s << endl;
            }
        }
        return true;
    }

private:
    handle h;
    std::shared_ptr<Stack> stack;
};


void getDepthFirstFileHandles(Node* n, deque<handle>& q)
{
    for (auto c : n->children)
    {
        if (c->type == FILENODE)
        {
            q.push_back(c->nodehandle);
        }
    }
    for (auto& c : n->children)
    {
        if (c->type > FILENODE)
        {
            getDepthFirstFileHandles(c, q);
        }
    }
}

void exec_find(autocomplete::ACState& s)
{
    if (s.words[1].s == "raided")
    {
        if (Node* n = client->nodeByHandle(cwd))
        {
            auto q = std::make_shared<FileFindCommand::Stack>();
            getDepthFirstFileHandles(n, *q);
            q->filesLeft = q->size();
            cout << "<find checking " << q->size() << " files>" << endl;
            if (q->empty())
            {
                cout << "<find complete>" << endl;
            }
            else
            {
                for (int i = 0; i < 25 && !q->empty(); ++i)
                {
                    client->reqs.add(new FileFindCommand(q, client));
                }
            }
        }
    }
}

bool recurse_findemptysubfoldertrees(Node* n, bool moveToTrash)
{
    if (n->type == FILENODE)
    {
        return false;
    }

    std::vector<Node*> emptyFolders;
    bool empty = true;
    Node* trash = client->nodeByHandle(client->rootnodes.rubbish);
    for (auto c : n->children)
    {
        bool subfolderEmpty = recurse_findemptysubfoldertrees(c, moveToTrash);
        if (subfolderEmpty)
        {
            emptyFolders.push_back(c);
        }
        empty = empty && subfolderEmpty;
    }
    if (!empty)
    {
        for (auto c : emptyFolders)
        {
            if (moveToTrash)
            {
                cout << "moving to trash: " << c->displaypath() << endl;
                client->rename(c, trash, SYNCDEL_NONE, NodeHandle(), nullptr, rename_result);
            }
            else
            {
                cout << "empty folder tree at: " << c->displaypath() << endl;
            }
        }
    }
    return empty;
}

void exec_findemptysubfoldertrees(autocomplete::ACState& s)
{
    bool moveToTrash = s.extractflag("-movetotrash");
    if (Node* n = client->nodeByHandle(cwd))
    {
        if (recurse_findemptysubfoldertrees(n, moveToTrash))
        {
            cout << "the search root path only contains empty folders: " << n->displaypath() << endl;
        }
    }
}

bool typematchesnodetype(nodetype_t pathtype, nodetype_t nodetype)
{
    switch (pathtype)
    {
    case FILENODE:
    case FOLDERNODE: return nodetype == pathtype;
    default: return false;
    }
}

#ifdef USE_FILESYSTEM
bool recursiveCompare(Node* mn, fs::path p)
{
    nodetype_t pathtype = fs::is_directory(p) ? FOLDERNODE : fs::is_regular_file(p) ? FILENODE : TYPE_UNKNOWN;
    if (!typematchesnodetype(pathtype, mn->type))
    {
        cout << "Path type mismatch: " << mn->displaypath() << ":" << mn->type << " " << p.u8string() << ":" << pathtype << endl;
        return false;
    }

    if (pathtype == FILENODE)
    {
        uint64_t size = (uint64_t) fs::file_size(p);
        if (size != (uint64_t) mn->size)
        {
            cout << "File size mismatch: " << mn->displaypath() << ":" << mn->size << " " << p.u8string() << ":" << size << endl;
        }
    }

    if (pathtype != FOLDERNODE)
    {
        return true;
    }

    std::string path = p.u8string();
    auto fileSystemType = client->fsaccess->getlocalfstype(LocalPath::fromAbsolutePath(path));
    multimap<string, Node*> ms;
    multimap<string, fs::path> ps;
    for (auto& m : mn->children)
    {
        string leafname = m->displayname();
        client->fsaccess->escapefsincompatible(&leafname, fileSystemType);
        ms.emplace(leafname, m);
    }
    for (fs::directory_iterator pi(p); pi != fs::directory_iterator(); ++pi)
    {
        auto leafname = pi->path().filename().u8string();
        client->fsaccess->escapefsincompatible(&leafname, fileSystemType);
        ps.emplace(leafname, pi->path());
    }

    for (auto p_iter = ps.begin(); p_iter != ps.end(); )
    {
        auto er = ms.equal_range(p_iter->first);
        auto next_p = p_iter;
        ++next_p;
        for (auto i = er.first; i != er.second; ++i)
        {
            if (recursiveCompare(i->second, p_iter->second))
            {
                ms.erase(i);
                ps.erase(p_iter);
                break;
            }
        }
        p_iter = next_p;
    }
    if (ps.empty() && ms.empty())
    {
        return true;
    }
    else
    {
        cout << "Extra content detected between " << mn->displaypath() << " and " << p.u8string() << endl;
        for (auto& mi : ms) cout << "Extra remote: " << mi.first << endl;
        for (auto& pi : ps) cout << "Extra local: " << pi.second << endl;
        return false;
    };
}
#endif
Node* nodeFromRemotePath(const string& s)
{
    Node* n;
    if (s.empty())
    {
        n = client->nodeByHandle(cwd);
    }
    else
    {
        n = nodebypath(s.c_str());
    }
    if (!n)
    {
        cout << "remote path not found: '" << s << "'" << endl;
    }
    return n;
}

#ifdef MEGA_MEASURE_CODE

void exec_deferRequests(autocomplete::ACState& s)
{
    // cause all the API requests of this type to be gathered up so they will be sent in a single batch, for timing purposes
    bool putnodes = s.extractflag("-putnodes");
    bool movenode = s.extractflag("-movenode");
    bool delnode = s.extractflag("-delnode");

    client->reqs.deferRequests =    [=](Command* c)
                                    {
                                        return  (putnodes && dynamic_cast<CommandPutNodes*>(c)) ||
                                                (movenode && dynamic_cast<CommandMoveNode*>(c)) ||
                                                (delnode && dynamic_cast<CommandDelNode*>(c));
                                    };
}

void exec_sendDeferred(autocomplete::ACState& s)
{
    // send those gathered up commands, and optionally reset the gathering
    client->reqs.sendDeferred();

    if (s.extractflag("-reset"))
    {
        client->reqs.deferRequests = nullptr;
    }
}

void exec_codeTimings(autocomplete::ACState& s)
{
    bool reset = s.extractflag("-reset");
    cout << client->performanceStats.report(reset, client->httpio, client->waiter, client->reqs) << flush;
}

#endif

std::function<void()> onCompletedUploads;

void setAppendAndUploadOnCompletedUploads(string local_path, int count)
{

    onCompletedUploads = [local_path, count](){

        {
            ofstream f(local_path, std::ios::app);
            f << count << endl;
        }
        cout << count << endl;

        DBTableTransactionCommitter committer(client->tctable);
        int total = 0;
        auto lp = LocalPath::fromAbsolutePath(local_path);
        uploadLocalPath(FILENODE, lp.leafName().toPath(), lp, client->nodeByHandle(cwd), "", committer, total, false, ClaimOldVersion);

        if (count > 0)
        {
            setAppendAndUploadOnCompletedUploads(local_path, count-1);
        }
        else
        {
            onCompletedUploads = nullptr;
        }
    };
}


#ifdef USE_FILESYSTEM
fs::path pathFromLocalPath(const string& s, bool mustexist)
{
    fs::path p = s.empty() ? fs::current_path() : fs::u8path(s);
    if (mustexist && !fs::exists(p))
    {
        cout << "local path not found: '" << s << "'";
        return fs::path();
    }
    return p;
}

void exec_treecompare(autocomplete::ACState& s)
{
    fs::path p = pathFromLocalPath(s.words[1].s, true);
    Node* n = nodeFromRemotePath(s.words[2].s);
    if (n && !p.empty())
    {
        recursiveCompare(n, p);
    }
}


bool buildLocalFolders(fs::path targetfolder, const string& prefix, int foldersperfolder, int recurselevel, int filesperfolder, uint64_t filesize, int& totalfilecount, int& totalfoldercount)
{
    fs::path p = targetfolder / fs::u8path(prefix);
    if (!fs::is_directory(p) && !fs::create_directory(p))
        return false;
    ++totalfoldercount;

    for (int i = 0; i < filesperfolder; ++i)
    {
        string filename = prefix + "_file_" + std::to_string(++totalfilecount);
        fs::path fp = p / fs::u8path(filename);
        ofstream fs(fp.u8string(), std::ios::binary);
        char buffer[64 * 1024];
        fs.rdbuf()->pubsetbuf(buffer, sizeof(buffer));

        for (auto j = filesize / sizeof(int); j--; )
        {
            fs.write((char*)&totalfilecount, sizeof(int));
        }
        fs.write((char*)&totalfilecount, filesize % sizeof(int));
    }

    if (recurselevel > 1)
    {
        for (int i = 0; i < foldersperfolder; ++i)
        {
            if (!buildLocalFolders(p, prefix + "_" + std::to_string(i), foldersperfolder, recurselevel - 1, filesperfolder, filesize, totalfilecount, totalfoldercount))
                return false;
        }
    }
    return true;
}

void exec_generatetestfilesfolders(autocomplete::ACState& s)
{
    string param, nameprefix = "test";
    int folderdepth = 1, folderwidth = 1, filecount = 100;
    int64_t filesize = 1024;
    if (s.extractflagparam("-folderdepth", param)) folderdepth = atoi(param.c_str());
    if (s.extractflagparam("-folderwidth", param)) folderwidth = atoi(param.c_str());
    if (s.extractflagparam("-filecount", param)) filecount = atoi(param.c_str());
    if (s.extractflagparam("-filesize", param)) filesize = atoll(param.c_str());
    if (s.extractflagparam("-nameprefix", param)) nameprefix = param;

    fs::path p = pathFromLocalPath(s.words[1].s, true);
    if (!p.empty())
    {
        int totalfilecount = 0, totalfoldercount = 0;
        buildLocalFolders(p, nameprefix, folderwidth, folderdepth, filecount, filesize, totalfilecount, totalfoldercount);
        cout << "created " << totalfilecount << " files and " << totalfoldercount << " folders" << endl;
    }
    else
    {
        cout << "invalid directory: " << p.u8string() << endl;
    }
}

void exec_generate_put_fileversions(autocomplete::ACState& s)
{
    int count = 100;
    string param;
    if (s.extractflagparam("-count", param)) count = atoi(param.c_str());

    setAppendAndUploadOnCompletedUploads(s.words[1].s, count);
    onCompletedUploads();
}

void exec_generatesparsefile(autocomplete::ACState& s)
{
    int64_t filesize = int64_t(2) * 1024 * 1024 * 1024 * 1024;
    string param;
    if (s.extractflagparam("-filesize", param)) filesize = atoll(param.c_str());

    fs::path p = pathFromLocalPath(s.words[1].s, false);
    std::ofstream(p).put('a');
    cout << "File size:  " << fs::file_size(p) << '\n'
        << "Free space: " << fs::space(p).free << '\n';

#ifdef WIN32
    HANDLE hFile = CreateFileW((LPCWSTR)p.u16string().data(),
        GENERIC_READ | GENERIC_WRITE,
        FILE_SHARE_WRITE | FILE_SHARE_READ,
        NULL,
        OPEN_ALWAYS,
        0,
        NULL);
    DWORD bytesReturned = 0;
    if (!DeviceIoControl(
        hFile,                             // handle to a file
        FSCTL_SET_SPARSE,                  // dwIoControlCode
        (PFILE_SET_SPARSE_BUFFER) NULL,    // input buffer
        (DWORD) 0,                         // size of input buffer
        NULL,                              // lpOutBuffer
        0,                                 // nOutBufferSize
        &bytesReturned,                    // number of bytes returned
        NULL))                              // OVERLAPPED structure
    {
        cout << "Set sparse file operation failed." << endl;
    }
    CloseHandle(hFile);
#endif //WIN32

    fs::resize_file(p, filesize);
    cout << "File size:  " << fs::file_size(p) << '\n'
        << "Free space: " << fs::space(p).free << '\n';
}

void exec_lreplace(autocomplete::ACState& s)
{
    bool file = s.extractflag("-file");
    bool folder = s.extractflag("-folder");

    fs::path p = pathFromLocalPath(s.words[1].s, true);

    // replace (or create) a file/folder - this is to test a changed fsid in sync code
    if (file)
    {
        string content = s.words[2].s;
        ofstream f(p);
        f << content;
    }
    else if (folder)
    {
        if (fs::exists(p)) fs::remove(p);
        fs::create_directory(p);
    }
}

void exec_lrenamereplace(autocomplete::ACState& s)
{
    bool file = s.extractflag("-file");
    bool folder = s.extractflag("-folder");

    fs::path p = pathFromLocalPath(s.words[1].s, true);
    string content = s.words[2].s;
    fs::path p2 = pathFromLocalPath(s.words[3].s, false);

    // replace (or create) a file/folder - this is to test a changed fsid in sync code
    fs::rename(p, p2);
    if (file)
    {
        ofstream f(p);
        f << content;
    }
    else if (folder)
    {
        fs::create_directory(p);
    }
}

#endif

void exec_getcloudstorageused(autocomplete::ACState& s)
{
    cout << client->mFingerprints.getSumSizes() << endl;
}

void exec_getuserquota(autocomplete::ACState& s)
{
    bool storage = s.extractflag("-storage");
    bool transfer = s.extractflag("-transfer");
    bool pro = s.extractflag("-pro");

    if (!storage && !transfer && !pro)
    {
        storage = transfer = pro = true;
    }

    client->getaccountdetails(std::make_shared<AccountDetails>(), storage, transfer, pro, false, false, false, -1);
}

void exec_getuserdata(autocomplete::ACState& s)
{
    client->getuserdata(client->reqtag);
}

void exec_querytransferquota(autocomplete::ACState& ac)
{
    client->querytransferquota(atoll(ac.words[1].s.c_str()));
}

void DemoApp::querytransferquota_result(int n)
{
    cout << "querytransferquota_result: " << n << endl;
}

autocomplete::ACN autocompleteTemplate;

void exec_help(ac::ACState&)
{
    cout << *autocompleteTemplate << flush;
}

bool quit_flag = false;

void exec_quit(ac::ACState&)
{
    quit_flag = true;
}

void exec_showattributes(autocomplete::ACState& s)
{
    if (const Node* n = nodeFromRemotePath(s.words[1].s))
    {
        for (auto pair : n->attrs.map)
        {
            char namebuf[10]{};
            AttrMap::nameid2string(pair.first, namebuf);
            if (pair.first == 'c')
            {
                FileFingerprint f;
                f.unserializefingerprint(&pair.second);
                cout << namebuf << ": " << pair.second << " (fingerprint: size " << f.size << " mtime " << f.mtime
                    << " crc " << std::hex << f.crc[0] << " " << f.crc[1] << " " << f.crc[2] << " " << f.crc[3] << std::dec << ")"
                    << " (node fingerprint: size " << n->size << " mtime " << n->mtime
                    << " crc " << std::hex << n->crc[0] << " " << n->crc[1] << " " << n->crc[2] << " " << n->crc[3] << std::dec << ")" << endl;
            }
            else
            {
                cout << namebuf << ": " << pair.second << endl;
            }
        }
    }
}

void printAuthringInformation(handle userhandle)
{
    for (auto &it : client->mAuthRings)
    {
        AuthRing &authring = it.second;
        attr_t at = it.first;
        cout << User::attr2string(at) << ": " << endl;
        for (auto &uh : authring.getTrackedUsers())
        {
            if (uh == userhandle || ISUNDEF(userhandle))    // no user was typed --> show authring for all users
            {
                User *user = client->finduser(uh);
                string email = user ? user->email : "not a contact";

                cout << "\tUserhandle: \t" << Base64Str<MegaClient::USERHANDLE>(uh) << endl;
                cout << "\tEmail:      \t" << email << endl;
                cout << "\tFingerprint:\t" << Utils::stringToHex(authring.getFingerprint(uh)) << endl;
                cout << "\tAuth. level: \t" << AuthRing::authMethodToStr(authring.getAuthMethod(uh)) << endl;
            }
        }
    }
}

void exec_setmaxconnections(autocomplete::ACState& s)
{
    auto direction = s.words[1].s == "put" ? PUT : GET;
    if (s.words.size() == 3)
    {
        client->setmaxconnections(direction, atoi(s.words[2].s.c_str()));
    }
    cout << "connections: " << (int)client->connections[direction] << endl;
}


class MegaCLILogger : public ::mega::Logger {
public:
    ofstream mLogFile;
    string mLogFileName;
    bool logToConsole = false;

    void log(const char*, int loglevel, const char*, const char *message
#ifdef ENABLE_LOG_PERFORMANCE
                 , const char **directMessages, size_t *directMessagesSizes, unsigned numberMessages
#endif
    ) override
    {
        using namespace std::chrono;
        auto et =system_clock::now().time_since_epoch();
        auto millisec_since_epoch =  duration_cast<milliseconds>(et).count();
        auto sec_since_epoch = duration_cast<seconds>(et).count();
        char ts[50];
        auto t = std::time(NULL);
        t = (m_time_t) sec_since_epoch;
        if (!std::strftime(ts, sizeof(ts), "%H:%M:%S", std::localtime(&t)))
        {
            ts[0] = '\0';
        }

        auto ms = std::to_string(unsigned(millisec_since_epoch - 1000*sec_since_epoch));
        string s;
        s.reserve(1024);
        s += ts;
        s += "." + string(3 - std::min<size_t>(3, ms.size()), '0') + ms;
        s += " ";
        if (message) s += message;
#ifdef ENABLE_LOG_PERFORMANCE
        for (unsigned i = 0; i < numberMessages; ++i) s.append(directMessages[i], directMessagesSizes[i]);
#endif

        if (logToConsole)
        {
            std::cout << s << std::endl;
        }

        if (mLogFile.is_open())
        {
            mLogFile << s << std::endl;
        }

#ifdef WIN32
        // Supply the log strings to Visual Studio Output window, regardless of toconsole/file settings
        s += "\r\n";
        OutputDebugStringA(s.c_str());
#endif
    }
};

LocalPath localPathArg(string s)
{
    if (s.empty()) return LocalPath();
    return LocalPath::fromAbsolutePath(s);
}

void exec_fingerprint(autocomplete::ACState& s)
{
    auto localfilepath = localPathArg(s.words[1].s);
    auto fa = client->fsaccess->newfileaccess();

    if (fa->fopen(localfilepath, true, false, nullptr))
    {
        FileFingerprint fp;
        fp.genfingerprint(fa.get());
        cout << Utils::stringToHex(std::string((const char*)&fp.size, sizeof(fp.size))) << "/" <<
                Utils::stringToHex(std::string((const char*)&fp.mtime, sizeof(fp.mtime))) << "/" <<
                Utils::stringToHex(std::string((const char*)&fp.crc, sizeof(fp.crc))) << endl;
    }
    else
    {
        cout << "Failed to open: " << s.words[1].s << endl;
    }
}

void exec_showattrs(autocomplete::ACState& s)
{
    if (s.words.size() == 2)
    {
        if (s.words[1].s == "on")
        {
            showattrs = true;
        }
        else if (s.words[1].s == "off")
        {
            showattrs = false;
        }
        else
        {
            cout << "invalid showattrs setting" << endl;
        }
    }
    else
    {
        cout << "      showattrs on|off " << endl;
    }
}

void exec_timelocal(autocomplete::ACState& s)
{
    bool get = s.words[1].s == "get";
    auto localfilepath = localPathArg(s.words[2].s);

    if ((get && s.words.size() != 3) || (!get && s.words.size() != 4))
    {
        cout << "wrong number of arguments for : " << s.words[1].s << endl;
        return;
    }

    m_time_t set_time = 0;

    if (!get)
    {
        // similar to Transfers::complete()

        std::istringstream is(s.words[3].s);
        std::tm tm_record;
        is >> std::get_time(&tm_record, "%Y-%m-%d %H:%M:%S");

        set_time = m_mktime(&tm_record);

        cout << "Setting mtime to " << set_time << endl;

        bool success = client->fsaccess->setmtimelocal(localfilepath, set_time);
        if (!success)
        {
            cout << "setmtimelocal failed!  Was it transient? " << client->fsaccess->transient_error << endl;
        }
    }

    // perform get in both cases
    auto fa = client->fsaccess->newfileaccess();
    if (fa->fopen(localfilepath, true, false))
    {
        FileFingerprint fp;
        fp.genfingerprint(fa.get());
        if (fp.isvalid)
        {
            std::tm tm_record;
            m_localtime(fp.mtime, &tm_record);
            cout << "mtime for file is " << fp.mtime << ": " << std::put_time(&tm_record, "%Y-%m-%d %H:%M:%S") << endl;

            if (!get)
            {
                if (::mega::abs(set_time - fp.mtime) <= 2)
                {
                    cout << "mtime read back is within 2 seconds, so success. Actual difference: " << ::mega::abs(set_time - fp.mtime) << endl;
                }
                else
                {
                    cout << "ERROR Silent failure in setmtimelocal, difference is " << ::mega::abs(set_time - fp.mtime) << endl;
                }
            }
        }
        else
        {
            cout << "fingerprint generation failed: " << localfilepath.toPath() << endl;
        }
    }
    else
    {
        cout << "fopen failed: " << localfilepath.toPath() << endl;
    }

}

void exec_backupcentre(autocomplete::ACState& s)
{
    bool delFlag = s.extractflag("-del");

    if (s.words.size() == 1)
    {
        client->reqs.add(new CommandBackupSyncFetch([&](Error e, vector<CommandBackupSyncFetch::Data>& data){
            if (e)
            {
                cout << "backupcentre failed: " << e << endl;
            }
            else
            {
                for (auto& d : data)
                {
                    cout << "Backup ID: " << toHandle(d.backupId) << endl;
                    cout << "  backup type: " << backupTypeToStr(d.backupType) << endl;
                    cout << "  root handle: " << toNodeHandle(d.rootNode) << endl;
                    cout << "  local folder: " << d.localFolder << endl;
                    cout << "  device id: " << d.deviceId << endl;
                    cout << "  sync state: " << d.syncState << endl;
                    cout << "  sync substate: " << d.syncSubstate << endl;
                    cout << "  extra: " << d.extra << endl;
                    cout << "    backup name: " << d.backupName << endl;
                    cout << "  heartbeat timestamp: " << d.hbTimestamp << endl;
                    cout << "  heartbeat status: " << d.hbStatus << endl;
                    cout << "  heartbeat progress: " << d.hbProgress << endl;
                    cout << "  heartbeat uploads: " << d.uploads << endl;
                    cout << "  heartbeat downloads: " << d.downloads << endl;
                    cout << "  last activity time: " << d.lastActivityTs << endl;
                    cout << "  last node handle: " << toNodeHandle(d.lastSyncedNodeHandle) << endl << endl;
                }

                cout << "Backup Centre - Backups count: " << data.size() << endl;
            }
        }));
    }
    else if (s.words.size() == 2 && delFlag)
    {
        handle backupId;
        Base64::atob(s.words[1].s.c_str(), (byte*)&backupId, MegaClient::BACKUPHANDLE);
        client->reqs.add(new CommandBackupRemove(client, backupId));
    }
}

class AnomalyReporter
    : public FilenameAnomalyReporter
{
public:
    void anomalyDetected(FilenameAnomalyType type,
                            const LocalPath& localPath,
                            const string& remotePath) override
    {
        string typeName;

        switch (type)
        {
        case FILENAME_ANOMALY_NAME_MISMATCH:
            typeName = "NAME_MISMATCH";
            break;
        case FILENAME_ANOMALY_NAME_RESERVED:
            typeName = "NAME_RESERVED";
            break;
        default:
            assert(!"Unknown anomaly type!");
            typeName = "UNKNOWN";
            break;
        }

        cout << "Filename anomaly detected: type: "
                << typeName
                << ": local path: "
                << localPath.toPath()
                << ": remote path: "
                << remotePath
                << endl;
    }
}; // AnomalyReporter

void exec_logFilenameAnomalies(autocomplete::ACState& s)
{
    unique_ptr<FilenameAnomalyReporter> reporter;

    if (s.words[1].s == "on")
    {
        reporter.reset(new AnomalyReporter());
    }

    cout << "Filename anomaly reporting is "
         << (reporter ? "en" : "dis")
         << "abled."
         << endl;

    client->mFilenameAnomalyReporter = std::move(reporter);
}

#ifdef ENABLE_SYNC
void exec_syncoutput(autocomplete::ACState& s)
{
    bool onOff = s.words[3].s == "on";

    if (s.words[2].s == "local_change_detection")
    {
        syncout_local_change_detection = onOff;
    }
    else if (s.words[2].s == "remote_change_detection")
    {
        syncout_remote_change_detection = onOff;
    }
    else if (s.words[2].s == "transfer_activity")
    {
        syncout_transfer_activity = onOff;
    }
    else if (s.words[2].s == "folder_sync_state")
    {
        syncout_transfer_activity = onOff;
    }
    else if (s.words[2].s == "detail_log")
    {
        client->syncs.mDetailedSyncLogging = onOff;
    }
    else if (s.words[2].s == "all")
    {
        syncout_local_change_detection = onOff;
        syncout_remote_change_detection = onOff;
        syncout_transfer_activity = onOff;
        syncout_transfer_activity = onOff;
        client->syncs.mDetailedSyncLogging = onOff;
    }
}
#endif

MegaCLILogger gLogger;

autocomplete::ACN autocompleteSyntax()
{
    using namespace autocomplete;
    std::unique_ptr<Either> p(new Either("      "));

    p->Add(exec_apiurl, sequence(text("apiurl"), opt(sequence(param("url"), opt(param("disablepkp"))))));
    p->Add(exec_login, sequence(text("login"), opt(flag("-fresh")), either(sequence(param("email"), opt(param("password"))),
                                                      sequence(exportedLink(false, true), opt(param("auth_key"))),
                                                      param("session"),
                                                      sequence(text("autoresume"), opt(param("id"))))));
    p->Add(exec_begin, sequence(text("begin"), opt(flag("-e++")),
                                opt(either(sequence(param("firstname"), param("lastname")),     // to create an ephemeral++
                                        param("ephemeralhandle#ephemeralpw"),               // to resume an ephemeral
                                        param("session")))));                                 // to resume an ephemeral++
    p->Add(exec_signup, sequence(text("signup"), either(sequence(param("email"), param("name"), opt(flag("-v1"))), param("confirmationlink"))));

    p->Add(exec_cancelsignup, sequence(text("cancelsignup")));
    p->Add(exec_confirm, sequence(text("confirm")));
    p->Add(exec_session, sequence(text("session"), opt(sequence(text("autoresume"), opt(param("id"))))));
    p->Add(exec_mount, sequence(text("mount")));
    p->Add(exec_ls, sequence(text("ls"), opt(flag("-R")), opt(sequence(flag("-tofile"), param("filename"))), opt(remoteFSFolder(client, &cwd))));
    p->Add(exec_cd, sequence(text("cd"), opt(remoteFSFolder(client, &cwd))));
    p->Add(exec_pwd, sequence(text("pwd")));
    p->Add(exec_lcd, sequence(text("lcd"), opt(localFSFolder())));
    p->Add(exec_llockfile, sequence(text("llockfile"), opt(flag("-read")), opt(flag("-write")), opt(flag("-unlock")), localFSFile()));
#ifdef USE_FILESYSTEM
    p->Add(exec_lls, sequence(text("lls"), opt(flag("-R")), opt(localFSFolder())));
    p->Add(exec_lpwd, sequence(text("lpwd")));
    p->Add(exec_lmkdir, sequence(text("lmkdir"), localFSFolder()));
#endif
    p->Add(exec_import, sequence(text("import"), exportedLink(true, false)));
    p->Add(exec_folderlinkinfo, sequence(text("folderlink"), opt(param("link"))));

    p->Add(exec_open,
           sequence(text("open"),
                    exportedLink(false, true),
                    opt(param("authToken"))));

    p->Add(exec_put, sequence(text("put"), opt(flag("-r")), opt(flag("-noversion")), opt(flag("-version")), opt(flag("-versionreplace")), localFSPath("localpattern"), opt(either(remoteFSPath(client, &cwd, "dst"),param("dstemail")))));
    p->Add(exec_putq, sequence(text("putq"), repeat(either(flag("-active"), flag("-all"), flag("-count"))), opt(param("cancelslot"))));
#ifdef USE_FILESYSTEM
    p->Add(exec_get, sequence(text("get"), opt(sequence(flag("-r"), opt(flag("-foldersonly")))), remoteFSPath(client, &cwd), opt(sequence(param("offset"), opt(param("length"))))));
#else
    p->Add(exec_get, sequence(text("get"), remoteFSPath(client, &cwd), opt(sequence(param("offset"), opt(param("length"))))));
#endif
    p->Add(exec_get, sequence(text("get"), flag("-re"), param("regularexpression")));
    p->Add(exec_get, sequence(text("get"), exportedLink(true, false), opt(sequence(param("offset"), opt(param("length"))))));
    p->Add(exec_getq, sequence(text("getq"), repeat(either(flag("-active"), flag("-all"), flag("-count"))), opt(param("cancelslot"))));
    p->Add(exec_more, sequence(text("more"), opt(remoteFSPath(client, &cwd))));
    p->Add(exec_pause, sequence(text("pause"), either(text("status"), sequence(opt(either(text("get"), text("put"))), opt(text("hard"))))));
    p->Add(exec_getfa, sequence(text("getfa"), wholenumber(1), opt(remoteFSPath(client, &cwd)), opt(text("cancel"))));
#ifdef USE_MEDIAINFO
    p->Add(exec_mediainfo, sequence(text("mediainfo"), either(sequence(text("calc"), localFSFile()), sequence(text("show"), remoteFSFile(client, &cwd)))));
#endif
    p->Add(exec_smsverify, sequence(text("smsverify"), either(sequence(text("send"), param("phonenumber"), opt(param("reverifywhitelisted"))), sequence(text("code"), param("verificationcode")))));
    p->Add(exec_verifiedphonenumber, sequence(text("verifiedphone")));
    p->Add(exec_resetverifiedphonenumber, sequence(text("resetverifiedphone")));
    p->Add(exec_mkdir, sequence(text("mkdir"), opt(flag("-allowduplicate")), opt(flag("-exactleafname")), remoteFSFolder(client, &cwd)));
    p->Add(exec_rm, sequence(text("rm"), remoteFSPath(client, &cwd), opt(sequence(flag("-regexchild"), param("regex")))));
    p->Add(exec_mv, sequence(text("mv"), remoteFSPath(client, &cwd, "src"), remoteFSPath(client, &cwd, "dst")));
    p->Add(exec_cp, sequence(text("cp"), opt(flag("-noversion")), opt(flag("-version")), opt(flag("-versionreplace")), remoteFSPath(client, &cwd, "src"), either(remoteFSPath(client, &cwd, "dst"), param("dstemail"))));
    p->Add(exec_du, sequence(text("du"), remoteFSPath(client, &cwd)));

#ifdef ENABLE_SYNC
    p->Add(exec_backupcentre, sequence(text("backupcentre"), opt(sequence(flag("-del"), param("backup_id")))));

    p->Add(exec_syncadd,
           sequence(text("sync"),
                    text("add"),
                    opt(flag("-backup")),
                    opt(sequence(flag("-external"), param("drivePath"))),
                    opt(sequence(flag("-name"), param("syncname"))),
                    opt(flag("-scan-only")),
                    opt(sequence(flag("-scan-interval"), param("interval-secs"))),
                    localFSFolder("source"),
                    remoteFSFolder(client, &cwd, "target")));

    p->Add(exec_syncrename, sequence(text("sync"), text("rename"), param("id"), param("newname")));

    p->Add(exec_syncclosedrive,
           sequence(text("sync"),
                    text("closedrive"),
                    localFSFolder("drive")));

    p->Add(exec_syncexport,
           sequence(text("sync"),
                    text("export"),
                    opt(localFSFile("outputFile"))));

    p->Add(exec_syncimport,
           sequence(text("sync"),
                    text("import"),
                    localFSFile("inputFile")));

    p->Add(exec_syncopendrive,
           sequence(text("sync"),
                    text("opendrive"),
                    localFSFolder("drive")));

    p->Add(exec_synclist,
           sequence(text("sync"), text("list")));

    p->Add(exec_syncremove,
           sequence(text("sync"),
                    text("remove"),
                    param("id")));

    p->Add(exec_syncstatus,
           sequence(text("sync"),
                    text("status"),
                    opt(param("id"))));

    p->Add(exec_syncxable, sequence(text("sync"),
            either(text("run"), text("pause"), text("suspend"), text("disable")),
            opt(sequence(flag("-error"), param("errorID"))),
            param("id")));

    p->Add(exec_syncrescan, sequence(text("sync"), text("rescan"), param("id")));

    p->Add(exec_syncoutput, sequence(text("sync"), text("output"),
        either(text("local_change_detection"),
            text("remote_change_detection"),
            text("transfer_activity"),
            text("folder_sync_state"),
            text("detail_log"),
            text("all")),
        either(text("on"), text("off"))));

#endif

    p->Add(exec_export, sequence(text("export"), remoteFSPath(client, &cwd), opt(flag("-mega-hosted")), opt(either(flag("-writable"), param("expiretime"), text("del")))));
    p->Add(exec_share, sequence(text("share"), opt(sequence(remoteFSPath(client, &cwd), opt(sequence(contactEmail(client), opt(either(text("r"), text("rw"), text("full"))), opt(param("origemail"))))))));
    p->Add(exec_invite, sequence(text("invite"), param("dstemail"), opt(either(param("origemail"), text("del"), text("rmd")))));

    p->Add(exec_clink, sequence(text("clink"), either(text("renew"), sequence(text("query"), param("handle")), sequence(text("del"), opt(param("handle"))))));

    p->Add(exec_ipc, sequence(text("ipc"), param("handle"), either(text("a"), text("d"), text("i"))));
    p->Add(exec_showpcr, sequence(text("showpcr")));
    p->Add(exec_users, sequence(text("users"), opt(sequence(contactEmail(client), text("del")))));
    p->Add(exec_getua, sequence(text("getua"), param("attrname"), opt(contactEmail(client))));
    p->Add(exec_putua, sequence(text("putua"), param("attrname"), opt(either(
                                                                          text("del"),
                                                                          sequence(text("set"), param("string")),
                                                                          sequence(text("map"), param("key"), param("value")),
                                                                          sequence(text("load"), localFSFile())))));
#ifdef DEBUG
    p->Add(exec_delua, sequence(text("delua"), param("attrname")));
    p->Add(exec_devcommand, sequence(text("devcommand"), param("subcommand"), opt(param("email"))));
#endif
    p->Add(exec_alerts, sequence(text("alerts"), opt(either(text("new"), text("old"), wholenumber(10), text("notify"), text("seen")))));
    p->Add(exec_recentactions, sequence(text("recentactions"), param("hours"), param("maxcount")));
    p->Add(exec_recentnodes, sequence(text("recentnodes"), param("hours"), param("maxcount")));

    p->Add(exec_putbps, sequence(text("putbps"), opt(either(wholenumber(100000), text("auto"), text("none")))));
    p->Add(exec_killsession, sequence(text("killsession"), opt(either(text("all"), param("sessionid")))));
    p->Add(exec_whoami, sequence(text("whoami"), repeat(either(flag("-storage"), flag("-transfer"), flag("-pro"), flag("-transactions"), flag("-purchases"), flag("-sessions")))));
    p->Add(exec_verifycredentials, sequence(text("credentials"), either(text("show"), text("status"), text("verify"), text("reset")), opt(contactEmail(client))));
    p->Add(exec_passwd, sequence(text("passwd")));
    p->Add(exec_reset, sequence(text("reset"), contactEmail(client), opt(text("mk"))));
    p->Add(exec_recover, sequence(text("recover"), param("recoverylink")));
    p->Add(exec_cancel, sequence(text("cancel"), opt(param("cancellink"))));
    p->Add(exec_email, sequence(text("email"), opt(either(param("newemail"), param("emaillink")))));
    p->Add(exec_retry, sequence(text("retry")));
    p->Add(exec_recon, sequence(text("recon")));
    p->Add(exec_reload, sequence(text("reload"), opt(text("nocache"))));
    p->Add(exec_logout, sequence(text("logout"), opt(flag("-keepsyncconfigs"))));
    p->Add(exec_locallogout, sequence(text("locallogout")));
    p->Add(exec_version, sequence(text("version")));
    p->Add(exec_debug, sequence(text("debug"),
                opt(either(flag("-on"), flag("-off"), flag("-verbose"))),
                opt(either(flag("-console"), flag("-noconsole"))),
                opt(either(flag("-nofile"), sequence(flag("-file"), localFSFile())))
#ifdef USE_ROTATIVEPERFORMANCELOGGER
                ,opt(sequence(flag("-rotative_performance_logger_file"), localFSFile(), opt(flag("-rotative_performance_logger_toconsole")), opt(flag("-rotative_performance_logger_exerciseOutput"))))
#endif
                ));

#if defined(WIN32) && defined(NO_READLINE)
    p->Add(exec_clear, sequence(text("clear")));
    p->Add(exec_codepage, sequence(text("codepage"), opt(sequence(wholenumber(65001), opt(wholenumber(65001))))));
    p->Add(exec_log, sequence(text("log"), either(text("utf8"), text("utf16"), text("codepage")), localFSFile()));
#endif
    p->Add(exec_test, sequence(text("test"), opt(param("data"))));
    p->Add(exec_fingerprint, sequence(text("fingerprint"), localFSFile("localfile")));
#ifdef ENABLE_CHAT
    p->Add(exec_chats, sequence(text("chats"), opt(param("chatid"))));
    p->Add(exec_chatc, sequence(text("chatc"), param("group"), repeat(opt(sequence(contactEmail(client), either(text("ro"), text("sta"), text("mod")))))));
    p->Add(exec_chati, sequence(text("chati"), param("chatid"), contactEmail(client), either(text("ro"), text("sta"), text("mod"))));
    p->Add(exec_chatcp, sequence(text("chatcp"), flag("-meeting"), param("mownkey"), opt(sequence(text("t"), param("title64"))),
                                 repeat(sequence(contactEmail(client), either(text("ro"), text("sta"), text("mod"))))));
    p->Add(exec_chatr, sequence(text("chatr"), param("chatid"), opt(contactEmail(client))));
    p->Add(exec_chatu, sequence(text("chatu"), param("chatid")));
    p->Add(exec_chatup, sequence(text("chatup"), param("chatid"), param("userhandle"), either(text("ro"), text("sta"), text("mod"))));
    p->Add(exec_chatpu, sequence(text("chatpu")));
    p->Add(exec_chatga, sequence(text("chatga"), param("chatid"), param("nodehandle"), param("uid")));
    p->Add(exec_chatra, sequence(text("chatra"), param("chatid"), param("nodehandle"), param("uid")));
    p->Add(exec_chatst, sequence(text("chatst"), param("chatid"), param("title64")));
    p->Add(exec_chata, sequence(text("chata"), param("chatid"), param("archive")));
    p->Add(exec_chatl, sequence(text("chatl"), param("chatid"), either(text("del"), text("query"))));
    p->Add(exec_chatsm, sequence(text("chatsm"), param("chatid"), opt(param("title64"))));
    p->Add(exec_chatlu, sequence(text("chatlu"), param("publichandle")));
    p->Add(exec_chatlj, sequence(text("chatlj"), param("publichandle"), param("unifiedkey")));
#endif
    p->Add(exec_setmaxdownloadspeed, sequence(text("setmaxdownloadspeed"), opt(wholenumber(10000))));
    p->Add(exec_setmaxuploadspeed, sequence(text("setmaxuploadspeed"), opt(wholenumber(10000))));
    p->Add(exec_handles, sequence(text("handles"), opt(either(text("on"), text("off")))));
    p->Add(exec_httpsonly, sequence(text("httpsonly"), opt(either(text("on"), text("off")))));
    p->Add(exec_showattrs, sequence(text("showattrs"), opt(either(text("on"), text("off")))));
    p->Add(exec_timelocal, sequence(text("mtimelocal"), either(text("set"), text("get")), localFSPath(), opt(param("datetime"))));

    p->Add(exec_mfac, sequence(text("mfac"), param("email")));
    p->Add(exec_mfae, sequence(text("mfae")));
    p->Add(exec_mfad, sequence(text("mfad"), param("pin")));

#if defined(WIN32) && defined(NO_READLINE)
    p->Add(exec_autocomplete, sequence(text("autocomplete"), opt(either(text("unix"), text("dos")))));
    p->Add(exec_history, sequence(text("history")));
#endif
    p->Add(exec_help, either(text("help"), text("h"), text("?")));
    p->Add(exec_quit, either(text("quit"), text("q"), text("exit")));

    p->Add(exec_find, sequence(text("find"), text("raided")));
    p->Add(exec_findemptysubfoldertrees, sequence(text("findemptysubfoldertrees"), opt(flag("-movetotrash"))));

#ifdef MEGA_MEASURE_CODE
    p->Add(exec_deferRequests, sequence(text("deferrequests"), repeat(either(flag("-putnodes")))));
    p->Add(exec_sendDeferred, sequence(text("senddeferred"), opt(flag("-reset"))));
    p->Add(exec_codeTimings, sequence(text("codetimings"), opt(flag("-reset"))));
#endif

#ifdef USE_FILESYSTEM
    p->Add(exec_treecompare, sequence(text("treecompare"), localFSPath(), remoteFSPath(client, &cwd)));
    p->Add(exec_generatetestfilesfolders, sequence(text("generatetestfilesfolders"),
        repeat(either(  sequence(flag("-folderdepth"), param("depth")),
                        sequence(flag("-folderwidth"), param("width")),
                        sequence(flag("-filecount"), param("count")),
                        sequence(flag("-filesize"), param("size")),
                        sequence(flag("-nameprefix"), param("prefix")))), localFSFolder("parent")));
    p->Add(exec_generatesparsefile, sequence(text("generatesparsefile"), opt(sequence(flag("-filesize"), param("size"))), localFSFile("targetfile")));
    p->Add(exec_generate_put_fileversions, sequence(text("generate_put_fileversions"), opt(sequence(flag("-count"), param("n"))), localFSFile("targetfile")));
    p->Add(exec_lreplace, sequence(text("lreplace"), either(flag("-file"), flag("-folder")), localFSPath("existing"), param("content")));
    p->Add(exec_lrenamereplace, sequence(text("lrenamereplace"), either(flag("-file"), flag("-folder")), localFSPath("existing"), param("content"), localFSPath("renamed")));

#endif
    p->Add(exec_querytransferquota, sequence(text("querytransferquota"), param("filesize")));
    p->Add(exec_getcloudstorageused, sequence(text("getcloudstorageused")));
    p->Add(exec_getuserquota, sequence(text("getuserquota"), repeat(either(flag("-storage"), flag("-transfer"), flag("-pro")))));
    p->Add(exec_getuserdata, text("getuserdata"));

    p->Add(exec_showattributes, sequence(text("showattributes"), remoteFSPath(client, &cwd)));

    p->Add(exec_setmaxconnections, sequence(text("setmaxconnections"), either(text("put"), text("get")), opt(wholenumber(4))));
    p->Add(exec_metamac, sequence(text("metamac"), localFSPath(), remoteFSPath(client, &cwd)));
    p->Add(exec_banner, sequence(text("banner"), either(text("get"), sequence(text("dismiss"), param("id")))));

    p->Add(exec_logFilenameAnomalies,
           sequence(text("logfilenameanomalies"), either(text("on"), text("off"))));

    p->Add(exec_drivemonitor, sequence(text("drivemonitor"), opt(either(flag("-on"), flag("-off")))));

    p->Add(exec_driveid,
           sequence(text("driveid"),
                    either(sequence(text("get"), localFSFolder()),
                           sequence(text("set"), localFSFolder(), opt(text("force"))))));

    p->Add(exec_randomfile,
           sequence(text("randomfile"),
                    localFSPath("outputPath"),
                    opt(param("lengthKB"))));

    return autocompleteTemplate = std::move(p);
}


#ifdef USE_FILESYSTEM
bool recursiveget(fs::path&& localpath, Node* n, bool folders, unsigned& queued)
{
    if (n->type == FILENODE)
    {
        if (!folders)
        {
            auto f = new AppFileGet(n, NodeHandle(), NULL, -1, 0, NULL, NULL, localpath.u8string());
            f->appxfer_it = appxferq[GET].insert(appxferq[GET].end(), f);
            DBTableTransactionCommitter committer(client->tctable);
            client->startxfer(GET, f, committer, false, false, false, NoVersioning);
            queued += 1;
        }
    }
    else if (n->type == FOLDERNODE || n->type == ROOTNODE)
    {
        fs::path newpath = localpath / fs::u8path(n->type == ROOTNODE ? "ROOTNODE" : n->displayname());
        if (folders)
        {
            std::error_code ec;
            if (fs::create_directory(newpath, ec) || !ec)
            {
                cout << newpath << endl;
            }
            else
            {
                cout << "Failed trying to create " << newpath << ": " << ec.message() << endl;
                return false;
            }
        }
        for (node_list::iterator it = n->children.begin(); it != n->children.end(); it++)
        {
            if (!recursiveget(std::move(newpath), *it, folders, queued))
            {
                return false;
            }
        }
    }
    return true;
}
#endif

bool regexget(const string& expression, Node* n, unsigned& queued)
{
    try
    {
        std::regex re(expression);

        if (n->type == FOLDERNODE || n->type == ROOTNODE)
        {
            DBTableTransactionCommitter committer(client->tctable);
            for (node_list::iterator it = n->children.begin(); it != n->children.end(); it++)
            {
                if ((*it)->type == FILENODE)
                {
                    if (regex_search(string((*it)->displayname()), re))
                    {
                        auto f = new AppFileGet(*it);
                        f->appxfer_it = appxferq[GET].insert(appxferq[GET].end(), f);
                        client->startxfer(GET, f, committer, false, false, false, NoVersioning);
                        queued += 1;
                    }
                }
            }
        }
    }
    catch (std::exception& e)
    {
        cout << "ERROR: " << e.what() << endl;
        return false;
    }
    return true;
}

struct Login
{
    string email, password, salt, pin;
    int version;

    Login() : version(0)
    {
    }

    void reset()
    {
        *this = Login();
    }

    void login(MegaClient* mc)
    {
        byte keybuf[SymmCipher::KEYLENGTH];

        if (version == 1)
        {
            if (error e = mc->pw_key(password.c_str(), keybuf))
            {
                cout << "Login error: " << e << endl;
            }
            else
            {
                mc->login(email.c_str(), keybuf, (!pin.empty()) ? pin.c_str() : NULL);
            }
        }
        else if (version == 2 && !salt.empty())
        {
            mc->login2(email.c_str(), password.c_str(), &salt, (!pin.empty()) ? pin.c_str() : NULL);
        }
        else
        {
            cout << "Login unexpected error" << endl;
        }
    }
};
static Login login;

ofstream* pread_file = NULL;
m_off_t pread_file_end = 0;


// execute command
static void process_line(char* l)
{
    switch (prompt)
    {
    case LOGINTFA:
        if (strlen(l) > 1)
        {
            login.pin = l;
            login.login(client);
        }
        else
        {
            cout << endl << "The pin length is invalid, please try to login again." << endl;
        }

        setprompt(COMMAND);
        return;

    case SETTFA:
        client->multifactorauthsetup(l);
        setprompt(COMMAND);
        return;

    case LOGINPASSWORD:

        if (signupcode.size())
        {
            // verify correctness of supplied signup password
            client->pw_key(l, pwkey);
            SymmCipher pwcipher(pwkey);
            pwcipher.ecb_decrypt(signuppwchallenge);

            if (MemAccess::get<int64_t>((const char*)signuppwchallenge + 4))
            {
                cout << endl << "Incorrect password, please try again." << endl;
            }
            else
            {
                client->confirmsignuplink((const byte*)signupcode.data(), unsigned(signupcode.size()),
                    MegaClient::stringhash64(&signupemail, &pwcipher));
            }

            signupcode.clear();
        }
        else if (recoverycode.size())   // cancelling account --> check password
        {
            client->pw_key(l, pwkey);
            client->validatepwd(pwkey);
        }
        else if (changecode.size())     // changing email --> check password to avoid creating an invalid hash
        {
            client->pw_key(l, pwkey);
            client->validatepwd(pwkey);
        }
        else
        {
            login.password = l;
            login.login(client);
            cout << endl << "Logging in..." << endl;
        }

        setprompt(COMMAND);
        return;

    case OLDPASSWORD:
        client->pw_key(l, pwkeybuf);

        if (!memcmp(pwkeybuf, pwkey, sizeof pwkey))
        {
            cout << endl;
            setprompt(NEWPASSWORD);
        }
        else
        {
            cout << endl << "Bad password, please try again" << endl;
            setprompt(COMMAND);
        }
        return;

    case NEWPASSWORD:
        newpassword = l;
        client->pw_key(l, newpwkey);

        cout << endl;
        setprompt(PASSWORDCONFIRM);
        return;

    case PASSWORDCONFIRM:
        client->pw_key(l, pwkeybuf);

        if (memcmp(pwkeybuf, newpwkey, sizeof pwkeybuf))
        {
            cout << endl << "Mismatch, please try again" << endl;
        }
        else
        {
            error e;

            if (signupemail.size())
            {
                if (signupV2)
                {
                    client->sendsignuplink2(signupemail.c_str(), newpassword.c_str(), signupname.c_str());
                }
                else
                {
                    client->sendsignuplink(signupemail.c_str(), signupname.c_str(), newpwkey);
                }
            }
            else if (recoveryemail.size() && recoverycode.size())
            {
                cout << endl << "Resetting password..." << endl;

                if (hasMasterKey)
                {
                    client->confirmrecoverylink(recoverycode.c_str(), recoveryemail.c_str(), newpassword.c_str(), masterkey);
                }
                else
                {
                    client->confirmrecoverylink(recoverycode.c_str(), recoveryemail.c_str(), newpassword.c_str(), NULL);
                }

                recoverycode.clear();
                recoveryemail.clear();
                hasMasterKey = false;
                memset(masterkey, 0, sizeof masterkey);
            }
            else
            {
                if ((e = client->changepw(newpassword.c_str())) == API_OK)
                {
                    memcpy(pwkey, newpwkey, sizeof pwkey);
                    cout << endl << "Changing password..." << endl;
                }
                else
                {
                    cout << "You must be logged in to change your password." << endl;
                }
            }
        }

        setprompt(COMMAND);
        signupemail.clear();
        signupV2 = true;
        return;

    case MASTERKEY:
        cout << endl << "Retrieving private RSA key for checking integrity of the Master Key..." << endl;

        Base64::atob(l, masterkey, sizeof masterkey);
        client->getprivatekey(recoverycode.c_str());
        return;

    case COMMAND:
        try
        {
            std::string consoleOutput;
            ac::autoExec(string(l), string::npos, autocompleteTemplate, false, consoleOutput, true); // todo: pass correct unixCompletions flag
            if (!consoleOutput.empty())
            {
                cout << consoleOutput << flush;
            }
        }
        catch (std::exception& e)
        {
            cout << "Command failed: " << e.what() << endl;
        }
        return;
    case PAGER:
        if (strlen(l) && l[0] == 'q')
        {
            setprompt(COMMAND); // quit pager view if 'q' is sent, see README
        }
        else
        {
            autocomplete::ACState nullState; //not entirely sure about this
            exec_more(nullState); //else, get one more page
        }
        return;
    }
}

void exec_ls(autocomplete::ACState& s)
{
    Node* n;
    bool recursive = s.extractflag("-R");
    string toFilename;
    bool toFileFlag = s.extractflagparam("-tofile", toFilename);

    ofstream toFile;
    if (toFileFlag)
    {
        toFile.open(toFilename);
    }

    if (s.words.size() > 1)
    {
        n = nodebypath(s.words[1].s.c_str());
    }
    else
    {
        n = client->nodeByHandle(cwd);
    }

    if (n)
    {
        dumptree(n, recursive, 0, NULL, toFileFlag ? &toFile : nullptr);
    }
}

void exec_cd(autocomplete::ACState& s)
{
    if (s.words.size() > 1)
    {
        if (Node* n = nodebypath(s.words[1].s.c_str()))
        {
            if (n->type == FILENODE)
            {
                cout << s.words[1].s << ": Not a directory" << endl;
            }
            else
            {
                cwd = n->nodeHandle();
            }
        }
        else
        {
            cout << s.words[1].s << ": No such file or directory" << endl;
        }
    }
    else
    {
        cwd = client->rootnodes.files;
    }
}

void exec_rm(autocomplete::ACState& s)
{
    string childregexstring;
    bool useregex = s.extractflagparam("-regexchild", childregexstring);

    if (Node* n = nodebypath(s.words[1].s.c_str()))
    {
        vector<Node*> v;
        if (useregex)
        {
            std::regex re(childregexstring);
            for (Node* c : n->children)
            {
                if (std::regex_match(c->displayname(), re))
                {
                    v.push_back(c);
                }
            }
        }
        else
        {
            v.push_back(n);
        }

        for (auto d : v)
        {
            if (client->checkaccess(d, FULL))
            {
                error e = client->unlink(d, false, 0);

                if (e)
                {
                    cout << d->displaypath() << ": Deletion failed (" << errorstring(e) << ")" << endl;
                }
            }
            else
            {
                cout << d->displaypath() << ": Access denied" << endl;
            }
        }
    }
    else
    {
        cout << s.words[1].s << ": No such file or directory" << endl;
    }
}

void exec_mv(autocomplete::ACState& s)
{
    Node *n, *tn;
    string newname;

    if (s.words.size() > 2)
    {
        // source node must exist
        if ((n = nodebypath(s.words[1].s.c_str())))
        {
            // we have four situations:
            // 1. target path does not exist - fail
            // 2. target node exists and is folder - move
            // 3. target node exists and is file - delete and rename (unless same)
            // 4. target path exists, but filename does not - rename
            if ((tn = nodebypath(s.words[2].s.c_str(), NULL, &newname)))
            {
                error e;

                if (newname.size())
                {
                    if (tn->type == FILENODE)
                    {
                        cout << s.words[2].s << ": Not a directory" << endl;

                        return;
                    }
                    else
                    {
                        if ((e = client->checkmove(n, tn)) == API_OK)
                        {
                            if (!client->checkaccess(n, RDWR))
                            {
                                cout << "Write access denied" << endl;

                                return;
                            }

                            // rename
                            LocalPath::utf8_normalize(&newname);

                            if ((e = client->setattr(n, attr_map('n', newname), setattr_result)))
                            {
                                cout << "Cannot rename file (" << errorstring(e) << ")" << endl;
                            }
                        }
                        else
                        {
                            cout << "Cannot rename file (" << errorstring(e) << ")" << endl;
                        }
                    }
                }
                else
                {
                    if (tn->type == FILENODE)
                    {
                        // (there should never be any orphaned filenodes)
                        if (!tn->parent)
                        {
                            return;
                        }

                        if ((e = client->checkmove(n, tn->parent)) == API_OK)
                        {
                            if (!client->checkaccess(n, RDWR))
                            {
                                cout << "Write access denied" << endl;

                                return;
                            }

                            // overwrite existing target file: rename source...
                            e = client->setattr(n, attr_map('n', tn->attrs.map['n']), setattr_result);

                            if (e)
                            {
                                cout << "Rename failed (" << errorstring(e) << ")" << endl;
                            }

                            if (n != tn)
                            {
                                // ...delete target...
                                e = client->unlink(tn, false, 0);

                                if (e)
                                {
                                    cout << "Remove failed (" << errorstring(e) << ")" << endl;
                                }
                            }
                        }

                        // ...and set target to original target's parent
                        tn = tn->parent;
                    }
                    else
                    {
                        e = client->checkmove(n, tn);
                    }
                }

                if (n->parent != tn)
                {
                    if (e == API_OK)
                    {
                        e = client->rename(n, tn, SYNCDEL_NONE, NodeHandle(), nullptr, rename_result);

                        if (e)
                        {
                            cout << "Move failed (" << errorstring(e) << ")" << endl;
                        }
                    }
                    else
                    {
                        cout << "Move not permitted - try copy" << endl;
                    }
                }
            }
            else
            {
                cout << s.words[2].s << ": No such directory" << endl;
            }
        }
        else
        {
            cout << s.words[1].s << ": No such file or directory" << endl;
        }
    }
}


void exec_cp(autocomplete::ACState& s)
{
    Node *n, *tn;
    string targetuser;
    string newname;
    error e;


    VersioningOption vo = UseLocalVersioningFlag;
    if (s.extractflag("-noversion")) vo = NoVersioning;
    if (s.extractflag("-version")) vo = ClaimOldVersion;
    if (s.extractflag("-versionreplace")) vo = ReplaceOldVersion;

    if (s.words.size() > 2)
    {
        if ((n = nodebypath(s.words[1].s.c_str())))
        {
            if ((tn = nodebypath(s.words[2].s.c_str(), &targetuser, &newname)))
            {
                if (!client->checkaccess(tn, RDWR))
                {
                    cout << "Write access denied" << endl;

                    return;
                }

                if (tn->type == FILENODE)
                {
                    if (n->type == FILENODE)
                    {
                        // overwrite target if source and taret are files

                        // (there should never be any orphaned filenodes)
                        if (!tn->parent)
                        {
                            return;
                        }

                        // ...delete target...
                        e = client->unlink(tn, false, 0);

                        if (e)
                        {
                            cout << "Cannot delete existing file (" << errorstring(e) << ")"
                                << endl;
                        }

                        // ...and set target to original target's parent
                        tn = tn->parent;
                    }
                    else
                    {
                        cout << "Cannot overwrite file with folder" << endl;
                        return;
                    }
                }
            }

            TreeProcCopy_mcli tc;
            NodeHandle ovhandle;

            if (!n->keyApplied())
            {
                cout << "Cannot copy a node without key" << endl;
                return;
            }

            if (n->attrstring)
            {
                n->applykey();
                n->setattr();
                if (n->attrstring)
                {
                    cout << "Cannot copy undecryptable node" << endl;
                    return;
                }
            }

            string sname;
            if (newname.size())
            {
                sname = newname;
                LocalPath::utf8_normalize(&sname);
            }
            else
            {
                attr_map::iterator it = n->attrs.map.find('n');
                if (it != n->attrs.map.end())
                {
                    sname = it->second;
                }
            }

            if (tn && n->type == FILENODE)
            {
                Node *ovn = client->childnodebyname(tn, sname.c_str(), true);
                if (ovn)
                {
                    if (n->isvalid && ovn->isvalid && *(FileFingerprint*)n == *(FileFingerprint*)ovn)
                    {
                        cout << "Skipping identical node" << endl;
                        return;
                    }

                    ovhandle = ovn->nodeHandle();
                }
            }

            // determine number of nodes to be copied
            client->proctree(n, &tc, false, !ovhandle.isUndef());

            tc.allocnodes();

            // build new nodes array
            client->proctree(n, &tc, false, !ovhandle.isUndef());

            // if specified target is a filename, use it
            if (newname.size())
            {
                SymmCipher key;
                string attrstring;

                // copy source attributes and rename
                AttrMap attrs;

                attrs.map = n->attrs.map;
                attrs.map['n'] = sname;

                key.setkey((const byte*)tc.nn[0].nodekey.data(), tc.nn[0].type);

                // JSON-encode object and encrypt attribute string
                attrs.getjson(&attrstring);
                tc.nn[0].attrstring.reset(new string);
                client->makeattr(&key, tc.nn[0].attrstring, attrstring.c_str());
            }

            // tree root: no parent
            tc.nn[0].parenthandle = UNDEF;
            tc.nn[0].ovhandle = ovhandle;

            if (tn)
            {
                // add the new nodes
                client->putnodes(tn->nodeHandle(), vo, move(tc.nn), nullptr, gNextClientTag++);
            }
            else
            {
                if (targetuser.size())
                {
                    cout << "Attempting to drop into user " << targetuser << "'s inbox..." << endl;

                    client->putnodes(targetuser.c_str(), move(tc.nn), gNextClientTag++);
                }
                else
                {
                    cout << s.words[2].s << ": No such file or directory" << endl;
                }
            }
        }
        else
        {
            cout << s.words[1].s << ": No such file or directory" << endl;
        }
    }
}

void exec_du(autocomplete::ACState& s)
{
    Node *n;
    TreeProcDU du;

    if (s.words.size() > 1)
    {
        if (!(n = nodebypath(s.words[1].s.c_str())))
        {
            cout << s.words[1].s << ": No such file or directory" << endl;

            return;
        }
    }
    else
    {
        n = client->nodeByHandle(cwd);
    }

    if (n)
    {
        client->proctree(n, &du);

        cout << "Total storage used: " << (du.numbytes / 1048576) << " MB" << endl;
        cout << "Total # of files: " << du.numfiles << endl;
        cout << "Total # of folders: " << du.numfolders << endl;
    }
}

void exec_get(autocomplete::ACState& s)
{
    Node *n;
    string regularexpression;
    if (s.extractflag("-r"))
    {
#ifdef USE_FILESYSTEM
        // recursive get.  create local folder structure first, then queue transfer of all files
        bool foldersonly = s.extractflag("-foldersonly");

        if (!(n = nodebypath(s.words[1].s.c_str())))
        {
            cout << s.words[1].s << ": No such folder (or file)" << endl;
        }
        else if (n->type != FOLDERNODE && n->type != ROOTNODE)
        {
            cout << s.words[1].s << ": not a folder" << endl;
        }
        else
        {
            unsigned queued = 0;
            cout << "creating folders: " << endl;
            if (recursiveget(fs::current_path(), n, true, queued))
            {
                if (!foldersonly)
                {
                    cout << "queueing files..." << endl;
                    bool alldone = recursiveget(fs::current_path(), n, false, queued);
                    cout << "queued " << queued << " files for download" << (!alldone ? " before failure" : "") << endl;
                }
            }
        }
#else
        cout << "Sorry, -r not supported yet" << endl;
#endif
    }
    else if (s.extractflagparam("-re", regularexpression))
    {
        if (!(n = nodebypath(".")))
        {
            cout << ": No current folder" << endl;
        }
        else if (n->type != FOLDERNODE && n->type != ROOTNODE)
        {
            cout << ": not in a folder" << endl;
        }
        else
        {
            unsigned queued = 0;
            if (regexget(regularexpression, n, queued))
            {
                cout << "queued " << queued << " files for download" << endl;
            }
        }
    }
    else
    {
        handle ph = UNDEF;
        byte key[FILENODEKEYLENGTH];
        if (client->parsepubliclink(s.words[1].s.c_str(), ph, key, false) == API_OK)
        {
            cout << "Checking link..." << endl;

            client->reqs.add(new CommandGetFile(client, key, FILENODEKEYLENGTH, ph, false, nullptr, nullptr, nullptr, false,
                [key, ph](const Error &e, m_off_t size, m_time_t ts, m_time_t tm, dstime /*timeleft*/,
                   std::string* filename, std::string* fingerprint, std::string* fileattrstring,
                   const std::vector<std::string> &/*tempurls*/, const std::vector<std::string> &/*ips*/)
                {
                    if (!fingerprint) // failed processing the command
                    {
                        if (e == API_ETOOMANY && e.hasExtraInfo())
                        {
                             cout << "Link check failed: " << DemoApp::getExtraInfoErrorString(e) << endl;
                        }
                        else
                        {
                            cout << "Link check failed: " << errorstring(e) << endl;
                        }
                        return true;
                    }

                    cout << "Name: " << *filename << ", size: " << size;

                    if (fingerprint->size())
                    {
                        cout << ", fingerprint available";
                    }

                    if (fileattrstring->size())
                    {
                        cout << ", has attributes";
                    }

                    cout << endl;

                    if (e)
                    {
                        cout << "Not available: " << errorstring(e) << endl;
                    }
                    else
                    {
                        cout << "Initiating download..." << endl;

                        DBTableTransactionCommitter committer(client->tctable);
                        AppFileGet* f = new AppFileGet(nullptr, NodeHandle().set6byte(ph), (byte*)key, size, tm, filename, fingerprint);
                        f->appxfer_it = appxferq[GET].insert(appxferq[GET].end(), f);
                        client->startxfer(GET, f, committer, false, false, false, NoVersioning);
                    }

                    return true;
                }));

            return;
        }

        n = nodebypath(s.words[1].s.c_str());

        if (n)
        {
            if (s.words.size() > 2)
            {
                // read file slice
                m_off_t offset = atol(s.words[2].s.c_str());
                m_off_t count = (s.words.size() > 3) ? atol(s.words[3].s.c_str()) : 0;

                if (offset + count > n->size)
                {
                    if (offset < n->size)
                    {
                        count = n->size - offset;
                        cout << "Count adjusted to " << count << " bytes (filesize is " << n->size << " bytes)" << endl;
                    }
                    else
                    {
                        cout << "Nothing to read: offset + length > filesize (" << offset << " + " << count << " > " << n->size << " bytes)" << endl;
                        return;
                    }
                }

                if (s.words.size() == 5)
                {
                    pread_file = new ofstream(s.words[4].s.c_str(), std::ios_base::binary);
                    pread_file_end = offset + count;
                }

                client->pread(n, offset, count, NULL);
            }
            else
            {
                DBTableTransactionCommitter committer(client->tctable);

                // queue specified file...
                if (n->type == FILENODE)
                {
                    auto f = new AppFileGet(n);

                    string::size_type index = s.words[1].s.find(":");
                    // node from public folder link
                    if (index != string::npos && s.words[1].s.substr(0, index).find("@") == string::npos)
                    {
                        handle h = clientFolder->rootnodes.files.as8byte();
                        char *pubauth = new char[12];
                        Base64::btoa((byte*)&h, MegaClient::NODEHANDLE, pubauth);
                        f->pubauth = pubauth;
                        f->hprivate = true;
                        f->hforeign = true;
                        memcpy(f->filekey, n->nodekey().data(), FILENODEKEYLENGTH);
                    }

                    f->appxfer_it = appxferq[GET].insert(appxferq[GET].end(), f);
                    client->startxfer(GET, f, committer, false, false, false, NoVersioning);
                }
                else
                {
                    // ...or all files in the specified folder (non-recursive)
                    for (node_list::iterator it = n->children.begin(); it != n->children.end(); it++)
                    {
                        if ((*it)->type == FILENODE)
                        {
                            auto f = new AppFileGet(*it);
                            f->appxfer_it = appxferq[GET].insert(appxferq[GET].end(), f);
                            client->startxfer(GET, f, committer, false, false, false, NoVersioning);
                        }
                    }
                }
            }
        }
        else
        {
            cout << s.words[1].s << ": No such file or folder" << endl;
        }
    }
}

/* more_node here is intentionally defined with filescope, it allows us to
 * resume an interrupted pagination.
 * Node contents are fetched one page at a time, defaulting to 1KB of data.
 * Improvement: Get console layout and use width*height for precise pagination.
 */
static Node    *more_node = nullptr; // Remote node that we are paging through
static m_off_t  more_offset = 0; // Current offset in the remote file
static const m_off_t MORE_BYTES = 1024;

void exec_more(autocomplete::ACState& s)
{
    if(s.words.size() > 1) // set up new node for pagination
    {
        more_offset = 0;
        more_node = nodebypath(s.words[1].s.c_str());
    }
    if(more_node && (more_node->type == FILENODE))
    {
        m_off_t count = (more_offset + MORE_BYTES <= more_node->size)
                ? MORE_BYTES : (more_node->size - more_offset);

        client->pread(more_node, more_offset, count, NULL);
    }
}

void uploadLocalFolderContent(const LocalPath& localname, Node* cloudFolder, VersioningOption vo);

void uploadLocalPath(nodetype_t type, std::string name, const LocalPath& localname, Node* parent, const std::string targetuser, DBTableTransactionCommitter& committer, int& total, bool recursive, VersioningOption vo)
{

    Node *previousNode = client->childnodebyname(parent, name.c_str(), false);

    if (type == FILENODE)
    {
        auto fa = client->fsaccess->newfileaccess();
        if (fa->fopen(localname, true, false))
        {
            FileFingerprint fp;
            fp.genfingerprint(fa.get());

            if (previousNode)
            {
                if (previousNode->type == FILENODE)
                {
                    if (fp.isvalid && previousNode->isvalid && fp == *((FileFingerprint *)previousNode))
                    {
                        cout << "Identical file already exist. Skipping transfer of " << name << endl;
                        return;
                    }
                }
                else
                {
                    cout << "Can't upload file over the top of a folder with the same name: " << name << endl;
                    return;
                }
            }
            fa.reset();

            AppFile* f = new AppFilePut(localname, parent ? parent->nodeHandle() : NodeHandle(), targetuser.c_str());
            *static_cast<FileFingerprint*>(f) = fp;
            f->appxfer_it = appxferq[PUT].insert(appxferq[PUT].end(), f);
            client->startxfer(PUT, f, committer, false, false, false, vo);
            total++;
        }
        else
        {
            cout << "Can't open file: " << name << endl;
        }
    }
    else if (type == FOLDERNODE && recursive)
    {

        if (previousNode)
        {
            if (previousNode->type == FILENODE)
            {
                cout << "Can't upload a folder over the top of a file with the same name: " << name << endl;
                return;
            }
            else
            {
                // upload into existing folder with the same name
                uploadLocalFolderContent(localname, previousNode, vo);
            }
        }
        else
        {
            vector<NewNode> nn(1);
            client->putnodes_prepareOneFolder(&nn[0], name);

            gOnPutNodeTag[gNextClientTag] = [localname, vo](Node* parent) {
                auto tmp = localname;
                uploadLocalFolderContent(tmp, parent, vo);
            };

            client->putnodes(parent->nodeHandle(), NoVersioning, move(nn), nullptr, gNextClientTag++);
        }
    }
}


string localpathToUtf8Leaf(const LocalPath& itemlocalname)
{
    return itemlocalname.leafName().toPath();
}

void uploadLocalFolderContent(const LocalPath& localname, Node* cloudFolder, VersioningOption vo)
{
    auto da = client->fsaccess->newdiraccess();

    LocalPath lp(localname);
    if (da->dopen(&lp, NULL, false))
    {
        DBTableTransactionCommitter committer(client->tctable);

        int total = 0;
        nodetype_t type;
        LocalPath itemlocalleafname;
        while (da->dnext(lp, itemlocalleafname, true, &type))
        {
            string leafNameUtf8 = localpathToUtf8Leaf(itemlocalleafname);

            if (gVerboseMode)
            {
                cout << "Queueing " << leafNameUtf8 << "..." << endl;
            }
            auto newpath = lp;
            newpath.appendWithSeparator(itemlocalleafname, true);
            uploadLocalPath(type, leafNameUtf8, newpath, cloudFolder, "", committer, total, true, vo);
        }
        if (gVerboseMode)
        {
            cout << "Queued " << total << " more uploads from folder " << localpathToUtf8Leaf(localname) << endl;
        }
    }
}

void exec_put(autocomplete::ACState& s)
{
    NodeHandle target = cwd;
    string targetuser;
    string newname;
    int total = 0;
    Node* n = NULL;

    VersioningOption vo = UseLocalVersioningFlag;
    if (s.extractflag("-noversion")) vo = NoVersioning;
    if (s.extractflag("-version")) vo = ClaimOldVersion;
    if (s.extractflag("-versionreplace")) vo = ReplaceOldVersion;

    bool recursive = s.extractflag("-r");

    if (s.words.size() > 2)
    {
        if ((n = nodebypath(s.words[2].s.c_str(), &targetuser, &newname)))
        {
            target = n->nodeHandle();
        }
    }
    else    // target is current path
    {
        n = client->nodeByHandle(target);
    }

    if (client->loggedin() == NOTLOGGEDIN && !targetuser.size() && !client->loggedIntoWritableFolder())
    {
        cout << "Not logged in." << endl;

        return;
    }

    if (recursive && !targetuser.empty())
    {
        cout << "Sorry, can't send recursively to a user" << endl;
    }

    auto localname = localPathArg(s.words[1].s);

    auto da = client->fsaccess->newdiraccess();

    if (da->dopen(&localname, NULL, true))
    {
        DBTableTransactionCommitter committer(client->tctable);

        nodetype_t type;
        LocalPath itemlocalname;
        while (da->dnext(localname, itemlocalname, true, &type))
        {
            string leafNameUtf8 = localpathToUtf8Leaf(itemlocalname);

            if (gVerboseMode)
            {
                cout << "Queueing " << leafNameUtf8 << "..." << endl;
            }
            uploadLocalPath(type, leafNameUtf8, itemlocalname, n, targetuser, committer, total, recursive, vo);
        }
    }

    cout << "Queued " << total << " file(s) for upload, " << appxferq[PUT].size()
        << " file(s) in queue" << endl;
}

void exec_pwd(autocomplete::ACState& s)
{
    string path;

    nodepath(cwd, &path);

    cout << path << endl;
}

void exec_lcd(autocomplete::ACState& s)
{
    LocalPath localpath = localPathArg(s.words[1].s);

    if (!client->fsaccess->chdirlocal(localpath))
    {
        cout << s.words[1].s << ": Failed" << endl;
    }
}


void exec_llockfile(autocomplete::ACState& s)
{
    bool readlock = s.extractflag("-read");
    bool writelock = s.extractflag("-write");
    bool unlock = s.extractflag("-unlock");

    if (!readlock && !writelock && !unlock)
    {
        readlock = true;
        writelock = true;
    }

    LocalPath localpath = localPathArg(s.words[1].s);

#ifdef WIN32
    static map<LocalPath, HANDLE> llockedFiles;

    if (unlock)
    {
        CloseHandle(llockedFiles[localpath]);
    }
    else
    {
        string pe = localpath.platformEncoded();
        HANDLE hFile = CreateFileW(wstring((wchar_t*)pe.data(), pe.size()/2).c_str(),
            readlock ? GENERIC_READ : (writelock ? GENERIC_WRITE : 0),
            0, // no sharing
            NULL, OPEN_EXISTING, 0, NULL);

        if (hFile == INVALID_HANDLE_VALUE)
        {
            auto err = GetLastError();
            cout << "Error locking file: " << err;
        }
        else
        {
            llockedFiles[localpath] = hFile;
        }
    }

#else
    cout << " sorry, not implemented yet" << endl;
#endif
}

#ifdef USE_FILESYSTEM
void exec_lls(autocomplete::ACState& s)
{
    bool recursive = s.extractflag("-R");
    fs::path ls_folder = s.words.size() > 1 ? fs::u8path(s.words[1].s) : fs::current_path();
    std::error_code ec;
    auto status = fs::status(ls_folder, ec);
    (void)status;
    if (ec)
    {
        cerr << ec.message() << endl;
    }
    else if (!fs::exists(ls_folder))
    {
        cerr << "not found" << endl;
    }
    else
    {
        local_dumptree(ls_folder, recursive);
    }
}
#endif

void exec_ipc(autocomplete::ACState& s)
{
    // incoming pending contact action
    handle phandle;
    if (s.words.size() == 3 && Base64::atob(s.words[1].s.c_str(), (byte*) &phandle, sizeof phandle) == sizeof phandle)
    {
        ipcactions_t action;
        if (s.words[2].s == "a")
        {
            action = IPCA_ACCEPT;
        }
        else if (s.words[2].s == "d")
        {
            action = IPCA_DENY;
        }
        else if (s.words[2].s == "i")
        {
            action = IPCA_IGNORE;
        }
        else
        {
            return;
        }
        client->updatepcr(phandle, action);
    }
}

#if defined(WIN32) && defined(NO_READLINE)
void exec_log(autocomplete::ACState& s)
{
    if (s.words.size() == 1)
    {
        // close log
        static_cast<WinConsole*>(console)->log("", WinConsole::no_log);
        cout << "log closed" << endl;
    }
    else if (s.words.size() == 3)
    {
        // open log
        WinConsole::logstyle style = WinConsole::no_log;
        if (s.words[1].s == "utf8")
        {
            style = WinConsole::utf8_log;
        }
        else if (s.words[1].s == "utf16")
        {
            style = WinConsole::utf16_log;
        }
        else if (s.words[1].s == "codepage")
        {
            style = WinConsole::codepage_log;
        }
        else
        {
            cout << "unknown log style" << endl;
        }
        if (!static_cast<WinConsole*>(console)->log(s.words[2].s, style))
        {
            cout << "failed to open log file" << endl;
        }
    }
}
#endif

void exec_putq(autocomplete::ACState& s)
{
    bool showActive = s.extractflag("-active");
    bool showAll = s.extractflag("-all");
    bool showCount = s.extractflag("-count");

    if (!showActive && !showAll && !showCount)
    {
        showCount = true;
    }

    xferq(PUT, s.words.size() > 1 ? atoi(s.words[1].s.c_str()) : -1, showActive, showAll, showCount);
}

void exec_getq(autocomplete::ACState& s)
{
    bool showActive = s.extractflag("-active");
    bool showAll = s.extractflag("-all");
    bool showCount = s.extractflag("-count");

    if (!showActive && !showAll && !showCount)
    {
        showCount = true;
    }

    xferq(GET, s.words.size() > 1 ? atoi(s.words[1].s.c_str()) : -1, showActive, showAll, showCount);
}

void exec_open(autocomplete::ACState& s)
{
    if (strstr(s.words[1].s.c_str(), "#F!") || strstr(s.words[1].s.c_str(), "folder/"))  // folder link indicator
    {
        if (!clientFolder)
        {
            using namespace mega;
#ifdef GFX_CLASS
            auto gfx = new GFX_CLASS;
            gfx->startProcessingThread();
#endif

<<<<<<< HEAD
=======
            auto fsAccess = ::mega::make_unique<FSACCESS_CLASS>();

>>>>>>> 8d005f5b
            // create a new MegaClient with a different MegaApp to process callbacks
            // from the client logged into a folder. Reuse the waiter and httpio
            clientFolder = new MegaClient(new DemoAppFolder,
                                          client->waiter,
                                          client->httpio,
                #ifdef DBACCESS_CLASS
                                          new DBACCESS_CLASS(*startDir),
                #else
                                          NULL,
                #endif
                #ifdef GFX_CLASS
                                          gfx,
                #else
                                          NULL,
                #endif
                                          "Gk8DyQBS",
                                          "megacli_folder/" TOSTRING(MEGA_MAJOR_VERSION)
                                          "." TOSTRING(MEGA_MINOR_VERSION)
                                          "." TOSTRING(MEGA_MICRO_VERSION),
                                          2);
        }
        else
        {
            clientFolder->logout(false);
        }

        const char* authToken = nullptr;

        if (s.words.size() > 2)
            authToken = s.words[2].s.c_str();

        return clientFolder->app->login_result(clientFolder->folderaccess(s.words[1].s.c_str(), authToken));
    }
    else
    {
        cout << "Invalid folder link." << endl;
    }
}
#ifdef ENABLE_SYNC

void exec_syncrescan(autocomplete::ACState& s)
{
    handle backupId = 0;
    Base64::atob(s.words[2].s.c_str(), (byte*)&backupId, int(sizeof(backupId)));

    client->syncs.setSyncsNeedFullSync(true, backupId);
}

#endif

#ifdef USE_FILESYSTEM
void exec_lpwd(autocomplete::ACState& s)
{
    cout << fs::current_path().u8string() << endl;
}
#endif


void exec_test(autocomplete::ACState& s)
{
}

void exec_mfad(autocomplete::ACState& s)
{
    client->multifactorauthdisable(s.words[1].s.c_str());
}

void exec_mfac(autocomplete::ACState& s)
{
    string email;
    if (s.words.size() == 2)
    {
        email = s.words[1].s;
    }
    else
    {
        email = login.email;
    }

    client->multifactorauthcheck(email.c_str());
}

void exec_mfae(autocomplete::ACState& s)
{
    client->multifactorauthsetup();
}

void exec_login(autocomplete::ACState& s)
{
    //bool fresh = s.extractflag("-fresh");
    if (client->loggedin() == NOTLOGGEDIN)
    {
        if (s.words.size() > 1)
        {
            if ((s.words.size() == 2 || s.words.size() == 3) && s.words[1].s == "autoresume")
            {
                string filename = "megacli_autoresume_session" + (s.words.size() == 3 ? "_" + s.words[2].s : "");
                ifstream file(filename.c_str());
                string session;
                file >> session;
                if (file.is_open() && session.size())
                {
                    cout << "Resuming session..." << endl;
                    return client->login(Base64::atob(session));
                }
                cout << "Failed to get a valid session id from file " << filename << endl;
            }
            else if (strchr(s.words[1].s.c_str(), '@'))
            {
                login.reset();
                login.email = s.words[1].s;

                // full account login
                if (s.words.size() > 2)
                {
                    login.password = s.words[2].s;
                    cout << "Initiated login attempt..." << endl;
                }
                client->prelogin(login.email.c_str());
            }
            else
            {
                const char* ptr;
                if ((ptr = strchr(s.words[1].s.c_str(), '#')))  // folder link indicator
                {
                    const char *authKey = s.words.size() == 3 ? s.words[2].s.c_str() : nullptr;
                    return client->app->login_result(client->folderaccess(s.words[1].s.c_str(), authKey));
                }
                else
                {
                    return client->login(Base64::atob(s.words[1].s));
                }
            }
        }
        else
        {
            cout << "      login email [password]" << endl
                << "      login exportedfolderurl#key [authKey]" << endl
                << "      login session" << endl;
        }
    }
    else
    {
        cout << "Already logged in. Please log out first." << endl;
    }
}

void exec_begin(autocomplete::ACState& s)
{
    bool ephemeralPlusPlus = s.extractflag("-e++");
    if (s.words.size() == 1)
    {
        cout << "Creating ephemeral session..." << endl;
        pdf_to_import = true;
        client->createephemeral();
    }
    else if (s.words.size() == 2)   // resume session
    {
        if (ephemeralPlusPlus)
        {
            client->resumeephemeralPlusPlus(Base64::atob(s.words[1].s));
        }
        else
        {
            handle uh;
            byte pw[SymmCipher::KEYLENGTH];

            if (Base64::atob(s.words[1].s.c_str(), (byte*) &uh, MegaClient::USERHANDLE) == sizeof uh && Base64::atob(
                s.words[1].s.c_str() + 12, pw, sizeof pw) == sizeof pw)
            {
                client->resumeephemeral(uh, pw);
            }
            else
            {
                cout << "Malformed ephemeral session identifier." << endl;
            }
        }
    }
    else if (ephemeralPlusPlus && s.words.size() == 3)  // begin -e++ firstname lastname
    {
        cout << "Creating ephemeral session plus plus..." << endl;

        pdf_to_import = true;
        ephemeralFirstname = s.words[1].s;
        ephemeralLastName = s.words[2].s;
        client->createephemeralPlusPlus();
    }
}

void exec_mount(autocomplete::ACState& )
{
    listtrees();
}

void exec_share(autocomplete::ACState& s)
{
    bool writable = false;

    switch (s.words.size())
    {
    case 1:		// list all shares (incoming and outgoing)
    {
        TreeProcListOutShares listoutshares;

        cout << "Shared folders:" << endl;

        client->proctree(client->nodeByHandle(client->rootnodes.files), &listoutshares);
        client->proctree(client->nodeByHandle(client->rootnodes.inbox), &listoutshares);
        client->proctree(client->nodeByHandle(client->rootnodes.rubbish), &listoutshares);

        for (user_map::iterator uit = client->users.begin();
            uit != client->users.end(); uit++)
        {
            User* u = &uit->second;
            Node* n;

            if (u->show == VISIBLE && u->sharing.size())
            {
                cout << "From " << u->email << ":" << endl;

                for (handle_set::iterator sit = u->sharing.begin();
                    sit != u->sharing.end(); sit++)
                {
                    if ((n = client->nodebyhandle(*sit)))
                    {
                        cout << "\t" << n->displayname() << " ("
                            << getAccessLevelStr(n->inshare->access) << ")" << endl;
                    }
                }
            }
        }
    }
    break;

    case 2:	    // list all outgoing shares on this path
    case 3:	    // remove outgoing share to specified e-mail address
    case 4:	    // add outgoing share to specified e-mail address
    case 5:     // user specified a personal representation to appear as for the invitation
        if (Node* n = nodebypath(s.words[1].s.c_str()))
        {
            if (s.words.size() == 2)
            {
                listnodeshares(n);
            }
            else
            {
                accesslevel_t a = ACCESS_UNKNOWN;
                const char* personal_representation = NULL;
                if (s.words.size() > 3)
                {
                    if (s.words[3].s == "r" || s.words[3].s == "ro")
                    {
                        a = RDONLY;
                    }
                    else if (s.words[3].s == "rw")
                    {
                        a = RDWR;
                    }
                    else if (s.words[3].s == "full")
                    {
                        a = FULL;
                    }
                    else
                    {
                        cout << "Access level must be one of r, rw or full" << endl;

                        return;
                    }

                    if (s.words.size() > 4)
                    {
                        personal_representation = s.words[4].s.c_str();
                    }
                }

                client->setshare(n, s.words[2].s.c_str(), a, writable, personal_representation, gNextClientTag++, [](Error e, bool){
                    if (e)
                    {
                        cout << "Share creation/modification request failed (" << errorstring(e) << ")" << endl;
                    }
                    else
                    {
                        cout << "Share creation/modification succeeded." << endl;
                    }
                });
            }
        }
        else
        {
            cout << s.words[1].s << ": No such directory" << endl;
        }
        break;
    }
}

void exec_users(autocomplete::ACState& s)
{
    if (s.words.size() == 1)
    {
        for (user_map::iterator it = client->users.begin(); it != client->users.end(); it++)
        {
            if (it->second.email.size())
            {
                cout << "\t" << it->second.email;

                if (it->second.userhandle == client->me)
                {
                    cout << ", session user";
                }
                else if (it->second.show == VISIBLE)
                {
                    cout << ", visible";
                }
                else if (it->second.show == HIDDEN)
                {
                    cout << ", hidden";
                }
                else if (it->second.show == INACTIVE)
                {
                    cout << ", inactive";
                }
                else if (it->second.show == BLOCKED)
                {
                    cout << ", blocked";
                }
                else
                {
                    cout << ", unknown visibility (" << it->second.show << ")";
                }

                if (it->second.sharing.size())
                {
                    cout << ", sharing " << it->second.sharing.size() << " folder(s)";
                }

                if (it->second.pubk.isvalid())
                {
                    cout << ", public key cached";
                }

                if (it->second.mBizMode == BIZ_MODE_MASTER)
                {
                    cout << ", business master user";
                }
                else if (it->second.mBizMode == BIZ_MODE_SUBUSER)
                {
                    cout << ", business sub-user";
                }

                cout << endl;
            }
        }
    }
    else if (s.words.size() == 3 && s.words[2].s == "del")
    {
        client->removecontact(s.words[1].s.c_str(), HIDDEN);
    }
}

void exec_mkdir(autocomplete::ACState& s)
{
    bool allowDuplicate = s.extractflag("-allowduplicate");
    bool exactLeafName = s.extractflag("-exactleafname");

    if (s.words.size() > 1)
    {
        string newname;

        Node* n;
        if (exactLeafName)
        {
            n = client->nodeByHandle(cwd);
            newname = s.words[1].s;
        }
        else
        {
            n = nodebypath(s.words[1].s.c_str(), NULL, &newname);
        }

        if (n)
        {
            if (!client->checkaccess(n, RDWR))
            {
                cout << "Write access denied" << endl;

                return;
            }

            if (newname.size())
            {
                vector<NewNode> nn(1);
                client->putnodes_prepareOneFolder(&nn[0], newname);
                client->putnodes(n->nodeHandle(), NoVersioning, move(nn), nullptr, gNextClientTag++);
            }
            else if (allowDuplicate && n->parent && n->parent->nodehandle != UNDEF)
            {
                // the leaf name already exists and was returned in n
                auto leafname = s.words[1].s;
                auto pos = leafname.find_last_of("/");
                if (pos != string::npos) leafname.erase(0, pos + 1);
                vector<NewNode> nn(1);
                client->putnodes_prepareOneFolder(&nn[0], leafname);
                client->putnodes(n->parent->nodeHandle(), NoVersioning, move(nn), nullptr, gNextClientTag++);
            }
            else
            {
                cout << s.words[1].s << ": Path already exists" << endl;
            }
        }
        else
        {
            cout << s.words[1].s << ": Target path not found" << endl;
        }
    }
}

void exec_getfa(autocomplete::ACState& s)
{
    Node* n;
    int cancel = s.words.size() > 2 && s.words.back().s == "cancel";

    if (s.words.size() < 3)
    {
        n = client->nodeByHandle(cwd);
    }
    else if (!(n = nodebypath(s.words[2].s.c_str())))
    {
        cout << s.words[2].s << ": Path not found" << endl;
    }

    if (n)
    {
        int c = 0;
        fatype type;

        type = fatype(atoi(s.words[1].s.c_str()));

        if (n->type == FILENODE)
        {
            if (n->hasfileattribute(type))
            {
                client->getfa(n->nodehandle, &n->fileattrstring, n->nodekey(), type, cancel);
                c++;
            }
        }
        else
        {
            for (node_list::iterator it = n->children.begin(); it != n->children.end(); it++)
            {
                if ((*it)->type == FILENODE && (*it)->hasfileattribute(type))
                {
                    client->getfa((*it)->nodehandle, &(*it)->fileattrstring, (*it)->nodekey(), type, cancel);
                    c++;
                }
            }
        }

        cout << (cancel ? "Canceling " : "Fetching ") << c << " file attribute(s) of type " << type << "..." << endl;
    }
}

void exec_getua(autocomplete::ACState& s)
{
    User* u = NULL;

    if (s.words.size() == 3)
    {
        // get other user's attribute
        if (!(u = client->finduser(s.words[2].s.c_str())))
        {
            cout << "Retrieving user attribute for unknown user: " << s.words[2].s << endl;
            client->getua(s.words[2].s.c_str(), User::string2attr(s.words[1].s.c_str()));
            return;
        }
    }
    else if (s.words.size() != 2)
    {
        cout << "      getua attrname [email]" << endl;
        return;
    }

    if (!u)
    {
        // get logged in user's attribute
        if (!(u = client->ownuser()))
        {
            cout << "Must be logged in to query own attributes." << endl;
            return;
        }
    }

    if (s.words[1].s == "pubk")
    {
        client->getpubkey(u->uid.c_str());
        return;
    }

    client->getua(u, User::string2attr(s.words[1].s.c_str()));
}

void exec_putua(autocomplete::ACState& s)
{

    if (!client->loggedin())
    {
        cout << "Must be logged in to set user attributes." << endl;
        return;
    }

    attr_t attrtype = User::string2attr(s.words[1].s.c_str());
    if (attrtype == ATTR_UNKNOWN)
    {
        cout << "Attribute not recognized" << endl;
        return;
    }

    if (s.words.size() == 2)
    {
        // delete attribute
        client->putua(attrtype);

        return;
    }
    else if (s.words.size() == 3)
    {
        if (s.words[2].s == "del")
        {
            client->putua(attrtype);

            return;
        }
    }
    else if (s.words.size() == 4)
    {
        if (s.words[2].s == "set")
        {
            client->putua(attrtype, (const byte*)s.words[3].s.c_str(), unsigned(s.words[3].s.size()));
            return;
        }
        else if (s.words[2].s == "set64")
        {
            int len = int(s.words[3].s.size() * 3 / 4 + 3);
            byte *value = new byte[len];
            int valuelen = Base64::atob(s.words[3].s.data(), value, len);
            client->putua(attrtype, value, valuelen);
            delete [] value;
            return;
        }
        else if (s.words[2].s == "load")
        {
            string data;
            auto localpath = localPathArg(s.words[3].s);

            if (loadfile(localpath, &data))
            {
                client->putua(attrtype, (const byte*) data.data(), unsigned(data.size()));
            }
            else
            {
                cout << "Cannot read " << s.words[3].s << endl;
            }

            return;
        }
    }
    else if (s.words.size() == 5)
    {
        if (s.words[2].s == "map")  // putua <attrtype> map <attrKey> <attrValue>
        {
            if (attrtype == ATTR_DEVICE_NAMES
                    || attrtype == ATTR_DRIVE_NAMES
                    || attrtype == ATTR_ALIAS)
            {
                std::string key = s.words[3].s;
                std::string value = Base64::btoa(s.words[4].s);
                string_map attrMap;
                attrMap[key] = value;

                std::unique_ptr<TLVstore> tlv;

                User *ownUser = client->finduser(client->me);
                const std::string *oldValue = ownUser->getattr(attrtype);
                if (!oldValue)  // attr doesn't exist -> create it
                {
                    tlv.reset(new TLVstore());
                    tlv->set(key, value);
                }
                else if (!ownUser->isattrvalid(attrtype)) // not fetched yet or outdated
                {
                    cout << "User attribute is versioned (need to know current version first). ";
                    cout << "Fetch the attribute first" << endl;
                    return;
                }
                else
                {
                    tlv.reset(TLVstore::containerToTLVrecords(oldValue, &client->key));

                    if (!User::mergeUserAttribute(attrtype, attrMap, *tlv.get()))
                    {
                        cout << "Failed to merge with existing values" << endl;
                        return;
                    }
                }

                // serialize and encrypt the TLV container
                std::unique_ptr<std::string> container(tlv->tlvRecordsToContainer(client->rng, &client->key));
                client->putua(attrtype, (byte *)container->data(), unsigned(container->size()));

                return;
            }
        }
    }
}

#ifdef DEBUG
void exec_delua(autocomplete::ACState& s)
{
    client->delua(s.words[1].s.c_str());
}
#endif

void exec_pause(autocomplete::ACState& s)
{
    bool getarg = false, putarg = false, hardarg = false, statusarg = false;

    for (size_t i = s.words.size(); --i; )
    {
        if (s.words[i].s == "get")
        {
            getarg = true;
        }
        if (s.words[i].s == "put")
        {
            putarg = true;
        }
        if (s.words[i].s == "hard")
        {
            hardarg = true;
        }
        if (s.words[i].s == "status")
        {
            statusarg = true;
        }
    }

    if (statusarg)
    {
        if (!hardarg && !getarg && !putarg)
        {
            if (!client->xferpaused[GET] && !client->xferpaused[PUT])
            {
                cout << "Transfers not paused at the moment." << endl;
            }
            else
            {
                if (client->xferpaused[GET])
                {
                    cout << "GETs currently paused." << endl;
                }
                if (client->xferpaused[PUT])
                {
                    cout << "PUTs currently paused." << endl;
                }
            }
        }
        return;
    }

    if (!getarg && !putarg)
    {
        getarg = true;
        putarg = true;
    }

    DBTableTransactionCommitter committer(client->tctable);

    if (getarg)
    {
        client->pausexfers(GET, client->xferpaused[GET] ^= true, hardarg, committer);
        if (client->xferpaused[GET])
        {
            cout << "GET transfers paused. Resume using the same command." << endl;
        }
        else
        {
            cout << "GET transfers unpaused." << endl;
        }
    }

    if (putarg)
    {
        client->pausexfers(PUT, client->xferpaused[PUT] ^= true, hardarg, committer);
        if (client->xferpaused[PUT])
        {
            cout << "PUT transfers paused. Resume using the same command." << endl;
        }
        else
        {
            cout << "PUT transfers unpaused." << endl;
        }
    }
}

void exec_debug(autocomplete::ACState& s)
{
    if (s.extractflag("-off"))
    {
        SimpleLogger::setLogLevel(logWarning);
        gLogger.logToConsole = false;
        gLogger.mLogFile.close();
    }
    if (s.extractflag("-on"))
    {
        SimpleLogger::setLogLevel(logDebug);
    }
    if (s.extractflag("-verbose"))
    {
        SimpleLogger::setLogLevel(logMax);
    }
    if (s.extractflag("-console"))
    {
        gLogger.logToConsole = true;

    }
    if (s.extractflag("-noconsole"))
    {
        gLogger.logToConsole = false;
    }
    if (s.extractflag("-nofile"))
    {
        gLogger.mLogFile.close();
    }
    string filename;
    if (s.extractflagparam("-file", filename))
    {
        gLogger.mLogFile.close();
        if (!filename.empty())
        {
            gLogger.mLogFile.open(filename.c_str());
            if (gLogger.mLogFile.is_open())
            {
                gLogger.mLogFileName = filename;

            }
            else
            {
                cout << "Log file open failed: '" << filename << "'" << endl;
            }
        }
    }
#ifdef USE_ROTATIVEPERFORMANCELOGGER
    string rpl_filename;
    string rpl_toconsole;
    if (s.extractflagparam("-rotative_performance_logger_file", rpl_filename))
    {
        bool toconsole = s.extractflag("-rotative_performance_logger_toconsole");

        bool exerciseOutput = s.extractflag("-rotative_performance_logger_exerciseOutput");

        // singletons...
        RotativePerformanceLogger::Instance().initialize(".", rpl_filename.c_str(), toconsole);

        if (exerciseOutput)
        {
            // two competing threads, both logging, so we're not just paused during gzipping

            new std::thread([](){
                std::map<long, int> fps;

                auto start = std::chrono::high_resolution_clock::now();
                while (std::chrono::duration_cast<std::chrono::seconds>(std::chrono::high_resolution_clock::now() - start).count() < 10)
                {
                    LOG_info << "Logging from thread 1" ;
                    fps[long(m_time())]++;
                    std::this_thread::sleep_for(std::chrono::milliseconds(1000/30));
                }
                auto cl = conlock(cout);
                cl << "thread 1:";
                for (auto& n : fps) cl << " " << n.second;
                cl << "\n";
            });


            new std::thread([](){
                std::map<long, int> fps;

                auto start = std::chrono::high_resolution_clock::now();
                while (std::chrono::duration_cast<std::chrono::seconds>(std::chrono::high_resolution_clock::now() - start).count() < 10)
                {
                    LOG_info << "Logging from thread 2" ;
                    fps[long(m_time())]++;
                    std::this_thread::sleep_for(std::chrono::milliseconds(1000/30));
                }
                auto cl = conlock(cout);
                cl << "thread 2:";
                for (auto& n : fps) cl << " " << n.second;
                cl << "\n";
            });

            std::this_thread::sleep_for(std::chrono::milliseconds(2000));
            string dm(99999999, 'x');
            for (int i = 0 ; i < 30 ; i++)
            {
                LOG_err << DirectMessage(dm.c_str());
            }


        }

    }
#endif


    cout << "Debug level set to " << SimpleLogger::logCurrentLevel << endl;
    cout << "Log to console: " << (gLogger.logToConsole ? "on" : "off") << endl;
    cout << "Log to file: " << (gLogger.mLogFile.is_open() ? gLogger.mLogFileName : "<off>") << endl;

}

#if defined(WIN32) && defined(NO_READLINE)
void exec_clear(autocomplete::ACState& s)
{
    static_cast<WinConsole*>(console)->clearScreen();
}
#endif

void exec_retry(autocomplete::ACState& s)
{
    if (client->abortbackoff())
    {
        cout << "Retrying..." << endl;
    }
    else
    {
        cout << "No failed request pending." << endl;
    }
}

void exec_recon(autocomplete::ACState& s)
{
    cout << "Closing all open network connections..." << endl;

    client->disconnect();
}

void exec_email(autocomplete::ACState& s)
{
    if (s.words.size() == 1)
    {
        User *u = client->finduser(client->me);
        if (u)
        {
            cout << "Your current email address is " << u->email << endl;
        }
        else
        {
            cout << "Please, login first" << endl;
        }
    }
    else if (s.words.size() == 2)
    {
        if (s.words[1].s.find("@") != string::npos)    // get change email link
        {
            client->getemaillink(s.words[1].s.c_str());
        }
        else    // confirm change email link
        {
            string link = s.words[1].s;

            size_t pos = link.find(MegaClient::verifyLinkPrefix());
            if (pos == link.npos)
            {
                cout << "Invalid email change link." << endl;
                return;
            }

            changecode.assign(link.substr(pos + strlen(MegaClient::verifyLinkPrefix())));
            client->queryrecoverylink(changecode.c_str());
        }
    }
}

#ifdef ENABLE_CHAT
void exec_chatc(autocomplete::ACState& s)
{
    size_t wordscount = s.words.size();
    if (wordscount < 2 || wordscount == 3)
    {
        cout << "Invalid syntax to create chatroom" << endl;
        cout << "      chatc group [email ro|sta|mod]* " << endl;
        return;
    }

    int group = atoi(s.words[1].s.c_str());
    if (group != 0 && group != 1)
    {
        cout << "Invalid syntax to create chatroom" << endl;
        cout << "      chatc group [email ro|sta|mod]* " << endl;
        return;
    }

    unsigned parseoffset = 2;
    if (((wordscount - parseoffset) % 2) == 0)
    {
        if (!group && (wordscount - parseoffset) != 2)
        {
            cout << "Peer to peer chats must have only one peer" << endl;
            return;
        }

        userpriv_vector *userpriv = new userpriv_vector;

        unsigned numUsers = 0;
        while ((numUsers + 1) * 2 + parseoffset <= wordscount)
        {
            string email = s.words[numUsers * 2 + parseoffset].s;
            User *u = client->finduser(email.c_str(), 0);
            if (!u)
            {
                cout << "User not found: " << email << endl;
                delete userpriv;
                return;
            }

            string privstr = s.words[numUsers * 2 + parseoffset + 1].s;
            privilege_t priv;
            if (!group) // 1:1 chats enforce peer to be moderator
            {
                priv = PRIV_MODERATOR;
            }
            else
            {
                if (privstr == "ro")
                {
                    priv = PRIV_RO;
                }
                else if (privstr == "sta")
                {
                    priv = PRIV_STANDARD;
                }
                else if (privstr == "mod")
                {
                    priv = PRIV_MODERATOR;
                }
                else
                {
                    cout << "Unknown privilege for " << email << endl;
                    delete userpriv;
                    return;
                }
            }

            userpriv->push_back(userpriv_pair(u->userhandle, priv));
            numUsers++;
        }

        client->createChat(group, false, userpriv);
        delete userpriv;
    }
}

void exec_chati(autocomplete::ACState& s)
{
    if (s.words.size() >= 4 && s.words.size() <= 7)
    {
        handle chatid;
        Base64::atob(s.words[1].s.c_str(), (byte*)&chatid, MegaClient::CHATHANDLE);

        string email = s.words[2].s;
        User *u = client->finduser(email.c_str(), 0);
        if (!u)
        {
            cout << "User not found: " << email << endl;
            return;
        }

        string privstr = s.words[3].s;
        privilege_t priv;
        if (privstr == "ro")
        {
            priv = PRIV_RO;
        }
        else if (privstr == "sta")
        {
            priv = PRIV_STANDARD;
        }
        else if (privstr == "mod")
        {
            priv = PRIV_MODERATOR;
        }
        else
        {
            cout << "Unknown privilege for " << email << endl;
            return;
        }

        string title;
        string unifiedKey;
        if (s.words.size() == 5)
        {
            unifiedKey = s.words[4].s;
        }
        else if (s.words.size() >= 6 && s.words[4].s == "t")
        {
            title = s.words[5].s;
            if (s.words.size() == 7)
            {
                unifiedKey = s.words[6].s;
            }
        }
        const char *t = !title.empty() ? title.c_str() : NULL;
        const char *uk = !unifiedKey.empty() ? unifiedKey.c_str() : NULL;

        client->inviteToChat(chatid, u->userhandle, priv, uk, t);
        return;
    }
}

void exec_chatr(autocomplete::ACState& s)
{
    if (s.words.size() > 1 && s.words.size() < 4)
    {
        handle chatid;
        Base64::atob(s.words[1].s.c_str(), (byte*)&chatid, MegaClient::CHATHANDLE);

        if (s.words.size() == 2)
        {
            client->removeFromChat(chatid, client->me);
            return;
        }
        else if (s.words.size() == 3)
        {
            string email = s.words[2].s;
            User *u = client->finduser(email.c_str(), 0);
            if (!u)
            {
                cout << "User not found: " << email << endl;
                return;
            }

            client->removeFromChat(chatid, u->userhandle);
            return;
        }
    }
}

void exec_chatu(autocomplete::ACState& s)
{
    handle chatid;
    Base64::atob(s.words[1].s.c_str(), (byte*)&chatid, MegaClient::CHATHANDLE);

    client->getUrlChat(chatid);
}

void exec_chata(autocomplete::ACState& s)
{
    handle chatid;
    Base64::atob(s.words[1].s.c_str(), (byte*)&chatid, MegaClient::CHATHANDLE);
    bool archive = (s.words[2].s == "1");
    if (!archive && (s.words[2].s != "0"))
    {
        cout << "Use 1 or 0 to archive/unarchive chats" << endl;
        return;
    }

    client->archiveChat(chatid, archive);
}

void exec_chats(autocomplete::ACState& s)
{
    if (s.words.size() == 1)
    {
        textchat_map::iterator it;
        for (it = client->chats.begin(); it != client->chats.end(); it++)
        {
            DemoApp::printChatInformation(it->second);
        }
        return;
    }
    if (s.words.size() == 2)
    {
        handle chatid;
        Base64::atob(s.words[1].s.c_str(), (byte*)&chatid, MegaClient::CHATHANDLE);

        textchat_map::iterator it = client->chats.find(chatid);
        if (it == client->chats.end())
        {
            cout << "Chatid " << s.words[1].s.c_str() << " not found" << endl;
            return;
        }

        DemoApp::printChatInformation(it->second);
        return;
    }
}

void exec_chatl(autocomplete::ACState& s)
{
    handle chatid;
    Base64::atob(s.words[1].s.c_str(), (byte*) &chatid, MegaClient::CHATHANDLE);
    bool delflag = (s.words.size() == 3 && s.words[2].s == "del");
    bool createifmissing = s.words.size() == 2 || (s.words.size() == 3 && s.words[2].s != "query");

    client->chatlink(chatid, delflag, createifmissing);
}
#endif

void exec_reset(autocomplete::ACState& s)
{
    if (client->loggedin() != NOTLOGGEDIN)
    {
        cout << "You're logged in. Please, logout first." << endl;
    }
    else if (s.words.size() == 2 ||
        (s.words.size() == 3 && (hasMasterKey = (s.words[2].s == "mk"))))
    {
        recoveryemail = s.words[1].s;
        client->getrecoverylink(recoveryemail.c_str(), hasMasterKey);
    }
    else
    {
        cout << "      reset email [mk]" << endl;
    }
}

void exec_clink(autocomplete::ACState& s)
{
    bool renew = false;
    if (s.words.size() == 1 || (s.words.size() == 2 && (renew = s.words[1].s == "renew")))
    {
        client->contactlinkcreate(renew);
    }
    else if ((s.words.size() == 3) && (s.words[1].s == "query"))
    {
        handle clink = UNDEF;
        Base64::atob(s.words[2].s.c_str(), (byte*)&clink, MegaClient::CONTACTLINKHANDLE);

        client->contactlinkquery(clink);

    }
    else if (((s.words.size() == 3) || (s.words.size() == 2)) && (s.words[1].s == "del"))
    {
        handle clink = UNDEF;

        if (s.words.size() == 3)
        {
            Base64::atob(s.words[2].s.c_str(), (byte*)&clink, MegaClient::CONTACTLINKHANDLE);
        }

        client->contactlinkdelete(clink);
    }
}

void exec_apiurl(autocomplete::ACState& s)
{
    if (s.words.size() == 1)
    {
        cout << "Current APIURL = " << client->httpio->APIURL << endl;
        cout << "Current disablepkp = " << (client->httpio->disablepkp ? "true" : "false") << endl;
    }
    else if (client->loggedin() != NOTLOGGEDIN)
    {
        cout << "You must not be logged in, to change APIURL" << endl;
    }
    else if (s.words.size() == 3 || s.words.size() == 2)
    {
        if (s.words[1].s.size() < 8 || s.words[1].s.substr(0, 8) != "https://")
        {
            s.words[1].s = "https://" + s.words[1].s;
        }
        if (s.words[1].s.empty() || s.words[1].s[s.words[1].s.size() - 1] != '/')
        {
            s.words[1].s += '/';
        }
        client->httpio->APIURL = s.words[1].s;
        if (s.words.size() == 3)
        {
            client->httpio->disablepkp = s.words[2].s == "true";
        }
    }
}

void exec_passwd(autocomplete::ACState& s)
{
    if (client->loggedin() != NOTLOGGEDIN)
    {
        setprompt(NEWPASSWORD);
    }
    else
    {
        cout << "Not logged in." << endl;
    }
}

void exec_putbps(autocomplete::ACState& s)
{
    if (s.words.size() > 1)
    {
        if (s.words[1].s == "auto")
        {
            client->putmbpscap = -1;
        }
        else if (s.words[1].s == "none")
        {
            client->putmbpscap = 0;
        }
        else
        {
            int t = atoi(s.words[1].s.c_str());

            if (t > 0)
            {
                client->putmbpscap = t;
            }
            else
            {
                cout << "      putbps [limit|auto|none]" << endl;
                return;
            }
        }
    }

    cout << "Upload speed limit set to ";

    if (client->putmbpscap < 0)
    {
        cout << "AUTO (approx. 90% of your available bandwidth)" << endl;
    }
    else if (!client->putmbpscap)
    {
        cout << "NONE" << endl;
    }
    else
    {
        cout << client->putmbpscap << " byte(s)/second" << endl;
    }
}

void exec_invite(autocomplete::ACState& s)
{
    if (client->loggedin() != FULLACCOUNT)
    {
        cout << "Not logged in." << endl;
    }
    else
    {
        if (client->ownuser()->email.compare(s.words[1].s))
        {
            int delflag = s.words.size() == 3 && s.words[2].s == "del";
            int rmd = s.words.size() == 3 && s.words[2].s == "rmd";
            int clink = s.words.size() == 4 && s.words[2].s == "clink";
            if (s.words.size() == 2 || s.words.size() == 3 || s.words.size() == 4)
            {
                if (delflag || rmd)
                {
                    client->setpcr(s.words[1].s.c_str(), delflag ? OPCA_DELETE : OPCA_REMIND);
                }
                else
                {
                    handle contactLink = UNDEF;
                    if (clink)
                    {
                        Base64::atob(s.words[3].s.c_str(), (byte*)&contactLink, MegaClient::CONTACTLINKHANDLE);
                    }

                    // Original email is not required, but can be used if this account has multiple email addresses associated,
                    // to have the invite come from a specific email
                    client->setpcr(s.words[1].s.c_str(), OPCA_ADD, "Invite from MEGAcli", s.words.size() == 3 ? s.words[2].s.c_str() : NULL, contactLink);
                }
            }
            else
            {
                cout << "      invite dstemail [origemail|del|rmd|clink <link>]" << endl;
            }
        }
        else
        {
            cout << "Cannot send invitation to your own user" << endl;
        }
    }
}

void exec_signup(autocomplete::ACState& s)
{
    if (s.words.size() == 2)
    {
        const char* ptr = s.words[1].s.c_str();
        const char* tptr;

        if ((tptr = strstr(ptr, "confirm")))
        {
            ptr = tptr + 7;

            std::string code = Base64::atob(std::string(ptr));
            if (!code.empty())
            {
                if (code.find("ConfirmCodeV2") != string::npos)
                {
                    size_t posEmail = 13 + 15;
                    size_t endEmail = code.find("\t", posEmail);
                    if (endEmail != string::npos)
                    {
                        signupemail = code.substr(posEmail, endEmail - posEmail);
                        signupname = code.substr(endEmail + 1, code.size() - endEmail - 9);

                        if (client->loggedin() == FULLACCOUNT)
                        {
                            cout << "Already logged in." << endl;
                        }
                        else    // not-logged-in / ephemeral account / partially confirmed
                        {
                            client->confirmsignuplink2((const byte*)code.data(), unsigned(code.size()));
                        }
                    }
                }
                else
                {
                    // we first just query the supplied signup link,
                    // then collect and verify the password,
                    // then confirm the account
                    client->querysignuplink((const byte*)code.data(), (unsigned)code.size());
                }
            }
        }
    }
    else if (s.words.size() == 3 || s.words.size() == 4)
    {
        switch (client->loggedin())
        {
        case FULLACCOUNT:
            cout << "Already logged in." << endl;
            break;

        case CONFIRMEDACCOUNT:
            cout << "Current account already confirmed." << endl;
            break;

        case EPHEMERALACCOUNT:
        case EPHEMERALACCOUNTPLUSPLUS:
            if (s.words[1].s.find('@') + 1 && s.words[1].s.find('.') + 1)
            {
                signupemail = s.words[1].s;
                signupname = s.words[2].s;
                signupV2 = !s.extractflag("-v1");

                cout << endl;
                setprompt(NEWPASSWORD);
            }
            else
            {
                cout << "Please enter a valid e-mail address." << endl;
            }
            break;

        case NOTLOGGEDIN:
            cout << "Please use the begin command to commence or resume the ephemeral session to be upgraded." << endl;
        }
    }
}

void exec_cancelsignup(autocomplete::ACState& s)
{
    client->cancelsignup();
}

void exec_whoami(autocomplete::ACState& s)
{
    if (client->loggedin() == NOTLOGGEDIN)
    {
        cout << "Not logged in." << endl;
    }
    else
    {
        User* u;

        if ((u = client->finduser(client->me)))
        {
            cout << "Account e-mail: " << u->email << " handle: " << Base64Str<MegaClient::USERHANDLE>(client->me) << endl;
            if (client->signkey)
            {
                string pubKey((const char *)client->signkey->pubKey, EdDSA::PUBLIC_KEY_LENGTH);
                cout << "Credentials: " << AuthRing::fingerprint(pubKey, true) << endl;
            }
        }

        bool storage = s.extractflag("-storage");
        bool transfer = s.extractflag("-transfer");
        bool pro = s.extractflag("-pro");
        bool transactions = s.extractflag("-transactions");
        bool purchases = s.extractflag("-purchases");
        bool sessions = s.extractflag("-sessions");

        bool all = !storage && !transfer && !pro && !transactions && !purchases && !sessions;

        cout << "Retrieving account status..." << endl;

        client->getaccountdetails(account, all || storage, all || transfer, all || pro, all || transactions, all || purchases, all || sessions);
    }
}

void exec_verifycredentials(autocomplete::ACState& s)
{
    User* u = nullptr;
    if (s.words.size() == 2 && (s.words[1].s == "show" || s.words[1].s == "status"))
    {
        u = client->finduser(client->me);
    }
    else if (s.words.size() == 3)
    {
        u = client->finduser(s.words[2].s.c_str());
    }
    else
    {
        cout << "      credentials show|status|verify|reset [email]" << endl;
        return;
    }

    if (!u)
    {
        cout << "Invalid user" << endl;
        return;
    }

    if (s.words[1].s == "show")
    {
        if (u->isattrvalid(ATTR_ED25519_PUBK))
        {
            cout << "Credentials: " << AuthRing::fingerprint(*u->getattr(ATTR_ED25519_PUBK), true) << endl;
        }
        else
        {
            cout << "Fetching singing key... " << endl;
            client->getua(u->uid.c_str(), ATTR_ED25519_PUBK);
        }
    }
    else if (s.words[1].s == "status")
    {
        handle uh = s.words.size() == 3 ? u->userhandle : UNDEF;
        printAuthringInformation(uh);
    }
    else if (s.words[1].s == "verify")
    {
        error e;
        if ((e = client->verifyCredentials(u->userhandle)))
        {
            cout << "Verification failed. Error: " << errorstring(e) << endl;
            return;
        }
    }
    else if (s.words[1].s == "reset")
    {
        error e;
        if ((e = client->resetCredentials(u->userhandle)))
        {
            cout << "Reset verification failed. Error: " << errorstring(e) << endl;
            return;
        }
    }
}

void exec_export(autocomplete::ACState& s)
{
    void exportnode_result(Error e, handle h, handle ph);

    Node* n;
    int deltmp = 0;
    int etstmp = 0;

    bool writable = s.extractflag("-writable");
    bool megaHosted = s.extractflag("-mega-hosted");


    if ((n = nodebypath(s.words[1].s.c_str())))
    {
        if (s.words.size() > 2)
        {
            deltmp = (s.words[2].s == "del");
            if (!deltmp)
            {
                etstmp = atoi(s.words[2].s.c_str());
            }
        }


        cout << "Exporting..." << endl;

        error e;
        if ((e = client->exportnode(n, deltmp, etstmp, writable, megaHosted, gNextClientTag++, [](Error e, handle h, handle ph){
            exportnode_result(e, h, ph);
        })))
        {
            cout << s.words[1].s << ": Export rejected (" << errorstring(e) << ")" << endl;
        }
    }
    else
    {
        cout << s.words[1].s << ": Not found" << endl;
    }
}

void exec_import(autocomplete::ACState& s)
{
    handle ph = UNDEF;
    byte key[FILENODEKEYLENGTH];
    error e = client->parsepubliclink(s.words[1].s.c_str(), ph, key, false);
    if (e == API_OK)
    {
        cout << "Opening link..." << endl;
        client->openfilelink(ph, key);
    }
    else
    {
        cout << "Malformed link. Format: Exported URL or fileid#filekey" << endl;
    }
}

void exec_folderlinkinfo(autocomplete::ACState& s)
{
    publiclink = s.words[1].s;

    handle ph = UNDEF;
    byte folderkey[SymmCipher::KEYLENGTH];
    if (client->parsepubliclink(publiclink.c_str(), ph, folderkey, true) == API_OK)
    {
        cout << "Loading public folder link info..." << endl;
        client->getpubliclinkinfo(ph);
    }
    else
    {
        cout << "Malformed link: " << publiclink << endl;
    }
}

void exec_reload(autocomplete::ACState& s)
{
    cout << "Reloading account..." << endl;

    bool nocache = false;
    if (s.words.size() == 2 && s.words[1].s == "nocache")
    {
        nocache = true;
    }

    cwd = NodeHandle();
    client->cachedscsn = UNDEF;
    client->fetchnodes(nocache);
}

void exec_logout(autocomplete::ACState& s)
{
    cout << "Logging off..." << endl;

    bool keepSyncConfigs = s.extractflag("-keepsyncconfigs");

    cwd = NodeHandle();
    client->logout(keepSyncConfigs);

    if (clientFolder)
    {
        clientFolder->logout(keepSyncConfigs);
        delete clientFolder;
        clientFolder = NULL;
    }

    ephemeralFirstname.clear();
    ephemeralLastName.clear();
}

#ifdef ENABLE_CHAT
void exec_chatga(autocomplete::ACState& s)
{
    handle chatid;
    Base64::atob(s.words[1].s.c_str(), (byte*) &chatid, MegaClient::CHATHANDLE);

    handle nodehandle = 0; // make sure top two bytes are 0
    Base64::atob(s.words[2].s.c_str(), (byte*) &nodehandle, MegaClient::NODEHANDLE);

    const char *uid = s.words[3].s.c_str();

    client->grantAccessInChat(chatid, nodehandle, uid);
}

void exec_chatra(autocomplete::ACState& s)
{
    handle chatid;
    Base64::atob(s.words[1].s.c_str(), (byte*)&chatid, MegaClient::CHATHANDLE);

    handle nodehandle = 0; // make sure top two bytes are 0
    Base64::atob(s.words[2].s.c_str(), (byte*)&nodehandle, MegaClient::NODEHANDLE);

    const char *uid = s.words[3].s.c_str();

    client->removeAccessInChat(chatid, nodehandle, uid);
}

void exec_chatst(autocomplete::ACState& s)
{
    handle chatid;
    Base64::atob(s.words[1].s.c_str(), (byte*)&chatid, MegaClient::CHATHANDLE);

    if (s.words.size() == 2)  // empty title / remove title
    {
        client->setChatTitle(chatid, "");
    }
    else if (s.words.size() == 3)
    {
        client->setChatTitle(chatid, s.words[2].s.c_str());
    }
}

void exec_chatpu(autocomplete::ACState& s)
{
    client->getChatPresenceUrl();
}

void exec_chatup(autocomplete::ACState& s)
{
    handle chatid;
    Base64::atob(s.words[1].s.c_str(), (byte*)&chatid, MegaClient::CHATHANDLE);

    handle uh;
    Base64::atob(s.words[2].s.c_str(), (byte*)&uh, MegaClient::USERHANDLE);

    string privstr = s.words[3].s;
    privilege_t priv;
    if (privstr == "ro")
    {
        priv = PRIV_RO;
    }
    else if (privstr == "sta")
    {
        priv = PRIV_STANDARD;
    }
    else if (privstr == "mod")
    {
        priv = PRIV_MODERATOR;
    }
    else
    {
        cout << "Unknown privilege for " << s.words[2].s << endl;
        return;
    }

    client->updateChatPermissions(chatid, uh, priv);
}

void exec_chatlu(autocomplete::ACState& s)
{
    handle publichandle = 0;
    Base64::atob(s.words[1].s.c_str(), (byte*)&publichandle, MegaClient::CHATLINKHANDLE);

    client->chatlinkurl(publichandle);
}

void exec_chatsm(autocomplete::ACState& s)
{
    handle chatid;
    Base64::atob(s.words[1].s.c_str(), (byte*)&chatid, MegaClient::CHATHANDLE);

    const char *title = (s.words.size() == 3) ? s.words[2].s.c_str() : NULL;
    client->chatlinkclose(chatid, title);
}

void exec_chatlj(autocomplete::ACState& s)
{
    handle publichandle = 0;
    Base64::atob(s.words[1].s.c_str(), (byte*)&publichandle, MegaClient::CHATLINKHANDLE);

    client->chatlinkjoin(publichandle, s.words[2].s.c_str());
}

void exec_chatcp(autocomplete::ACState& s)
{
    bool meeting = s.extractflag("-meeting");
    size_t wordscount = s.words.size();
    userpriv_vector *userpriv = new userpriv_vector;
    string_map *userkeymap = new string_map;
    string mownkey = s.words[1].s;
    unsigned parseoffset = 2;
    const char *title = NULL;

    if (wordscount >= 4)
    {
        if (s.words[2].s == "t")
        {
            if (s.words[3].s.empty())
            {
                cout << "Title cannot be set to empty string" << endl;
                delete userpriv;
                delete userkeymap;
                return;
            }
            title = s.words[3].s.c_str();
            parseoffset = 4;
        }

        if (((wordscount - parseoffset) % 3) != 0)
        {
            cout << "Invalid syntax to create chatroom" << endl;
            cout << "      chatcp mownkey [t title64] [email ro|sta|mod unifiedkey]* " << endl;
            delete userpriv;
            delete userkeymap;
            return;
        }

        unsigned numUsers = 0;
        while ((numUsers + 1) * 3 + parseoffset <= wordscount)
        {
            string email = s.words[numUsers * 3 + parseoffset].s;
            User *u = client->finduser(email.c_str(), 0);
            if (!u)
            {
                cout << "User not found: " << email << endl;
                delete userpriv;
                delete userkeymap;
                return;
            }

            string privstr = s.words[numUsers * 3 + parseoffset + 1].s;
            privilege_t priv;
            if (privstr == "ro")
            {
                priv = PRIV_RO;
            }
            else if (privstr == "sta")
            {
                priv = PRIV_STANDARD;
            }
            else if (privstr == "mod")
            {
                priv = PRIV_MODERATOR;
            }
            else
            {
                cout << "Unknown privilege for " << email << endl;
                delete userpriv;
                delete userkeymap;
                return;
            }
            userpriv->push_back(userpriv_pair(u->userhandle, priv));
            string unifiedkey = s.words[numUsers * 3 + parseoffset + 2].s;
            char uhB64[12];
            Base64::btoa((byte *)&u->userhandle, MegaClient::USERHANDLE, uhB64);
            uhB64[11] = '\0';
            userkeymap->insert(std::pair<string, string>(uhB64, unifiedkey));
            numUsers++;
        }
    }
    char ownHandleB64[12];
    Base64::btoa((byte *)&client->me, MegaClient::USERHANDLE, ownHandleB64);
    ownHandleB64[11] = '\0';
    userkeymap->insert(std::pair<string, string>(ownHandleB64, mownkey));
    client->createChat(true, true, userpriv, userkeymap, title, meeting);
    delete userpriv;
    delete userkeymap;
}
#endif

void exec_cancel(autocomplete::ACState& s)
{
    if (client->loggedin() != FULLACCOUNT)
    {
        cout << "Please, login into your account first." << endl;
        return;
    }

    if (s.words.size() == 1)  // get link
    {
        User *u = client->finduser(client->me);
        if (!u)
        {
            cout << "Error retrieving logged user." << endl;
            return;
        }
        client->getcancellink(u->email.c_str());
    }
    else if (s.words.size() == 2) // link confirmation
    {
        string link = s.words[1].s;

        size_t pos = link.find(MegaClient::cancelLinkPrefix());
        if (pos == link.npos)
        {
            cout << "Invalid cancellation link." << endl;
            return;
        }

        client->confirmcancellink(link.substr(pos + strlen(MegaClient::cancelLinkPrefix())).c_str());
    }
}

void exec_alerts(autocomplete::ACState& s)
{
    bool shownew = false, showold = false;
    size_t showN = 0;
    if (s.words.size() == 1)
    {
        shownew = showold = true;
    }
    else if (s.words.size() == 2)
    {
        if (s.words[1].s == "seen")
        {
            client->useralerts.acknowledgeAll();
            return;
        }
        else if (s.words[1].s == "notify")
        {
            notifyAlerts = !notifyAlerts;
            cout << "notification of alerts is now " << (notifyAlerts ? "on" : "off") << endl;
            return;
        }
        else if (s.words[1].s == "old")
        {
            showold = true;
        }
        else if (s.words[1].s == "new")
        {
            shownew = true;
        }
        else if (s.words[1].s == "test_reminder")
        {
            client->useralerts.add(new UserAlert::PaymentReminder(time(NULL) - 86000*3 /2, client->useralerts.nextId()));
        }
        else if (s.words[1].s == "test_payment")
        {
            client->useralerts.add(new UserAlert::Payment(true, 1, time(NULL) + 86000 * 1, client->useralerts.nextId()));
        }
        else if (atoi(s.words[1].s.c_str()) > 0)
        {
            showN = atoi(s.words[1].s.c_str());
        }
    }
    if (showold || shownew || showN > 0)
    {
        UserAlerts::Alerts::const_iterator i = client->useralerts.alerts.begin();
        if (showN)
        {
            size_t n = 0;
            for (UserAlerts::Alerts::const_reverse_iterator i = client->useralerts.alerts.rbegin(); i != client->useralerts.alerts.rend(); ++i, ++n)
            {
                showN += ((*i)->relevant || n >= showN) ? 0 : 1;
            }
        }

        size_t n = client->useralerts.alerts.size();
        for (; i != client->useralerts.alerts.end(); ++i)
        {
            if ((*i)->relevant)
            {
                if (--n < showN || (shownew && !(*i)->seen) || (showold && (*i)->seen))
                {
                    printAlert(**i);
                }
            }
        }
    }
}

#ifdef USE_FILESYSTEM
void exec_lmkdir(autocomplete::ACState& s)
{
    std::error_code ec;
    if (!fs::create_directory(s.words[1].s.c_str(), ec))
    {
        cerr << "Create directory failed: " << ec.message() << endl;
    }
}
#endif


void exec_confirm(autocomplete::ACState& s)
{
    if (signupemail.size() && signupcode.size())
    {
        cout << "Please type " << signupemail << "'s password to confirm the signup." << endl;
        setprompt(LOGINPASSWORD);
    }
    else
    {
        cout << "Need to query link first. Type 'signup code'";
    }
}

void exec_recover(autocomplete::ACState& s)
{
    if (client->loggedin() != NOTLOGGEDIN)
    {
        cout << "You're logged in. Please, logout first." << endl;
    }
    else if (s.words.size() == 2)
    {
        string link = s.words[1].s;

        size_t pos = link.find(MegaClient::recoverLinkPrefix());
        if (pos == link.npos)
        {
            cout << "Invalid recovery link." << endl;
        }

        recoverycode.assign(link.substr(pos + strlen(MegaClient::recoverLinkPrefix())));
        client->queryrecoverylink(recoverycode.c_str());
    }
}

void exec_session(autocomplete::ACState& s)
{
    string session;

    int size = client->dumpsession(session);

    if (size > 0)
    {
        if ((s.words.size() == 2 || s.words.size() == 3) && s.words[1].s == "autoresume")
        {
            string filename = "megacli_autoresume_session" + (s.words.size() == 3 ? "_" + s.words[2].s : "");
            ofstream file(filename.c_str());
            if (file.fail() || !file.is_open())
            {
                cout << "could not open file: " << filename << endl;
            }
            else
            {
                file << Base64::btoa(session);
                cout << "Your (secret) session is saved in file '" << filename << "'" << endl;
            }
        }
        else
        {
            cout << "Your (secret) session is: " << Base64::btoa(session) << endl;
        }
    }
    else if (!size)
    {
        cout << "Not logged in." << endl;
    }
    else
    {
        cout << "Internal error." << endl;
    }
}

void exec_version(autocomplete::ACState& s)
{
    cout << "MEGA SDK version: " << MEGA_MAJOR_VERSION << "." << MEGA_MINOR_VERSION << "." << MEGA_MICRO_VERSION << endl;

    cout << "Features enabled:" << endl;

#ifdef USE_CRYPTOPP
    cout << "* CryptoPP" << endl;
#endif

#ifdef USE_SQLITE
    cout << "* SQLite" << endl;
#endif

#ifdef USE_BDB
    cout << "* Berkeley DB" << endl;
#endif

#ifdef USE_INOTIFY
    cout << "* inotify" << endl;
#endif

#ifdef HAVE_FDOPENDIR
    cout << "* fdopendir" << endl;
#endif

#ifdef HAVE_SENDFILE
    cout << "* sendfile" << endl;
#endif

#ifdef _LARGE_FILES
    cout << "* _LARGE_FILES" << endl;
#endif

#ifdef USE_FREEIMAGE
    cout << "* FreeImage" << endl;
#endif

#ifdef HAVE_PDFIUM
    cout << "* PDFium" << endl;
#endif

#ifdef ENABLE_SYNC
    cout << "* sync subsystem" << endl;
#endif

#ifdef USE_MEDIAINFO
    cout << "* MediaInfo" << endl;
#endif

    cwd = NodeHandle();
}

void exec_showpcr(autocomplete::ACState& s)
{
    string outgoing = "";
    string incoming = "";
    for (handlepcr_map::iterator it = client->pcrindex.begin(); it != client->pcrindex.end(); it++)
    {
        if (it->second->isoutgoing)
        {
            ostringstream os;
            os << setw(34) << it->second->targetemail;

            os << "\t(id: ";
            os << Base64Str<MegaClient::PCRHANDLE>(it->second->id);

            os << ", ts: ";

            os << it->second->ts;

            outgoing.append(os.str());
            outgoing.append(")\n");
        }
        else
        {
            ostringstream os;
            os << setw(34) << it->second->originatoremail;

            os << "\t(id: ";
            os << Base64Str<MegaClient::PCRHANDLE>(it->second->id);

            os << ", ts: ";

            os << it->second->ts;

            incoming.append(os.str());
            incoming.append(")\n");
        }
    }
    cout << "Incoming PCRs:" << endl << incoming << endl;
    cout << "Outgoing PCRs:" << endl << outgoing << endl;
}

#if defined(WIN32) && defined(NO_READLINE)
void exec_history(autocomplete::ACState& s)
{
    static_cast<WinConsole*>(console)->outputHistory();
}
#endif

void exec_handles(autocomplete::ACState& s)
{
    if (s.words.size() == 2)
    {
        if (s.words[1].s == "on")
        {
            handles_on = true;
        }
        else if (s.words[1].s == "off")
        {
            handles_on = false;
        }
        else
        {
            cout << "invalid handles setting" << endl;
        }
    }
    else
    {
        cout << "      handles on|off " << endl;
    }
}

#if defined(WIN32) && defined(NO_READLINE)
void exec_codepage(autocomplete::ACState& s)
{
    WinConsole* wc = static_cast<WinConsole*>(console);
    if (s.words.size() == 1)
    {
        UINT cp1, cp2;
        wc->getShellCodepages(cp1, cp2);
        cout << "Current codepage is " << cp1;
        if (cp2 != cp1)
        {
            cout << " with failover to codepage " << cp2 << " for any absent glyphs";
        }
        cout << endl;
        for (int i = 32; i < 256; ++i)
        {
            string theCharUtf8 = WinConsole::toUtf8String(WinConsole::toUtf16String(string(1, (char)i), cp1));
            cout << "  dec/" << i << " hex/" << hex << i << dec << ": '" << theCharUtf8 << "'";
            if (i % 4 == 3)
            {
                cout << endl;
            }
        }
    }
    else if (s.words.size() == 2 && atoi(s.words[1].s.c_str()) != 0)
    {
        if (!wc->setShellConsole(atoi(s.words[1].s.c_str()), atoi(s.words[1].s.c_str())))
        {
            cout << "Code page change failed - unicode selected" << endl;
        }
    }
    else if (s.words.size() == 3 && atoi(s.words[1].s.c_str()) != 0 && atoi(s.words[2].s.c_str()) != 0)
    {
        if (!wc->setShellConsole(atoi(s.words[1].s.c_str()), atoi(s.words[2].s.c_str())))
        {
            cout << "Code page change failed - unicode selected" << endl;
        }
    }
}
#endif

void exec_httpsonly(autocomplete::ACState& s)
{
    if (s.words.size() == 1)
    {
        cout << "httpsonly: " << (client->usehttps ? "on" : "off") << endl;
    }
    else if (s.words.size() == 2)
    {
        if (s.words[1].s == "on")
        {
            client->usehttps = true;
        }
        else if (s.words[1].s == "off")
        {
            client->usehttps = false;
        }
        else
        {
            cout << "invalid setting" << endl;
        }
    }
}

#ifdef USE_MEDIAINFO
void exec_mediainfo(autocomplete::ACState& s)
{
    if (client->mediaFileInfo.mediaCodecsFailed)
    {
        cout << "Sorry, mediainfo lookups could not be retrieved." << endl;
        return;
    }
    else if (!client->mediaFileInfo.mediaCodecsReceived)
    {
        client->mediaFileInfo.requestCodecMappingsOneTime(client, LocalPath());
        cout << "Mediainfo lookups requested" << endl;
    }

    if (s.words.size() == 3 && s.words[1].s == "calc")
    {
        MediaProperties mp;
        auto localFilename = localPathArg(s.words[2].s);

        string ext;
        if (client->fsaccess->getextension(localFilename, ext) && MediaProperties::isMediaFilenameExt(ext))
        {
            mp.extractMediaPropertyFileAttributes(localFilename, client->fsaccess.get());
                                uint32_t dummykey[4] = { 1, 2, 3, 4 };  // check encode/decode
                                string attrs = mp.convertMediaPropertyFileAttributes(dummykey, client->mediaFileInfo);
                                MediaProperties dmp = MediaProperties::decodeMediaPropertiesAttributes(":" + attrs, dummykey);
                                cout << showMediaInfo(dmp, client->mediaFileInfo, false) << endl;
        }
        else
        {
            cout << "Filename extension is not suitable for mediainfo analysis." << endl;
        }
    }
    else if (s.words.size() == 3 && s.words[1].s == "show")
    {
        if (Node *n = nodebypath(s.words[2].s.c_str()))
        {
            switch (n->type)
            {
            case FILENODE:
                cout << showMediaInfo(n, client->mediaFileInfo, false) << endl;
                break;

            case FOLDERNODE:
            case ROOTNODE:
            case INCOMINGNODE:
            case RUBBISHNODE:
                for (node_list::iterator m = n->children.begin(); m != n->children.end(); ++m)
                {
                    if ((*m)->type == FILENODE && (*m)->hasfileattribute(fa_media))
                    {
                        cout << (*m)->displayname() << "   " << showMediaInfo(*m, client->mediaFileInfo, true) << endl;
                    }
                }
                break;
            case TYPE_DONOTSYNC:
            case TYPE_SPECIAL:
            case TYPE_UNKNOWN:
                cout << "node type is inappropriate for mediainfo: " << n->type << endl;
                break;
            }
        }
        else
        {
            cout << "remote file not found: " << s.words[2].s << endl;
        }
    }
}
#endif

void exec_smsverify(autocomplete::ACState& s)
{
    if (s.words[1].s == "send")
    {
        bool reverifywhitelisted = (s.words.size() == 4 && s.words[3].s == "reverifywhitelisted");
        if (client->smsverificationsend(s.words[2].s, reverifywhitelisted) != API_OK)
        {
            cout << "phonenumber is invalid" << endl;
        }
    }
    else if (s.words[1].s == "code")
    {
        if (client->smsverificationcheck(s.words[2].s) != API_OK)
        {
            cout << "verificationcode is invalid" << endl;
        }
    }
}

void exec_verifiedphonenumber(autocomplete::ACState& s)
{
    cout << "Verified phone number: " << client->mSmsVerifiedPhone << endl;
}

void exec_killsession(autocomplete::ACState& s)
{
    if (s.words[1].s == "all")
    {
        // Kill all sessions (except current)
        client->killallsessions();
    }
    else
    {
        handle sessionid;
        if (Base64::atob(s.words[1].s.c_str(), (byte*)&sessionid, sizeof sessionid) == sizeof sessionid)
        {
            client->killsession(sessionid);
        }
        else
        {
            cout << "invalid session id provided" << endl;
        }
    }
}

void exec_locallogout(autocomplete::ACState& s)
{
    cout << "Logging off locally..." << endl;

    cwd = NodeHandle();
    client->locallogout(false, true);

    ephemeralFirstname.clear();
    ephemeralLastName.clear();
}

void exec_recentnodes(autocomplete::ACState& s)
{
    if (s.words.size() == 3)
    {
        node_vector nv = client->getRecentNodes(atoi(s.words[2].s.c_str()), m_time() - 60 * 60 * atoi(s.words[1].s.c_str()), false);
        for (unsigned i = 0; i < nv.size(); ++i)
        {
            cout << nv[i]->displaypath() << endl;
        }
    }
}

#if defined(WIN32) && defined(NO_READLINE)
void exec_autocomplete(autocomplete::ACState& s)
{
    if (s.words[1].s == "unix")
    {
        static_cast<WinConsole*>(console)->setAutocompleteStyle(true);
    }
    else if (s.words[1].s == "dos")
    {
        static_cast<WinConsole*>(console)->setAutocompleteStyle(false);
    }
    else
    {
        cout << "invalid autocomplete style" << endl;
    }
}
#endif

void exec_recentactions(autocomplete::ACState& s)
{
    recentactions_vector nvv = client->getRecentActions(atoi(s.words[2].s.c_str()), m_time() - 60 * 60 * atoi(s.words[1].s.c_str()));
    for (unsigned i = 0; i < nvv.size(); ++i)
    {
        if (i != 0)
        {
            cout << "---" << endl;
        }
        cout << displayTime(nvv[i].time) << " " << displayUser(nvv[i].user, client) << " " << (nvv[i].updated ? "updated" : "uploaded") << " " << (nvv[i].media ? "media" : "files") << endl;
        for (unsigned j = 0; j < nvv[i].nodes.size(); ++j)
        {
            cout << nvv[i].nodes[j]->displaypath() << "  (" << displayTime(nvv[i].nodes[j]->ctime) << ")" << endl;
        }
    }
}

void exec_setmaxuploadspeed(autocomplete::ACState& s)
{
    if (s.words.size() > 1)
    {
        bool done = client->setmaxuploadspeed(atoi(s.words[1].s.c_str()));
        cout << (done ? "Success. " : "Failed. ");
    }
    cout << "Max Upload Speed: " << client->getmaxuploadspeed() << endl;
}

void exec_setmaxdownloadspeed(autocomplete::ACState& s)
{
    if (s.words.size() > 1)
    {
        bool done = client->setmaxdownloadspeed(atoi(s.words[1].s.c_str()));
        cout << (done ? "Success. " : "Failed. ");
    }
    cout << "Max Download Speed: " << client->getmaxdownloadspeed() << endl;
}

void exec_drivemonitor(autocomplete::ACState& s)
{
#ifdef USE_DRIVE_NOTIFICATIONS

    bool turnon = s.extractflag("-on");
    bool turnoff = s.extractflag("-off");

    if (turnon)
    {
        // start receiving notifications
        if (!client->startDriveMonitor())
        {
            // return immediately, when this functionality was not implemented
            cout << "Failed starting drive notifications" << endl;
        }
    }
    else if (turnoff)
    {
        client->stopDriveMonitor();
    }

    cout << "Drive monitor " << (client->driveMonitorEnabled() ? "on" : "off") << endl;
#else
    std::cout << "Failed! This functionality was disabled at compile time." << std::endl;
#endif // USE_DRIVE_NOTIFICATIONS
}

void exec_driveid(autocomplete::ACState& s)
{
    auto drivePath = s.words[2].s.c_str();
    auto get = s.words[1].s == "get";
    auto force = s.words.size() == 4;

    if (!force)
    {
        auto id = UNDEF;
        auto result = readDriveId(*client->fsaccess, drivePath, id);

        switch (result)
        {
        case API_ENOENT:
            if (!get) break;

            cout << "No drive ID has been assigned to "
                 << drivePath
                 << endl;
            return;

        case API_EREAD:
            cout << "Unable to read drive ID from "
                 << drivePath
                 << endl;
            return;

        case API_OK:
            cout << "Drive "
                 << drivePath
                 << " has the ID "
                 << toHandle(id)
                 << endl;
            return;

        default:
            assert(!"Uexpected result from readDriveID(...)");
            cerr << "Unexpected result from readDriveId(...): "
                 << errorstring(result)
                 << endl;
            return;
        }
    }

    auto id = generateDriveId(client->rng);
    auto result = writeDriveId(*client->fsaccess, drivePath, id);

    if (result != API_OK)
    {
        cout << "Unable to write drive ID to "
             << drivePath
             << endl;
        return;
    }

    cout << "Drive ID "
         << toHandle(id)
         << " has been written to "
         << drivePath
         << endl;
}

void exec_randomfile(autocomplete::ACState& s)
{
    // randomfile path [length]
    auto length = 2l;

    if (s.words.size() > 2)
        length = std::atol(s.words[2].s.c_str());

    if (length <= 0)
    {
        std::cerr << "Invalid length specified: "
                  << s.words[2].s
                  << std::endl;
        return;
    }

    constexpr auto flags =
      std::ios::binary | std::ios::out | std::ios::trunc;

    std::ofstream ostream(s.words[1].s, flags);

    if (!ostream)
    {
        std::cerr << "Unable to open file for writing: "
                  << s.words[1].s
                  << std::endl;
        return;
    }

    std::generate_n(std::ostream_iterator<char>(ostream),
                    length << 10,
                    []() { return (char)std::rand(); });

    if (!ostream.flush())
    {
        std::cerr << "Encountered an error while writing: "
                  << s.words[1].s
                  << std::endl;
        return;
    }

    std::cout << "Successfully wrote "
              << length
              << " kilobytes of random binary data to: "
              << s.words[1].s
              << std::endl;
}

#ifdef USE_DRIVE_NOTIFICATIONS
void DemoApp::drive_presence_changed(bool appeared, const LocalPath& driveRoot)
{
    std::cout << "Drive " << (appeared ? "connected" : "disconnected") << ": " << driveRoot.platformEncoded() << endl;
}
#endif // USE_DRIVE_NOTIFICATIONS

// callback for non-EAGAIN request-level errors
// in most cases, retrying is futile, so the application exits
// this can occur e.g. with syntactically malformed requests (due to a bug), an invalid application key
void DemoApp::request_error(error e)
{
    if ((e == API_ESID) || (e == API_ENOENT))   // Invalid session or Invalid folder handle
    {
        cout << "Invalid or expired session, logging out..." << endl;
        client->locallogout(true, true);
        return;
    }
    else if (e == API_EBLOCKED)
    {
        if (client->sid.size())
        {
            cout << "Your account is blocked." << endl;
            client->whyamiblocked();
        }
        else
        {
            cout << "The link has been blocked." << endl;
        }
        return;
    }

    cout << "FATAL: Request failed (" << errorstring(e) << "), exiting" << endl;

#ifndef NO_READLINE
    rl_callback_handler_remove();
#endif /* ! NO_READLINE */

    delete console;
    exit(0);
}

void DemoApp::request_response_progress(m_off_t current, m_off_t total)
{
    if (total > 0)
    {
        responseprogress = int(current * 100 / total);
    }
    else
    {
        responseprogress = -1;
    }
}

//2FA disable result
void DemoApp::multifactorauthdisable_result(error e)
{
    if (!e)
    {
        cout << "2FA, disabled succesfully..." << endl;
    }
    else
    {
        cout << "Error enabling 2FA : " << errorstring(e) << endl;
    }
    setprompt(COMMAND);
}

//2FA check result
void DemoApp::multifactorauthcheck_result(int enabled)
{
    if (enabled)
    {
        cout << "2FA is enabled for this account" << endl;
    }
    else
    {
        cout << "2FA is disabled for this account" << endl;
    }
    setprompt(COMMAND);
}

//2FA enable result
void DemoApp::multifactorauthsetup_result(string *code, error e)
{
    if (!e)
    {
        if (!code)
        {
            cout << "2FA enabled successfully" << endl;
            setprompt(COMMAND);
            attempts = 0;
        }
        else
        {
            cout << "2FA code: " << *code << endl;
            setprompt(SETTFA);
        }
    }
    else
    {
        cout << "Error enabling 2FA : " << errorstring(e) << endl;
        if (e == API_EFAILED)
        {
            if (++attempts >= 3)
            {
                attempts = 0;
                cout << "Too many attempts"<< endl;
                setprompt(COMMAND);
            }
            else
            {
                setprompt(SETTFA);
            }
        }
    }
}


void DemoApp::prelogin_result(int version, string* /*email*/, string *salt, error e)
{
    if (e)
    {
        cout << "Login error: " << e << endl;
        setprompt(COMMAND);
        return;
    }

    login.version = version;
    login.salt = (version == 2 && salt ? *salt : string());

    if (login.password.empty())
    {
        setprompt(LOGINPASSWORD);
    }
    else
    {
        login.login(client);
    }
}


// login result
void DemoApp::login_result(error e)
{
    if (!e)
    {
        login.reset();
        cout << "Login successful, retrieving account..." << endl;
        client->fetchnodes();
    }
    else if (e == API_EMFAREQUIRED)
    {
        setprompt(LOGINTFA);
    }
    else
    {
        login.reset();
        cout << "Login failed: " << errorstring(e) << endl;
    }
}

// ephemeral session result
void DemoApp::ephemeral_result(error e)
{
    if (e)
    {
        cout << "Ephemeral session error (" << errorstring(e) << ")" << endl;
    }
    pdf_to_import = false;
}

// signup link send request result
void DemoApp::sendsignuplink_result(error e)
{
    if (e)
    {
        cout << "Unable to send signup link (" << errorstring(e) << ")" << endl;
    }
    else
    {
        cout << "Thank you. Please check your e-mail and enter the command signup followed by the confirmation link." << endl;
    }
}

// signup link query result
void DemoApp::querysignuplink_result(handle /*uh*/, const char* email, const char* name, const byte* pwc, const byte* /*kc*/,
                                     const byte* c, size_t len)
{
    cout << "Ready to confirm user account " << email << " (" << name << ") - enter confirm to execute." << endl;

    signupemail = email;
    signupcode.assign((char*) c, len);
    memcpy(signuppwchallenge, pwc, sizeof signuppwchallenge);
    memcpy(signupencryptedmasterkey, pwc, sizeof signupencryptedmasterkey);
}

// signup link query failed
void DemoApp::querysignuplink_result(error e)
{
    cout << "Signuplink confirmation failed (" << errorstring(e) << ")" << endl;
}

// signup link (account e-mail) confirmation result
void DemoApp::confirmsignuplink_result(error e)
{
    if (e)
    {
        cout << "Signuplink confirmation failed (" << errorstring(e) << ")" << endl;
    }
    else
    {
        cout << "Signup confirmed, logging in..." << endl;
        client->login(signupemail.c_str(), pwkey);
    }
}

void DemoApp::confirmsignuplink2_result(handle, const char *name, const char *email, error e)
{
    if (e)
    {
        cout << "Signuplink confirmation failed (" << errorstring(e) << ")" << endl;
    }
    else
    {
        cout << "Signup confirmed successfully. Logging by first time..." << endl;
        login.reset();
        login.email = email;
        login.password = newpassword;
        client->prelogin(email);
    }
}

// asymmetric keypair configuration result
void DemoApp::setkeypair_result(error e)
{
    if (e)
    {
        cout << "RSA keypair setup failed (" << errorstring(e) << ")" << endl;
    }
    else
    {
        cout << "RSA keypair added. Account setup complete." << endl;
    }
}

void DemoApp::getrecoverylink_result(error e)
{
    if (e)
    {
        cout << "Unable to send the link (" << errorstring(e) << ")" << endl;
    }
    else
    {
        cout << "Please check your e-mail and enter the command \"recover\" / \"cancel\" followed by the link." << endl;
    }
}

void DemoApp::queryrecoverylink_result(error e)
{
        cout << "The link is invalid (" << errorstring(e) << ")." << endl;
}

void DemoApp::queryrecoverylink_result(int type, const char *email, const char* /*ip*/, time_t /*ts*/, handle /*uh*/, const vector<string>* /*emails*/)
{
    recoveryemail = email ? email : "";
    hasMasterKey = (type == RECOVER_WITH_MASTERKEY);

    cout << "The link is valid";

    if (type == RECOVER_WITH_MASTERKEY)
    {
        cout <<  " to reset the password for " << email << " with masterkey." << endl;

        setprompt(MASTERKEY);
    }
    else if (type == RECOVER_WITHOUT_MASTERKEY)
    {
        cout <<  " to reset the password for " << email << " without masterkey." << endl;

        setprompt(NEWPASSWORD);
    }
    else if (type == CANCEL_ACCOUNT)
    {
        cout << " to cancel the account for " << email << "." << endl;
    }
    else if (type == CHANGE_EMAIL)
    {
        cout << " to change the email from " << client->finduser(client->me)->email << " to " << email << "." << endl;

        changeemail = email ? email : "";
        setprompt(LOGINPASSWORD);
    }
}

void DemoApp::getprivatekey_result(error e,  const byte *privk, const size_t len_privk)
{
    if (e)
    {
        cout << "Unable to get private key (" << errorstring(e) << ")" << endl;
        setprompt(COMMAND);
    }
    else
    {
        // check the private RSA is valid after decryption with master key
        SymmCipher key;
        key.setkey(masterkey);

        byte privkbuf[AsymmCipher::MAXKEYLENGTH * 2];
        memcpy(privkbuf, privk, len_privk);
        key.ecb_decrypt(privkbuf, len_privk);

        AsymmCipher uk;
        if (!uk.setkey(AsymmCipher::PRIVKEY, privkbuf, unsigned(len_privk)))
        {
            cout << "The master key doesn't seem to be correct." << endl;

            recoverycode.clear();
            recoveryemail.clear();
            hasMasterKey = false;
            memset(masterkey, 0, sizeof masterkey);

            setprompt(COMMAND);
        }
        else
        {
            cout << "Private key successfully retrieved for integrity check masterkey." << endl;
            setprompt(NEWPASSWORD);
        }
    }
}

void DemoApp::confirmrecoverylink_result(error e)
{
    if (e)
    {
        cout << "Unable to reset the password (" << errorstring(e) << ")" << endl;
    }
    else
    {
        cout << "Password changed successfully." << endl;
    }
}

void DemoApp::confirmcancellink_result(error e)
{
    if (e)
    {
        cout << "Unable to cancel the account (" << errorstring(e) << ")" << endl;
    }
    else
    {
        cout << "Account cancelled successfully." << endl;
    }
}

void DemoApp::validatepassword_result(error e)
{
    if (e)
    {
        cout << "Wrong password (" << errorstring(e) << ")" << endl;
        setprompt(LOGINPASSWORD);
    }
    else
    {
        if (recoverycode.size())
        {
            cout << "Password is correct, cancelling account..." << endl;

            client->confirmcancellink(recoverycode.c_str());
            recoverycode.clear();
        }
        else if (changecode.size())
        {
            cout << "Password is correct, changing email..." << endl;

            client->confirmemaillink(changecode.c_str(), changeemail.c_str(), pwkey);
            changecode.clear();
            changeemail.clear();
        }
    }
}

void DemoApp::getemaillink_result(error e)
{
    if (e)
    {
        cout << "Unable to send the link (" << errorstring(e) << ")" << endl;
    }
    else
    {
        cout << "Please check your e-mail and enter the command \"email\" followed by the link." << endl;
    }
}

void DemoApp::confirmemaillink_result(error e)
{
    if (e)
    {
        cout << "Unable to change the email address (" << errorstring(e) << ")" << endl;
    }
    else
    {
        cout << "Email address changed successfully to " << changeemail << "." << endl;
    }
}

void DemoApp::ephemeral_result(handle uh, const byte* pw)
{
    cout << "Ephemeral session established, session ID: ";
    if (client->loggedin() == EPHEMERALACCOUNT)
    {
        cout << Base64Str<MegaClient::USERHANDLE>(uh) << "#";
        cout << Base64Str<SymmCipher::KEYLENGTH>(pw) << endl;
    }
    else
    {
        string session;
        client->dumpsession(session);
        cout << Base64::btoa(session) << endl;
    }

    client->fetchnodes();
}

void DemoApp::cancelsignup_result(error)
{
    cout << "Singup link canceled. Start again!" << endl;
    signupcode.clear();
    signupemail.clear();
    signupname.clear();
    signupV2 = true;
}

void DemoApp::whyamiblocked_result(int code)
{
    if (code < 0)
    {
        error e = (error) code;
        cout << "Why am I blocked failed: " << errorstring(e) << endl;
    }
    else if (code == 0)
    {
        cout << "You're not blocked" << endl;
    }
    else    // code > 0
    {
        string reason = "Your account was terminated due to breach of Mega's Terms of Service, such as abuse of rights of others; sharing and/or importing illegal data; or system abuse.";

        if (code == 100)    // deprecated
        {
            reason = "You have been suspended due to excess data usage.";
        }
        else if (code == 200)
        {
            reason = "Your account has been suspended due to multiple breaches of Mega's Terms of Service. Please check your email inbox.";
        }
        else if (code == 300)
        {
            reason = "Your account has been suspended due to copyright violations. Please check your email inbox.";
        }
        else if (code == 400)
        {
            reason = "Your account has been disabled by your administrator. You may contact your business account administrator for further details.";
        }
        else if (code == 401)
        {
            reason = "Your account has been removed by your administrator. You may contact your business account administrator for further details.";
        }
        else if (code == 500)
        {
            reason = "Your account has been blocked pending verification via SMS.";
        }
        else if (code == 700)
        {
            reason = "Your account has been temporarily suspended for your safety. Please verify your email and follow its steps to unlock your account.";
        }
        //else if (code == ACCOUNT_BLOCKED_DEFAULT) --> default reason

        cout << "Reason: " << reason << endl;

        if (code != 500 && code != 700)
        {
            cout << "Logging out..." << endl;
            client->locallogout(true, true);
        }
    }
}

// password change result
void DemoApp::changepw_result(error e)
{
    if (e)
    {
        cout << "Password update failed: " << errorstring(e) << endl;
    }
    else
    {
        cout << "Password updated." << endl;
    }
}


void exportnode_result(Error e, handle h, handle ph)
{
    if (e)
    {
        cout << "Export failed: " << errorstring(e) << endl;
        return;
    }

    Node* n;

    if ((n = client->nodebyhandle(h)))
    {
        string path;
        nodepath(NodeHandle().set6byte(h), &path);
        cout << "Exported " << path << ": ";

        if (n->type != FILENODE && !n->sharekey)
        {
            cout << "No key available for exported folder" << endl;
            return;
        }

        string publicLink;
        if (n->type == FILENODE)
        {
            publicLink = MegaClient::publicLinkURL(client->mNewLinkFormat, n->type, ph, Base64Str<FILENODEKEYLENGTH>((const byte*)n->nodekey().data()));
        }
        else
        {
            publicLink = MegaClient::publicLinkURL(client->mNewLinkFormat, n->type, ph, Base64Str<FOLDERNODEKEYLENGTH>(n->sharekey->key));
        }

        cout << publicLink;

        if (n->plink)
        {
            string authKey = n->plink->mAuthKey;

            if (authKey.size())
            {
                string authToken(publicLink);
                authToken = authToken.substr(MegaClient::MEGAURL.size()+strlen("/folder/")).append(":").append(authKey);
                cout << "\n          AuthToken = " << authToken;
            }
        }

        cout << endl;

    }
    else
    {
        cout << "Exported node no longer available" << endl;
    }
}

// the requested link could not be opened
void DemoApp::openfilelink_result(const Error& e)
{
    if (e)
    {
        if (pdf_to_import) // import welcome pdf has failed
        {
            cout << "Failed to import Welcome PDF file" << endl;
        }
        else
        {
            if (e == API_ETOOMANY && e.hasExtraInfo())
            {
                cout << "Failed to open link: " << getExtraInfoErrorString(e) << endl;
            }
            else
            {
                cout << "Failed to open link: " << errorstring(e) << endl;
            }

        }
    }
    pdf_to_import = false;
}

// the requested link was opened successfully - import to cwd
void DemoApp::openfilelink_result(handle ph, const byte* key, m_off_t size,
                                  string* a, string* /*fa*/, int)
{
    Node* n;

    if (!key)
    {
        cout << "File is valid, but no key was provided." << endl;
        pdf_to_import = false;
        return;
    }

    // check if the file is decryptable
    string attrstring;

    attrstring.resize(a->length()*4/3+4);
    attrstring.resize(Base64::btoa((const byte *)a->data(), int(a->length()), (char *)attrstring.data()));

    SymmCipher nodeKey;
    nodeKey.setkey(key, FILENODE);

    byte *buf = Node::decryptattr(&nodeKey,attrstring.c_str(), attrstring.size());
    if (!buf)
    {
        cout << "The file won't be imported, the provided key is invalid." << endl;
        pdf_to_import = false;
    }
    else if (client->loggedin() != NOTLOGGEDIN)
    {
        if (pdf_to_import)
        {
            n = client->nodeByHandle(client->rootnodes.files);
        }
        else
        {
            n = client->nodeByHandle(cwd);
        }

        if (!n)
        {
            cout << "Target folder not found." << endl;
            pdf_to_import = false;
            delete [] buf;
            return;
        }

        AttrMap attrs;
        JSON json;
        nameid name;
        string* t;
        json.begin((char*)buf + 5);
        vector<NewNode> nn(1);
        NewNode* newnode = &nn[0];

        // set up new node as folder node
        newnode->source = NEW_PUBLIC;
        newnode->type = FILENODE;
        newnode->nodehandle = ph;
        newnode->parenthandle = UNDEF;
        newnode->nodekey.assign((char*)key, FILENODEKEYLENGTH);
        newnode->attrstring.reset(new string(*a));

        while ((name = json.getnameid()) != EOO && json.storeobject((t = &attrs.map[name])))
        {
            JSON::unescape(t);

            if (name == 'n')
            {
                LocalPath::utf8_normalize(t);
            }
        }

        attr_map::iterator it = attrs.map.find('n');
        if (it != attrs.map.end())
        {
            Node *ovn = client->childnodebyname(n, it->second.c_str(), true);
            if (ovn)
            {
                attr_map::iterator it2 = attrs.map.find('c');
                if (it2 != attrs.map.end())
                {
                    FileFingerprint ffp;
                    if (ffp.unserializefingerprint(&it2->second))
                    {
                        ffp.size = size;
                        if (ffp.isvalid && ovn->isvalid && ffp == *(FileFingerprint*)ovn)
                        {
                            cout << "Success. (identical node skipped)" << endl;
                            pdf_to_import = false;
                            delete [] buf;
                            return;
                        }
                    }
                }

                newnode->ovhandle = ovn->nodeHandle();
            }
        }

        client->putnodes(n->nodeHandle(), UseLocalVersioningFlag, move(nn), nullptr, client->restag);
    }
    else
    {
        cout << "Need to be logged in to import file links." << endl;
        pdf_to_import = false;
    }

    delete [] buf;
}

void DemoApp::folderlinkinfo_result(error e, handle owner, handle /*ph*/, string *attr, string* k, m_off_t currentSize, uint32_t numFiles, uint32_t numFolders, m_off_t versionsSize, uint32_t numVersions)
{
    if (e != API_OK)
    {
        cout << "Retrieval of public folder link information failed: " << e << endl;
        return;
    }

    handle ph;
    byte folderkey[FOLDERNODEKEYLENGTH];
    #ifndef NDEBUG
    error eaux =
    #endif
    client->parsepubliclink(publiclink.c_str(), ph, folderkey, true);
    assert(eaux == API_OK);

    // Decrypt nodekey with the key of the folder link
    SymmCipher cipher;
    cipher.setkey(folderkey);
    const char *nodekeystr = k->data() + 9;    // skip the userhandle(8) and the `:`
    byte nodekey[FOLDERNODEKEYLENGTH];
    if (client->decryptkey(nodekeystr, nodekey, sizeof(nodekey), &cipher, 0, UNDEF))
    {
        // Decrypt node attributes with the nodekey
        cipher.setkey(nodekey);
        byte* buf = Node::decryptattr(&cipher, attr->c_str(), attr->size());
        if (buf)
        {
            AttrMap attrs;
            string fileName;
            string fingerprint;
            FileFingerprint ffp;
            m_time_t mtime = 0;
            Node::parseattr(buf, attrs, currentSize, mtime, fileName, fingerprint, ffp);

            // Normalize node name to UTF-8 string
            attr_map::iterator it = attrs.map.find('n');
            if (it != attrs.map.end() && !it->second.empty())
            {
                LocalPath::utf8_normalize(&(it->second));
                fileName = it->second.c_str();
            }

            std::string ownerStr, ownerBin((const char *)&owner, sizeof(owner));
            Base64::btoa(ownerBin, ownerStr);

            cout << "Folder link information:" << publiclink << endl;
            cout << "\tFolder name: " << fileName << endl;
            cout << "\tOwner: " << ownerStr << endl;
            cout << "\tNum files: " << numFiles << endl;
            cout << "\tNum folders: " << numFolders - 1 << endl;
            cout << "\tNum versions: " << numVersions << endl;

            delete [] buf;
        }
        else
        {
            cout << "folderlink: error decrypting node attributes with decrypted nodekey" << endl;
        }
    }
    else
    {
        cout << "folderlink: error decrypting nodekey with folder link key";
    }

    publiclink.clear();
}

bool DemoApp::pread_data(byte* data, m_off_t len, m_off_t pos, m_off_t, m_off_t, void* /*appdata*/)
{
    // Improvement: is there a way to have different pread_data receivers for
    // different modes?
    if(more_node)  // are we paginating through a node?
    {
        fwrite(data, 1, size_t(len), stdout);
        if((pos + len) >= more_node->size) // is this the last chunk?
        {
            more_node = nullptr;
            more_offset = 0;
            cout << "-End of file-" << endl;
            setprompt(COMMAND);
        }
        else
        {
            // there's more to get, so set PAGER prompt
            setprompt(PAGER);
            more_offset += len;
        }
    }
    else if (pread_file)
    {
        pread_file->write((const char*)data, (size_t)len);
        cout << "Received " << len << " partial read byte(s) at position " << pos << endl;
        if (pread_file_end == pos + len)
        {
            delete pread_file;
            pread_file = NULL;
            cout << "Completed pread" << endl;
        }
    }
    else
    {
        cout << "Received " << len << " partial read byte(s) at position " << pos << ": ";
        fwrite(data, 1, size_t(len), stdout);
        cout << endl;
    }
    return true;
}

dstime DemoApp::pread_failure(const Error &e, int retry, void* /*appdata*/, dstime)
{
    if (retry < 5 && !(e == API_ETOOMANY && e.hasExtraInfo()))
    {
        cout << "Retrying read (" << errorstring(e) << ", attempt #" << retry << ")" << endl;
        return (dstime)(retry*10);
    }
    else
    {
        cout << "Too many failures (" << errorstring(e) << "), giving up" << endl;
        if (pread_file)
        {
            delete pread_file;
            pread_file = NULL;
        }
        return ~(dstime)0;
    }
}

// reload needed
void DemoApp::reload(const char* reason)
{
    cout << "Reload suggested (" << reason << ") - use 'reload' to trigger" << endl;
}

// reload initiated
void DemoApp::clearing()
{
    LOG_debug << "Clearing all nodes/users...";
}

// nodes have been modified
// (nodes with their removed flag set will be deleted immediately after returning from this call,
// at which point their pointers will become invalid at that point.)
void DemoApp::nodes_updated(Node** n, int count)
{
    int c[2][6] = { { 0 } };

    if (n)
    {
        while (count--)
        {
            if ((*n)->type < 6)
            {
                c[!(*n)->changed.removed][(*n)->type]++;
                n++;
            }
        }
    }
    else
    {
        for (node_map::iterator it = client->nodes.begin(); it != client->nodes.end(); it++)
        {
            if (it->second->type < 6)
            {
                c[1][it->second->type]++;
            }
        }
    }

    nodestats(c[1], "added or updated");
    nodestats(c[0], "removed");

    if (cwd.isUndef())
    {
        cwd = client->rootnodes.files;
    }
}

// nodes now (almost) current, i.e. no server-client notifications pending
void DemoApp::nodes_current()
{
    LOG_debug << "Nodes current.";
}

void DemoApp::account_updated()
{
    if (client->loggedin() == EPHEMERALACCOUNT || client->loggedin() == EPHEMERALACCOUNTPLUSPLUS)
    {
        LOG_debug << "Account has been confirmed by another client. Proceed to login with credentials.";
    }
    else
    {
        LOG_debug << "Account has been upgraded/downgraded.";
    }
}

void DemoApp::notify_confirmation(const char *email)
{
    if (client->loggedin() == EPHEMERALACCOUNT || client->loggedin() == EPHEMERALACCOUNTPLUSPLUS)
    {
        LOG_debug << "Account has been confirmed with email " << email << ". Proceed to login with credentials.";
    }
}

void DemoApp::enumeratequotaitems_result(unsigned, handle, unsigned, int, int, unsigned, unsigned, unsigned, unsigned, const char*, const char*, const char*, std::unique_ptr<BusinessPlan>)
{
    // FIXME: implement
}

void DemoApp::enumeratequotaitems_result(unique_ptr<CurrencyData> data)
{
    cout << "Currency data: " << endl;
    cout << "\tName: " << data->currencyName;
    cout << "\tSymbol: " << Base64::atob(data->currencySymbol);
    if (data->localCurrencyName.size())
    {
        cout << "\tName (local): " << data->localCurrencyName;
        cout << "\tSymbol (local): " << Base64::atob(data->localCurrencySymbol);
    }
}

void DemoApp::enumeratequotaitems_result(error)
{
    // FIXME: implement
}

void DemoApp::additem_result(error)
{
    // FIXME: implement
}

void DemoApp::checkout_result(const char*, error)
{
    // FIXME: implement
}

void DemoApp::getmegaachievements_result(AchievementsDetails *details, error /*e*/)
{
    // FIXME: implement display of values
    delete details;
}

#ifdef ENABLE_CHAT
void DemoApp::richlinkrequest_result(string *json, error e)
{
    if (!e)
    {
        cout << "Result:" << endl << *json << endl;
    }
    else
    {
        cout << "Failed to request rich link. Error: " << e << endl;

    }
}
#endif

void DemoApp::contactlinkcreate_result(error e, handle h)
{
    if (e)
    {
        cout << "Failed to create contact link. Error: " << e << endl;
    }
    else
    {
        cout << "Contact link created successfully: " << LOG_NODEHANDLE(h) << endl;
    }
}

void DemoApp::contactlinkquery_result(error e, handle h, string *email, string *fn, string *ln, string* /*avatar*/)
{
    if (e)
    {
        cout << "Failed to get contact link details. Error: " << e << endl;
    }
    else
    {
        cout << "Contact link created successfully: " << endl;
        cout << "\tUserhandle: " << LOG_HANDLE(h) << endl;
        cout << "\tEmail: " << *email << endl;
        cout << "\tFirstname: " << Base64::atob(*fn) << endl;
        cout << "\tLastname: " << Base64::atob(*ln) << endl;
    }
}

void DemoApp::contactlinkdelete_result(error e)
{
    if (e)
    {
        cout << "Failed to delete contact link. Error: " << e << endl;
    }
    else
    {
        cout << "Contact link deleted successfully." << endl;
    }
}

void reportNodeStorage(NodeStorage* ns, const string& rootnodename)
{
    cout << "\t\tIn " << rootnodename << ": " << ns->bytes << " byte(s) in " << ns->files << " file(s) and " << ns->folders << " folder(s)" << endl;
    cout << "\t\tUsed storage by versions: " << ns->version_bytes << " byte(s) in " << ns->version_files << " file(s)" << endl;
}

// display account details/history
void DemoApp::account_details(AccountDetails* ad, bool storage, bool transfer, bool pro, bool purchases,
                              bool transactions, bool sessions)
{
    char timebuf[32], timebuf2[32];

    if (storage)
    {
        cout << "\tAvailable storage: " << ad->storage_max << " byte(s)  used:  " << ad->storage_used << " available: " << (ad->storage_max - ad->storage_used) << endl;

        reportNodeStorage(&ad->storage[client->rootnodes.files.as8byte()], "/");
        reportNodeStorage(&ad->storage[client->rootnodes.inbox.as8byte()], "//in");
        reportNodeStorage(&ad->storage[client->rootnodes.rubbish.as8byte()], "//bin");
    }

    if (transfer)
    {
        if (ad->transfer_max)
        {
            long long transferFreeUsed = 0;
            for (unsigned i = 0; i < ad->transfer_hist.size(); i++)
            {
                transferFreeUsed += ad->transfer_hist[i];
            }

            cout << "\tTransfer in progress: " << ad->transfer_own_reserved << "/" << ad->transfer_srv_reserved << endl;
            cout << "\tTransfer completed: " << ad->transfer_own_used << "/" << ad->transfer_srv_used << "/" << transferFreeUsed << " of "
                 << ad->transfer_max << " ("
                 << (100 * (ad->transfer_own_used + ad->transfer_srv_used + transferFreeUsed) / ad->transfer_max) << "%)" << endl;
            cout << "\tServing bandwidth ratio: " << ad->srv_ratio << "%" << endl;
        }

        if (ad->transfer_hist_starttime)
        {
            m_time_t t = m_time() - ad->transfer_hist_starttime;

            cout << "\tTransfer history:\n";

            for (unsigned i = 0; i < ad->transfer_hist.size(); i++)
            {
                cout << "\t\t" << t;
                t -= ad->transfer_hist_interval;
                if (t < 0)
                {
                    cout << " second(s) ago until now: ";
                }
                else
                {
                    cout << "-" << t << " second(s) ago: ";
                }
                cout << ad->transfer_hist[i] << " byte(s)" << endl;
            }
        }
    }

    if (pro)
    {
        cout << "\tPro level: " << ad->pro_level << endl;
        cout << "\tSubscription type: " << ad->subscription_type << endl;
        cout << "\tAccount balance:" << endl;

        for (vector<AccountBalance>::iterator it = ad->balances.begin(); it != ad->balances.end(); it++)
        {
            printf("\tBalance: %.3s %.02f\n", it->currency, it->amount);
        }
    }

    if (purchases)
    {
        cout << "Purchase history:" << endl;

        for (vector<AccountPurchase>::iterator it = ad->purchases.begin(); it != ad->purchases.end(); it++)
        {
            time_t ts = it->timestamp;
            strftime(timebuf, sizeof timebuf, "%c", localtime(&ts));
            printf("\tID: %.11s Time: %s Amount: %.3s %.02f Payment method: %d\n", it->handle, timebuf, it->currency,
                   it->amount, it->method);
        }
    }

    if (transactions)
    {
        cout << "Transaction history:" << endl;

        for (vector<AccountTransaction>::iterator it = ad->transactions.begin(); it != ad->transactions.end(); it++)
        {
            time_t ts = it->timestamp;
            strftime(timebuf, sizeof timebuf, "%c", localtime(&ts));
            printf("\tID: %.11s Time: %s Delta: %.3s %.02f\n", it->handle, timebuf, it->currency, it->delta);
        }
    }

    if (sessions)
    {
        cout << "Currently Active Sessions:" << endl;
        for (vector<AccountSession>::iterator it = ad->sessions.begin(); it != ad->sessions.end(); it++)
        {
            if (it->alive)
            {
                time_t ts = it->timestamp;
                strftime(timebuf, sizeof timebuf, "%c", localtime(&ts));
                ts = it->mru;
                strftime(timebuf2, sizeof timebuf, "%c", localtime(&ts));

                Base64Str<MegaClient::SESSIONHANDLE> id(it->id);

                if (it->current)
                {
                    printf("\t* Current Session\n");
                }
                printf("\tSession ID: %s\n\tSession start: %s\n\tMost recent activity: %s\n\tIP: %s\n\tCountry: %.2s\n\tUser-Agent: %s\n\t-----\n",
                        id.chars, timebuf, timebuf2, it->ip.c_str(), it->country, it->useragent.c_str());
            }
        }

        if(gVerboseMode)
        {
            cout << endl << "Full Session history:" << endl;

            for (vector<AccountSession>::iterator it = ad->sessions.begin(); it != ad->sessions.end(); it++)
            {
                time_t ts = it->timestamp;
                strftime(timebuf, sizeof timebuf, "%c", localtime(&ts));
                ts = it->mru;
                strftime(timebuf2, sizeof timebuf, "%c", localtime(&ts));
                printf("\tSession start: %s\n\tMost recent activity: %s\n\tIP: %s\n\tCountry: %.2s\n\tUser-Agent: %s\n\t-----\n",
                        timebuf, timebuf2, it->ip.c_str(), it->country, it->useragent.c_str());
            }
        }
    }
}

// account details could not be retrieved
void DemoApp::account_details(AccountDetails* /*ad*/, error e)
{
    if (e)
    {
        cout << "Account details retrieval failed (" << errorstring(e) << ")" << endl;
    }
}

// account details could not be retrieved
void DemoApp::sessions_killed(handle sessionid, error e)
{
    if (e)
    {
        cout << "Session killing failed (" << errorstring(e) << ")" << endl;
        return;
    }

    if (sessionid == UNDEF)
    {
        cout << "All sessions except current have been killed" << endl;
    }
    else
    {
        Base64Str<MegaClient::SESSIONHANDLE> id(sessionid);
        cout << "Session with id " << id << " has been killed" << endl;
    }
}

void DemoApp::smsverificationsend_result(error e)
{
    if (e)
    {
        cout << "SMS send failed: " << e << endl;
    }
    else
    {
        cout << "SMS send succeeded" << endl;
    }
}

void DemoApp::smsverificationcheck_result(error e, string *phoneNumber)
{
    if (e)
    {
        cout << "SMS verification failed: " << e << endl;
    }
    else
    {
        cout << "SMS verification succeeded" << endl;
        if (phoneNumber)
        {
            cout << "Phone number: " << *phoneNumber << ")" << endl;
        }
    }
}

// user attribute update notification
void DemoApp::userattr_update(User* u, int priv, const char* n)
{
    cout << "Notification: User " << u->email << " -" << (priv ? " private" : "") << " attribute "
          << n << " added or updated" << endl;
}

void DemoApp::resetSmsVerifiedPhoneNumber_result(error e)
{
    if (e)
    {
        cout << "Reset verified phone number failed: " << e << endl;
    }
    else
    {
        cout << "Reset verified phone number succeeded" << endl;
    }
}

void DemoApp::getbanners_result(error e)
{
    cout << "Getting Smart Banners failed: " << e << endl;
}

void DemoApp::getbanners_result(vector< tuple<int, string, string, string, string, string, string> >&& banners)
{
    for (auto& b : banners)
    {
        cout << "Smart Banner:" << endl
             << "\tid         : " << std::get<0>(b) << endl
             << "\ttitle      : " << std::get<1>(b) << endl
             << "\tdescription: " << std::get<2>(b) << endl
             << "\timage      : " << std::get<3>(b) << endl
             << "\turl        : " << std::get<4>(b) << endl
             << "\tbkgr image : " << std::get<5>(b) << endl
             << "\tdsp        : " << std::get<6>(b) << endl;
    }
}

void DemoApp::dismissbanner_result(error e)
{
    if (e)
    {
        cout << "Dismissing Smart Banner failed: " << e << endl;
    }
    else
    {
        cout << "Dismissing Smart Banner succeeded" << endl;
    }
}

void DemoApp::backupremove_result(const Error &e, handle backupId)
{
    if (e != API_OK)
    {
        cout << "Removal of backup " << toHandle(backupId) << " failed: " << errorstring(e) <<endl;
    }
    else
    {
        cout << "Backup " << toHandle(backupId) << " removed successfully" << endl;
    }
}

#ifndef NO_READLINE
char* longestCommonPrefix(ac::CompletionState& acs)
{
    string s = acs.completions[0].s;
    for (size_t i = acs.completions.size(); i--; )
    {
        for (unsigned j = 0; j < s.size() && j < acs.completions[i].s.size(); ++j)
        {
            if (s[j] != acs.completions[i].s[j])
            {
                s.erase(j, string::npos);
                break;
            }
        }
    }
    return strdup(s.c_str());
}

char** my_rl_completion(const char */*text*/, int /*start*/, int end)
{
    rl_attempted_completion_over = 1;

    std::string line(rl_line_buffer, end);
    ac::CompletionState acs = ac::autoComplete(line, line.size(), autocompleteTemplate, true);

    if (acs.completions.empty())
    {
        return NULL;
    }

    if (acs.completions.size() == 1 && !acs.completions[0].couldExtend)
    {
        acs.completions[0].s += " ";
    }

    char** result = (char**)malloc((sizeof(char*)*(2+acs.completions.size())));
    for (size_t i = acs.completions.size(); i--; )
    {
        result[i+1] = strdup(acs.completions[i].s.c_str());
    }
    result[acs.completions.size()+1] = NULL;
    result[0] = longestCommonPrefix(acs);
    //for (int i = 0; i <= acs.completions.size(); ++i)
    //{
    //    cout << "i " << i << ": " << result[i] << endl;
    //}
    rl_completion_suppress_append = true;
    rl_basic_word_break_characters = " \r\n";
    rl_completer_word_break_characters = strdup(" \r\n");
    rl_completer_quote_characters = "";
    rl_special_prefixes = "";
    return result;
}
#endif

// main loop
void megacli()
{
#ifndef NO_READLINE
    char *saved_line = NULL;
    int saved_point = 0;
    rl_attempted_completion_function = my_rl_completion;

    rl_save_prompt();

#elif defined(WIN32) && defined(NO_READLINE)

    static_cast<WinConsole*>(console)->setShellConsole(CP_UTF8, GetConsoleOutputCP());

    COORD fontSize;
    string fontname = static_cast<WinConsole*>(console)->getConsoleFont(fontSize);
    cout << "Using font '" << fontname << "', " << fontSize.X << "x" << fontSize.Y
         << ". <CHAR/hex> will be used for absent characters.  If seen, try the 'codepage' command or a different font." << endl;

#else
    #error non-windows platforms must use the readline library
#endif

    for (;;)
    {
        if (prompt == COMMAND)
        {
            ostringstream  dynamicprompt;

            // display put/get transfer speed in the prompt
            if (client->tslots.size() || responseprogress >= 0)
            {
                m_off_t xferrate[2] = { 0 };
                Waiter::bumpds();

                for (transferslot_list::iterator it = client->tslots.begin(); it != client->tslots.end(); it++)
                {
                    if ((*it)->fa)
                    {
                        xferrate[(*it)->transfer->type]
                            += (*it)->mTransferSpeed.calculateSpeed();
                    }
                }
                xferrate[GET] /= 1024;
                xferrate[PUT] /= 1024;

                dynamicprompt << "MEGA";

                if (xferrate[GET] || xferrate[PUT] || responseprogress >= 0)
                {
                    dynamicprompt << " (";

                    if (xferrate[GET])
                    {
                        dynamicprompt << "In: " << xferrate[GET] << " KB/s";

                        if (xferrate[PUT])
                        {
                            dynamicprompt << "/";
                        }
                    }

                    if (xferrate[PUT])
                    {
                        dynamicprompt << "Out: " << xferrate[PUT] << " KB/s";
                    }

                    if (responseprogress >= 0)
                    {
                        dynamicprompt << responseprogress << "%";
                    }

                    dynamicprompt  << ")";
                }

                dynamicprompt  << "> ";
            }

            string dynamicpromptstr = dynamicprompt.str();

#if defined(WIN32) && defined(NO_READLINE)
            {
                auto cl = conlock(cout);
                static_cast<WinConsole*>(console)->updateInputPrompt(!dynamicpromptstr.empty() ? dynamicpromptstr : prompts[COMMAND]);
            }
#else
            rl_callback_handler_install(!dynamicpromptstr.empty() ? dynamicpromptstr.c_str() : prompts[prompt], store_line);

            // display prompt
            if (saved_line)
            {
                rl_replace_line(saved_line, 0);
                free(saved_line);
            }

            rl_point = saved_point;
            rl_redisplay();
#endif
        }

        // command editing loop - exits when a line is submitted or the engine requires the CPU
        for (;;)
        {
            int w = client->wait();

            if (w & Waiter::HAVESTDIN)
            {
#if defined(WIN32) && defined(NO_READLINE)
                line = static_cast<WinConsole*>(console)->checkForCompletedInputLine();
#else
                if ((prompt == COMMAND) || (prompt == PAGER))
                {
                    // Note: this doesn't act like unbuffered input, still
                    // requires Return line ending
                    rl_callback_read_char();
                }
                else
                {
                    console->readpwchar(pw_buf, sizeof pw_buf, &pw_buf_pos, &line);
                }
#endif
            }

            if (w & Waiter::NEEDEXEC || line)
            {
                break;
            }
        }

#ifndef NO_READLINE
        // save line
        saved_point = rl_point;
        saved_line = rl_copy_text(0, rl_end);

        // remove prompt
        rl_save_prompt();
        rl_replace_line("", 0);
        rl_redisplay();
#endif

        if (line)
        {
            // execute user command
            if (*line)
            {
                process_line(line);
            }
            else if (prompt != COMMAND)
            {
                setprompt(prompt);
            }
            free(line);
            line = NULL;

            if (quit_flag)
            {
#ifndef NO_READLINE
                rl_callback_handler_remove();
#endif /* ! NO_READLINE */
                delete client;
                client = nullptr;
                return;
            }

            if (!cerr)
            {
                cerr.clear();
                cerr << "Console error output failed, perhaps on a font related utf8 error or on NULL.  It is now reset." << endl;
            }
            if (!cout)
            {
                cout.clear();
                cerr << "Console output failed, perhaps on a font related utf8 error or on NULL.  It is now reset." << endl;
            }
        }


        auto puts = appxferq[PUT].size();
        auto gets = appxferq[GET].size();

        // pass the CPU to the engine (nonblocking)
        client->exec();

        if (puts && !appxferq[PUT].size())
        {
            cout << "Uploads complete" << endl;
            if (onCompletedUploads) onCompletedUploads();
        }
        if (gets && !appxferq[GET].size())
        {
            cout << "Downloads complete" << endl;
        }


        if (clientFolder)
        {
            clientFolder->exec();
        }
    }
}

#ifndef NO_READLINE

static void onFatalSignal(int signum)
{
    // Restore the terminal's settings.
    rl_callback_handler_remove();

    // Re-trigger the signal.
    raise(signum);
}

static void registerSignalHandlers()
{
    std::vector<int> signals = {
        SIGABRT,
        SIGBUS,
        SIGILL,
        SIGKILL,
        SIGSEGV,
        SIGTERM
    }; // signals

    struct sigaction action;

    action.sa_handler = &onFatalSignal;

    // Restore default signal handler after invoking our own.
    action.sa_flags = SA_NODEFER | SA_RESETHAND;

    // Don't ignore any signals.
    sigemptyset(&action.sa_mask);

    for (int signal : signals)
    {
        (void)sigaction(signal, &action, nullptr);
    }
}

#endif // ! NO_READLINE

int main(int argc, char* argv[])
{
#if defined(_WIN32) && defined(_DEBUG)
    _CrtSetBreakAlloc(124);  // set this to an allocation number to hunt leaks.  Prior to 124 and prior are from globals/statics so won't be detected by this
#endif

#ifndef NO_READLINE
    registerSignalHandlers();
#endif // NO_READLINE

    // On Mac, we need to be passed a special file descriptor that has permissions allowing filesystem notifications.
    // This is how MEGAsync and the integration tests work.  (running a sudo also works but then the program has too much power)
    // The program megacli_fsloader in CMakeLists is the one that gets the special descriptor and starts megacli (mac only).
    std::vector<char*> myargv1(argv, argv + argc);

    SimpleLogger::setLogLevel(logMax);
    //SimpleLogger::setOutputClass(&gLogger);
    auto gLoggerAddr = &gLogger;
    g_externalLogger.addMegaLogger(&gLogger,

        [gLoggerAddr](const char *time, int loglevel, const char *source, const char *message
#ifdef ENABLE_LOG_PERFORMANCE
            , const char **directMessages, size_t *directMessagesSizes, unsigned numberMessages
#endif
            ){
                gLoggerAddr->log(time, loglevel, source, message
#ifdef ENABLE_LOG_PERFORMANCE
                    , directMessages, directMessagesSizes, numberMessages
#endif
                );
         });

    console = new CONSOLE_CLASS;

#ifdef GFX_CLASS
    auto gfx = new GFX_CLASS;
    gfx->startProcessingThread();
#else
    mega::GfxProc* gfx = nullptr;
#endif

<<<<<<< HEAD
    // Determine the current working directory.
    {
        // Needed so we can get the cwd.
        auto fsAccess = ::mega::make_unique<FSACCESS_CLASS>();

        // Where are we?
        if (!fsAccess->cwd(*startDir))
        {
            cerr << "Unable to determine current working directory." << endl;
            return EXIT_FAILURE;
        }
    }

#ifdef __APPLE__
    // Try and raise the file descriptor limit as high as we can.
    platformSetRLimitNumFile();
#endif // __APPLE__
=======
    // Needed so we can get the cwd.
    auto fsAccess = ::mega::make_unique<FSACCESS_CLASS>();

#ifdef __APPLE__
    // Try and raise the file descriptor limit as high as we can.
    platformSetRLimitNumFile();
#endif

    // Where are we?
    if (!fsAccess->cwd(*startDir))
    {
        cerr << "Unable to determine current working directory." << endl;
        return EXIT_FAILURE;
    }
>>>>>>> 8d005f5b

    auto httpIO = new HTTPIO_CLASS;

#ifdef WIN32
    auto waiter = new CONSOLE_WAIT_CLASS(static_cast<CONSOLE_CLASS*>(console));
#else
    auto waiter = new CONSOLE_WAIT_CLASS;
#endif

    auto demoApp = new DemoApp;

    auto dbAccess =
#ifdef DBACCESS_CLASS
        new DBACCESS_CLASS(*startDir);
#else
        nullptr;
#endif


    // instantiate app components: the callback processor (DemoApp),
    // the HTTP I/O engine (WinHttpIO) and the MegaClient itself
    client = new MegaClient(demoApp,
                            waiter,
                            httpIO,
                            dbAccess,
                            gfx,
                            "Gk8DyQBS",
                            "megacli/" TOSTRING(MEGA_MAJOR_VERSION)
                            "." TOSTRING(MEGA_MINOR_VERSION)
                            "." TOSTRING(MEGA_MICRO_VERSION),
                            2);

    ac::ACN acs = autocompleteSyntax();
#if defined(WIN32) && defined(NO_READLINE)
    static_cast<WinConsole*>(console)->setAutocompleteSyntax((acs));
#endif

    clientFolder = NULL;    // additional for folder links

    client->mFilenameAnomalyReporter.reset(new AnomalyReporter()); // on by default

    megacli();

    delete client;
    delete waiter;
    delete httpIO;
    delete gfx;
    delete demoApp;
    acs.reset();
    autocompleteTemplate.reset();
    delete console;
    startDir.reset();

#if defined(USE_OPENSSL) && !defined(OPENSSL_IS_BORINGSSL)
    delete CurlHttpIO::sslMutexes;
#endif

#if defined(_WIN32) && defined(_DEBUG)

    // Singleton enthusiasts rarely think about shutdown...
    const CryptoPP::MicrosoftCryptoProvider &hProvider = CryptoPP::Singleton<CryptoPP::MicrosoftCryptoProvider>().Ref();
    delete &hProvider;

    _CrtDumpMemoryLeaks();
#endif
}


void DemoAppFolder::login_result(error e)
{
    if (e)
    {
        cout << "Failed to load the folder link: " << errorstring(e) << endl;
    }
    else
    {
        cout << "Folder link loaded, retrieving account..." << endl;
        clientFolder->fetchnodes();
    }
}

void DemoAppFolder::fetchnodes_result(const Error& e)
{
    bool success = false;
    if (e)
    {
        if (e == API_ENOENT && e.hasExtraInfo())
        {
            cout << "Folder retrieval failed: " << getExtraInfoErrorString(e) << endl;
        }
        else
        {
            cout << "Folder retrieval failed (" << errorstring(e) << ")" << endl;
        }
    }
    else
    {
        // check if the key is invalid
        if (clientFolder->isValidFolderLink())
        {
            cout << "Folder link loaded correctly." << endl;
            success = true;
        }
        else
        {
            assert(client->nodeByHandle(client->rootnodes.files));   // node is there, but cannot be decrypted
            cout << "Folder retrieval succeed, but encryption key is wrong." << endl;
        }
    }

    if (!success)
    {
        delete clientFolder;
        clientFolder = NULL;
    }
}

void DemoAppFolder::nodes_updated(Node **n, int count)
{
    int c[2][6] = { { 0 } };

    if (n)
    {
        while (count--)
        {
            if ((*n)->type < 6)
            {
                c[!(*n)->changed.removed][(*n)->type]++;
                n++;
            }
        }
    }
    else
    {
        for (node_map::iterator it = clientFolder->nodes.begin(); it != clientFolder->nodes.end(); it++)
        {
            if (it->second->type < 6)
            {
                c[1][it->second->type]++;
            }
        }
    }

    cout << "The folder link contains ";
    nodestats(c[1], "");
}

void exec_metamac(autocomplete::ACState& s)
{
    Node *node = nodebypath(s.words[2].s.c_str());
    if (!node || node->type != FILENODE)
    {
        cerr << s.words[2].s
             << (node ? ": No such file or directory"
                      : ": Not a file")
             << endl;
        return;
    }

    auto ifAccess = client->fsaccess->newfileaccess();
    {
        auto localPath = localPathArg(s.words[1].s);
        if (!ifAccess->fopen(localPath, 1, 0))
        {
            cerr << "Failed to open: " << s.words[1].s << endl;
            return;
        }
    }

    SymmCipher cipher;
    int64_t remoteIv;
    int64_t remoteMac;

    {
        std::string remoteKey = node->nodekey();
        const char *iva = &remoteKey[SymmCipher::KEYLENGTH];

        cipher.setkey((byte*)&remoteKey[0], node->type);
        remoteIv = MemAccess::get<int64_t>(iva);
        remoteMac = MemAccess::get<int64_t>(iva + sizeof(int64_t));
    }

    auto result = generateMetaMac(cipher, *ifAccess, remoteIv);
    if (!result.first)
    {
        cerr << "Failed to generate metamac for: "
             << s.words[1].s
             << endl;
    }
    else
    {
        const std::ios::fmtflags flags = cout.flags();

        cout << s.words[2].s
             << " (remote): "
             << std::hex
             << (uint64_t)remoteMac
             << "\n"
             << s.words[1].s
             << " (local): "
             << (uint64_t)result.second
             << endl;

        cout.flags(flags);
    }
}

void exec_resetverifiedphonenumber(autocomplete::ACState& s)
{
    client->resetSmsVerifiedPhoneNumber();
}

void exec_banner(autocomplete::ACState& s)
{
    if (s.words.size() == 2 && s.words[1].s == "get")
    {
        cout << "Retrieving banner info..." << endl;

        client->reqs.add(new CommandGetBanners(client));
    }
    else if (s.words.size() == 3 && s.words[1].s == "dismiss")
    {
        cout << "Dismissing banner with id " << s.words[2].s << "..." << endl;

        client->reqs.add(new CommandDismissBanner(client, stoi(s.words[2].s), m_time(nullptr)));
    }
}

#ifdef ENABLE_SYNC

void sync_completion(error result, const SyncError& se, handle backupId)
{
    if (backupId == UNDEF)
    {
        cerr << "Sync could not be added: "
             << errorstring(result)
             << endl;
    }
    else if (result == API_OK && se == NO_SYNC_ERROR)
    {
        cerr << "Sync added and running: "
             << toHandle(backupId)
             << endl;
    }
    else
    {
        cerr << "Sync added but could not be started: "
             << errorstring(result)
             << endl;
    }
}

void exec_syncadd(autocomplete::ACState& s)
{
    if (client->loggedin() != FULLACCOUNT)
    {
        cerr << "You must be logged in to create a sync."
             << endl;
        return;
    }

    string drive, syncname, scanInterval;
    bool backup = s.extractflag("-backup");
    bool external = s.extractflagparam("-external", drive);
    bool named = s.extractflagparam("-name", syncname);
    bool scanOnly = s.extractflag("-scan-only");
    bool scanIntervalSpecified = s.extractflagparam("-scan-interval", scanInterval);

    // sync add source target
    LocalPath drivePath = localPathArg(drive);
    LocalPath sourcePath = localPathArg(s.words[2].s);
    string targetPath = s.words[3].s;

    // Does the target node exist?
    auto* targetNode = nodebypath(targetPath.c_str());

    if (!targetNode)
    {
        cerr << targetPath
             << ": Not found."
             << endl;
        return;
    }

    // Create a suitable sync config.
    auto config =
      SyncConfig(sourcePath,
                 named ? syncname : sourcePath.leafName().toPath(),
                 NodeHandle().set6byte(targetNode->nodehandle),
                 targetNode->displaypath(),
                 0,
                 external ? std::move(drivePath) : LocalPath(),
                 true,
                 backup ? SyncConfig::TYPE_BACKUP : SyncConfig::TYPE_TWOWAY);

    // Scan interval
    if (scanIntervalSpecified)
    {
        auto i = atoi(scanInterval.c_str());

        if (i >= 0)
            config.mScanIntervalSec = static_cast<unsigned>(i);
    }

    // Scan only.
    if (scanOnly)
        config.mChangeDetectionMethod = CDM_PERIODIC_SCANNING;

    // Drive ID.
    if (external)
    {
        if (!backup)
        {
            cerr << "Sorry, external syncs must be backups for now" << endl;
        }

        // Try and generate a drive ID.
        auto id = UNDEF;
        auto result = readDriveId(*client->fsaccess, drive.c_str(), id);

        if (result == API_ENOENT)
        {
            id = generateDriveId(client->rng);
            result = writeDriveId(*client->fsaccess, drive.c_str(), id);
        }

        if (result != API_OK)
        {
            cerr << "Unable to generate drive ID for " << drive << endl;
            return;
        }
    }

    // Try and add the new sync.
	// All validation is performed in this function.
    client->addsync(config, false, sync_completion, "");
}

void exec_syncrename(autocomplete::ACState& s)
{
    // Are we logged in?
    if (client->loggedin() != FULLACCOUNT)
    {
        cerr << "You must be logged in to manipulate backup syncs."
            << endl;
        return;
    }

    // get id
    handle backupId = 0;
    Base64::atob(s.words[2].s.c_str(), (byte*) &backupId, sizeof(handle));

    string newname = s.words[3].s;

    client->syncs.renameSync(backupId, newname,
        [&](Error e)
        {
            if (!e) cout << "Rename succeeded" << endl;
            else cout << "Rename failed: " << e << endl;
        });
}

void exec_syncclosedrive(autocomplete::ACState& s)
{
    // Are we logged in?
    if (client->loggedin() != FULLACCOUNT)
    {
        cerr << "You must be logged in to manipulate backup syncs."
             << endl;
        return;
    }

    // sync backup remove drive
    const auto drivePath =
        localPathArg(s.words[2].s);

    client->syncs.backupCloseDrive(drivePath, [](Error e){
        conlock(cout) << "syncclosedrive result: "
            << errorstring(e)
            << endl;
    });
}

void exec_syncimport(autocomplete::ACState& s)
{
    if (client->loggedin() != FULLACCOUNT)
    {
        cerr << "You must be logged in to import syncs."
             << endl;
        return;
    }

    auto flags = std::ios::binary | std::ios::in;
    ifstream istream(s.words[2].s, flags);

    if (!istream)
    {
        cerr << "Unable to open "
             << s.words[2].s
             << " for reading."
             << endl;
        return;
    }

    string data;

    for (char buffer[512]; istream; )
    {
        istream.read(buffer, sizeof(buffer));
        data.append(buffer, istream.gcount());
    }

    if (!istream.eof())
    {
        cerr << "Unable to read "
             << s.words[2].s
             << endl;
        return;
    }

    auto completion =
      [](error result)
      {
          if (result)
          {
              cerr << "Unable to import sync configs: "
                   << errorstring(result)
                   << endl;
              return;
          }

          cout << "Sync configs successfully imported."
               << endl;
      };

    cout << "Importing sync configs..."
         << endl;

    client->importSyncConfigs(data.c_str(), std::move(completion));
}

void exec_syncexport(autocomplete::ACState& s)
{
    if (client->loggedin() != FULLACCOUNT)
    {
        cerr << "You must be logged in to export syncs."
             << endl;
        return;
    }

    auto configs = client->syncs.exportSyncConfigs();

    if (s.words.size() == 2)
    {
        cout << "Configs exported as: "
             << configs
             << endl;
        return;
    }

    auto flags = std::ios::binary | std::ios::out | std::ios::trunc;
    ofstream ostream(s.words[2].s, flags);

    ostream.write(configs.data(), configs.size());
    ostream.close();

    if (!ostream.good())
    {
        cout << "Failed to write exported configs to: "
             << s.words[2].s
             << endl;
    }
}

void exec_syncopendrive(autocomplete::ACState& s)
{
    if (client->loggedin() != FULLACCOUNT)
    {
        cerr << "You must be logged in to restore backup syncs."
             << endl;
        return;
    }

    // sync backup restore drive
    const auto drivePath =
        localPathArg(s.words[2].s);

    client->syncs.backupOpenDrive(drivePath, [](Error e){
        conlock(cout) << "syncopendrive result: "
            << errorstring(e)
            << endl;
        });
}

void exec_synclist(autocomplete::ACState& s)
{
    // Check the user's logged in.
    if (client->loggedin() != FULLACCOUNT)
    {
        cerr << "You must be logged in to list syncs (and backup syncs)."
             << endl;
        return;
    }

    SyncConfigVector configs = client->syncs.getConfigs(false);

    if (configs.empty())
    {
        cout << "No syncs configured yet" << endl;
        return;
    }

    for (SyncConfig& config : configs)
    {

        // Display name.
        cout << "Sync "
            << config.mName
            << " Id: "
            << toHandle(config.mBackupId)
            << "\n";

        auto cloudnode = client->nodeByHandle(config.mRemoteNode);
        string cloudpath = cloudnode ? cloudnode->displaypath() : "<null>";

        // Display source/target mapping.
        cout << "  Mapping: "
            << config.mLocalPath.toPath()
            << " -> "
            << cloudpath
            << (!cloudnode || cloudpath != config.mOriginalPathOfRemoteRootNode ? " (originally " + config.mOriginalPathOfRemoteRootNode + ")" : "")
            << "\n";


        string runStateName;
        switch (config.mRunState)
        {
        case SyncRunState::Pending: runStateName = "PENDING"; break;
        case SyncRunState::Loading: runStateName = "LOADING"; break;
        case SyncRunState::Run: runStateName = "RUNNING"; break;
        case SyncRunState::Pause: runStateName = "PAUSED"; break;
        case SyncRunState::Suspend: runStateName = "SUSPENDED"; break;
        case SyncRunState::Disable: runStateName = "DISABLED"; break;
        }

        // Display status info.
        cout << "  State: " << runStateName << " "
            << (config.mTemporarilyPaused ? " (paused)" : "")
            << "\n";

        //    // Display some usage stats.
        //    cout << "  Statistics: "
        //         //<< sync->localbytes
        //         //<< " byte(s) across "
        //         << sync->localnodes[FILENODE]
        //         << " file(s) and "
        //         << sync->localnodes[FOLDERNODE]
        //         << " folder(s).\n";
        //}
        //else

        // Display what status info we can.
        auto msg = config.syncErrorToStr();
        cout << "  Enabled: "
            << config.getEnabled()
            << "\n"
            << "  Last Error: "
            << msg
            << "\n";

        // Display sync type.
        cout << "  Type: "
            << (config.isExternal() ? "EX" : "IN")
            << "TERNAL "
            << SyncConfig::synctypename(config.getType())
            << "\n";

        // Display change detection method.
        cout << "  Change Detection Method: "
             << changeDetectionMethodToString(config.mChangeDetectionMethod)
             << "\n";

        if (CDM_PERIODIC_SCANNING == config.mChangeDetectionMethod)
        {
            // Display scan interval.
            cout << "  Scan Interval (seconds): "
                 << config.mScanIntervalSec
                 << "\n";
        }

        std::promise<bool> synchronous;
        client->syncs.collectSyncNameConflicts(config.mBackupId, [&synchronous](list<NameConflict>&& conflicts){
            for (auto& c : conflicts)
            {
                if (!c.cloudPath.empty() || !c.clashingCloudNames.empty())
                {
                    cout << "  Cloud Path conflict at " << c.cloudPath << ": ";
                    for (auto& n : c.clashingCloudNames)
                    {
                        cout << n << " ";
                    }
                    cout << "\n";
                }
                if (!c.localPath.empty() || !c.clashingLocalNames.empty())
                {
                    cout << "  Local Path conflict at " << c.localPath.toPath() << ": ";
                    for (auto& n : c.clashingLocalNames)
                    {
                        cout << n.toPath() << " ";
                    }
                    cout << "\n";
                }
            }
            cout << std::flush;
            synchronous.set_value(true);
        }, false);  // false so executes on sync thread - we are blocked here on client thread in single-threaded megacli.
        synchronous.get_future().get();
    }

    SyncStallInfo stall;
    if (client->syncs.syncStallDetected(stall))
    {
        auto cl = conlock(cout);
        cout << "Stalled (mutually unresolvable changes detected)!" << endl;
        for (auto& p : stall.cloud)
        {
            cout << "stalled node path: " << p.first << " " << syncWaitReasonString(p.second.reason);
            if (!p.second.involvedCloudPath.empty())
            {
                cout << " (involved path: " << p.second.involvedCloudPath << ")";
            }
            if (!p.second.involvedLocalPath.empty())
            {
                cout << " (involved Local path: " << p.second.involvedLocalPath.toPath() << ")";
            }
            cout << endl;
        }
        for (auto& p : stall.local)
        {
            cout << "stalled local path: " << p.first.toPath() << " " << syncWaitReasonString(p.second.reason);
            if (!p.second.involvedLocalPath.empty())
            {
                cout << " (involved path: " << p.second.involvedLocalPath.toPath() << ")";
            }
            if (!p.second.involvedCloudPath.empty())
            {
                cout << " (involved cloud path: " << p.second.involvedCloudPath << ")";
            }
            cout << endl;
        }
    }
}

void exec_syncremove(autocomplete::ACState& s)
{
    // Are we logged in?
    if (client->loggedin() != FULLACCOUNT)
    {
        cerr << "You must be logged in to manipulate backup syncs."
             << endl;
        return;
    }

    // sync remove id
    handle backupId = 0;
    Base64::atob(s.words[2].s.c_str(), (byte*) &backupId, sizeof(handle));

    // Try and remove the config.
    bool found = false;

    client->syncs.removeSelectedSyncs(
      [&](SyncConfig& config, Sync*)
      {
          auto matched = config.mBackupId == backupId;

          found |= matched;

          return matched;
      }, true, true);

    if (!found)
    {
        cerr << "No sync config exists with the backupId "
             << Base64Str<sizeof(handle)>(backupId)
             << endl;
        return;
    }
}

void exec_syncstatus(autocomplete::ACState& s)
{
    // Are we logged in?
    if (client->loggedin() != FULLACCOUNT)
    {
        cerr << "You must be logged in to display the status of syncs."
             << endl;
        return;
    }

    // sync status [id]
    handle id = UNDEF;

    // Is the user interested in a particular sync?
    if (s.words.size() == 3)
        Base64::atob(s.words[2].s.c_str(),
                     reinterpret_cast<byte*>(&id),
                     sizeof(id));

    // Compute the aggregate transfer speed of the specified syncs.
    map<handle, size_t> speeds;

    for (auto* slot : client->tslots)
    {
        // No FA? Not in progress.
        if (!slot->fa)
            continue;

        // Determine the transfer's current speed.
        auto speed = slot->mTransferSpeed.calculateSpeed();

        // Find out which syncs, if any, are related to this transfer.
        for (auto* file : slot->transfer->files)
        {
            // Not a sync transfer? Not interested!
            if (!file->syncxfer)
                continue;

            // Get our hands on this sync's thread-safe state.
            auto state = static_cast<SyncTransfer_inClient*>(file)->syncThreadSafeState;

            // Is it a sync we're interested in?
            if (id != UNDEF && id != state->backupId())
                continue;

            // Make sure the speed's never negative.
            speed = std::max<m_off_t>(0, speed);

            // Add this transfer's speed to the sync's aggregate total.
            speeds[state->backupId()] += static_cast<size_t>(speed);
        }
    }

    // Convenience.
    using SV = vector<SyncStatusInfo>;

    std::promise<SV> waiter;

    // Retrieve status information from the engine.
    client->syncs.getSyncStatusInfo(id, [&](SV info) {
        waiter.set_value(std::move(info));
    }, false);

    // Wait for the engine to gather our information.
    auto results = waiter.get_future().get();

    // Was anything actually retrieved?
    if (results.empty())
    {
        // Was the user interested in a specific sync?
        if (id != UNDEF)
        {
            cerr << "Couldn't find an active sync with the ID: "
                 << toHandle(id)
                 << endl;
            return;
        }

        // User was interested in all active syncs.
        cerr << "There are no active syncs to report on."
             << endl;
        return;
    }

    // Translate size to a suffixed string.
    auto toSuffixedString = [](size_t value) {
        if (value < 1024)
            return std::to_string(value) + "B";

        const char* suffix = "?KMGTPE";

        while (value >= 1024)
            ++suffix, value /= 1024;

        return std::to_string(value) + *suffix + "B";
    };

    // Display status information to the user.
    for (auto& info : results)
    {
        cout << "Sync "
             << toHandle(info.mBackupID)
             << ":\n"
             << "  Name: "
             << info.mName
             << "\n"
             << "  Total number of synced nodes: "
             << info.mTotalSyncedNodes
             << "\n"
             << "  Total size of synced files: "
             << toSuffixedString(info.mTotalSyncedBytes)
             << "\n"
             << "  Transfer progress: "
             << info.mTransferCounts.progress() * 100.0
             << "%\n"
             << "  Transfer speed: "
             << toSuffixedString(speeds[info.mBackupID])
             << "/s\n";
    }
}

void exec_syncxable(autocomplete::ACState& s)
{
    // Are we logged in?
    if (client->loggedin() != FULLACCOUNT)
    {
<<<<<<< HEAD
        cerr << "You must be logged in to manipulate syncs."
             << endl;
        return;
    }

    string errIdString;
    bool withError = s.extractflagparam("-error", errIdString);

    auto targetState = SyncRunState::Run;

    if (s.words[1].s == "run") targetState = SyncRunState::Run;
    else if (s.words[1].s == "pause") targetState = SyncRunState::Pause;
    else if (s.words[1].s == "suspend") targetState = SyncRunState::Suspend;
    else if (s.words[1].s == "disable") targetState = SyncRunState::Disable;

    handle backupId = 0;
    Base64::atob(s.words[2].s.c_str(), (byte*) &backupId, sizeof(handle));

    SyncConfig config;
    if (!client->syncs.configById(backupId, config))
    {
        cout << "No sync found with id: " << Base64Str<sizeof(handle)>(backupId) << endl;
        return;
    }

    if (config.mRunState == targetState)
    {
        cout << "Sync is already in that state" << endl;
        return;
    }


    switch (targetState)
    {
    case SyncRunState::Pending:
    case SyncRunState::Loading:
    case SyncRunState::Run:
    case SyncRunState::Pause:
    {
        // sync enable id
        bool pause = targetState == SyncRunState::Pause;
        client->syncs.enableSyncByBackupId(backupId, pause, false, true, true, [pause](error err, SyncError serr)
            {
                if (err)
                {
                    cerr << "Unable to enable sync: "
                        << errorstring(err)
                        << endl;
                }
                else
                {
                    cout << (pause ? "Sync Paused." : "Sync Running.") << endl;
                }
            }, "");

        break;
=======
        client->syncs.disableSyncByBackupId(
            backupId,
            true, // disable is fail
            static_cast<SyncError>(error),
            false, nullptr);

        cout << "Failing of syncs complete." << endl;
>>>>>>> 8d005f5b
    }
    case SyncRunState::Suspend:
    case SyncRunState::Disable:
    {
<<<<<<< HEAD
        bool keepSyncDb = targetState == SyncRunState::Suspend;

        client->syncs.disableSyncByBackupId(
            backupId,
            static_cast<SyncError>(withError ? atoi(errIdString.c_str()) : 0),
            false,
            keepSyncDb,
            [targetState](){
                cout << (targetState == SyncRunState::Suspend ? "Sync Suspended." : "Sync Disabled.") << endl;
                });
        break;
    }
=======
        client->syncs.disableSyncByBackupId(
          backupId,
          false,
          static_cast<SyncError>(error),
          false, nullptr);

        cout << "disablement complete." << endl;
>>>>>>> 8d005f5b
    }
}

#endif // ENABLE_SYNC<|MERGE_RESOLUTION|>--- conflicted
+++ resolved
@@ -314,11 +314,7 @@
 }
 
 // transfer terminated - too many failures, or unrecoverable failure, or cancelled
-<<<<<<< HEAD
-void AppFileGet::terminated(error)
-=======
 void AppFileGet::terminated(error e)
->>>>>>> 8d005f5b
 {
     delete this;
 }
@@ -326,21 +322,13 @@
 void AppFilePut::completed(Transfer* t, putsource_t source)
 {
     // perform standard completion (place node in user filesystem etc.)
-<<<<<<< HEAD
-    File::completed(t, PUTNODES_APP);
-=======
     File::completed(t, source);
->>>>>>> 8d005f5b
 
     delete this;
 }
 
 // transfer terminated - too many failures, or unrecoverable failure, or cancelled
-<<<<<<< HEAD
-void AppFilePut::terminated(error)
-=======
 void AppFilePut::terminated(error e)
->>>>>>> 8d005f5b
 {
     delete this;
 }
@@ -472,7 +460,6 @@
 
 void DemoApp::syncs_restored(SyncError syncError)
 {
-<<<<<<< HEAD
     conlock(cout) << "Sync - restoration "
                   << (syncError != NO_SYNC_ERROR ? "failed" : "completed")
                   << ": "
@@ -489,20 +476,6 @@
     else
     {
         conlock(cout) << "Sync - scan completed" << endl;
-=======
-    handle backupId = config.mBackupId;
-    if (attempted)
-    {
-        conlock(cout) << "Sync - autoresumed " << toHandle(backupId) << " " << config.getLocalPath().toPath()  << " enabled: "
-             << config.getEnabled()  << " syncError: " << config.mError
-             << " hadAnErrorBefore: " << hadAnError << " Running: " << (config.mRunningState >= 0) << endl;
-    }
-    else
-    {
-        conlock(cout) << "Sync - autoloaded " << toHandle(backupId) << " " << config.getLocalPath().toPath() << " enabled: "
-            << config.getEnabled() << " syncError: " << config.mError
-            << " hadAnErrorBefore: " << hadAnError << " Running: " << (config.mRunningState >= 0) << endl;
->>>>>>> 8d005f5b
     }
 }
 
@@ -4838,11 +4811,6 @@
             gfx->startProcessingThread();
 #endif
 
-<<<<<<< HEAD
-=======
-            auto fsAccess = ::mega::make_unique<FSACCESS_CLASS>();
-
->>>>>>> 8d005f5b
             // create a new MegaClient with a different MegaApp to process callbacks
             // from the client logged into a folder. Reuse the waiter and httpio
             clientFolder = new MegaClient(new DemoAppFolder,
@@ -8889,25 +8857,6 @@
     mega::GfxProc* gfx = nullptr;
 #endif
 
-<<<<<<< HEAD
-    // Determine the current working directory.
-    {
-        // Needed so we can get the cwd.
-        auto fsAccess = ::mega::make_unique<FSACCESS_CLASS>();
-
-        // Where are we?
-        if (!fsAccess->cwd(*startDir))
-        {
-            cerr << "Unable to determine current working directory." << endl;
-            return EXIT_FAILURE;
-        }
-    }
-
-#ifdef __APPLE__
-    // Try and raise the file descriptor limit as high as we can.
-    platformSetRLimitNumFile();
-#endif // __APPLE__
-=======
     // Needed so we can get the cwd.
     auto fsAccess = ::mega::make_unique<FSACCESS_CLASS>();
 
@@ -8922,7 +8871,8 @@
         cerr << "Unable to determine current working directory." << endl;
         return EXIT_FAILURE;
     }
->>>>>>> 8d005f5b
+
+    fsAccess.reset();
 
     auto httpIO = new HTTPIO_CLASS;
 
@@ -9725,7 +9675,7 @@
              << toSuffixedString(info.mTotalSyncedBytes)
              << "\n"
              << "  Transfer progress: "
-             << info.mTransferCounts.progress() * 100.0
+             << info.mTransferCounts.progress(0) * 100.0
              << "%\n"
              << "  Transfer speed: "
              << toSuffixedString(speeds[info.mBackupID])
@@ -9738,7 +9688,6 @@
     // Are we logged in?
     if (client->loggedin() != FULLACCOUNT)
     {
-<<<<<<< HEAD
         cerr << "You must be logged in to manipulate syncs."
              << endl;
         return;
@@ -9795,20 +9744,10 @@
             }, "");
 
         break;
-=======
-        client->syncs.disableSyncByBackupId(
-            backupId,
-            true, // disable is fail
-            static_cast<SyncError>(error),
-            false, nullptr);
-
-        cout << "Failing of syncs complete." << endl;
->>>>>>> 8d005f5b
     }
     case SyncRunState::Suspend:
     case SyncRunState::Disable:
     {
-<<<<<<< HEAD
         bool keepSyncDb = targetState == SyncRunState::Suspend;
 
         client->syncs.disableSyncByBackupId(
@@ -9821,15 +9760,6 @@
                 });
         break;
     }
-=======
-        client->syncs.disableSyncByBackupId(
-          backupId,
-          false,
-          static_cast<SyncError>(error),
-          false, nullptr);
-
-        cout << "disablement complete." << endl;
->>>>>>> 8d005f5b
     }
 }
 
