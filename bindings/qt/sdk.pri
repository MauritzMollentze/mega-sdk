
MEGASDK_BASE_PATH = $$PWD/../../

VPATH += $$MEGASDK_BASE_PATH
SOURCES += src/attrmap.cpp \
    src/backofftimer.cpp \
    src/base64.cpp \
    src/command.cpp \
    src/commands.cpp \
    src/db.cpp \
    src/gfx.cpp \
    src/file.cpp \
    src/fileattributefetch.cpp \
    src/filefingerprint.cpp \
    src/filesystem.cpp \
    src/http.cpp \
    src/json.cpp \
    src/megaclient.cpp \
    src/node.cpp \
    src/pubkeyaction.cpp \
    src/request.cpp \
    src/serialize64.cpp \
    src/share.cpp \
    src/sharenodekeys.cpp \
    src/sync.cpp \
    src/transfer.cpp \
    src/transferslot.cpp \
    src/treeproc.cpp \
    src/user.cpp \
    src/utils.cpp \
    src/logging.cpp \
    src/waiterbase.cpp  \
    src/proxy.cpp \
    src/pendingcontactrequest.cpp \
    src/crypto/cryptopp.cpp  \
    src/crypto/sodium.cpp  \
    src/db/sqlite.cpp  \
    src/gfx/qt.cpp \
    src/gfx/external.cpp \
    src/thread/qtthread.cpp \
    src/mega_utf8proc.cpp \
    src/mega_zxcvbn.cpp \
    src/mediafileattribute.cpp

CONFIG(USE_MEGAAPI) {
    SOURCES += src/megaapi.cpp src/megaapi_impl.cpp \
        bindings/qt/QTMegaRequestListener.cpp \
        bindings/qt/QTMegaTransferListener.cpp \
        bindings/qt/QTMegaGlobalListener.cpp \
        bindings/qt/QTMegaSyncListener.cpp \
        bindings/qt/QTMegaListener.cpp \
        bindings/qt/QTMegaEvent.cpp
}

# CONFIG += USE_LIBUV
CONFIG(USE_LIBUV) {
    SOURCES += src/mega_http_parser.cpp
    DEFINES += HAVE_LIBUV
    INCLUDEPATH += $$MEGASDK_BASE_PATH/bindings/qt/3rdparty/include/libuv
    win32 {
        LIBS += -llibuv -lIphlpapi -lUserenv
    }

    unix:!macx {
       exists($$MEGASDK_BASE_PATH/bindings/qt/3rdparty/libs/libuv.a) {
        LIBS += $$MEGASDK_BASE_PATH/bindings/qt/3rdparty/libs/libuv.a
       }
       else {
        LIBS += -luv
       }
    }

    macx {
        LIBS += -luv
    }
}

<<<<<<< HEAD
CONFIG(USE_MEDIAINFO) {
    DEFINES += USE_MEDIAINFO
    LIBS += -lMediaInfo -lZenLib -lzlibstat
=======
CONFIG(USE_FFMPEG) {
    DEFINES += HAVE_FFMPEG
    INCLUDEPATH += $$MEGASDK_BASE_PATH/bindings/qt/3rdparty/include/ffmpeg

    unix:!macx {
        INCLUDEPATH += /usr/include/ffmpeg
    }

    LIBS += -lavcodec -lavformat -lavutil -lswscale
>>>>>>> ce011dbe
}

win32 {
    # comment this line to use WinHTTP on Windows
    CONFIG += USE_CURL

    CONFIG(USE_CURL) {
        SOURCES += src/wincurl/net.cpp  \
            src/wincurl/fs.cpp  \
            src/wincurl/waiter.cpp
        HEADERS += include/mega/wincurl/meganet.h
        DEFINES += USE_CURL USE_OPENSSL
        LIBS +=  -llibcurl -lcares -llibeay32 -lssleay32
    }
    else {
        SOURCES += src/win32/net.cpp \
            src/win32/fs.cpp \
            src/win32/waiter.cpp
        HEADERS += include/mega/win32/meganet.h
    }

    # link winhttp anyway (required for automatic proxy detection)
    LIBS += -lwinhttp -ladvapi32
    DEFINES += _CRT_SECURE_NO_WARNINGS
}


unix {
SOURCES += src/posix/net.cpp  \
    src/posix/fs.cpp  \
    src/posix/waiter.cpp
}

HEADERS  += include/mega.h \
            include/mega/account.h \
            include/mega/attrmap.h \
            include/mega/backofftimer.h \
            include/mega/base64.h \
            include/mega/command.h \
            include/mega/console.h \
            include/mega/db.h \
            include/mega/gfx.h \
            include/mega/file.h \
            include/mega/fileattributefetch.h \
            include/mega/filefingerprint.h \
            include/mega/filesystem.h \
            include/mega/http.h \
            include/mega/json.h \
            include/mega/megaapp.h \
            include/mega/megaclient.h \
            include/mega/node.h \
            include/mega/pubkeyaction.h \
            include/mega/request.h \
            include/mega/serialize64.h \
            include/mega/share.h \
            include/mega/sharenodekeys.h \
            include/mega/sync.h \
            include/mega/transfer.h \
            include/mega/transferslot.h \
            include/mega/treeproc.h \
            include/mega/types.h \
            include/mega/user.h \
            include/mega/utils.h \
            include/mega/logging.h \
            include/mega/waiter.h \
            include/mega/proxy.h \
            include/mega/pendingcontactrequest.h \
            include/mega/crypto/cryptopp.h  \
            include/mega/crypto/sodium.h  \
            include/mega/db/sqlite.h  \
            include/mega/gfx/qt.h \
            include/mega/gfx/external.h \
            include/mega/thread.h \
            include/mega/thread/cppthread.h \
            include/mega/thread/qtthread.h \
            include/megaapi.h \
            include/megaapi_impl.h \
            include/mega/mega_utf8proc.h \
            include/mega/thread/posixthread.h \
            include/mega/mega_zxcvbn.h \
            include/mega/mediafileattribute.h

CONFIG(USE_MEGAAPI) {
    HEADERS += bindings/qt/QTMegaRequestListener.h \
            bindings/qt/QTMegaTransferListener.h \
            bindings/qt//QTMegaGlobalListener.h \
            bindings/qt/QTMegaSyncListener.h \
            bindings/qt/QTMegaListener.h \
            bindings/qt/QTMegaEvent.h
}

win32 {
    HEADERS  += include/mega/win32/megasys.h  \
            include/mega/win32/megafs.h  \
            include/mega/win32/megawaiter.h

    SOURCES += bindings/qt/3rdparty/libs/sqlite3.c
}

unix {
    !exists($$MEGASDK_BASE_PATH/include/mega/config.h) {
        error("Configuration file not found! Please re-run configure script located in the project's root directory!")
    }
    HEADERS  += include/mega/posix/meganet.h  \
            include/mega/posix/megasys.h  \
            include/mega/posix/megafs.h  \
            include/mega/posix/megawaiter.h \
            include/mega/config.h
}

CONFIG(USE_PCRE) {
 DEFINES += USE_PCRE
}

DEFINES += USE_SQLITE USE_CRYPTOPP USE_QT MEGA_QT_LOGGING ENABLE_SYNC ENABLE_CHAT
INCLUDEPATH += $$MEGASDK_BASE_PATH/include
INCLUDEPATH += $$MEGASDK_BASE_PATH/bindings/qt
INCLUDEPATH += $$MEGASDK_BASE_PATH/bindings/qt/3rdparty/include

!release {
    DEFINES += SQLITE_DEBUG DEBUG
}
else {
    DEFINES += NDEBUG
}

win32 {
    INCLUDEPATH += $$MEGASDK_BASE_PATH/bindings/qt/3rdparty/include/zlib
    INCLUDEPATH += $$MEGASDK_BASE_PATH/bindings/qt/3rdparty/include/libsodium

    CONFIG(USE_CURL) {
        INCLUDEPATH += $$MEGASDK_BASE_PATH/include/mega/wincurl
        INCLUDEPATH += $$MEGASDK_BASE_PATH/bindings/qt/3rdparty/include/openssl
        INCLUDEPATH += $$MEGASDK_BASE_PATH/bindings/qt/3rdparty/include/cares
    }
    else {
        INCLUDEPATH += $$MEGASDK_BASE_PATH/include/mega/win32
    }

    contains(CONFIG, BUILDX64) {
       release {
            LIBS += -L"$$MEGASDK_BASE_PATH/bindings/qt/3rdparty/libs/x64"
        }
        else {
            LIBS += -L"$$MEGASDK_BASE_PATH/bindings/qt/3rdparty/libs/x64d"
        }
    }

    !contains(CONFIG, BUILDX64) {
        release {
            LIBS += -L"$$MEGASDK_BASE_PATH/bindings/qt/3rdparty/libs/x32"
        }
        else {
            LIBS += -L"$$MEGASDK_BASE_PATH/bindings/qt/3rdparty/libs/x32d"
        }
    }

    CONFIG(USE_PCRE) {
     INCLUDEPATH += $$MEGASDK_BASE_PATH/bindings/qt/3rdparty/include/pcre
     DEFINES += PCRE_STATIC
     LIBS += -lpcre
    }

    LIBS += -lshlwapi -lws2_32 -luser32 -lsodium -lcryptopp -lzlibstat
}

unix:!macx {
   INCLUDEPATH += $$MEGASDK_BASE_PATH/include/mega/posix
   LIBS += -lsqlite3 -lrt

   exists($$MEGASDK_BASE_PATH/bindings/qt/3rdparty/libs/libcurl.a) {
    LIBS += $$MEGASDK_BASE_PATH/bindings/qt/3rdparty/libs/libcurl.a
   }
   else {
    LIBS += -lcurl
   }

   exists($$MEGASDK_BASE_PATH/bindings/qt/3rdparty/libs/libz.a) {
    LIBS += $$MEGASDK_BASE_PATH/bindings/qt/3rdparty/libs/libz.a
   }
   else {
    LIBS += -lz
   }

   exists($$MEGASDK_BASE_PATH/bindings/qt/3rdparty/libs/libssl.a) {
    LIBS +=  $$MEGASDK_BASE_PATH/bindings/qt/3rdparty/libs/libssl.a
   }
   else {
    LIBS += -lssl
   }
   
   exists($$MEGASDK_BASE_PATH/bindings/qt/3rdparty/libs/libcrypto.a) {
    LIBS +=  $$MEGASDK_BASE_PATH/bindings/qt/3rdparty/libs/libcrypto.a
   }
   else {
    LIBS += -lcrypto 
   }

   exists($$MEGASDK_BASE_PATH/bindings/qt/3rdparty/libs/libcryptopp.a) {
    LIBS +=  $$MEGASDK_BASE_PATH/bindings/qt/3rdparty/libs/libcryptopp.a
   }
   else {
    LIBS += -lcryptopp
   }

   exists($$MEGASDK_BASE_PATH/bindings/qt/3rdparty/libs/libcares.a) {
    LIBS +=  $$MEGASDK_BASE_PATH/bindings/qt/3rdparty/libs/libcares.a
   }
   else {
    LIBS += -lcares
   }

   exists($$MEGASDK_BASE_PATH/bindings/qt/3rdparty/libs/libsodium.a) {
    LIBS +=  $$MEGASDK_BASE_PATH/bindings/qt/3rdparty/libs/libsodium.a
   }
   else {
    LIBS += -lsodium
   }

   CONFIG(USE_PCRE) {
    DEFINES += PCRE_STATIC
    exists($$MEGASDK_BASE_PATH/bindings/qt/3rdparty/libs/libpcre.a) {
     LIBS +=  $$MEGASDK_BASE_PATH/bindings/qt/3rdparty/libs/libpcre.a
    }
    else {
     LIBS += -lpcre
    }
   }
}

macx {
   INCLUDEPATH += $$MEGASDK_BASE_PATH/include/mega/posix
   INCLUDEPATH += $$MEGASDK_BASE_PATH/include/mega/osx

   OBJECTIVE_SOURCES += $$MEGASDK_BASE_PATH/src/osx/osxutils.mm

   SOURCES += $$MEGASDK_BASE_PATH/bindings/qt/3rdparty/sqlite3.c

   INCLUDEPATH += $$MEGASDK_BASE_PATH/bindings/qt/3rdparty/include/curl
   INCLUDEPATH += $$MEGASDK_BASE_PATH/bindings/qt/3rdparty/include/libsodium
   INCLUDEPATH += $$MEGASDK_BASE_PATH/bindings/qt/3rdparty/include/openssl
   INCLUDEPATH += $$MEGASDK_BASE_PATH/bindings/qt/3rdparty/include/cares

   CONFIG(USE_PCRE) {
    INCLUDEPATH += $$MEGASDK_BASE_PATH/bindings/qt/3rdparty/include/pcre
    DEFINES += PCRE_STATIC
    LIBS += -lpcre
   }

   DEFINES += _DARWIN_FEATURE_64_BIT_INODE USE_OPENSSL CRYPTOPP_DISABLE_ASM

   LIBS += -L$$MEGASDK_BASE_PATH/bindings/qt/3rdparty/libs/ $$MEGASDK_BASE_PATH/bindings/qt/3rdparty/libs/libcares.a $$MEGASDK_BASE_PATH/bindings/qt/3rdparty/libs/libcurl.a $$MEGASDK_BASE_PATH/bindings/qt/3rdparty/libs/libsodium.a \
            -lz -lssl -lcrypto -lcryptopp
   LIBS += -framework SystemConfiguration
}<|MERGE_RESOLUTION|>--- conflicted
+++ resolved
@@ -75,11 +75,11 @@
     }
 }
 
-<<<<<<< HEAD
 CONFIG(USE_MEDIAINFO) {
     DEFINES += USE_MEDIAINFO
-    LIBS += -lMediaInfo -lZenLib -lzlibstat
-=======
+    LIBS += -lMediaInfo -lZenLib
+}
+
 CONFIG(USE_FFMPEG) {
     DEFINES += HAVE_FFMPEG
     INCLUDEPATH += $$MEGASDK_BASE_PATH/bindings/qt/3rdparty/include/ffmpeg
@@ -89,7 +89,6 @@
     }
 
     LIBS += -lavcodec -lavformat -lavutil -lswscale
->>>>>>> ce011dbe
 }
 
 win32 {
