--- conflicted
+++ resolved
@@ -68,11 +68,8 @@
     rm -rf "${WEBRTC_SRC}/out/Release-${ARCH}"
     git apply ${CURRENTPATH}/../../../patches/webRtcPatch.patch
     echo "Patch Applied"
-<<<<<<< HEAD
-=======
  else
   echo "Patch already APPLIED"
->>>>>>> 2786469d
  fi
 fi
 popd > /dev/null
