/**
 * @file mega/usernotifications.h
 * @brief additional megaclient code for user notifications
 *
 * (c) 2013-2018 by Mega Limited, Auckland, New Zealand
 *
 * This file is part of the MEGA SDK - Client Access Engine.
 *
 * Applications using the MEGA API must present a valid application key
 * and comply with the the rules set forth in the Terms of Service.
 *
 * The MEGA SDK is distributed in the hope that it will be useful,
 * but WITHOUT ANY WARRANTY; without even the implied warranty of
 * MERCHANTABILITY or FITNESS FOR A PARTICULAR PURPOSE.
 *
 * @copyright Simplified (2-clause) BSD License.
 *
 * You should have received a copy of the license along with this
 * program.
 */

#ifndef MEGAUSERNOTIFICATIONS_H
#define MEGAUSERNOTIFICATIONS_H 1

namespace mega {

struct UserAlertRaw
{
    // notifications have a very wide range of fields; so for most we interpret them once we know the type.
    map<nameid, string> fields;

    struct handletype {
        handle h;    // file/folder
        int t;       // type
    };

    nameid t;  // notification type

    JSON field(nameid nid) const;
    bool has(nameid nid) const;

    int getint(nameid nid, int) const;
    int64_t getint64(nameid nid, int64_t) const;
    handle gethandle(nameid nid, int handlesize, handle) const;
    nameid getnameid(nameid nid, nameid) const;
    string getstring(nameid nid, const char*) const;

    bool gethandletypearray(nameid nid, vector<handletype>& v) const;
    bool getstringarray(nameid nid, vector<string>& v) const;

    UserAlertRaw();
};

struct UserAlertPendingContact
{
    handle u; // user handle
    string m; // email
    vector<string> m2; // email list
    string n; // name

    UserAlertPendingContact();
};

namespace UserAlert
{
    static const nameid type_ipc = MAKENAMEID3('i', 'p', 'c');                      // incoming pending contact
    static const nameid type_c = 'c';                                               // contact change
    static const nameid type_upci = MAKENAMEID4('u', 'p', 'c', 'i');                // updating pending contact incoming
    static const nameid type_upco = MAKENAMEID4('u', 'p', 'c', 'o');                // updating pending contact outgoing
    static const nameid type_share = MAKENAMEID5('s', 'h', 'a', 'r', 'e');          // new shared node
    static const nameid type_dshare = MAKENAMEID6('d', 's', 'h', 'a', 'r', 'e');    // deleted shared node
    static const nameid type_put = MAKENAMEID3('p', 'u', 't');                      // new shared nodes
    static const nameid type_d = 'd';                                               // removed shared node
    static const nameid type_u = 'u';                                               // updated shared node
    static const nameid type_psts = MAKENAMEID4('p', 's', 't', 's');                // payment
    static const nameid type_pses = MAKENAMEID4('p', 's', 'e', 's');                // payment reminder
    static const nameid type_ph = MAKENAMEID2('p', 'h');                            // takedown

    using handle_alerttype_map_t = map<handle, nameid>;

    struct Base
    {
        // shared fields from the notification or action
        nameid type;
        m_time_t timestamp;
        handle userHandle;
        string userEmail;
        int tag;

        // incremented for each new one.  There will be gaps sometimes due to merging.
        unsigned int id;

        // user already saw it (based on 'last notified' time)
        bool seen;

        // if false, not worth showing, eg obsolete payment reminder
        bool relevant;

        Base(UserAlertRaw& un, unsigned int id);
        Base(nameid t, handle uh, const string& email, m_time_t timestamp, unsigned int id);
        virtual ~Base();

        // get the same text the webclient would show for this alert (in english)
        virtual void text(string& header, string& title, MegaClient* mc);

        // look up the userEmail again in case it wasn't available before (or was changed)
        virtual void updateEmail(MegaClient* mc);

        virtual bool checkprovisional(handle ou, MegaClient* mc);
    };

    struct IncomingPendingContact : public Base
    {
        handle mPcrHandle = UNDEF;

        bool requestWasDeleted;
        bool requestWasReminded;

        IncomingPendingContact(UserAlertRaw& un, unsigned int id);
        IncomingPendingContact(m_time_t dts, m_time_t rts, handle p, const string& email, m_time_t timestamp, unsigned int id);

        void initTs(m_time_t dts, m_time_t rts);

        virtual void text(string& header, string& title, MegaClient* mc);
    };

    struct ContactChange : public Base
    {
        int action;
        handle otherUserHandle;

        ContactChange(UserAlertRaw& un, unsigned int id);
        ContactChange(int c, handle uh, const string& email, m_time_t timestamp, unsigned int id);
        virtual void text(string& header, string& title, MegaClient* mc);
        virtual bool checkprovisional(handle ou, MegaClient* mc);
    };

    struct UpdatedPendingContactIncoming : public Base
    {
        int action;

        UpdatedPendingContactIncoming(UserAlertRaw& un, unsigned int id);
        UpdatedPendingContactIncoming(int s, handle uh, const string& email, m_time_t timestamp, unsigned int id);
        virtual void text(string& header, string& title, MegaClient* mc);
    };

    struct UpdatedPendingContactOutgoing : public Base
    {
        int action;

        UpdatedPendingContactOutgoing(UserAlertRaw& un, unsigned int id);
        UpdatedPendingContactOutgoing(int s, handle uh, const string& email, m_time_t timestamp, unsigned int id);
        virtual void text(string& header, string& title, MegaClient* mc);
    };

    struct NewShare : public Base
    {
        handle folderhandle;

        NewShare(UserAlertRaw& un, unsigned int id);
        NewShare(handle h, handle uh, const string& email, m_time_t timestamp, unsigned int id);
        virtual void text(string& header, string& title, MegaClient* mc);
    };

    struct DeletedShare : public Base
    {
        handle folderHandle;
        string folderPath;
        string folderName;
        handle ownerHandle;

        DeletedShare(UserAlertRaw& un, unsigned int id);
        DeletedShare(handle uh, const string& email, handle removerhandle, handle folderhandle, m_time_t timestamp, unsigned int id);
        virtual void text(string& header, string& title, MegaClient* mc);
        virtual void updateEmail(MegaClient* mc);
    };

    struct NewSharedNodes : public Base
    {
<<<<<<< HEAD
=======
        unsigned fileCount, folderCount;

        std::vector<handle> items;

>>>>>>> ec6fe4b7
        handle parentHandle;
        vector<handle> fileNodeHandles;
        vector<handle> folderNodeHandles;

        NewSharedNodes(UserAlertRaw& un, unsigned int id);
<<<<<<< HEAD
        NewSharedNodes(handle uh, handle ph, m_time_t timestamp, unsigned int id,
                       handle_alerttype_map_t alertTypePerFileNode,
                       handle_alerttype_map_t alertTypePerFolderNode);

=======
        NewSharedNodes(int nfolders, int nfiles, const std::vector<handle>& iitems, handle uh, handle ph, m_time_t timestamp, unsigned int id);
>>>>>>> ec6fe4b7
        virtual void text(string& header, string& title, MegaClient* mc);
    };

    struct RemovedSharedNode : public Base
    {
        vector<handle> nodeHandles;

        RemovedSharedNode(UserAlertRaw& un, unsigned int id);
<<<<<<< HEAD
        RemovedSharedNode(handle uh, m_time_t timestamp, unsigned int id,
                          handle_alerttype_map_t alertTypePerFileNode,
                          handle_alerttype_map_t alertTypePerFolderNode);

        virtual void text(string& header, string& title, MegaClient* mc);
    };

    struct UpdatedSharedNode : public Base
    {
        vector<handle> nodeHandles;

        UpdatedSharedNode(UserAlertRaw& un, unsigned int id);
        UpdatedSharedNode(handle uh, m_time_t timestamp, unsigned int id,
                          handle_alerttype_map_t alertTypePerFileNode,
                          handle_alerttype_map_t alertTypePerFolderNode);
=======
        RemovedSharedNode(size_t nitems, handle uh, m_time_t timestamp, unsigned int id);
>>>>>>> ec6fe4b7
        virtual void text(string& header, string& title, MegaClient* mc);
    };

    struct Payment : public Base
    {
        bool success;
        int planNumber;

        Payment(UserAlertRaw& un, unsigned int id);
        Payment(bool s, int plan, m_time_t timestamp, unsigned int id);
        virtual void text(string& header, string& title, MegaClient* mc);
        string getProPlanName();
    };

    struct PaymentReminder : public Base
    {
        m_time_t expiryTime;
        PaymentReminder(UserAlertRaw& un, unsigned int id);
        PaymentReminder(m_time_t timestamp, unsigned int id);
        virtual void text(string& header, string& title, MegaClient* mc);
    };

    struct Takedown : public Base
    {
        bool isTakedown;
        bool isReinstate;
        int type;
        handle nodeHandle;

        Takedown(UserAlertRaw& un, unsigned int id);
        Takedown(bool down, bool reinstate, int t, handle nh, m_time_t timestamp, unsigned int id);
        virtual void text(string& header, string& title, MegaClient* mc);
    };
};

struct UserAlertFlags
{
    bool cloud_enabled;
    bool contacts_enabled;

    bool cloud_newfiles;
    bool cloud_newshare;
    bool cloud_delshare;
    bool contacts_fcrin;
    bool contacts_fcrdel;
    bool contacts_fcracpt;

    UserAlertFlags();
};

struct UserAlerts
{
private:
    MegaClient& mc;
    unsigned int nextid;

public:
    typedef deque<UserAlert::Base*> Alerts;
    Alerts alerts;

    // collect new/updated alerts to notify the app with
    useralert_vector useralertnotify;

    // set true after our initial query to MEGA to get the last 50 alerts on startup
    bool begincatchup;
    bool catchupdone;
    m_time_t catchup_last_timestamp;

private:
    map<handle, UserAlertPendingContact> pendingContactUsers;
    handle lsn, fsn;
    m_time_t lastTimeDelta;
    UserAlertFlags flags;
    bool provisionalmode;
    std::vector<UserAlert::Base*> provisionals;

    struct ff {
<<<<<<< HEAD
        int files;
        int folders;
        m_time_t timestamp;
        UserAlert::handle_alerttype_map_t alertTypePerFileNode;
        UserAlert::handle_alerttype_map_t alertTypePerFolderNode;
        ff() : files(0), folders(0), timestamp(0) {}
=======
        
        int files = 0;
        int folders = 0;
        
        vector<handle> items;
        // files + folders items

        m_time_t timestamp = 0;
>>>>>>> ec6fe4b7
    };
    typedef map<pair<handle, handle>, ff> notedShNodesMap;
    notedShNodesMap notedSharedNodes;
    notedShNodesMap deletedSharedNodesStash;
    bool notingSharedNodes;
    handle ignoreNodesUnderShare;

    bool isUnwantedAlert(nameid type, int action);
    bool isConvertReadyToAdd(handle originatinguser);
    void convertNotedSharedNodes(bool added);
    void clearNotedSharedMembers();

    bool containsRemovedNodeAlert(handle nh, UserAlert::Base* a);
    UserAlert::RemovedSharedNode* findRemovedNodeAlert(handle nodeHandleToFind, UserAlert::Base* alertToCheck, bool eraseAlert);
    UserAlert::NewSharedNodes* eraseNewNodeAlert(handle nodeHandleToRemove, UserAlert::Base* alertToCheck);
    UserAlert::RemovedSharedNode* eraseRemovedNodeAlert(handle nh, UserAlert::Base* a);
    notedShNodesMap::iterator findNotedSharedNodeIn(handle nodeHandle, notedShNodesMap& notedSharedNodesMap);
    bool isSharedNodeNotedAsRemoved(handle nodeHandleToFind);
    bool isSharedNodeNotedAsRemovedFrom(handle nodeHandleToFind, notedShNodesMap& notedSharedNodesMap);
    bool removeNotedSharedNodeFrom(notedShNodesMap::iterator itToNodeToRemove, Node* node, notedShNodesMap& notedSharedNodesMap);
    bool removeNotedSharedNodeFrom(Node* n, notedShNodesMap& notedSharedNodesMap);
    bool setNotedSharedNodeToUpdate(Node* n);

public:

    // This is a separate class to encapsulate some MegaClient functionality
    // but it still needs to interact with other elements.
    UserAlerts(MegaClient&);
    ~UserAlerts();

    unsigned int nextId();

    // process notification response from MEGA
    bool procsc_useralert(JSON& jsonsc);

    // add an alert - from alert reply or constructed from actionpackets
    void add(UserAlertRaw& un);
    void add(UserAlert::Base*);

    // keep track of incoming nodes in shares, and convert to a notification
    void beginNotingSharedNodes();
    void noteSharedNode(handle user, int type, m_time_t timestamp, Node* n, nameid alertType = UserAlert::type_d);
    void convertNotedSharedNodes(bool added, handle originatingUser);
    void ignoreNextSharedNodesUnder(handle h);


    // enter provisional mode, added items will be checked for suitability before actually adding
    void startprovisional();
    void evalprovisional(handle originatinguser);

    // update node alerts management
    bool isHandleInAlertsAsRemoved(handle nodeHandleToFind);
    void removeNodeAlerts(Node* n);
    void setNewNodeAlertToUpdateNodeAlert(Node* n);

    // stash removal-alert noted nodes
    void convertStashedDeletedSharedNodes();
    bool isDeletedSharedNodesStashEmpty();
    void stashDeletedNotedSharedNodes(handle originatingUser);

    // marks all as seen, and notifies the API also
    void acknowledgeAll();

    // the API notified us another client updated the last acknowleged
    void onAcknowledgeReceived();

    // re-init eg. on logout
    void clear();
};



} // namespace

#endif<|MERGE_RESOLUTION|>--- conflicted
+++ resolved
@@ -177,26 +177,15 @@
 
     struct NewSharedNodes : public Base
     {
-<<<<<<< HEAD
-=======
-        unsigned fileCount, folderCount;
-
-        std::vector<handle> items;
-
->>>>>>> ec6fe4b7
         handle parentHandle;
         vector<handle> fileNodeHandles;
         vector<handle> folderNodeHandles;
 
         NewSharedNodes(UserAlertRaw& un, unsigned int id);
-<<<<<<< HEAD
         NewSharedNodes(handle uh, handle ph, m_time_t timestamp, unsigned int id,
                        handle_alerttype_map_t alertTypePerFileNode,
                        handle_alerttype_map_t alertTypePerFolderNode);
 
-=======
-        NewSharedNodes(int nfolders, int nfiles, const std::vector<handle>& iitems, handle uh, handle ph, m_time_t timestamp, unsigned int id);
->>>>>>> ec6fe4b7
         virtual void text(string& header, string& title, MegaClient* mc);
     };
 
@@ -205,7 +194,6 @@
         vector<handle> nodeHandles;
 
         RemovedSharedNode(UserAlertRaw& un, unsigned int id);
-<<<<<<< HEAD
         RemovedSharedNode(handle uh, m_time_t timestamp, unsigned int id,
                           handle_alerttype_map_t alertTypePerFileNode,
                           handle_alerttype_map_t alertTypePerFolderNode);
@@ -221,9 +209,6 @@
         UpdatedSharedNode(handle uh, m_time_t timestamp, unsigned int id,
                           handle_alerttype_map_t alertTypePerFileNode,
                           handle_alerttype_map_t alertTypePerFolderNode);
-=======
-        RemovedSharedNode(size_t nitems, handle uh, m_time_t timestamp, unsigned int id);
->>>>>>> ec6fe4b7
         virtual void text(string& header, string& title, MegaClient* mc);
     };
 
@@ -301,23 +286,12 @@
     std::vector<UserAlert::Base*> provisionals;
 
     struct ff {
-<<<<<<< HEAD
         int files;
         int folders;
         m_time_t timestamp;
         UserAlert::handle_alerttype_map_t alertTypePerFileNode;
         UserAlert::handle_alerttype_map_t alertTypePerFolderNode;
         ff() : files(0), folders(0), timestamp(0) {}
-=======
-        
-        int files = 0;
-        int folders = 0;
-        
-        vector<handle> items;
-        // files + folders items
-
-        m_time_t timestamp = 0;
->>>>>>> ec6fe4b7
     };
     typedef map<pair<handle, handle>, ff> notedShNodesMap;
     notedShNodesMap notedSharedNodes;
