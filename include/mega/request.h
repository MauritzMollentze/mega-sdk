/**
 * @file mega/request.h
 * @brief Generic request interface
 *
 * (c) 2013-2014 by Mega Limited, Auckland, New Zealand
 *
 * This file is part of the MEGA SDK - Client Access Engine.
 *
 * Applications using the MEGA API must present a valid application key
 * and comply with the the rules set forth in the Terms of Service.
 *
 * The MEGA SDK is distributed in the hope that it will be useful,
 * but WITHOUT ANY WARRANTY; without even the implied warranty of
 * MERCHANTABILITY or FITNESS FOR A PARTICULAR PURPOSE.
 *
 * @copyright Simplified (2-clause) BSD License.
 *
 * You should have received a copy of the license along with this
 * program.
 */

#ifndef MEGA_REQUEST_H
#define MEGA_REQUEST_H 1

#include "types.h"
#include "json.h"

namespace mega {

// API request
class MEGA_API Request
{
private:
    vector<unique_ptr<Command>> cmds;
    string jsonresponse;
    JSON json;
    size_t processindex = 0;

    // once we send the commands, any retry must be for exactly
    // the same JSON, or idempotence will not work properly
    mutable string cachedJSON;
    mutable string cachedIdempotenceId;
    mutable string cachedCounts;
    mutable bool cachedSuppressSID = false;

public:
    void add(Command*);

    size_t size() const;

    string get(bool& suppressSID, MegaClient* client, char reqidCounter[10], string& idempotenceId) const;

    void serverresponse(string&& movestring, MegaClient*);
    void servererror(const std::string &e, MegaClient* client);

    void process(MegaClient* client);
<<<<<<< HEAD
    bool processCmdJSON(Command* cmd, bool couldBeError);
    bool processSeqTag(Command* cmd, bool withJSON, bool& parsedOk, bool inSeqTagArray);
=======
    bool processCmdJSON(Command* cmd, bool couldBeError, JSON& json);
>>>>>>> 12be852f

    void clear();
    bool empty() const;
    void swap(Request&);
    bool stopProcessing = false;

    bool mV3 = true;

    // if contains only one command and that command is FetchNodes
    bool isFetchNodes() const;

    Command* getCurrentCommand();
};


class MEGA_API RequestDispatcher
{
    // these ones have been sent to the server, but we haven't received the response yet
    Request inflightreq;
    retryreason_t inflightFailReason = RETRY_NONE;

    // client-server request double-buffering, in batches of up to MAX_COMMANDS
    deque<Request> nextreqs;

    // flags for dealing with resetting everything from a command in progress
    bool processing = false;
    bool clearWhenSafe = false;

    static const int MAX_COMMANDS = 10000;

    // unique request ID
    char reqid[10];

public:
    RequestDispatcher(PrnGen&);

    // Queue a command to be send to MEGA. Some commands must go in their own batch (in case other commands fail the whole batch), determined by the Command's `batchSeparately` field.
    void add(Command*);

    // Commands are waiting and could be sent (could be a retry if connection failed etc) (they are not already sent, not awaiting response)
    bool readyToSend() const;

    // True if we started sending a Request and haven't received a server response yet,
    // and stays true even through network errors, -3, retries, etc until we get that response
    bool cmdsInflight() const;

    Command* getCurrentCommand(bool currSeqtagSeen);

    /**
     * @brief get the set of commands to be sent to the server (could be a retry)
     * @param suppressSID
     * @param includesFetchingNodes set to whether the commands include fetch nodes
     */
    string serverrequest(bool& suppressSID, bool &includesFetchingNodes, bool& v3, MegaClient* client, string& idempotenceId);

    // Once we get a successful reply from the server, call this to complete everything
    // Since we need to support idempotence, we cannot add anything more to the in-progress request
    void serverresponse(string&& movestring, MegaClient*);

    // If we need to retry (eg due to networking issue, abandoned req, server refusal etc) call this and we will abandon that attempt.
    // The req will be retried via the next serverrequest(), and idempotence takes care of avoiding duplicate actions
    void inflightFailure(retryreason_t reason);

    // If the server itself reports failure, use this one to resolve (commands are all failed)
    // and we will move to the next Request
    void servererror(const std::string &e, MegaClient*);

    void continueProcessing(MegaClient* client);

    void clear();

#if defined(MEGA_MEASURE_CODE) || defined(DEBUG)
    Request deferredRequests;
    std::function<bool(Command*)> deferRequests;
    void sendDeferred();
#endif
#ifdef MEGA_MEASURE_CODE
    uint64_t csRequestsSent = 0, csRequestsCompleted = 0;
    uint64_t csBatchesSent = 0, csBatchesReceived = 0;
#endif

};

} // namespace

#endif<|MERGE_RESOLUTION|>--- conflicted
+++ resolved
@@ -54,12 +54,8 @@
     void servererror(const std::string &e, MegaClient* client);
 
     void process(MegaClient* client);
-<<<<<<< HEAD
-    bool processCmdJSON(Command* cmd, bool couldBeError);
+    bool processCmdJSON(Command* cmd, bool couldBeError, JSON& json);
     bool processSeqTag(Command* cmd, bool withJSON, bool& parsedOk, bool inSeqTagArray);
-=======
-    bool processCmdJSON(Command* cmd, bool couldBeError, JSON& json);
->>>>>>> 12be852f
 
     void clear();
     bool empty() const;
