--- conflicted
+++ resolved
@@ -217,15 +217,9 @@
     // ctor/dtor
     UnifiedSync(Syncs&, const SyncConfig&);
 
-<<<<<<< HEAD
     // Update state and signal to application
     void changeState(SyncError newSyncError, bool newEnableFlag, bool notifyApp, bool keepSyncDb);
 
-=======
-    // Try to create and start the Sync
-    void changeState(syncstate_t newstate, SyncError newSyncError, bool newEnableFlag, bool notifyApp);
-    error enableSync(bool resetFingerprint, bool notifyApp);
->>>>>>> 8d005f5b
 
 private:
     friend class Sync;
@@ -358,7 +352,6 @@
     ~ScopedSyncPathRestore();
 };
 
-<<<<<<< HEAD
 struct SyncStatusInfo
 {
     handle mBackupID = UNDEF;
@@ -368,8 +361,6 @@
     SyncTransferCounts mTransferCounts;
 }; // SyncStatusInfo
 
-=======
->>>>>>> 8d005f5b
 class SyncThreadsafeState
 {
     // This class contains things that are read/written from either the Syncs thread,
@@ -377,14 +368,11 @@
     // Referred to by shared_ptr so transfers etc don't have awkward lifetime issues.
     mutable mutex mMutex;
 
-<<<<<<< HEAD
     // If we make a LocalNode for an upload we created ourselves,
     // it's because the local file is no longer at the matching position
     // and we need to set it up to be moved correspondingly
     map<string, weak_ptr<SyncUpload_inClient>> mExpectedUploads;
 
-=======
->>>>>>> 8d005f5b
     // Transfers update these from the client thread
     void adjustTransferCounts(bool upload, int32_t adjustQueued, int32_t adjustCompleted, m_off_t adjustQueuedBytes, m_off_t adjustCompletedBytes);
 
@@ -398,15 +386,12 @@
     handle mBackupId = 0;
 
 public:
-<<<<<<< HEAD
     // Remember which Nodes we created from upload,
     // until the corresponding LocalNodes are updated.
     void addExpectedUpload(NodeHandle parentHandle, const string& name, weak_ptr<SyncUpload_inClient>);
     void removeExpectedUpload(NodeHandle parentHandle, const string& name);
     shared_ptr<SyncUpload_inClient> isNodeAnExpectedUpload(NodeHandle parentHandle, const string& name);
 
-=======
->>>>>>> 8d005f5b
     void transferBegin(direction_t direction, m_off_t numBytes);
     void transferComplete(direction_t direction, m_off_t numBytes);
     void transferFailed(direction_t direction, m_off_t numBytes);
@@ -424,12 +409,6 @@
     MegaClient* client() const { return mClient; }
 };
 
-<<<<<<< HEAD
-
-
-
-=======
->>>>>>> 8d005f5b
 class MEGA_API Sync
 {
 public:
@@ -438,10 +417,6 @@
     SyncConfig& getConfig();
     const SyncConfig& getConfig() const;
 
-<<<<<<< HEAD
-=======
-    MegaClient* client = nullptr;
->>>>>>> 8d005f5b
     Syncs& syncs;
 
     // for logging
@@ -621,12 +596,9 @@
 
     UnifiedSync& mUnifiedSync;
 
-<<<<<<< HEAD
     // timer for whole-sync rescan in case of notifications failing or not being available
     BackoffTimer syncscanbt;
 
-=======
->>>>>>> 8d005f5b
     shared_ptr<SyncThreadsafeState> threadSafeState;
 
 protected :
@@ -695,12 +667,6 @@
     // Metadata regarding a given drive.
     struct DriveInfo
     {
-<<<<<<< HEAD
-        // Directory on the drive containing the database.
-        //LocalPath dbPath;
-
-=======
->>>>>>> 8d005f5b
         // Path to the drive itself.
         LocalPath drivePath;
 
@@ -901,28 +867,14 @@
 struct Syncs
 {
     // Retrieve a copy of configured sync settings (thread safe)
-<<<<<<< HEAD
     SyncConfigVector getConfigs(bool onlyActive, bool excludePaused = false) const;
-=======
-    SyncConfigVector getConfigs(bool onlyActive) const;
->>>>>>> 8d005f5b
     bool configById(handle backupId, SyncConfig&) const;
     SyncConfigVector configsForDrive(const LocalPath& drive) const;
 
     // Add new sync setups
-<<<<<<< HEAD
     void appendNewSync(const SyncConfig&, bool startSync, bool notifyApp, std::function<void(error, SyncError, handle)> completion, bool completionInClient, const string& logname);
 
 
-=======
-    UnifiedSync* appendNewSync(const SyncConfig&, MegaClient& mc);
-
-    bool hasRunningSyncs();
-    unsigned numRunningSyncs();
-    unsigned numSyncs();    // includes non-running syncs, but configured
-    Sync* firstRunningSync();
-
->>>>>>> 8d005f5b
     // only for use in tests; not really thread safe
     Sync* runningSyncByBackupIdForTests(handle backupId) const;
 
@@ -931,7 +883,6 @@
     // returns a copy of the config, for thread safety
     bool syncConfigByBackupId(handle backupId, SyncConfig&) const;
 
-<<<<<<< HEAD
     void purgeRunningSyncs();
     void loadSyncConfigsOnFetchnodesComplete(bool resetSyncConfigStore);
     void resumeSyncsOnStateCurrent();
@@ -941,23 +892,6 @@
 
     // disable all active syncs.  Cache is kept
     void disableSyncs(SyncError syncError, bool newEnabledFlag, bool keepSyncDb);
-=======
-    void forEachUnifiedSync(std::function<void(UnifiedSync&)> f);
-    void forEachRunningSync(std::function<void(Sync* s)>);
-    bool forEachRunningSync_shortcircuit(std::function<bool(Sync* s)>);
-    void forEachRunningSyncContainingNode(Node* node, std::function<void(Sync* s)> f);
-    void forEachSyncConfig(std::function<void(const SyncConfig&)>);
-
-    void purgeRunningSyncs();
-    void stopCancelledFailedDisabled();
-    void resumeResumableSyncsOnStartup();
-    void enableResumeableSyncs();
-    error enableSyncByBackupId(handle backupId, bool resetFingerprint, UnifiedSync*&);
-    void disableSyncByBackupId(handle backupId, bool disableIsFail, SyncError syncError, bool newEnabledFlag, std::function<void()> completion);
-
-    // disable all active syncs.  Cache is kept
-    void disableSyncs(bool disableIsFail, SyncError syncError, bool newEnabledFlag, std::function<void(size_t)> completion);
->>>>>>> 8d005f5b
 
     // Called via MegaApi::removeSync - cache files are deleted and syncs unregistered.  Synchronous (for now)
     void removeSelectedSyncs(std::function<bool(SyncConfig&, Sync*)> selector, bool notifyApp, bool unregisterHeartbeat);
@@ -972,16 +906,11 @@
 
     // get snapshots of the sync configs
 
-<<<<<<< HEAD
     // synchronous for now as that's a constraint from the intermediate layer
     NodeHandle getSyncedNodeForLocalPath(const LocalPath&);
 
     // synchronous and requires first locking mLocalNodeChangeMutex
     treestate_t getSyncStateForLocalPath(handle backupId, const LocalPath&);
-=======
-    // updates in state & error
-    void saveSyncConfig(const SyncConfig& config);
->>>>>>> 8d005f5b
 
     Syncs(MegaClient& mc);
     ~Syncs();
