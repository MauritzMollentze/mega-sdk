--- conflicted
+++ resolved
@@ -106,12 +106,7 @@
     bool mkdirlocal(LocalPath&, bool) override;
     bool setmtimelocal(LocalPath&, m_time_t) override;
     bool chdirlocal(LocalPath&) const override;
-<<<<<<< HEAD
-    size_t lastpartlocal(const string*) const override;
     bool getextension(const LocalPath&, std::string&) const override;
-=======
-    bool getextension(const LocalPath&, char*, size_t) const override;
->>>>>>> bd0ce54d
     bool expanselocalpath(LocalPath& path, LocalPath& absolutepath) override;
 
     void addevents(Waiter*, int) override;
