
/**
 * @file mega/node.h
 * @brief Classes for accessing local and remote nodes
 *
 * (c) 2013-2014 by Mega Limited, Auckland, New Zealand
 *
 * This file is part of the MEGA SDK - Client Access Engine.
 *
 * Applications using the MEGA API must present a valid application key
 * and comply with the the rules set forth in the Terms of Service.
 *
 * The MEGA SDK is distributed in the hope that it will be useful,
 * but WITHOUT ANY WARRANTY; without even the implied warranty of
 * MERCHANTABILITY or FITNESS FOR A PARTICULAR PURPOSE.
 *
 * @copyright Simplified (2-clause) BSD License.
 *
 * You should have received a copy of the license along with this
 * program.
 */

#ifndef MEGA_NODE_H
#define MEGA_NODE_H 1

#include "filefingerprint.h"
#include "file.h"
#include "attrmap.h"

namespace mega {

struct LocalPathPtrCmp
{
    bool operator()(const LocalPath* a, const LocalPath* b) const
    {
        return *a < *b;
    }
};

typedef map<const LocalPath*, LocalNode*, LocalPathPtrCmp> localnode_map;
typedef map<const string*, Node*, StringCmp> remotenode_map;

struct MEGA_API NodeCore
{
    // node's own handle
    handle nodehandle = UNDEF;

    // inline convenience function to get a typed version that ensures we use the 6 bytes of a node handle, and not 8
    NodeHandle nodeHandle() const { return NodeHandle().set6byte(nodehandle); }

    // parent node handle (in a Node context, temporary placeholder until parent is set)
    handle parenthandle = UNDEF;

    // node type
    nodetype_t type = TYPE_UNKNOWN;

    // node attributes
    std::unique_ptr<string> attrstring;
};

// new node for putnodes()
struct MEGA_API NewNode : public NodeCore
{
    static const int OLDUPLOADTOKENLEN = 27;
    static const int UPLOADTOKENLEN = 36;

    string nodekey;

    newnodesource_t source = NEW_NODE;

    handle ovhandle = UNDEF;
    UploadHandle uploadhandle;
    byte uploadtoken[UPLOADTOKENLEN]{};

    handle syncid = UNDEF;
#ifdef ENABLE_SYNC
    crossref_ptr<LocalNode, NewNode> localnode; // non-owning
#endif
    std::unique_ptr<string> fileattributes;

    bool added = false;
    handle mAddedHandle = UNDEF;
};

struct MEGA_API PublicLink
{
    handle ph;
    m_time_t cts;
    m_time_t ets;
    bool takendown;
    string mAuthKey;

    PublicLink(handle ph, m_time_t cts, m_time_t ets, bool takendown, const char *authKey = nullptr);
    PublicLink(PublicLink *plink);

    bool isExpired();
};

// Container storing FileFingerprint* (Node* in practice) ordered by fingerprint.
struct Fingerprints
{
    Fingerprints(MegaClient& client);
    // maps FileFingerprints to node
    using fingerprint_set = std::multiset<FileFingerprint*, FileFingerprintCmp>;
    using iterator = fingerprint_set::iterator;

    void newnode(Node* n);
    void add(Node* n);
    void remove(Node* n);
    void clear();
    m_off_t getSumSizes();

    Node* nodebyfingerprint(FileFingerprint* fingerprint);
    node_vector *nodesbyfingerprint(FileFingerprint* fingerprint);
    iterator end();

private:
    fingerprint_set mFingerprints;
    m_off_t mSumSizes = 0;

    MegaClient& mClient;
};


// filesystem node
struct MEGA_API Node : public NodeCore, FileFingerprint
{
    MegaClient* client = nullptr;

    // supplies the nodekey (which is private to ensure we track changes to it)
    const string& nodekey() const;

    // Also returns the key but does not assert that the key has been applied.  Only use it where we don't need the node to be readable.
    const string& nodekeyUnchecked() const;

    // check if the key is present and is the correct size for this node
    bool keyApplied() const;

    // change parent node association
    bool setparent(Node*);

    // follow the parent links all the way to the top
    const Node* firstancestor() const;

    // try to resolve node key string
    bool applykey();

    // set up nodekey in a static SymmCipher
    SymmCipher* nodecipher();

    // decrypt attribute string and set fileattrs
    void setattr();

    // display name (UTF-8)
    const char* displayname() const;

    // display path from its root in the cloud (UTF-8)
    string displaypath() const;

    // node attributes
    AttrMap attrs;

    // owner
    handle owner = mega::UNDEF;

    // actual time this node was created (cannot be set by user)
    m_time_t ctime = 0;

    // file attributes
    string fileattrstring;

    // check presence of file attribute
    int hasfileattribute(fatype) const;
    static int hasfileattribute(const string *fileattrstring, fatype);

    // decrypt node attribute string
    static byte* decryptattr(SymmCipher*, const char*, size_t);

    // parse node attributes from an incoming buffer, this function must be called after call decryptattr
    static void parseattr(byte*, AttrMap&, m_off_t, m_time_t&, string&, string&, FileFingerprint&);

    // inbound share
    Share* inshare = nullptr;

    // outbound shares by user
    share_map* outshares = nullptr;

    // outbound pending shares
    share_map* pendingshares = nullptr;

    // incoming/outgoing share key
    SymmCipher* sharekey = nullptr;

    // app-private pointer
    void* appdata = nullptr;

    bool foreignkey = false;

    struct
    {
        bool removed : 1;
        bool attrs : 1;
        bool owner : 1;
        bool ctime : 1;
        bool fileattrstring : 1;
        bool inshare : 1;
        bool outshares : 1;
        bool pendingshares : 1;
        bool parent : 1;
        bool publiclink : 1;
        bool newnode : 1;

#ifdef ENABLE_SYNC
        // this field is only used internally in syncdown()
        bool syncdown_node_matched_here : 1;
#endif

    } changed;

    void setkey(const byte* = NULL);

    void setkeyfromjson(const char*);

    void setfingerprint();

    void faspec(string*);

    NodeCounter subnodeCounts() const;

    // parent
    Node* parent = nullptr;

    // own position in fingerprint set (only valid for file nodes)
    Fingerprints::iterator fingerprint_it;

#ifdef ENABLE_SYNC
    // related synced item or NULL
    crossref_ptr<LocalNode, Node> localnode;

    // active sync get
    struct SyncFileGet* syncget = nullptr;

    // state of removal to //bin / SyncDebris
    syncdel_t syncdeleted = SYNCDEL_NONE;

    // location in the todebris node_set
    node_set::iterator todebris_it;

    // location in the tounlink node_set
    // FIXME: merge todebris / tounlink
    node_set::iterator tounlink_it;
#endif

    // nodehandle of children nodes loaded in memory
    std::set<handle> mChildrenInMemory;

    // source tag.  The tag of the request or transfer that last modified this node (available in MegaApi)
    int tag = 0;

    // check if node is below this node
    bool isbelow(Node*) const;
    bool isbelow(NodeHandle) const;

    // handle of public link for the node
    PublicLink* plink = nullptr;

    void setpubliclink(handle, m_time_t, m_time_t, bool, const string &authKey = {});

    bool serialize(string*) override;
    static Node* unserialize(MegaClient*, const string*, node_vector*, bool decrypted = true);

    Node(MegaClient*, vector<Node*>*, handle, handle, nodetype_t, m_off_t, handle, const char*, m_time_t, bool addToMemory = true);
    ~Node();

<<<<<<< HEAD
protected:
    bool mInMemory = false;
=======
#ifdef ENABLE_SYNC
    void detach(const bool recreate = false);
#endif // ENABLE_SYNC
>>>>>>> 679eb867

private:
    // full folder/file key, symmetrically or asymmetrically encrypted
    // node crypto keys (raw or cooked -
    // cooked if size() == FOLDERNODEKEYLENGTH or FILEFOLDERNODEKEYLENGTH)
    string nodekeydata;
};

inline const string& Node::nodekey() const
{
    assert(keyApplied() || type == ROOTNODE || type == INCOMINGNODE || type == RUBBISHNODE);
    return nodekeydata;
}

inline const string& Node::nodekeyUnchecked() const
{
    return nodekeydata;
}

inline bool Node::keyApplied() const
{
    return nodekeydata.size() == size_t((type == FILENODE) ? FILENODEKEYLENGTH : FOLDERNODEKEYLENGTH);
}


#ifdef ENABLE_SYNC
struct MEGA_API LocalNode : public File
{
    class Sync* sync = nullptr;

    // parent linkage
    LocalNode* parent = nullptr;

    // stored to rebuild tree after serialization => this must not be a pointer to parent->dbid
    int32_t parent_dbid = 0;

    // whether this node can be synced to the remote tree
    bool mSyncable = true;

    // whether this node knew its shortname (otherwise it was loaded from an old db)
    bool slocalname_in_db = false;

    // children by name
    localnode_map children;

    // for botched filesystems with legacy secondary ("short") names
    // Filesystem notifications could arrive with long or short names, and we need to recognise which LocalNode corresponds.
    std::unique_ptr<LocalPath> slocalname;   // null means either the entry has no shortname or it's the same as the (normal) longname
    localnode_map schildren;

    // local filesystem node ID (inode...) for rename/move detection
    handle fsid = mega::UNDEF;
    handlelocalnode_map::iterator fsid_it{};

    // related cloud node, if any
    crossref_ptr<Node, LocalNode> node;

    // related pending node creation or NULL
    crossref_ptr<NewNode, LocalNode> newnode;

    // FILENODE or FOLDERNODE
    nodetype_t type = TYPE_UNKNOWN;

    // detection of deleted filesystem records
    int scanseqno = 0;

    // number of iterations since last seen
    int notseen = 0;

    // global sync reference
    handle syncid = mega::UNDEF;

    struct
    {
        // was actively deleted
        bool deleted : 1;

        // has been created remotely
        bool created : 1;

        // an issue has been reported
        bool reported : 1;

        // checked for missing attributes
        bool checked : 1;

        // set after the cloud node is created
        bool needsRescan : 1;
    };

    // current subtree sync state: current and displayed
    treestate_t ts = TREESTATE_NONE;
    treestate_t dts = TREESTATE_NONE;

    // update sync state all the way to the root node
    void treestate(treestate_t = TREESTATE_NONE);

    // check the current state (only useful for folders)
    treestate_t checkstate();

    // timer to delay upload start
    dstime nagleds = 0;
    void bumpnagleds();

    // if delage > 0, own iterator inside MegaClient::localsyncnotseen
    localnode_set::iterator notseen_it{};

    // build full local path to this node
    void getlocalpath(LocalPath&) const;
    LocalPath getLocalPath() const;
    string localnodedisplaypath(FileSystemAccess& fsa) const;

    // return child node by name
    LocalNode* childbyname(LocalPath*);

#ifdef USE_INOTIFY
    // node-specific DirNotify tag
    handle dirnotifytag = mega::UNDEF;
#endif

    void prepare() override;
    void completed(Transfer*, LocalNode*) override;
    void terminated() override;

    void setnode(Node*);

    void setnotseen(int);

    // set fsid - assume that an existing assignment of the same fsid is no longer current and revoke.
    // fsidnodes is a map from fsid to LocalNode, keeping track of all fs ids.
    void setfsid(handle newfsid, handlelocalnode_map& fsidnodes);

    void setnameparent(LocalNode*, const LocalPath* newlocalpath, std::unique_ptr<LocalPath>);

    LocalNode();
    void init(Sync*, nodetype_t, LocalNode*, const LocalPath&, std::unique_ptr<LocalPath>);

    bool serialize(string*) override;
    static LocalNode* unserialize( Sync* sync, const string* sData );

    ~LocalNode();

    void detach(const bool recreate = false);

    void setSubtreeNeedsRescan(bool includeFiles);
};

template <> inline NewNode*& crossref_other_ptr_ref<LocalNode, NewNode>(LocalNode* p) { return p->newnode.ptr; }
template <> inline LocalNode*& crossref_other_ptr_ref<NewNode, LocalNode>(NewNode* p) { return p->localnode.ptr; }
template <> inline Node*& crossref_other_ptr_ref<LocalNode, Node>(LocalNode* p) { return p->node.ptr; }
template <> inline LocalNode*& crossref_other_ptr_ref<Node, LocalNode>(Node* p) { return p->localnode.ptr; }

#endif

} // namespace



#endif<|MERGE_RESOLUTION|>--- conflicted
+++ resolved
@@ -252,7 +252,7 @@
 #endif
 
     // nodehandle of children nodes loaded in memory
-    std::set<handle> mChildrenInMemory;
+    std::set<NodeHandle> mChildrenInMemory;
 
     // source tag.  The tag of the request or transfer that last modified this node (available in MegaApi)
     int tag = 0;
@@ -272,14 +272,11 @@
     Node(MegaClient*, vector<Node*>*, handle, handle, nodetype_t, m_off_t, handle, const char*, m_time_t, bool addToMemory = true);
     ~Node();
 
-<<<<<<< HEAD
 protected:
     bool mInMemory = false;
-=======
 #ifdef ENABLE_SYNC
     void detach(const bool recreate = false);
 #endif // ENABLE_SYNC
->>>>>>> 679eb867
 
 private:
     // full folder/file key, symmetrically or asymmetrically encrypted
