--- conflicted
+++ resolved
@@ -658,25 +658,18 @@
 
 private:
     NodeHandle h;
-<<<<<<< HEAD
     attr_map mAttrMapUpdates;
     error generationError;
     bool mCanChangeVault;
 
     const char* getJSON(MegaClient* client) override;
-=======
->>>>>>> 4ee6688d
 
     Completion completion;
 
 public:
     bool procresult(Result) override;
 
-<<<<<<< HEAD
     CommandSetAttr(MegaClient*, Node*, attr_map&& attrMapUpdates, Completion&& c, bool canChangeVault);
-=======
-    CommandSetAttr(MegaClient*, Node*, SymmCipher*, Completion&& c, bool canChangeVault);
->>>>>>> 4ee6688d
 };
 
 class MEGA_API CommandSetShare : public Command
