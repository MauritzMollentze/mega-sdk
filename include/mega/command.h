/**
 * @file mega/command.h
 * @brief Request command component
 *
 * (c) 2013-2014 by Mega Limited, Auckland, New Zealand
 *
 * This file is part of the MEGA SDK - Client Access Engine.
 *
 * Applications using the MEGA API must present a valid application key
 * and comply with the the rules set forth in the Terms of Service.
 *
 * The MEGA SDK is distributed in the hope that it will be useful,
 * but WITHOUT ANY WARRANTY; without even the implied warranty of
 * MERCHANTABILITY or FITNESS FOR A PARTICULAR PURPOSE.
 *
 * @copyright Simplified (2-clause) BSD License.
 *
 * You should have received a copy of the license along with this
 * program.
 */

#ifndef MEGA_COMMAND_H
#define MEGA_COMMAND_H 1

#include <memory>

#include "types.h"
#include "node.h"
#include "account.h"
#include "http.h"
#include "json.h"
#include "textchat.h"

namespace mega {

struct JSON;
struct MegaApp;
// request command component

class MEGA_API Command
{
    error result;

protected:
    bool canceled;

    JSONWriter jsonWriter;
    bool mRead = false;// if json has already been read

    bool loadIpsFromJson(std::vector<string>& ips, JSON& json);
    bool cacheresolvedurls(const std::vector<string>& urls, std::vector<string>&& ips);

public:
    MegaClient* client; // non-owning

    int tag;
    string commandStr;

    // some commands can only succeed if they are in their own batch.  eg. smss, when the account is blocked pending validation
    bool batchSeparately;

    // true if the command processing has been updated to use the URI v3 system, where successful state updates arrive via actionpackets.
    bool mV3 = true;

    // true if the command returns strings, arrays or objects, but a seqtag is (optionally) also required. In example: ["seqtag"/error, <JSON from before v3>]
    bool mSeqtagArray = false;

    // some commands are guaranteed to work if we query without specifying a SID (eg. gmf)
    bool suppressSID;

    void cmd(const char*);
    void notself(MegaClient*);
    virtual void cancel(void);

    void arg(const char*, const char*, int = 1);
    void arg(const char*, const byte*, int);
    void arg(const char*, NodeHandle);
    void arg(const char*, m_off_t);
    void addcomma();
    void appendraw(const char*);
    void appendraw(const char*, int);
    void beginarray();
    void beginarray(const char*);
    void endarray();
    void beginobject();
    void beginobject(const char*);
    void endobject();
    void element(int);
    void element(handle, int = sizeof(handle));
    void element(const byte*, int);
    void element(const char*);

    void openobject();
    void closeobject();

    // `st` seqtags are always extracted before the command's procresult() is called
    enum Outcome {  CmdError,            // The reply was an error, already extracted from the JSON.  The error code may have been 0 (API_OK)
                    CmdArray,            // The reply was an array, and we have already entered it
                    CmdObject,           // the reply was an object, and we have already entered it
                    CmdItem };           // The reply was none of the above - so a string

    struct Result
    {
        Outcome mOutcome = CmdError;
        Error mError = API_OK;
        Result(Outcome o, Error e = API_OK) : mOutcome(o), mError(e) {}

        bool succeeded() const
        {
            return mOutcome != CmdError || error(mError) == API_OK;
        }

        bool hasJsonArray() const
        {
            // true if there is JSON Array to process (and we have already entered it) (note some commands that respond with cmdseq plus JSON, so this can happen for actionpacket results)
            return mOutcome == CmdArray;
        }

        bool hasJsonObject() const
        {
            // true if there is JSON Object to process (and we have already entered it) (note some commands that respond with cmdseq plus JSON, so this can happen for actionpacket results)
            return mOutcome == CmdObject;
        }

        bool hasJsonItem() const
        {
            // true if there is JSON to process but it's not an object or array (note some commands that respond with cmdseq plus JSON, so this can happen for actionpacket results)
            return mOutcome == CmdItem;
        }

        Error errorOrOK() const
        {
            assert(mOutcome == CmdError);
            return mOutcome == CmdError ? mError : Error(API_EINTERNAL);
        }

        bool wasErrorOrOK() const
        {
            return mOutcome == CmdError;
        }

        bool wasError(error e) const
        {
            return mOutcome == CmdError && error(mError) == e;
        }

        bool wasStrictlyError() const
        {
            return mOutcome == CmdError && error(mError) != API_OK;
        }

    };

    virtual bool procresult(Result, JSON&) = 0;

    // json for the command is usually pre-generated but can be calculated just before sending, by overriding this function
    virtual const char* getJSON(MegaClient* client);

    Command();
    virtual ~Command();

    bool checkError(Error &errorDetails, JSON &json);

    void addToNodePendingCommands(Node* n);
    void removeFromNodePendingCommands(NodeHandle h, MegaClient* client);

#ifdef ENABLE_CHAT
    // create json structure for scheduled meetings (mcsmp command)
    void createSchedMeetingJson(const ScheduledMeeting* schedMeeting);
#endif

    MEGA_DEFAULT_COPY_MOVE(Command)
};

// list of new file attributes to write
// file attribute put

struct MEGA_API CommandPutFA : public Command
{
    using Cb = std::function<void(Error, const std::string &/*url*/, const vector<std::string> &/*ips*/)>;

private:
    Cb mCompletion;
    NodeOrUploadHandle th;    // if th is UNDEF, just report the handle back to the client app rather than attaching to a node

public:
    bool procresult(Result, JSON&) override;


    CommandPutFA(NodeOrUploadHandle, fatype, bool usehttps, int tag, size_t size_only,
                 bool getIP = true, Cb &&completion = nullptr);
};

struct MEGA_API HttpReqFA : public HttpReq, public std::enable_shared_from_this<HttpReqFA>
{
    NodeOrUploadHandle th;    // if th is UNDEF, just report the handle back to the client app rather than attaching to a node
    fatype type;
    m_off_t progressreported;

    // progress information
    virtual m_off_t transferred(MegaClient*) override;

    // either supply only size (to just get the URL) or supply only the data for auto-upload (but not both)
    HttpReqFA(NodeOrUploadHandle, fatype, bool usehttps, int tag,
                        std::unique_ptr<string> faData, bool getIP, MegaClient* client);

    // generator function because the code allows for retries
    std::function<CommandPutFA*()> getURLForFACmd;
    int tag = 0;

private:
    std::unique_ptr<string> data;
};

class MEGA_API CommandGetFA : public Command
{
    int part;

public:
    bool procresult(Result, JSON&) override;

    CommandGetFA(MegaClient *client, int, handle);
};

class MEGA_API CommandPrelogin : public Command
{
    string email;

public:
    bool procresult(Result, JSON&) override;

    CommandPrelogin(MegaClient*, const char*);
};

class MEGA_API CommandLogin : public Command
{
    bool checksession;
    int sessionversion;

public:
    bool procresult(Result, JSON&) override;

    CommandLogin(MegaClient*, const char*, const byte *, int, const byte* = NULL,  int = 0, const char* = NULL);
};

class MEGA_API CommandSetMasterKey : public Command
{
    byte newkey[SymmCipher::KEYLENGTH];
    string salt;

public:
    bool procresult(Result, JSON&) override;

    CommandSetMasterKey(MegaClient*, const byte*, const byte *, int, const byte* clientrandomvalue = NULL, const char* = NULL, string* = NULL);
};

class MEGA_API CommandCreateEphemeralSession : public Command
{
    byte pw[SymmCipher::KEYLENGTH];

public:
    bool procresult(Result, JSON&) override;

    CommandCreateEphemeralSession(MegaClient*, const byte*, const byte*, const byte*);
};

class MEGA_API CommandResumeEphemeralSession : public Command
{
    byte pw[SymmCipher::KEYLENGTH];
    handle uh;

public:
    bool procresult(Result, JSON&) override;

    CommandResumeEphemeralSession(MegaClient*, handle, const byte*, int);
};

class MEGA_API CommandCancelSignup : public Command
{
public:
    bool procresult(Result, JSON&) override;

    CommandCancelSignup(MegaClient*);
};

class MEGA_API CommandWhyAmIblocked : public Command
{
public:
    bool procresult(Result, JSON&) override;

    CommandWhyAmIblocked(MegaClient*);
};

class MEGA_API CommandSendSignupLink2 : public Command
{
public:
    bool procresult(Result, JSON&) override;

    CommandSendSignupLink2(MegaClient*, const char*, const char*);
    CommandSendSignupLink2(MegaClient*, const char*, const char*, byte *, byte*, byte*, int ctag);
};

class MEGA_API CommandConfirmSignupLink2 : public Command
{
public:
    bool procresult(Result, JSON&) override;

    CommandConfirmSignupLink2(MegaClient*, const byte*, unsigned);
};

class MEGA_API CommandSetKeyPair : public Command
{
public:
    bool procresult(Result, JSON&) override;

    CommandSetKeyPair(MegaClient*, const byte*, unsigned, const byte*, unsigned);

private:
    std::unique_ptr<byte[]> privkBuffer;
    unsigned len;
};

// set visibility
class MEGA_API CommandRemoveContact : public Command
{
    string email;
    visibility_t v;

public:
    using Completion = std::function<void(error)>;

    bool procresult(Result, JSON&) override;

    CommandRemoveContact(MegaClient*, const char*, visibility_t, Completion completion = nullptr);

private:
    void doComplete(error result);

    Completion mCompletion;
};

// set user attributes with version
class MEGA_API CommandPutMultipleUAVer : public Command
{
    userattr_map attrs;  // attribute values

    std::function<void(Error)> mCompletion;

public:
    CommandPutMultipleUAVer(MegaClient*, const userattr_map *attrs, int,
                            std::function<void(Error)> completion = nullptr);

    bool procresult(Result, JSON&) override;
};

// set user attributes with version
class MEGA_API CommandPutUAVer : public Command
{
    attr_t at;  // attribute type
    string av;  // attribute value

    std::function<void(Error)> mCompletion;
public:
    CommandPutUAVer(MegaClient*, attr_t, const byte*, unsigned, int,
                    std::function<void(Error)> completion = nullptr);

    bool procresult(Result, JSON&) override;
};

// set user attributes
class MEGA_API CommandPutUA : public Command
{
    attr_t at;  // attribute type
    string av;  // attribute value

    std::function<void(Error)> mCompletion;
public:
    CommandPutUA(MegaClient*, attr_t at, const byte*, unsigned, int, handle = UNDEF, int = 0, int64_t = 0,
                 std::function<void(Error)> completion = nullptr);

    bool procresult(Result, JSON&) override;
};

class MEGA_API CommandGetUA : public Command
{
    string uid;
    attr_t at;  // attribute type
    string ph;  // public handle for preview mode, in B64



    std::function<void(byte*, unsigned, attr_t)> mCompletion;

    bool isFromChatPreview() { return !ph.empty(); }

public:

    typedef std::function<void(error)> CompletionErr;
    typedef std::function<void(byte*, unsigned, attr_t)> CompletionBytes;
    typedef std::function<void(TLVstore*, attr_t)> CompletionTLV;

    CommandGetUA(MegaClient*, const char*, attr_t, const char *, int,
        CompletionErr completionErr, CompletionBytes completionBytes, CompletionTLV compltionTLV);

    bool procresult(Result, JSON&) override;

private:
    CompletionErr mCompletionErr;
    CompletionBytes mCompletionBytes;
    CompletionTLV mCompletionTLV;
};

#ifdef DEBUG
class MEGA_API CommandDelUA : public Command
{
    string an;

public:
    CommandDelUA(MegaClient*, const char*);

    bool procresult(Result, JSON&) override;
};

class MEGA_API CommandSendDevCommand : public Command
{
public:
    bool procresult(Result, JSON&) override;

    CommandSendDevCommand(MegaClient*, const char* command, const char* email = NULL, long long = 0, int = 0, int = 0);
};
#endif

class MEGA_API CommandGetUserEmail : public Command
{
public:
    bool procresult(Result, JSON&) override;

    CommandGetUserEmail(MegaClient*, const char *uid);
};

// reload nodes/shares/contacts
class MEGA_API CommandFetchNodes : public Command
{
    bool mLoadSyncs = false;

<<<<<<< HEAD
=======
    const char* getJSON(MegaClient* client) override;

>>>>>>> 1651436b
public:
    bool procresult(Result, JSON&) override;

    CommandFetchNodes(MegaClient*, int tag, bool nocache, bool loadSyncs);
};

// update own node keys
class MEGA_API CommandNodeKeyUpdate : public Command
{
public:
    CommandNodeKeyUpdate(MegaClient*, handle_vector*);

    bool procresult(Result, JSON&) override { return true; }
};

class MEGA_API CommandShareKeyUpdate : public Command
{
public:
    CommandShareKeyUpdate(MegaClient*, handle, const char*, const byte*, int);
    CommandShareKeyUpdate(MegaClient*, handle_vector*);

    bool procresult(Result, JSON&) override { return true; }
};

class MEGA_API CommandKeyCR : public Command
{
    bool procresult(Result, JSON&) override { return true; }
public:
    CommandKeyCR(MegaClient*, node_vector*, node_vector*, const char*);
};

class MEGA_API CommandMoveNode : public Command
{
public:
    using Completion = std::function<void(NodeHandle, Error)>;

private:
    NodeHandle h;
    NodeHandle pp;  // previous parent
    NodeHandle np;  // new parent
    bool syncop;
    bool mCanChangeVault;
    syncdel_t syncdel;
    Completion completion;

public:
    bool procresult(Result, JSON&) override;

    CommandMoveNode(MegaClient*, Node*, Node*, syncdel_t, NodeHandle prevParent, Completion&& c, bool canChangeVault = false);
};

class MEGA_API CommandSingleKeyCR : public Command
{
public:
    CommandSingleKeyCR(handle, handle, const byte*, size_t);
    bool procresult(Result, JSON&) override { return true; }
};

class MEGA_API CommandDelNode : public Command
{
    NodeHandle h;
    NodeHandle parent;
    std::function<void(NodeHandle, Error)> mResultFunction;

public:
    bool procresult(Result, JSON&) override;

    CommandDelNode(MegaClient*, NodeHandle, bool keepversions, int tag, std::function<void(NodeHandle, Error)>&&, bool canChangeVault = false);
};

class MEGA_API CommandDelVersions : public Command
{
public:
    bool procresult(Result, JSON&) override;

    CommandDelVersions(MegaClient*);
};

class MEGA_API CommandKillSessions : public Command
{
    handle h;

public:
    bool procresult(Result, JSON&) override;

    CommandKillSessions(MegaClient*, handle);
    CommandKillSessions(MegaClient*);
};

class MEGA_API CommandLogout : public Command
{
    bool incrementedCount = false;
    const char* getJSON(MegaClient* client) override;
public:
    using Completion = std::function<void(error)>;

    bool procresult(Result, JSON&) override;

    CommandLogout(MegaClient* client, Completion completion, bool keepSyncConfigsFile);

private:
    Completion mCompletion;
    bool mKeepSyncConfigsFile;
};

class MEGA_API CommandPubKeyRequest : public Command
{
    User* u;

public:
    bool procresult(Result, JSON&) override;
    void invalidateUser();

    CommandPubKeyRequest(MegaClient*, User*);
};

class MEGA_API CommandDirectRead : public Command
{
    DirectReadNode* drn;

public:
    void cancel() override;
    bool procresult(Result, JSON&) override;

    CommandDirectRead(MegaClient *client, DirectReadNode*);
};

class MEGA_API CommandGetFile : public Command
{
    using Cb = std::function<bool(const Error &/*e*/, m_off_t /*size*/,
    dstime /*timeleft*/, std::string* /*filename*/, std::string* /*fingerprint*/, std::string* /*fileattrstring*/,
    const std::vector<std::string> &/*urls*/, const std::vector<std::string> &/*ips*/)>;
    Cb mCompletion;

    void callFailedCompletion (const Error& e);

    byte filekey[FILENODEKEYLENGTH];
    int mFileKeyType; // as expected by SymmCipher::setKey

public:
    // notice: cancelation will entail that mCompletion will not be called
    void cancel() override;
    bool procresult(Result, JSON&) override;

    CommandGetFile(MegaClient *client, const byte* key, size_t keySize,
                       handle h, bool p, const char *privateauth = nullptr,
                       const char *publicauth = nullptr, const char *chatauth = nullptr,
                       bool singleUrl = false, Cb &&completion = nullptr);
};

class MEGA_API CommandPutFile : public Command
{
    TransferSlot* tslot;

public:
    void cancel() override;
    bool procresult(Result, JSON&) override;

    CommandPutFile(MegaClient *client, TransferSlot*, int);
};

class MEGA_API CommandGetPutUrl : public Command
{
    using Cb = std::function<void(Error, const std::string &/*url*/, const vector<std::string> &/*ips*/)>;
    Cb mCompletion;

public:
    bool procresult(Result, JSON&) override;

    CommandGetPutUrl(m_off_t size, int putmbpscap, bool forceSSL, bool getIP, Cb completion);
};


class MEGA_API CommandAttachFA : public Command
{
    handle h;
    fatype type;

public:
    bool procresult(Result, JSON&) override;

    // use this one for attribute blobs
    CommandAttachFA(MegaClient*, handle, fatype, handle, int);

    // use this one for numeric 64 bit attributes (which must be pre-encrypted with XXTEA)
    // multiple attributes can be added at once, encryptedAttributes format "<N>*<attrib>/<M>*<attrib>"
    // only the fatype specified will be notified back to the app
    CommandAttachFA(MegaClient*, handle, fatype, const std::string& encryptedAttributes, int);
};


class MEGA_API CommandPutNodes : public Command
{
public:
    using Completion = std::function<void(const Error&, targettype_t, vector<NewNode>&, bool targetOverride, int tag)>;

private:
    friend class MegaClient;
    vector<NewNode> nn;
    targettype_t type;
    putsource_t source;
    bool emptyResponse = false;
    NodeHandle targethandle;
    Completion mResultFunction;

    void removePendingDBRecordsAndTempFiles();
    void performAppCallback(Error e, vector<NewNode>&, bool targetOverride = false);

public:

    bool procresult(Result, JSON&) override;

    CommandPutNodes(MegaClient*, NodeHandle, const char*, VersioningOption, vector<NewNode>&&, int, putsource_t, const char *cauth, Completion&&, bool canChangeVault);
};

class MEGA_API CommandSetAttr : public Command
{
public:
    using Completion = std::function<void(NodeHandle, Error)>;

private:
    NodeHandle h;
    attr_map mAttrMapUpdates;
    error generationError;
    bool mCanChangeVault;

    const char* getJSON(MegaClient* client) override;

    Completion completion;

public:
    bool procresult(Result, JSON&) override;

    CommandSetAttr(MegaClient*, Node*, attr_map&& attrMapUpdates, Completion&& c, bool canChangeVault);
};

class MEGA_API CommandSetShare : public Command
{
    handle sh;
    accesslevel_t access;
    string msg;
    string personal_representation;
    bool mWritable = false;


    std::function<void(Error, bool writable)> completion;

    bool procuserresult(MegaClient*, JSON&);

public:
    bool procresult(Result, JSON&) override;

    CommandSetShare(MegaClient*, Node*, User*, accesslevel_t, bool, const char*, bool writable, const char*,
        int tag, std::function<void(Error, bool writable)> f);
};

using CommandPendingKeysReadCompletion = std::function<void(Error, std::string, std::shared_ptr<std::map<handle, std::map<handle, std::string>>>)>;
class MEGA_API CommandPendingKeys : public Command
{
public:
    bool procresult(Result, JSON&) override;

    // Read pending keys
    CommandPendingKeys(MegaClient*, CommandPendingKeysReadCompletion);

    // Delete pending keys
    CommandPendingKeys(MegaClient*, std::string, std::function<void(Error)>);

    // Send key
    CommandPendingKeys(MegaClient*, handle user, handle share, byte *key, std::function<void(Error)>);

protected:
    std::function<void(Error)> mCompletion;
    CommandPendingKeysReadCompletion mReadCompletion;
};

class MEGA_API CommandGetUserData : public Command
{
public:
    bool procresult(Result, JSON&) override;

    CommandGetUserData(MegaClient*, int tag, std::function<void(string*, string*, string*, error)>);

protected:
    void parseUserAttribute(JSON& json, std::string& value, std::string &version, bool asciiToBinary = true);
    std::function<void(string*, string*, string*, error)> mCompletion;
};

class MEGA_API CommandGetMiscFlags : public Command
{
public:
    bool procresult(Result, JSON&) override;

    CommandGetMiscFlags(MegaClient*);
};

class MEGA_API CommandSetPendingContact : public Command
{
    opcactions_t action;
    string temail;  // target email

public:
    using Completion = std::function<void(handle, error, opcactions_t)>;

    bool procresult(Result, JSON&) override;

    CommandSetPendingContact(MegaClient*, const char*, opcactions_t, const char* = NULL, const char* = NULL, handle = UNDEF, Completion completion = nullptr);

private:
    void doComplete(handle handle, error result, opcactions_t actions);

    Completion mCompletion;
};

class MEGA_API CommandUpdatePendingContact : public Command
{
    ipcactions_t action;

public:
    using Completion = std::function<void(error, ipcactions_t)>;

    bool procresult(Result, JSON&) override;

    CommandUpdatePendingContact(MegaClient*, handle, ipcactions_t, Completion completion = nullptr);

private:
    void doComplete(error result, ipcactions_t actions);

    Completion mCompletion;
};

class MEGA_API CommandGetUserQuota : public Command
{
    std::shared_ptr<AccountDetails> details;
    bool mStorage;
    bool mTransfer;
    bool mPro;

public:
    bool procresult(Result, JSON&) override;

    CommandGetUserQuota(MegaClient*, std::shared_ptr<AccountDetails>, bool, bool, bool, int source);
};

class MEGA_API CommandQueryTransferQuota : public Command
{
public:
    bool procresult(Result, JSON&) override;

    CommandQueryTransferQuota(MegaClient*, m_off_t size);
};

class MEGA_API CommandGetUserTransactions : public Command
{
    std::shared_ptr<AccountDetails> details;

public:
    bool procresult(Result, JSON&) override;

    CommandGetUserTransactions(MegaClient*, std::shared_ptr<AccountDetails>);
};

class MEGA_API CommandGetUserPurchases : public Command
{
    std::shared_ptr<AccountDetails> details;

public:
    bool procresult(Result, JSON&) override;

    CommandGetUserPurchases(MegaClient*, std::shared_ptr<AccountDetails>);
};

class MEGA_API CommandGetUserSessions : public Command
{
    std::shared_ptr<AccountDetails> details;

public:
    bool procresult(Result, JSON&) override;

    CommandGetUserSessions(MegaClient*, std::shared_ptr<AccountDetails>);
};

class MEGA_API CommandSetPH : public Command
{
    handle h;
    m_time_t ets;
    bool mWritable = false;
    bool mDeleting = false;
    std::function<void(Error, handle, handle)> completion;

public:
    bool procresult(Result, JSON&) override;

    CommandSetPH(MegaClient*, Node*, int, m_time_t, bool writable, bool megaHosted,
        int ctag, std::function<void(Error, handle, handle)> f);
};

class MEGA_API CommandGetPH : public Command
{
    handle ph;
    byte key[FILENODEKEYLENGTH];
    int op; //  (op=0 -> download, op=1 fetch data, op=2 import welcomePDF)
    bool havekey;

public:
    bool procresult(Result, JSON&) override;

    CommandGetPH(MegaClient*, handle, const byte*, int);
};

class MEGA_API CommandPurchaseAddItem : public Command
{
public:
    bool procresult(Result, JSON&) override;

    CommandPurchaseAddItem(MegaClient*, int, handle, unsigned, const char*, unsigned, const char*, handle = UNDEF, int = 0, int64_t = 0);
};

class MEGA_API CommandPurchaseCheckout : public Command
{
public:
    bool procresult(Result, JSON&) override;

    CommandPurchaseCheckout(MegaClient*, int);
};

class MEGA_API CommandEnumerateQuotaItems : public Command
{
public:
    bool procresult(Result, JSON&) override;

    CommandEnumerateQuotaItems(MegaClient*);
};

class MEGA_API CommandSubmitPurchaseReceipt : public Command
{
public:
    bool procresult(Result, JSON&) override;

    CommandSubmitPurchaseReceipt(MegaClient*, int, const char*, handle = UNDEF, int = 0, int64_t = 0);
};

class MEGA_API CommandCreditCardStore : public Command
{

    /*
        'a':'ccs',  // credit card store
        'cc':<encrypted CC data of the required json format>,
        'last4':<last four digits of the credit card number, plain text>,
        'expm':<expiry month in the form "02">,
        'expy':<expiry year in the form "2017">,
        'hash':<sha256 hash of the card details in hex format>
    */

public:
    bool procresult(Result, JSON&) override;

    CommandCreditCardStore(MegaClient*, const char *, const char *, const char *, const char *, const char *);
};

class MEGA_API CommandCreditCardQuerySubscriptions : public Command
{
public:
    bool procresult(Result, JSON&) override;

    CommandCreditCardQuerySubscriptions(MegaClient*);
};

class MEGA_API CommandCreditCardCancelSubscriptions : public Command
{
public:
    bool procresult(Result, JSON&) override;

    CommandCreditCardCancelSubscriptions(MegaClient*, const char* = NULL);
};

class MEGA_API CommandCopySession : public Command
{
public:
    bool procresult(Result, JSON&) override;

    CommandCopySession(MegaClient*);
};

class MEGA_API CommandGetPaymentMethods : public Command
{
public:
    bool procresult(Result, JSON&) override;

    CommandGetPaymentMethods(MegaClient*);
};

class MEGA_API CommandSendReport : public Command
{
public:
    bool procresult(Result, JSON&) override;

    CommandSendReport(MegaClient*, const char *, const char *, const char *);
};

class MEGA_API CommandSendEvent : public Command
{
public:
    bool procresult(Result, JSON&) override;

    CommandSendEvent(MegaClient*, int, const char *, bool = false, const char * = nullptr);
};

class MEGA_API CommandSupportTicket : public Command
{
public:
    bool procresult(Result, JSON&) override;

    CommandSupportTicket(MegaClient*, const char *message, int type = 1);   // by default, 1:technical_issue
};

class MEGA_API CommandCleanRubbishBin : public Command
{
public:
    bool procresult(Result, JSON&) override;

    CommandCleanRubbishBin(MegaClient*);
};

class MEGA_API CommandGetRecoveryLink : public Command
{
public:
    bool procresult(Result, JSON&) override;

    CommandGetRecoveryLink(MegaClient*, const char *, int, const char* = NULL);
};

class MEGA_API CommandQueryRecoveryLink : public Command
{
public:
    bool procresult(Result, JSON&) override;

    CommandQueryRecoveryLink(MegaClient*, const char*);
};

class MEGA_API CommandGetPrivateKey : public Command
{
public:
    bool procresult(Result, JSON&) override;

    CommandGetPrivateKey(MegaClient*, const char*);
};

class MEGA_API CommandConfirmRecoveryLink : public Command
{
public:
    bool procresult(Result, JSON&) override;

    CommandConfirmRecoveryLink(MegaClient*, const char*, const byte*, int, const byte*, const byte*, const byte*);
};

class MEGA_API CommandConfirmCancelLink : public Command
{
public:
    bool procresult(Result, JSON&) override;

    CommandConfirmCancelLink(MegaClient *, const char *);
};

class MEGA_API CommandResendVerificationEmail : public Command
{
public:
    bool procresult(Result, JSON&) override;

    CommandResendVerificationEmail(MegaClient *);
};

class MEGA_API CommandResetSmsVerifiedPhoneNumber : public Command
{
public:
    bool procresult(Result, JSON&) override;

    CommandResetSmsVerifiedPhoneNumber(MegaClient *);
};

class MEGA_API CommandValidatePassword : public Command
{
public:
    bool procresult(Result, JSON&) override;

    CommandValidatePassword(MegaClient*, const char*, const vector<byte>&);
};

class MEGA_API CommandGetEmailLink : public Command
{
public:
    bool procresult(Result, JSON&) override;

    CommandGetEmailLink(MegaClient*, const char*, int, const char *pin = NULL);
};

class MEGA_API CommandConfirmEmailLink : public Command
{
    string email;
    bool replace;
public:
    bool procresult(Result, JSON&) override;

    CommandConfirmEmailLink(MegaClient*, const char*, const char *, const byte *, bool);
};

class MEGA_API CommandGetVersion : public Command
{
public:
    bool procresult(Result, JSON&) override;

    CommandGetVersion(MegaClient*, const char*);
};

class MEGA_API CommandGetLocalSSLCertificate : public Command
{
public:
    bool procresult(Result, JSON&) override;

    CommandGetLocalSSLCertificate(MegaClient*);
};

#ifdef ENABLE_CHAT
class MEGA_API CommandChatCreate : public Command
{
    userpriv_vector *chatPeers;
    bool mPublicChat;
    string mTitle;
    string mUnifiedKey;
    bool mMeeting;
    ChatOptions mChatOptions;
    std::unique_ptr<ScheduledMeeting> mSchedMeeting;
public:
    bool procresult(Result, JSON&) override;

    CommandChatCreate(MegaClient*, bool group, bool publicchat, const userpriv_vector*, const string_map* ukm = NULL, const char* title = NULL, bool meetingRoom = false, int chatOptions = ChatOptions::kEmpty, const ScheduledMeeting* schedMeeting = nullptr);
};

typedef std::function<void(Error)> CommandSetChatOptionsCompletion;
class MEGA_API CommandSetChatOptions : public Command
{
    handle mChatid;
    int mOption;
    bool mEnabled;
    CommandSetChatOptionsCompletion mCompletion;

public:
    bool procresult(Result, JSON&) override;
    CommandSetChatOptions(MegaClient*, handle, int option, bool enabled, CommandSetChatOptionsCompletion completion);
};

class MEGA_API CommandChatInvite : public Command
{
    handle chatid;
    handle uh;
    privilege_t priv;
    string title;

public:
    bool procresult(Result, JSON&) override;

    CommandChatInvite(MegaClient*, handle, handle uh, privilege_t, const char *unifiedkey = NULL, const char *title = NULL);
};

class MEGA_API CommandChatRemove : public Command
{
    handle chatid;
    handle uh;

public:
    bool procresult(Result, JSON&) override;

    CommandChatRemove(MegaClient*, handle, handle uh);
};

class MEGA_API CommandChatURL : public Command
{
public:
    bool procresult(Result, JSON&) override;

    CommandChatURL(MegaClient*, handle);
};

class MEGA_API CommandChatGrantAccess : public Command
{
    handle chatid;
    handle h;
    handle uh;

public:
    bool procresult(Result, JSON&) override;

    CommandChatGrantAccess(MegaClient*, handle, handle, const char *);
};

class MEGA_API CommandChatRemoveAccess : public Command
{
    handle chatid;
    handle h;
    handle uh;

public:
    bool procresult(Result, JSON&) override;

    CommandChatRemoveAccess(MegaClient*, handle, handle, const char *);
};

class MEGA_API CommandChatUpdatePermissions : public Command
{
    handle chatid;
    handle uh;
    privilege_t priv;

public:
    bool procresult(Result, JSON&) override;

    CommandChatUpdatePermissions(MegaClient*, handle, handle, privilege_t);
};

class MEGA_API CommandChatTruncate : public Command
{
    handle chatid;

public:
    bool procresult(Result, JSON&) override;

    CommandChatTruncate(MegaClient*, handle, handle);
};

class MEGA_API CommandChatSetTitle : public Command
{
    handle chatid;
    string title;

public:
    bool procresult(Result, JSON&) override;

    CommandChatSetTitle(MegaClient*, handle, const char *);
};

class MEGA_API CommandChatPresenceURL : public Command
{

public:
    bool procresult(Result, JSON&) override;

    CommandChatPresenceURL(MegaClient*);
};

class MEGA_API CommandRegisterPushNotification : public Command
{
public:
    bool procresult(Result, JSON&) override;

    CommandRegisterPushNotification(MegaClient*, int, const char*);
};

class MEGA_API CommandArchiveChat : public Command
{
public:
    bool procresult(Result, JSON&) override;

    CommandArchiveChat(MegaClient*, handle chatid, bool archive);

protected:
    handle mChatid;
    bool mArchive;
};

class MEGA_API CommandSetChatRetentionTime : public Command
{
public:
    bool procresult(Result, JSON&) override;

    CommandSetChatRetentionTime(MegaClient*, handle , unsigned);

protected:
    handle mChatid;
};

class MEGA_API CommandRichLink : public Command
{
public:
    bool procresult(Result, JSON&) override;

    CommandRichLink(MegaClient *client, const char *url);
};

class MEGA_API CommandChatLink : public Command
{
public:
    bool procresult(Result, JSON&) override;

    CommandChatLink(MegaClient*, handle chatid, bool del, bool createifmissing);

protected:
    bool mDelete;
};

class MEGA_API CommandChatLinkURL : public Command
{
public:
    bool procresult(Result, JSON&) override;

    CommandChatLinkURL(MegaClient*, handle publichandle);
};

class MEGA_API CommandChatLinkClose : public Command
{
public:
    bool procresult(Result, JSON&) override;

    CommandChatLinkClose(MegaClient*, handle chatid, const char *title);

protected:
    handle mChatid;
    string mTitle;
};

class MEGA_API CommandChatLinkJoin : public Command
{
public:
    bool procresult(Result, JSON&) override;

    CommandChatLinkJoin(MegaClient*, handle publichandle, const char *unifiedkey);
};

#endif

class MEGA_API CommandGetMegaAchievements : public Command
{
    AchievementsDetails* details;
public:
    bool procresult(Result, JSON&) override;

    CommandGetMegaAchievements(MegaClient*, AchievementsDetails *details, bool registered_user = true);
};

class MEGA_API CommandGetWelcomePDF : public Command
{
public:
    bool procresult(Result, JSON&) override;

    CommandGetWelcomePDF(MegaClient*);
};


class MEGA_API CommandMediaCodecs : public Command
{
public:
    typedef void(*Callback)(MegaClient* client, JSON& json, int codecListVersion);
    bool procresult(Result, JSON&) override;

    CommandMediaCodecs(MegaClient*, Callback );

private:
    Callback callback;
};

class MEGA_API CommandContactLinkCreate : public Command
{
public:
    bool procresult(Result, JSON&) override;

    CommandContactLinkCreate(MegaClient*, bool);
};

class MEGA_API CommandContactLinkQuery : public Command
{
public:
    bool procresult(Result, JSON&) override;

    CommandContactLinkQuery(MegaClient*, handle);
};

class MEGA_API CommandContactLinkDelete : public Command
{
public:
    bool procresult(Result, JSON&) override;

    CommandContactLinkDelete(MegaClient*, handle);
};

class MEGA_API CommandKeepMeAlive : public Command
{
public:
    bool procresult(Result, JSON&) override;

    CommandKeepMeAlive(MegaClient*, int, bool = true);
};

class MEGA_API CommandMultiFactorAuthSetup : public Command
{
public:
    bool procresult(Result, JSON&) override;

    CommandMultiFactorAuthSetup(MegaClient*, const char* = NULL);
};

class MEGA_API CommandMultiFactorAuthCheck : public Command
{
public:
    bool procresult(Result, JSON&) override;

    CommandMultiFactorAuthCheck(MegaClient*, const char*);
};

class MEGA_API CommandMultiFactorAuthDisable : public Command
{
public:
    bool procresult(Result, JSON&) override;

    CommandMultiFactorAuthDisable(MegaClient*, const char*);
};

class MEGA_API CommandGetPSA : public Command
{
public:
    bool procresult(Result, JSON&) override;

    CommandGetPSA(bool urlSupport, MegaClient*);
};

class MEGA_API CommandFetchTimeZone : public Command
{
public:
    bool procresult(Result, JSON&) override;

    CommandFetchTimeZone(MegaClient*, const char *timezone, const char *timeoffset);
};

class MEGA_API CommandSetLastAcknowledged: public Command
{
public:
    bool procresult(Result, JSON&) override;

    CommandSetLastAcknowledged(MegaClient*);
};

class MEGA_API CommandSMSVerificationSend : public Command
{
public:
    bool procresult(Result, JSON&) override;

    // don't request if it's definitely not a phone number
    static bool isPhoneNumber(const string& s);

    CommandSMSVerificationSend(MegaClient*, const string& phoneNumber, bool reVerifyingWhitelisted);
};

class MEGA_API CommandSMSVerificationCheck : public Command
{
public:
    bool procresult(Result, JSON&) override;

    // don't request if it's definitely not a verification code
    static bool isVerificationCode(const string& s);

    CommandSMSVerificationCheck(MegaClient*, const string& code);
};

class MEGA_API CommandGetRegisteredContacts : public Command
{
public:
    bool procresult(Result, JSON&) override;

    CommandGetRegisteredContacts(MegaClient* client, const map<const char*, const char*>& contacts);
};

class MEGA_API CommandGetCountryCallingCodes : public Command
{
public:
    bool procresult(Result, JSON&) override;

    explicit
    CommandGetCountryCallingCodes(MegaClient* client);
};

class MEGA_API CommandFolderLinkInfo: public Command
{
    handle ph = UNDEF;
public:
    bool procresult(Result, JSON&) override;

    CommandFolderLinkInfo(MegaClient*, handle);
};

class MEGA_API CommandBackupPut : public Command
{
    std::function<void(Error, handle /*backup id*/)> mCompletion;

public:
    bool procresult(Result, JSON&) override;

    enum SPState
    {
        STATE_NOT_INITIALIZED,
        ACTIVE = 1,             // Working fine (enabled)
        FAILED = 2,             // Failed (permanently disabled)
        TEMPORARY_DISABLED = 3, // Temporarily disabled due to a transient situation (e.g: account blocked). Will be resumed when the condition passes
        DISABLED = 4,           // Disabled by the user
        PAUSE_UP = 5,           // Active but upload transfers paused in the SDK
        PAUSE_DOWN = 6,         // Active but download transfers paused in the SDK
        PAUSE_FULL = 7,         // Active but transfers paused in the SDK
        DELETED = 8,            // Sync needs to be deleted, as required by sync-desired-state received from BackupCenter (WebClient)
    };

    struct BackupInfo
    {
        // if left as UNDEF, you are registering a new Sync/Backup
        handle backupId = UNDEF;
        handle driveId = UNDEF;

        // if registering a new Sync/Backup, these must be set
        // otherwise, leave as is to not send an update for that field.
        BackupType type = BackupType::INVALID;
        string backupName = "";
        NodeHandle nodeHandle; // undef by default
        LocalPath localFolder; // empty
        string deviceId = "";
        SPState state = STATE_NOT_INITIALIZED;
        int subState = -1;
    };

    CommandBackupPut(MegaClient* client, const BackupInfo&, std::function<void(Error, handle /*backup id*/)> completion);
};

class MEGA_API CommandBackupRemove : public Command
{
    handle mBackupId;
    std::function<void(const Error&)> mCompletion;

public:
    bool procresult(Result, JSON&) override;

    CommandBackupRemove(MegaClient* client, handle backupId, std::function<void(Error)> completion);
};

class MEGA_API CommandBackupPutHeartBeat : public Command
{
    std::function<void(Error)> mCompletion;
public:
    bool procresult(Result, JSON&) override;

    enum SPHBStatus
    {
        STATE_NOT_INITIALIZED,
        UPTODATE = 1, // Up to date: local and remote paths are in sync
        SYNCING = 2, // The sync engine is working, transfers are in progress
        PENDING = 3, // The sync engine is working, e.g: scanning local folders
        INACTIVE = 4, // Sync is not active. A state != ACTIVE should have been sent through '''sp'''
        UNKNOWN = 5, // Unknown status

        // TODO: can this be added to the Backup Centre
        STALLED = 6, // a folder is scan-blocked, or some contradictory changes occured between local and remote folders, user must pick one
    };

    CommandBackupPutHeartBeat(MegaClient* client, handle backupId, SPHBStatus status, int8_t progress, uint32_t uploads, uint32_t downloads, m_time_t ts, handle lastNode, std::function<void(Error)>);
};

class MEGA_API CommandBackupSyncFetch : public Command
{
public:
    struct Data
    {
        handle backupId = UNDEF;
        BackupType backupType = BackupType::INVALID;
        handle rootNode = UNDEF;
        string localFolder;
        string deviceId;
        int syncState = 0;
        int syncSubstate = 0;
        string extra;
        string backupName;
        uint64_t hbTimestamp = 0;
        int hbStatus = 0;
        int hbProgress = 0;
        int uploads = 0;
        int downloads = 0;
        uint64_t lastActivityTs = 0;
        handle lastSyncedNodeHandle = UNDEF;
    };

    bool procresult(Result, JSON&) override;

    CommandBackupSyncFetch(std::function<void(const Error&, const vector<Data>&)>);

private:
    std::function<void(const Error&, const vector<Data>&)> completion;
};


class MEGA_API CommandGetBanners : public Command
{
public:
    bool procresult(Result, JSON&) override;

    CommandGetBanners(MegaClient*);
};

class MEGA_API CommandDismissBanner : public Command
{
public:
    bool procresult(Result, JSON&) override;

    CommandDismissBanner(MegaClient*, int id, m_time_t ts);
};


//
// Sets and Elements
//

class CommandSE : public Command // intermediary class to avoid code duplication
{
protected:
    bool procjsonobject(JSON& json, handle& id, m_time_t& ts, handle* u, m_time_t* cts = nullptr, handle* s = nullptr, int64_t* o = nullptr, handle* ph = nullptr) const;
    bool procresultid(JSON& json, const Result& r, handle& id, m_time_t& ts, handle* u, m_time_t* cts = nullptr, handle* s = nullptr, int64_t* o = nullptr, handle* ph = nullptr) const;
    bool procerrorcode(const Result& r, Error& e) const;
    bool procExtendedError(JSON& json, int64_t& errCode, handle& eid) const;
};

class Set;

class MEGA_API CommandPutSet : public CommandSE
{
public:
    CommandPutSet(MegaClient*, Set&& s, unique_ptr<string> encrAttrs, string&& encrKey,
                  std::function<void(Error, const Set*)> completion);
    bool procresult(Result, JSON&) override;

private:
    unique_ptr<Set> mSet; // use a pointer to avoid defining Set in this header
    std::function<void(Error, const Set*)> mCompletion;
};

class MEGA_API CommandRemoveSet : public CommandSE
{
public:
    CommandRemoveSet(MegaClient*, handle id, std::function<void(Error)> completion);
    bool procresult(Result, JSON&) override;

private:
    handle mSetId = UNDEF;
    std::function<void(Error)> mCompletion;
};

class SetElement;

class MEGA_API CommandFetchSet : public CommandSE
{
public:
    CommandFetchSet(MegaClient*, std::function<void(Error, Set*, map<handle, SetElement>*)> completion);
    bool procresult(Result, JSON&) override;

private:
    std::function<void(Error, Set*, map<handle, SetElement>*)> mCompletion;
};

class MEGA_API CommandPutSetElements : public CommandSE
{
public:
    CommandPutSetElements(MegaClient*, vector<SetElement>&& el, vector<pair<string, string>>&& encrDetails,
                         std::function<void(Error, const vector<const SetElement*>*, const vector<int64_t>*)> completion);
    bool procresult(Result, JSON&) override;

private:
    unique_ptr<vector<SetElement>> mElements; // use a pointer to avoid defining SetElement in this header
    std::function<void(Error, const vector<const SetElement*>*, const vector<int64_t>*)> mCompletion;
};

class MEGA_API CommandPutSetElement : public CommandSE
{
public:
    CommandPutSetElement(MegaClient*, SetElement&& el, unique_ptr<string> encrAttrs, string&& encrKey,
                         std::function<void(Error, const SetElement*)> completion);
    bool procresult(Result, JSON&) override;

private:
    unique_ptr<SetElement> mElement; // use a pointer to avoid defining SetElement in this header
    std::function<void(Error, const SetElement*)> mCompletion;
};

class MEGA_API CommandRemoveSetElements : public CommandSE
{
public:
    CommandRemoveSetElements(MegaClient*, handle sid, vector<handle>&& eids, std::function<void(Error, const vector<int64_t>*)> completion);
    bool procresult(Result, JSON&) override;

private:
    handle mSetId = UNDEF;
    handle_vector mElemIds;
    std::function<void(Error, const vector<int64_t>*)> mCompletion;
};

class MEGA_API CommandRemoveSetElement : public CommandSE
{
public:
    CommandRemoveSetElement(MegaClient*, handle sid, handle eid, std::function<void(Error)> completion);
    bool procresult(Result, JSON&) override;

private:
    handle mSetId = UNDEF;
    handle mElementId = UNDEF;
    std::function<void(Error)> mCompletion;
};

class MEGA_API CommandExportSet : public CommandSE
{
public:
    CommandExportSet(MegaClient*, Set&& s, bool makePublic, std::function<void(Error)> completion);
    bool procresult(Result, JSON&) override;

private:
    unique_ptr<Set> mSet;
    std::function<void(Error)> mCompletion;
};

// -------- end of Sets and Elements


#ifdef ENABLE_CHAT
typedef std::function<void(Error, std::string, handle)> CommandMeetingStartCompletion;
class MEGA_API CommandMeetingStart : public Command
{
    CommandMeetingStartCompletion mCompletion;
public:
    bool procresult(Result, JSON&) override;

    CommandMeetingStart(MegaClient*, handle chatid, handle schedId, CommandMeetingStartCompletion completion);
};

typedef std::function<void(Error, std::string)> CommandMeetingJoinCompletion;
class MEGA_API CommandMeetingJoin : public Command
{
    CommandMeetingJoinCompletion mCompletion;
public:
    bool procresult(Result, JSON&) override;

    CommandMeetingJoin(MegaClient*, handle chatid, handle callid, CommandMeetingJoinCompletion completion);
};

typedef std::function<void(Error)> CommandMeetingEndCompletion;
class MEGA_API CommandMeetingEnd : public Command
{
    CommandMeetingEndCompletion mCompletion;
public:
    bool procresult(Result, JSON&) override;

    CommandMeetingEnd(MegaClient*, handle chatid, handle callid, int reason, CommandMeetingEndCompletion completion);
};

typedef std::function<void(Error, const ScheduledMeeting*)> CommandScheduledMeetingAddOrUpdateCompletion;
class MEGA_API CommandScheduledMeetingAddOrUpdate : public Command
{
    std::unique_ptr<ScheduledMeeting> mScheduledMeeting;
    CommandScheduledMeetingAddOrUpdateCompletion mCompletion;

public:
    bool procresult(Result, JSON&) override;
    CommandScheduledMeetingAddOrUpdate(MegaClient *, const ScheduledMeeting*, CommandScheduledMeetingAddOrUpdateCompletion completion);
};

typedef std::function<void(Error)> CommandScheduledMeetingRemoveCompletion;
class MEGA_API CommandScheduledMeetingRemove : public Command
{
    handle mChatId;
    handle mSchedId;
    CommandScheduledMeetingRemoveCompletion mCompletion;

public:
    bool procresult(Result, JSON&) override;
    CommandScheduledMeetingRemove(MegaClient *, handle, handle, CommandScheduledMeetingRemoveCompletion completion);
};

typedef std::function<void(Error, const std::vector<std::unique_ptr<ScheduledMeeting>>*)> CommandScheduledMeetingFetchCompletion;
class MEGA_API CommandScheduledMeetingFetch : public Command
{
    handle mChatId;
    CommandScheduledMeetingFetchCompletion mCompletion;

public:
    bool procresult(Result, JSON&) override;
    CommandScheduledMeetingFetch(MegaClient *, handle, handle, CommandScheduledMeetingFetchCompletion completion);
};

typedef std::function<void(Error, const std::vector<std::unique_ptr<ScheduledMeeting>>*)> CommandScheduledMeetingFetchEventsCompletion;
class MEGA_API CommandScheduledMeetingFetchEvents : public Command
{
    handle mChatId;
    bool mByDemand;
    CommandScheduledMeetingFetchEventsCompletion mCompletion;

public:
    bool procresult(Result, JSON&) override;
    CommandScheduledMeetingFetchEvents(MegaClient *, handle, m_time_t, m_time_t, unsigned int, bool, CommandScheduledMeetingFetchEventsCompletion completion);
};
#endif

} // namespace

#endif<|MERGE_RESOLUTION|>--- conflicted
+++ resolved
@@ -443,11 +443,8 @@
 {
     bool mLoadSyncs = false;
 
-<<<<<<< HEAD
-=======
     const char* getJSON(MegaClient* client) override;
 
->>>>>>> 1651436b
 public:
     bool procresult(Result, JSON&) override;
 
