--- conflicted
+++ resolved
@@ -526,12 +526,10 @@
 
 class MEGA_API CommandLogout : public Command
 {
-<<<<<<< HEAD
+    bool mKeepSyncConfigsFile;
+
     bool incrementedCount = false;
     const char* getJSON(MegaClient* client) override;
-=======
-    bool mKeepSyncConfigsFile;
->>>>>>> e57a1791
 
 public:
     bool procresult(Result r) override;
