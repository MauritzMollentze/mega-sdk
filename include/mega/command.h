--- conflicted
+++ resolved
@@ -613,24 +613,15 @@
     targettype_t type;
     putsource_t source;
     bool emptyResponse = false;
-<<<<<<< HEAD
-    handle targethandle;
-    Completion mCompletion;
-=======
     NodeHandle targethandle;
     Completion mResultFunction;
->>>>>>> ece5cd16
 
     void removePendingDBRecordsAndTempFiles();
 
 public:
     bool procresult(Result) override;
 
-<<<<<<< HEAD
-    CommandPutNodes(MegaClient*, handle, const char*, vector<NewNode>&&, int, putsource_t, const char *cauth, Completion&& completion);
-=======
     CommandPutNodes(MegaClient*, NodeHandle, const char*, vector<NewNode>&&, int, putsource_t, const char *cauth, Completion&&);
->>>>>>> ece5cd16
 };
 
 class MEGA_API CommandSetAttr : public Command
