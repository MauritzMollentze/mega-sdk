/**
 * @file mega/filesystem.h
 * @brief Generic host filesystem access interfaces
 *
 * (c) 2013-2014 by Mega Limited, Auckland, New Zealand
 *
 * This file is part of the MEGA SDK - Client Access Engine.
 *
 * Applications using the MEGA API must present a valid application key
 * and comply with the the rules set forth in the Terms of Service.
 *
 * The MEGA SDK is distributed in the hope that it will be useful,
 * but WITHOUT ANY WARRANTY; without even the implied warranty of
 * MERCHANTABILITY or FITNESS FOR A PARTICULAR PURPOSE.
 *
 * @copyright Simplified (2-clause) BSD License.
 *
 * You should have received a copy of the license along with this
 * program.
 */

#ifndef MEGA_FILESYSTEM_H
#define MEGA_FILESYSTEM_H 1

#include <atomic>
#include "types.h"
#include "utils.h"
#include "waiter.h"
#include "filefingerprint.h"

namespace mega {

// Enumeration for filesystem families
enum FileSystemType
{
    FS_UNKNOWN = -1,
    FS_APFS = 0,
    FS_HFS = 1,
    FS_EXT = 2,
    FS_FAT32 = 3,
    FS_EXFAT = 4,
    FS_NTFS = 5,
    FS_FUSE = 6,
    FS_SDCARDFS = 7,
    FS_F2FS = 8,
    FS_XFS = 9
};

// generic host filesystem node ID interface
struct MEGA_API FsNodeId
{
    virtual bool isequalto(FsNodeId*) = 0;
};

typedef void (*asyncfscallback)(void *);

struct MEGA_API AsyncIOContext;


// LocalPath represents a path in the local filesystem, and wraps up common operations in a convenient fashion.
// On mac/linux, local paths are in utf8 but in windows local paths are utf16, that is wrapped up here.

struct MEGA_API FileSystemAccess;
class MEGA_API LocalPath;
class MEGA_API Sync;

class ScopedLengthRestore {
    LocalPath& path;
    size_t length;
public:
    // On destruction, puts the LocalPath length back to what it was on construction of this class
    ScopedLengthRestore(LocalPath&);
    ~ScopedLengthRestore();
};

class MEGA_API LocalPath
{
#if defined(_WIN32)
    wstring localpath;
#else
    string localpath;
#endif

    // only functions that need to call the OS or 3rdParty libraries - normal code should have no access (or accessor) to localpath
    friend class ScopedLengthRestore;
    friend class WinFileSystemAccess;
    friend class PosixFileSystemAccess;
    friend struct WinDirAccess;
    friend struct WinDirNotify;
    friend class PosixDirNotify;
    friend class WinFileAccess;
    friend class PosixFileAccess;
    friend LocalPath NormalizeAbsolute(const LocalPath& path);
    friend LocalPath NormalizeRelative(const LocalPath& path);
    friend void RemoveHiddenFileAttribute(LocalPath& path);
    friend void AddHiddenFileAttribute(LocalPath& path);
    friend class GfxProcFreeImage;
    friend struct FileSystemAccess;
    friend int computeReversePathMatchScore(const LocalPath& path1, const LocalPath& path2, const FileSystemAccess& fsaccess);
#ifdef USE_ROTATIVEPERFORMANCELOGGER
    friend class RotativePerformanceLoggerLoggingThread;
#endif
#ifdef USE_IOS
    friend const string adjustBasePath(const LocalPath& name);
#else
    friend const string& adjustBasePath(const LocalPath& name);
#endif
    friend int compareUtf(const string&, bool unescaping1, const string&, bool unescaping2, bool caseInsensitive);
    friend int compareUtf(const string&, bool unescaping1, const LocalPath&, bool unescaping2, bool caseInsensitive);
    friend int compareUtf(const LocalPath&, bool unescaping1, const string&, bool unescaping2, bool caseInsensitive);
    friend int compareUtf(const LocalPath&, bool unescaping1, const LocalPath&, bool unescaping2, bool caseInsensitive);

#ifdef _WIN32
    friend bool isPotentiallyInaccessibleName(const FileSystemAccess&, const LocalPath&, nodetype_t);
    friend bool isPotentiallyInaccessiblePath(const FileSystemAccess&, const LocalPath&, nodetype_t);
#endif // ! _WIN32

public:
    LocalPath() {}

#ifdef _WIN32
    typedef wchar_t separator_t;
    const static separator_t localPathSeparator = L'\\';
#else
    typedef char separator_t;
    const static separator_t localPathSeparator = '/';
#endif

    // returns the internal representation copied into a string buffer, for backward compatibility
    string platformEncoded() const;

    bool empty() const;
    void clear();
    void erase(size_t pos = 0, size_t count = string::npos);
    void truncate(size_t bytePos);
    LocalPath leafName() const;
    void append(const LocalPath& additionalPath);
    void appendWithSeparator(const LocalPath& additionalPath, bool separatorAlways);
    void prependWithSeparator(const LocalPath& additionalPath);
    LocalPath prependNewWithSeparator(const LocalPath& additionalPath) const;
    void trimNonDriveTrailingSeparator();
    bool findNextSeparator(size_t& separatorBytePos) const;
    bool findPrevSeparator(size_t& separatorBytePos, const FileSystemAccess& fsaccess) const;
    bool endsInSeparator() const;
    bool beginsWithSeparator() const;
    size_t reportSize() const { return localpath.size() * sizeof(separator_t); } // only for reporting, not logic

    // get the index of the leaf name.  A trailing separator is considered part of the leaf.
    size_t getLeafnameByteIndex(const FileSystemAccess& fsaccess) const;
    bool backEqual(size_t bytePos, const LocalPath& compareTo) const;
    LocalPath subpathFrom(size_t bytePos) const;
    LocalPath subpathTo(size_t bytePos) const;

    LocalPath insertFilenameCounter(unsigned counter, const FileSystemAccess& fsaccess);

    void ensureWinExtendedPathLenPrefix();

    bool isContainingPathOf(const LocalPath& path, size_t* subpathIndex = nullptr) const;
    bool nextPathComponent(size_t& subpathIndex, LocalPath& component) const;

    // Return a utf8 representation of the LocalPath (fsaccess is used to do the conversion)
    // No escaping or unescaping is done.
    string toPath(const FileSystemAccess& fsaccess) const;
    string toPath() const;

    // Return a utf8 representation of the LocalPath, taking into account that the LocalPath
    // may contain escaped characters that are disallowed for the filesystem.
    // Those characters are converted back (unescaped).  fsaccess is used to do the conversion.
    std::string toName(const FileSystemAccess& fsaccess) const;

    // Create a Localpath from a utf8 string where no character conversions or escaping is necessary.
    static LocalPath fromPath(const string& path, const FileSystemAccess& fsaccess);

    // Create a LocalPath from a utf8 string, making any character conversions (escaping) necessary
    // for characters that are disallowed on that filesystem.  fsaccess is used to do the conversion.
    static LocalPath fromName(string path, const FileSystemAccess& fsaccess, FileSystemType fsType);

    // Create a LocalPath from a string that was already converted to be appropriate for a local file path.
    static LocalPath fromPlatformEncoded(string localname);
#ifdef WIN32
    static LocalPath fromPlatformEncoded(wstring&& localname);
    wchar_t driveLetter();
#endif

    // Generates a name for a temporary file
    static LocalPath tmpNameLocal(const FileSystemAccess& fsaccess);

    bool operator==(const LocalPath& p) const { return localpath == p.localpath; }
    bool operator!=(const LocalPath& p) const { return localpath != p.localpath; }
    bool operator<(const LocalPath& p) const { return localpath < p.localpath; }

    //// Escape-aware comparators.
    //int compare(const LocalPath& rhs, bool leftUnescaped, bool rightUnescaped) const;
    //int compare(const string& rhs, bool leftUnescaped, bool rightUnescaped) const;

    //int ciCompare(const LocalPath& rhs, bool leftUnescaped, bool rightUnescaped) const;
    //int ciCompare(const string& rhs, bool leftUnescaped, bool rightUnescaped) const;

    //// Escape and filesystem-aware comparators.
    //int fsCompare(const LocalPath& rhs, bool leftUnescaped, bool rightUnescaped, FileSystemType fsType) const;
    //int fsCompare(const string& rhs, bool leftUnescaped, bool rightUnescaped, FileSystemType fsType) const;
};

struct NameConflict {
    string cloudPath;
    vector<string> clashingCloudNames;
    LocalPath localPath;
    vector<LocalPath> clashingLocalNames;
};

<<<<<<< HEAD

=======
>>>>>>> b2f4cbcf
void AddHiddenFileAttribute(mega::LocalPath& path);
void RemoveHiddenFileAttribute(mega::LocalPath& path);

/**
 * @brief
 * Checks whether a contains b.
 *
 * @return
 * True if a contains b.
 */
bool IsContainingPathOf(const string& a, const string& b);
bool IsContainingPathOf(const string& a, const char* b, size_t bLength);
bool IsContainingPathOf(const string& a, const char* b);

/**
 * @brief
 * Ensures that a path does not end with a separator.
 *
 * @param path
 * An absolute path to normalize.
 *
 * @return
 * A normalized path.
 */
LocalPath NormalizeAbsolute(const LocalPath& path);

/**
 * @brief
 * Ensures that a path does not begin or end with a separator.
 *
 * @param path
 * A relative path to normalize.
 *
 * @return
 * A normalized path.
 */
LocalPath NormalizeRelative(const LocalPath& path);

inline LocalPath operator+(LocalPath& a, LocalPath& b)
{
    LocalPath result = a;
    result.append(b);
    return result;
}

struct MEGA_API AsyncIOContext
{
    enum {
        NONE, READ, WRITE, OPEN
    };

    enum {
        ACCESS_NONE     = 0x00,
        ACCESS_READ     = 0x01,
        ACCESS_WRITE    = 0x02
    };

    virtual ~AsyncIOContext();
    virtual void finish();

    // results
    asyncfscallback userCallback = nullptr;
    void *userData = nullptr;
    bool finished = false;
    bool failed = false;
    bool retry = false;

    // parameters
    int op = NONE;
    int access = ACCESS_NONE;
    m_off_t posOfBuffer = 0;
    unsigned pad = 0;
    LocalPath openPath;
    byte* dataBuffer = nullptr;
    unsigned dataBufferLen = 0;
    Waiter *waiter = nullptr;
    FileAccess *fa = nullptr;
};

// map a request tag with pending paths of temporary files
typedef map<int, vector<LocalPath> > pendingfiles_map;

struct MEGA_API DirAccess;

// generic host file/directory access interface
struct MEGA_API FileAccess
{
    // file size
    m_off_t size = 0;

    // mtime of a file opened for reading
    m_time_t mtime = 0;

    // local filesystem record id (survives renames & moves)
    handle fsid = 0;
    bool fsidvalid = false;

    // type of opened path
    nodetype_t type = TYPE_UNKNOWN;

    // if opened path is a symlink
    bool mIsSymLink = false;

    // if the open failed, retry indicates a potentially transient reason
    bool retry = false;

    //error code related to the last call to fopen() without parameters
    int errorcode = 0;

    // for files "opened" in nonblocking mode, the current local filename
    LocalPath nonblocking_localname;

    // waiter to notify on filesystem events
    Waiter *waiter;

    // blocking mode: open for reading, writing or reading and writing.
    // This one really does open the file, and openf(), closef() will have no effect
    // If iteratingDir is supplied, this fopen() call must be for the directory entry being iterated by dopen()/dnext()
    virtual bool fopen(LocalPath&, bool read, bool write, DirAccess* iteratingDir = nullptr, bool ignoreAttributes = false) = 0;

    // nonblocking open: Only prepares for opening.  Actually stats the file/folder, getting mtime, size, type.
    // Call openf() afterwards to actually open it if required.  For folders, returns false with type==FOLDERNODE.
    bool fopen(const LocalPath&);

    // check if a local path is a folder
    bool isfolder(const LocalPath& path);

    // check if local path is a file.
    bool isfile(const LocalPath& path);

    // update localname (only has an effect if operating in by-name mode)
    virtual void updatelocalname(const LocalPath&, bool force) = 0;

    // absolute position read, with NUL padding
    bool fread(string*, unsigned, unsigned, m_off_t);

    // absolute position read to byte buffer
    bool frawread(byte *, unsigned, m_off_t, bool caller_opened = false);

    // After a successful nonblocking fopen(), call openf() to really open the file (by localname)
    // (this is a lazy-type approach in case we don't actually need to open the file after finding out type/size/mtime).
    // If the size or mtime changed, it will fail.
    bool openf();

    // After calling openf(), make sure to close the file again quickly with closef().
    void closef();

    // absolute position write
    virtual bool fwrite(const byte *, unsigned, m_off_t) = 0;

    // Truncate a file.
    virtual bool ftruncate() = 0;

    FileAccess(Waiter *waiter);
    virtual ~FileAccess();

    virtual bool asyncavailable() { return false; }

    AsyncIOContext *asyncfopen(const LocalPath&);

    // non-locking ops: open/close temporary hFile
    bool asyncopenf();
    void asyncclosef();

    AsyncIOContext *asyncfopen(const LocalPath&, bool, bool, m_off_t = 0);
    AsyncIOContext* asyncfread(string*, unsigned, unsigned, m_off_t);
    AsyncIOContext* asyncfwrite(const byte *, unsigned, m_off_t);


protected:
    virtual AsyncIOContext* newasynccontext();
    static void asyncopfinished(void *param);
    bool isAsyncOpened;
    int numAsyncReads;

    // system-specific raw read/open/close to be provided by platform implementation.   fopen / openf / fread etc are implemented by calling these.
    virtual bool sysread(byte *, unsigned, m_off_t) = 0;
    virtual bool sysstat(m_time_t*, m_off_t*) = 0;
    virtual bool sysopen(bool async = false) = 0;
    virtual void sysclose() = 0;
    virtual void asyncsysopen(AsyncIOContext*);
    virtual void asyncsysread(AsyncIOContext*);
    virtual void asyncsyswrite(AsyncIOContext*);
};

class MEGA_API FileInputStream : public InputStreamAccess
{
    FileAccess *fileAccess;
    m_off_t offset;

public:
    FileInputStream(FileAccess *fileAccess);

    m_off_t size() override;
    bool read(byte *buffer, unsigned size) override;
};

// generic host directory enumeration
struct MEGA_API DirAccess
{
    // open for scanning
    virtual bool dopen(LocalPath*, FileAccess*, bool) = 0;

    // get next record
    virtual bool dnext(LocalPath&, LocalPath&, bool = true, nodetype_t* = NULL) = 0;

    virtual ~DirAccess() { }
};

struct Notification
{
    bool fromDebris(const Sync& sync) const;
    bool invalidated() const;

    dstime timestamp;
    LocalPath path;
    LocalNode* localnode;
};

struct NotificationDeque : ThreadSafeDeque<Notification>
{
    void replaceLocalNodePointers(LocalNode* check, LocalNode* newvalue)
    {
        std::lock_guard<std::mutex> g(m);
        for (auto& n : mNotifications)
        {
            if (n.localnode == check)
            {
                n.localnode = newvalue;
            }
        }
    }
};

// generic filesystem change notification
struct MEGA_API DirNotify
{
    // Thread safe so that a separate thread can listen for filesystem notifications (for windows for now, maybe more platforms later)
    NotificationDeque fsEventq;
    NotificationDeque fsDelayedNetworkEventq;

private:
    // these next few fields may be updated by notification-reading threads
    std::mutex mMutex;

    // set if no notification available on this platform or a permanent failure
    // occurred
    int mFailed;

    // reason of the permanent failure of filesystem notifications
    string mFailReason;

public:
    // set if a temporary error occurred.  May be set from a thread.
    std::atomic<int> mErrorCount;

    // thread safe setter/getters
    void setFailed(int errCode, const string& reason);
    int  getFailed(string& reason);

    // base path
    LocalPath localbasepath;

    void notify(NotificationDeque&, LocalNode *, LocalPath&&, bool = false);

    // filesystem fingerprint
    virtual fsfp_t fsfingerprint() const;

    // Returns true if the filesystem's IDs are stable (e.g. never change between mounts).
    // This should return false for any FAT filesystem.
    virtual bool fsstableids() const;

    DirNotify(const LocalPath& rootPath);
    virtual ~DirNotify() {}

    bool empty();
};

// generic host filesystem access interface
struct MEGA_API FileSystemAccess : public EventTrigger
{
    // waiter to notify on filesystem events
    Waiter *waiter;

    // indicate error reports are not necessary on this call as it'll be retried in a moment if there is a continuing problem
    bool skip_errorreport;

    /**
     * @brief instantiate FileAccess object
     * @param followSymLinks whether symlinks should be followed when opening a path (default: true)
     * @return
     */
    virtual std::unique_ptr<FileAccess> newfileaccess(bool followSymLinks = true) = 0;

    // instantiate DirAccess object
    virtual DirAccess* newdiraccess() = 0;

    // instantiate DirNotify object (default to periodic scanning handler if no
    // notification configured) with given root path
    virtual DirNotify* newdirnotify(LocalNode& root, LocalPath& rootPath, Waiter* waiter);

    // Returns the character encoded by the escape s.
    // This function returns -1 if s is not a valid escape sequence.
    int decodeEscape(const char* s) const;

    // True if s is an escape of the format %xy.
    bool isEscape(const char* s) const;

    bool islocalfscompatible(const int character, const FileSystemType type) const;
    void escapefsincompatible(string*, FileSystemType fileSystemType) const;

    const char *fstypetostring(FileSystemType type) const;
    virtual bool getlocalfstype(const LocalPath& path, FileSystemType& type) const = 0;
    FileSystemType getlocalfstype(const LocalPath& path) const;
    void unescapefsincompatible(string*) const;

    // convert MEGA path (UTF-8) to local format
    virtual void path2local(const string*, string*) const = 0;
    virtual void local2path(const string*, string*) const = 0;

#if defined(_WIN32)
    // convert MEGA-formatted filename (UTF-8) to local filesystem name
    virtual void local2path(const std::wstring*, string*) const = 0;
    virtual void path2local(const string*, std::wstring*) const = 0;
#endif

    // returns a const char pointer that contains the separator character for the target system
    static const char *getPathSeparator();

    //Normalize UTF-8 string
    static void normalize(string *);

    // generate local temporary file name
    virtual void tmpnamelocal(LocalPath&) const = 0;

    // obtain local secondary name
    virtual bool getsname(const LocalPath&, LocalPath&) const = 0;

    // rename file, overwrite target
    virtual bool renamelocal(LocalPath&, LocalPath&, bool = true) = 0;

    // copy file, overwrite target, set mtime
    virtual bool copylocal(LocalPath&, LocalPath&, m_time_t) = 0;

    // delete file
    virtual bool unlinklocal(LocalPath&) = 0;

    // delete empty directory
    virtual bool rmdirlocal(LocalPath&) = 0;

    // create directory, optionally hidden
    virtual bool mkdirlocal(LocalPath&, bool = false) = 0;

    // make sure that we stay within the range of timestamps supported by the server data structures (unsigned 32-bit)
    static void captimestamp(m_time_t*);

    // set mtime
    virtual bool setmtimelocal(LocalPath&, m_time_t) = 0;

    // change working directory
    virtual bool chdirlocal(LocalPath&) const = 0;

    // obtain lowercased extension
    virtual bool getextension(const LocalPath&, std::string&) const = 0;

    // check if synchronization is supported for a specific path
    virtual bool issyncsupported(const LocalPath&, bool&, SyncError&, SyncWarning&) = 0;

    // get the absolute path corresponding to a path
    virtual bool expanselocalpath(LocalPath& path, LocalPath& absolutepath) = 0;

    // default permissions for new files
    int getdefaultfilepermissions() { return 0600; }
    void setdefaultfilepermissions(int) { }

    // default permissions for new folder
    int getdefaultfolderpermissions() { return 0700; }
    void setdefaultfolderpermissions(int) { }

    // convenience function for getting filesystem shortnames
    std::unique_ptr<LocalPath> fsShortname(const LocalPath& localpath);

    // set whenever an operation fails due to a transient condition (e.g. locking violation)
    bool transient_error;

    // set whenever there was a global file notification error or permanent failure
    // (this is in addition to the DirNotify-local error)
    bool notifyerr;
    bool notifyfailed;

    // set whenever an operation fails because the target already exists
    bool target_exists;

    // append local operating system version information to string.
    // Set includeArchExtraInfo to know if the app is 32 bit running on 64 bit (on windows, that is via the WOW subsystem)
    virtual void osversion(string*, bool includeArchExtraInfo) const { }

    // append id for stats
    virtual void statsid(string*) const { }

    MegaClient* client;

    FileSystemAccess();
    virtual ~FileSystemAccess() { }

    // Get the current working directory.
    virtual bool cwd(LocalPath& path) const = 0;
};

enum FilenameAnomalyType
{
    FILENAME_ANOMALY_NAME_MISMATCH = 0,
    FILENAME_ANOMALY_NAME_RESERVED = 1,
    // This should always be last.
    FILENAME_ANOMALY_NONE
}; // FilenameAnomalyType

class FilenameAnomalyReporter
{
public:
    virtual ~FilenameAnomalyReporter() { };

    virtual void anomalyDetected(FilenameAnomalyType type, const string& localPath, const string& remotePath) = 0;
}; // FilenameAnomalyReporter

bool isCaseInsensitive(const FileSystemType type);

int compareUtf(const string&, bool unescaping1, const string&, bool unescaping2, bool caseInsensitive);
int compareUtf(const string&, bool unescaping1, const LocalPath&, bool unescaping2, bool caseInsensitive);
int compareUtf(const LocalPath&, bool unescaping1, const string&, bool unescaping2, bool caseInsensitive);
int compareUtf(const LocalPath&, bool unescaping1, const LocalPath&, bool unescaping2, bool caseInsensitive);

// Same as above except case insensitivity is determined by build platform.
int platformCompareUtf(const string&, bool unescape1, const string&, bool unescape2);
int platformCompareUtf(const string&, bool unescape1, const LocalPath&, bool unescape2);
int platformCompareUtf(const LocalPath&, bool unescape1, const string&, bool unescape2);
int platformCompareUtf(const LocalPath&, bool unescape1, const LocalPath&, bool unescape2);

// Returns true if name is a reserved file name.
//
// On Windows, a reserved file name is:
//   - AUX, COM[0-9], CON, LPT[0-9], NUL or PRN.
bool isReservedName(const string& name, nodetype_t type = FILENODE);

// Checks if there is a filename anomaly.
//
// @param localPath
// The local path of the file in question.
//
// @param node
// The remote node representing the file in question.
//
// @return
// FILENAME_ANOMALY_NAME_MISMATCH
// - If the local and remote file name differs.
// FILENAME_ANOMALY_NAME_RESERVED
// - If the remote file name is reserved.
// FILENAME_ANOMALY_NONE
// - If no anomalies were detected.
FilenameAnomalyType isFilenameAnomaly(const LocalPath& localPath, const string& remoteName, nodetype_t type = FILENODE);
FilenameAnomalyType isFilenameAnomaly(const LocalPath& localPath, const Node* node);
#ifdef ENABLE_SYNC
FilenameAnomalyType isFilenameAnomaly(const LocalNode& node);
#endif


struct MEGA_API FSNode
{
    // A structure convenient for containing just the attributes of one item from the filesystem
    LocalPath localname;
    string name;
    unique_ptr<LocalPath> shortname;
    nodetype_t type = TYPE_UNKNOWN;
    mega::handle fsid = mega::UNDEF;
    bool isSymlink = false;
    bool isBlocked = false;
    FileFingerprint fingerprint; // includes size, mtime

    bool equivalentTo(const FSNode& n) {
        return localname == n.localname &&
            name == n.name &&
            (!shortname && (!n.shortname || localname == *n.shortname) ||
                (shortname && n.shortname && *shortname == *n.shortname)) &&
            type == n.type &&
            fsid == n.fsid &&
            isSymlink == n.isSymlink &&
            fingerprint == n.fingerprint;
    }

    unique_ptr<LocalPath> cloneShortname()
    {
        return unique_ptr<LocalPath>(
            shortname
            ? new LocalPath(*shortname)
            : nullptr);
    }

    static unique_ptr<FSNode> fromFOpened(FileAccess&, const LocalPath& fullName, FileSystemAccess& fsa);
};

class MEGA_API ScanService
{
public:
    // Represents an asynchronous scan request.
    class Request
    {
    public:
        virtual ~Request() = default;

        MEGA_DISABLE_COPY_MOVE(Request);

        // Whether the request is complete.
        virtual bool completed() const = 0;

        //// Whether this request is for the specified target.
        //virtual bool matches(const LocalNode& target) const = 0;

        // Retrieves the results of the request.
        virtual std::vector<FSNode> results() = 0;

    protected:
        Request() = default;
    }; // Request

       // For convenience.
    using RequestPtr = std::shared_ptr<Request>;

    ScanService(Waiter& waiter);

    ~ScanService();

    // Issue a scan for the given target.
    RequestPtr queueScan(const LocalNode& target, LocalPath targetPath);
    RequestPtr queueScan(const LocalNode& target);

    // Track performance (debug only)
    static CodeCounter::ScopeStats computeSyncTripletsTime;

private:
    // State shared by the service and its requests.
    class Cookie
    {
    public:
        Cookie(Waiter& waiter)
            : mWaiter(waiter)
        {
        }

        MEGA_DISABLE_COPY_MOVE(Cookie);

        // Inform our waiter that an operation has completed.
        void completed()
        {
            mWaiter.notify();
        }

    private:
        // Who should be notified when an operation completes.
        Waiter& mWaiter;
    }; // Cookie

       // Concrete representation of a scan request.
    friend class Sync; // prob a tidier way to do this
    class ScanRequest
        : public Request
    {
    public:
        ScanRequest(const std::shared_ptr<Cookie>& cookie,
            const LocalNode& target,
            LocalPath targetPath);

        MEGA_DISABLE_COPY_MOVE(ScanRequest);

        bool completed() const override
        {
            return mComplete;
        };

        //bool matches(const LocalNode& target) const override
        //{
        //    return &target == &mTarget;
        //};

        std::vector<FSNode> results() override
        {
            return std::move(mResults);
        }

        // Cookie from the originating service.
        std::weak_ptr<Cookie> mCookie;

        // Whether the scan request is complete.
        std::atomic<bool> mComplete;

        // Debris path of the sync containing the target.
        const LocalPath mDebrisPath;

        // Whether we should follow symbolic links.
        const bool mFollowSymLinks;

        // Details the known children of mTarget.
        map<LocalPath, FSNode> mKnown;

        // Results of the scan.
        vector<FSNode> mResults;

        //// Target of the scan.
        //const LocalNode& mTarget;

        // Path to the target.
        const LocalPath mTargetPath;
    }; // ScanRequest

       // Convenience.
    using ScanRequestPtr = std::shared_ptr<ScanRequest>;

    // Processes scan requests.
    class Worker
    {
    public:
        Worker(size_t numThreads = 1);

        ~Worker();

        MEGA_DISABLE_COPY_MOVE(Worker);

        // Queues a scan request for processing.
        void queue(ScanRequestPtr request);

    private:
        // Thread entry point.
        void loop();

        // Learn everything we can about the specified path.
        FSNode interrogate(DirAccess& iterator,
            const LocalPath& name,
            LocalPath& path,
            ScanRequest& request);

        // Processes a scan request.
        void scan(ScanRequestPtr request);

        // Filesystem access.
        std::unique_ptr<FileSystemAccess> mFsAccess;

        // Pending scan requests.
        std::deque<ScanRequestPtr> mPending;

        // Guards access to the above.
        std::mutex mPendingLock;
        std::condition_variable mPendingNotifier;

        // Worker threads.
        std::vector<std::thread> mThreads;
    }; // Worker

       // Cookie shared with requests.
    std::shared_ptr<Cookie> mCookie;

    // How many services are currently active.
    static std::atomic<size_t> mNumServices;

    // Worker shared by all services.
    static std::unique_ptr<Worker> mWorker;

    // Synchronizes access to the above.
    static std::mutex mWorkerLock;

}; // ScanService


} // namespace

#endif<|MERGE_RESOLUTION|>--- conflicted
+++ resolved
@@ -188,17 +188,6 @@
     bool operator==(const LocalPath& p) const { return localpath == p.localpath; }
     bool operator!=(const LocalPath& p) const { return localpath != p.localpath; }
     bool operator<(const LocalPath& p) const { return localpath < p.localpath; }
-
-    //// Escape-aware comparators.
-    //int compare(const LocalPath& rhs, bool leftUnescaped, bool rightUnescaped) const;
-    //int compare(const string& rhs, bool leftUnescaped, bool rightUnescaped) const;
-
-    //int ciCompare(const LocalPath& rhs, bool leftUnescaped, bool rightUnescaped) const;
-    //int ciCompare(const string& rhs, bool leftUnescaped, bool rightUnescaped) const;
-
-    //// Escape and filesystem-aware comparators.
-    //int fsCompare(const LocalPath& rhs, bool leftUnescaped, bool rightUnescaped, FileSystemType fsType) const;
-    //int fsCompare(const string& rhs, bool leftUnescaped, bool rightUnescaped, FileSystemType fsType) const;
 };
 
 struct NameConflict {
@@ -208,10 +197,6 @@
     vector<LocalPath> clashingLocalNames;
 };
 
-<<<<<<< HEAD
-
-=======
->>>>>>> b2f4cbcf
 void AddHiddenFileAttribute(mega::LocalPath& path);
 void RemoveHiddenFileAttribute(mega::LocalPath& path);
 
