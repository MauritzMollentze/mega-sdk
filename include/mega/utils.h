/**
 * @file mega/utils.h
 * @brief Mega SDK various utilities and helper classes
 *
 * (c) 2013-2014 by Mega Limited, Auckland, New Zealand
 *
 * This file is part of the MEGA SDK - Client Access Engine.
 *
 * Applications using the MEGA API must present a valid application key
 * and comply with the the rules set forth in the Terms of Service.
 *
 * The MEGA SDK is distributed in the hope that it will be useful,
 * but WITHOUT ANY WARRANTY; without even the implied warranty of
 * MERCHANTABILITY or FITNESS FOR A PARTICULAR PURPOSE.
 *
 * @copyright Simplified (2-clause) BSD License.
 *
 * You should have received a copy of the license along with this
 * program.
 */

#ifndef MEGA_UTILS_H
#define MEGA_UTILS_H 1

#include <type_traits>
#include <condition_variable>
#include <thread>
#include <mutex>

#include "types.h"

#undef SSIZE_MAX
#include "mega/mega_utf8proc.h"
#undef SSIZE_MAX

// Needed for Windows Phone (MSVS 2013 - C++ version 9.8)
#if defined(_WIN32) && _MSC_VER <= 1800 && __cplusplus < 201103L && !defined(_TIMESPEC_DEFINED) && ! __struct_timespec_defined
struct timespec
{
    long long	tv_sec; 	/* seconds */
    long        tv_nsec;	/* nanoseconds */
};
# define __struct_timespec_defined  1
#endif

namespace mega {
// convert 1...8 character ID to int64 integer (endian agnostic)
#define MAKENAMEID1(a) (nameid)(a)
#define MAKENAMEID2(a, b) (nameid)(((a) << 8) + (b))
#define MAKENAMEID3(a, b, c) (nameid)(((a) << 16) + ((b) << 8) + (c))
#define MAKENAMEID4(a, b, c, d) (nameid)(((a) << 24) + ((b) << 16) + ((c) << 8) + (d))
#define MAKENAMEID5(a, b, c, d, e) (nameid)((((uint64_t)a) << 32) + ((b) << 24) + ((c) << 16) + ((d) << 8) + (e))
#define MAKENAMEID6(a, b, c, d, e, f) (nameid)((((uint64_t)a) << 40) + (((uint64_t)b) << 32) + ((c) << 24) + ((d) << 16) + ((e) << 8) + (f))
#define MAKENAMEID7(a, b, c, d, e, f, g) (nameid)((((uint64_t)a) << 48) + (((uint64_t)b) << 40) + (((uint64_t)c) << 32) + ((d) << 24) + ((e) << 16) + ((f) << 8) + (g))
#define MAKENAMEID8(a, b, c, d, e, f, g, h) (nameid)((((uint64_t)a) << 56) + (((uint64_t)b) << 48) + (((uint64_t)c) << 40) + (((uint64_t)d) << 32) + ((e) << 24) + ((f) << 16) + ((g) << 8) + (h))

std::string toNodeHandle(handle nodeHandle);
std::string toNodeHandle(NodeHandle nodeHandle);
std::string toHandle(handle h);
#define LOG_NODEHANDLE(x) toNodeHandle(x)
#define LOG_HANDLE(x) toHandle(x)
class SimpleLogger;
class LocalPath;
SimpleLogger& operator<<(SimpleLogger&, NodeHandle h);
SimpleLogger& operator<<(SimpleLogger&, UploadHandle h);
SimpleLogger& operator<<(SimpleLogger&, NodeOrUploadHandle h);
SimpleLogger& operator<<(SimpleLogger& s, const LocalPath& lp);

std::string backupTypeToStr(BackupType type);

struct MEGA_API ChunkedHash
{
    static const int SEGSIZE = 131072;

    static m_off_t chunkfloor(m_off_t);
    static m_off_t chunkceil(m_off_t, m_off_t limit = -1);
};

/**
 * @brief Padded encryption using AES-128 in CBC mode.
 */
struct MEGA_API PaddedCBC
{
    /**
     * @brief Encrypts a string after padding it to block length.
     *
     * Note: With an IV, only use the first 8 bytes.
     *
     * @param data Data buffer to be encrypted. Encryption is done in-place,
     *     so cipher text will be in `data` afterwards as well.
     * @param key AES key for encryption.
     * @param iv Optional initialisation vector for encryption. Will use a
     *     zero IV if not given. If `iv` is a zero length string, a new IV
     *     for encryption will be generated and available through the reference.
     */
    static void encrypt(PrnGen &rng, string* data, SymmCipher* key, string* iv = NULL);

    /**
     * @brief Decrypts a string and strips the padding.
     *
     * Note: With an IV, only use the first 8 bytes.
     *
     * @param data Data buffer to be decrypted. Decryption is done in-place,
     *     so plain text will be in `data` afterwards as well.
     * @param key AES key for decryption.
     * @param iv Optional initialisation vector for encryption. Will use a
     *     zero IV if not given.
     * @return Void.
     */
    static bool decrypt(string* data, SymmCipher* key, string* iv = NULL);
};

class MEGA_API HashSignature
{
    Hash* hash;

public:
    // add data
    void add(const byte*, unsigned);

    // generate signature
    unsigned get(AsymmCipher*, byte*, unsigned);

    // verify signature
    bool checksignature(AsymmCipher*, const byte*, unsigned);

    HashSignature(Hash*);
    ~HashSignature();
};

/**
 * @brief Crypto functions related to payments
 */
class MEGA_API PayCrypter
{
    /**
     * @brief Length of the AES key
     */
    static const int ENC_KEY_BYTES = 16;

    /**
     * @brief Lenght of the key to generate the HMAC
     */
    static const int MAC_KEY_BYTES = 32;

    /**
     * @brief Length of the IV for AES-CBC
     */
    static const int IV_BYTES = 16;

    /**
     * @brief Buffer for the AES key and the HMAC key
     */
    byte keys[ENC_KEY_BYTES+MAC_KEY_BYTES];

    /**
     * @brief Pointer to the buffer with the AES key
     */
    byte *encKey;

    /**
     * @brief Pointer to the buffer with the HMAC key
     */
    byte *hmacKey;

    /**
     * @brief Buffer with the IV for AES-CBC
     */
    byte iv[IV_BYTES];

    /**
     * @brief Random blocks generator
     */
    PrnGen &rng;

public:

    /**
     * @brief Constructor. Initializes keys with random values.
     */
    PayCrypter(PrnGen &rng);

    /**
     * @brief Updates the crypto keys (mainly for testing)
     * @param newEncKey New AES key (must contain ENC_KEY_BYTES bytes)
     * @param newHmacKey New HMAC key (must contain MAC_KEY_BYTES bytes)
     * @param newIv New IV for AES-CBC (must contain IV_BYTES bytes)
     */
    void setKeys(const byte *newEncKey, const byte *newHmacKey, const byte *newIv);

    /**
     * @brief Encrypts the cleartext and returns the payload string.
     *
     * The clear text is encrypted with AES-CBC, then a HMAC-SHA256 is generated for (IV + ciphertext)
     * and finally returns (HMAC + IV + ciphertext)
     *
     * @param cleartext Clear text to generate the payload
     * @param result The function will fill this string with the generated payload
     * @return True if the funcion succeeds, otherwise false
     */
    bool encryptPayload(const string *cleartext, string *result);

    /**
     * @brief Encrypts the cleartext using RSA with random padding.
     *
     * A 2-byte header is inserted just before the clear text with the size in bytes.
     * The result is padded with random bytes. Then RSA is applied and the result is returned
     * in the third parameter, with a 2-byte header that contains the size of the result of RSA.
     *
     * @param cleartext Clear text to encrypt with RSA
     * @param pubkdata Public key in binary format (result of AsymmCipher::serializekey)
     * @param pubkdatalen Size (in bytes) of pubkdata
     * @param result RSA encrypted text, with a 2-byte header with the size of the RSA buffer in bytes
     * @param randompadding Enables padding with random bytes. Otherwise, the cleartext is 0-padded
     * @return True if the funcion succeeds, otherwise false
     */
    bool rsaEncryptKeys(const string *cleartext, const byte *pubkdata, int pubkdatalen, string *result, bool randompadding = true);

    /**
     * @brief Encrypts clear text data to an authenticated ciphertext, authenticated with an HMAC.
     * @param cleartext Clear text as byte string
     * @param pubkdata Public key in binary format (result of AsymmCipher::serializekey)
     * @param pubkdatalen Size (in bytes) of pubkdata
     * @param result Encrypted data block as byte string.
     * @param randompadding Enables padding with random bytes. Otherwise, the cleartext is 0-padded
     * @return True if the funcion succeeds, otherwise false
     */
    bool hybridEncrypt(const string *cleartext, const byte *pubkdata, int pubkdatalen, string *result, bool randompadding = true);
};

// read/write multibyte words
struct MEGA_API MemAccess
{
#ifndef ALLOW_UNALIGNED_MEMORY_ACCESS
    template<typename T> static T get(const char* ptr)
    {
        T val;
        memcpy(&val,ptr,sizeof(T));
        return val;
    }

    template<typename T> static void set(byte* ptr, T val)
    {
        memcpy(ptr,&val,sizeof val);
    }
#else
    template<typename T> static T get(const char* ptr)
    {
        return *(T*)ptr;
    }

    template<typename T> static void set(byte* ptr, T val)
    {
        *(T*)ptr = val;
    }
#endif
};

#ifdef _WIN32
int mega_snprintf(char *s, size_t n, const char *format, ...);
#endif

struct MEGA_API TLVstore
{
private:
    TLV_map tlv;

 public:

    /**
     * @brief containerToTLVrecords Builds a TLV object with records from an encrypted container
     * @param data Binary byte array representing the encrypted container
     * @param key Master key to decrypt the container
     * @return A new TLVstore object. You take the ownership of the object.
     */
    static TLVstore * containerToTLVrecords(const string *data, SymmCipher *key);

    /**
     * @brief Builds a TLV object with records from a container
     * @param data Binary byte array representing the TLV records
     * @return A new TLVstore object. You take the ownership of the object.
     */
    static TLVstore * containerToTLVrecords(const string *data);

    /**
     * @brief Converts the TLV records into an encrypted byte array
     * @param key Master key to decrypt the container
     * @param encSetting Block encryption mode to be used by AES
     * @return A new string holding the encrypted byte array. You take the ownership of the string.
     */
    string *tlvRecordsToContainer(PrnGen &rng, SymmCipher *key, encryptionsetting_t encSetting = AES_GCM_12_16);

    /**
     * @brief Converts the TLV records into a byte array
     * @return A new string holding the byte array. You take the ownership of the string.
     */
    string *tlvRecordsToContainer();

    /**
     * @brief get Get the value for a given key
     *
     * In case the type is found, it will update value parameter and return true.
     * In case the type is not found, it will return false and value will not be changed.
     *
     * @param type Type of the value (without scope nor non-historic modifiers).
     * @param value Set to corresponding value if type was found.
     * @return True if type was found, false otherwise.
     */
    bool get(string type, string& value) const;

    /**
     * @brief Get a reference to the TLV_map associated to this TLVstore
     *
     * The TLVstore object retains the ownership of the returned object. It will be
     * valid until this TLVstore object is deleted.
     *
     * @return The TLV_map associated to this TLVstore
     */
    const TLV_map *getMap() const;

    /**
     * @brief Get a list of the keys contained in the TLV
     *
     * You take ownership of the returned value.
     *
     * @return A new vector with the keys included in the TLV
     */
    vector<string> *getKeys() const;

    /**
     * @brief add Adds a new record to the container
     * @param type Type for the new value (without scope nor non-historic modifiers).
     * @param value New value to be set.
     */
    void set(string type, string value);

    /**
     * @brief Removes a record from the container
     * @param type Type for the value to be removed (without scope nor non-historic modifiers).
     */
    void reset(string type);

    size_t size();

    static unsigned getTaglen(int mode);
    static unsigned getIvlen(int mode);
    static encryptionmode_t getMode(int mode);

    ~TLVstore();
};

class Utils {
public:
    /**
     * @brief Converts a character string from UTF-8 to Unicode
     * This method is a workaround for a legacy bug where Webclient used to encode
     * each byte of the array in UTF-8, resulting in a wider string of variable length.
     * @note The UTF-8 string should only contain characters encoded as 1 or 2 bytes.
     * @param src Characters string encoded in UTF-8
     * @param srclen Length of the string (in bytes)
     * @param result String holding the byte array of Unicode characters
     * @return True if success, false if the byte 'src' is not a valid UTF-8 string
     */
    static bool utf8toUnicode(const uint8_t *src, unsigned srclen, string *result);

    /**
     * @brief Determines size in bytes of a valid UTF-8 sequence.
     * @param c first character of UTF-8 sequence
     * @return the size of UTF-8 sequence if its valid, otherwise returns 0
     */
    static size_t utf8SequenceSize(unsigned char c);

    /**
     * @brief This function is analogous to a32_to_str in js version.
     * Converts a vector of <T> elements into a std::string
     *
     * @param data a vector of <T> elements
     * @note this function has been initially designed to work with <T> = uint32_t or <T> = int32_t
     * This is a valid example: <t> = uint32_t, data = [1952805748] => return_value = "test"
     *
     * @return returns a std::string
     */
    template<typename T> static std::string a32_to_str(std::vector<T> data)
    {
        size_t size = data.size() * sizeof(T);
        std::unique_ptr<char[]> result(new char[size]);
        for (size_t i = 0; i < size; ++i)
        {
            result[i] = (data[i >> 2] >> (24 - (i & 3) * 8)) & 255;
        }
        return std::string (result.get(), size);
    }

    /**
     * @brief This function is analogous to str_to_a32 in js version.
     * Converts a std::string into a vector of <T> elements
     *
     * @param data a std::string
     * @note this function has been initially designed to work with <T> = uint32_t or <T> = int32_t
     * This is a valid example: <t> = uint32_t, data = "test"  => return_value = [1952805748]
     *
     * @return returns a vector of <T> elements
     */
    template<typename T> static std::vector<T> str_to_a32(std::string data)
    {
        std::vector<T> data32((data.size() + 3) >> 2);
        for (size_t i = 0; i < data.size(); ++i)
        {
            data32[i >> 2] |= (data[i] & 255) << (24 - (i & 3) * 8);
        }
        return data32;
    }

    static std::string stringToHex(const std::string& input);
    static std::string hexToString(const std::string& input);

    static int32_t toLower(const int32_t c)
    {
        return utf8proc_tolower(c);
    }

    static int32_t toUpper(const int32_t c)
    {
        return utf8proc_toupper(c);
    }

    // Platform-independent case-insensitive comparison.
    static int icasecmp(const std::string& lhs,
                        const std::string& rhs,
                        const size_t length);

    static int icasecmp(const std::wstring& lhs,
                        const std::wstring& rhs,
                        const size_t length);

    // Same as above but only case-insensitive on Windows.
    static int pcasecmp(const std::string& lhs,
                        const std::string& rhs,
                        const size_t length);

    static int pcasecmp(const std::wstring& lhs,
                        const std::wstring& rhs,
                        const size_t length);
};

// for pre-c++11 where this version is not defined yet.
long long abs(long long n);

extern m_time_t m_time(m_time_t* tt = NULL);
extern struct tm* m_localtime(m_time_t, struct tm *dt);
extern struct tm* m_gmtime(m_time_t, struct tm *dt);
extern m_time_t m_mktime(struct tm*);
extern int m_clock_getmonotonictime(struct timespec *t);
// Similar behaviour to mktime but it receives a struct tm with a date in UTC and return mktime in UTC
extern m_time_t m_mktime_UTC(const struct tm *src);

std::string rfc1123_datetime( time_t time );
std::string webdavurlescape(const std::string &value);
std::string escapewebdavchar(const char c);
std::string webdavnameescape(const std::string &value);

void tolower_string(std::string& str);

#ifdef __APPLE__
int macOSmajorVersion();
#endif

// file chunk macs
class chunkmac_map
{

    struct ChunkMAC
    {
        // do not change the size or layout, it is directly serialized to db from whatever the binary format is for this compiler/platform
        byte mac[SymmCipher::BLOCKSIZE];

        // For a partially completed chunk, offset is the number of bytes processed (from the start of the chunk)
        // For a finished chunk, it's 0
        // When we start consolidating from the front for macsmac calculation, it's -1 (and finished==true)
        unsigned int offset = 0;

        // True when the entire chunk has been processed.
        // For the special case of the first record being the macsmac calculation to this point,
        // finished == true and offset == -1, and mac == macsmac to the end of this block.
        bool finished = false;

        // valid for download where we always set one or the other.   Not so for upload
        bool notStarted() { return !finished && !offset; }

        // the very first record can be the macsmac calculation so far, from the start to some contiguous point
        bool isMacsmacSoFar() { return finished && offset == unsigned(-1); }
    };

    map<m_off_t, ChunkMAC> mMacMap;

    // we collapse the leading consecutive entries, for large files.
    // this is the map key for how far that collapsing has progressed
    m_off_t macsmacSoFarPos = -1;

    m_off_t progresscontiguous = 0;


public:
    int64_t macsmac(SymmCipher *cipher);
    int64_t macsmac_gaps(SymmCipher *cipher, size_t g1, size_t g2, size_t g3, size_t g4);
    void serialize(string& d) const;
    bool unserialize(const char*& ptr, const char* end);
    void calcprogress(m_off_t size, m_off_t& chunkpos, m_off_t& completedprogress, m_off_t* sumOfPartialChunks = nullptr);
    m_off_t nextUnprocessedPosFrom(m_off_t pos);
    m_off_t expandUnprocessedPiece(m_off_t pos, m_off_t npos, m_off_t fileSize, m_off_t maxReqSize);
    void finishedUploadChunks(chunkmac_map& macs);
    bool finishedAt(m_off_t pos);
    m_off_t updateContiguousProgress(m_off_t fileSize);
    void updateMacsmacProgress(SymmCipher *cipher);
    void copyEntriesTo(chunkmac_map& other);
    void copyEntryTo(m_off_t pos, chunkmac_map& other);

    void ctr_encrypt(m_off_t chunkid, SymmCipher *cipher, byte *chunkstart, unsigned chunksize, m_off_t startpos, int64_t ctriv, bool finishesChunk);
    void ctr_decrypt(m_off_t chunkid, SymmCipher *cipher, byte *chunkstart, unsigned chunksize, m_off_t startpos, int64_t ctriv, bool finishesChunk);

    size_t size() const
    {
        return mMacMap.size();
    }
    void clear()
    {
        mMacMap.clear();
        macsmacSoFarPos = -1;
        progresscontiguous = 0;
    }
    void swap(chunkmac_map& other) {
        mMacMap.swap(other.mMacMap);
        std::swap(macsmacSoFarPos, other.macsmacSoFarPos);
        std::swap(progresscontiguous, other.progresscontiguous);
    }
};

struct CacheableWriter
{
    CacheableWriter(string& d);
    string& dest;

    void serializebinary(byte* data, size_t len);
    void serializecstr(const char* field, bool storeNull);  // may store the '\0' also for backward compatibility. Only use for utf8!  (std::string storing double byte chars will only store 1 byte)
    void serializepstr(const string* field);  // uses string size() not strlen
    void serializestring(const string& field);
    void serializecompressed64(int64_t field);
    void serializei64(int64_t field);
    void serializeu32(uint32_t field);
    void serializehandle(handle field);
    void serializenodehandle(handle field);
    void serializefsfp(fsfp_t field);
    void serializebool(bool field);
    void serializebyte(byte field);
    void serializedouble(double field);
    void serializechunkmacs(const chunkmac_map& m);

    // Each class that might get extended should store expansion flags at the end
    // When adding new fields to an existing class, set the next expansion flag true to indicate they are present.
    // If you turn on the last flag, then you must also add another set of expansion flags (all false) after the new fields, for further expansion later.
    void serializeexpansionflags(bool b1 = false, bool b2 = false, bool b3 = false, bool b4 = false, bool b5 = false, bool b6 = false, bool b7 = false, bool b8 = false);
};

struct CacheableReader
{
    CacheableReader(const string& d);
    const char* ptr;
    const char* end;
    unsigned fieldnum;

    bool unserializebinary(byte* data, size_t len);
    bool unserializecstr(string& s, bool removeNull); // set removeNull if this field stores the terminating '\0' at the end
    bool unserializestring(string& s);
    bool unserializecompressed64(uint64_t& field);
    bool unserializei64(int64_t& s);
    bool unserializeu32(uint32_t& s);
    bool unserializebyte(byte& s);
    bool unserializedouble(double& s);
    bool unserializehandle(handle& s);
    bool unserializenodehandle(handle& s);
    bool unserializefsfp(fsfp_t& s);
    bool unserializebool(bool& s);
    bool unserializechunkmacs(chunkmac_map& m);

    bool unserializeexpansionflags(unsigned char field[8], unsigned usedFlagCount);

    void eraseused(string& d); // must be the same string, unchanged
    bool hasdataleft() { return end > ptr; }
};

template<typename T, typename U>
void hashCombine(T& seed, const U& v)
{
    static_assert(std::is_integral<T>::value, "T is not integral");
    // the magic number is the twos complement version of the golden ratio
    seed ^= std::hash<U>{}(v) + 0x9e3779b9 + (seed<<6) + (seed>>2);
}

struct FileAccess;
struct InputStreamAccess;
class SymmCipher;

std::pair<bool, int64_t> generateMetaMac(SymmCipher &cipher, FileAccess &ifAccess, const int64_t iv);

std::pair<bool, int64_t> generateMetaMac(SymmCipher &cipher, InputStreamAccess &isAccess, const int64_t iv);

// Helper class for MegaClient.  Suitable for expansion/templatizing for other use caes.
// Maintains a small thread pool for executing independent operations such as encrypt/decrypt a block of data
// The number of threads can be 0 (eg. for helper MegaApi that deals with public folder links) in which case something queued is
// immediately executed synchronously on the caller's thread
struct MegaClientAsyncQueue
{
    void push(std::function<void(SymmCipher&)> f, bool discardable);
    void clearDiscardable();

    MegaClientAsyncQueue(Waiter& w, unsigned threadCount);
    ~MegaClientAsyncQueue();

private:
    Waiter& mWaiter;
    std::mutex mMutex;
    std::condition_variable mConditionVariable;

    struct Entry
    {
        bool discardable = false;
        std::function<void(SymmCipher&)> f;
        Entry(bool disc, std::function<void(SymmCipher&)>&& func)
             : discardable(disc), f(func)
        {}
    };

    std::deque<Entry> mQueue;
    std::vector<std::thread> mThreads;
    SymmCipher mZeroThreadsCipher;

    void asyncThreadLoop();
};

template<class T>
struct ThreadSafeDeque
{
    // Just like a deque, but thread safe so that a separate thread can receive filesystem notifications as soon as they are available.
    // When we try to do that on the same thread, the processing of queued notifications is too slow so more notifications bulid up than
    // have been processed, so each time we get the outstanding ones from the buffer we gave to the OS, we need to give it an even
    // larger buffer to write into, otherwise it runs out of space before this thread is idle and can get the next batch from the buffer.
protected:
    std::deque<T> mNotifications;
    std::mutex m;

public:

    bool peekFront(T& t)
    {
        std::lock_guard<std::mutex> g(m);
        if (!mNotifications.empty())
        {
            t = mNotifications.front();
            return true;
        }
        return false;
    }

    bool popFront(T& t)
    {
        std::lock_guard<std::mutex> g(m);
        if (!mNotifications.empty())
        {
            t = std::move(mNotifications.front());
            mNotifications.pop_front();
            return true;
        }
        return false;
    }

    void unpopFront(const T& t)
    {
        std::lock_guard<std::mutex> g(m);
        mNotifications.push_front(t);
    }

    void pushBack(T&& t)
    {
        std::lock_guard<std::mutex> g(m);
        mNotifications.push_back(t);
    }

    bool empty()
    {
        std::lock_guard<std::mutex> g(m);
        return mNotifications.empty();
    }

    size_t size()
    {
        std::lock_guard<std::mutex> g(m);
        return mNotifications.size();
    }

};

template<typename CharT>
struct UnicodeCodepointIteratorTraits;

template<>
struct UnicodeCodepointIteratorTraits<char>
{
    static ptrdiff_t get(int32_t& codepoint, const char* m, const char* n)
    {
        assert(m && n && m < n);

        return utf8proc_iterate(reinterpret_cast<const uint8_t*>(m),
                                n - m,
                                &codepoint);
    }

    static size_t length(const char* s)
    {
        assert(s);

        return strlen(s);
    }
}; // UnicodeCodepointIteratorTraits<char>

template<>
struct UnicodeCodepointIteratorTraits<wchar_t>
{
    static ptrdiff_t get(int32_t& codepoint, const wchar_t* m, const wchar_t* n)
    {
        assert(m && n && m < n);

        // Are we looking at a high surrogate?
        if ((*m >> 10) == 0x36)
        {
            // Is it followed by a low surrogate?
            if (n - m < 2 || (m[1] >> 10) != 0x37)
            {
                // Nope, the string is malformed.
                return -1;
            }

            // Compute addend.
            const int32_t lo = m[1] & 0x3ff;
            const int32_t hi = *m & 0x3ff;
            const int32_t addend = (hi << 10) | lo;

            // Store effective code point.
            codepoint = 0x10000 + addend;

            return 2;
        }

        // Are we looking at a low surrogate?
        if ((*m >> 10) == 0x37)
        {
            // Then the string is malformed.
            return -1;
        }

        // Code point is encoded by a single code unit.
        codepoint = *m;

        return 1;
    }

    static size_t length(const wchar_t* s)
    {
        assert(s);

        return wcslen(s);
    }
}; // UnicodeCodepointIteratorTraits<wchar_t>

template<typename CharT>
class UnicodeCodepointIterator
{
public:
    using traits_type = UnicodeCodepointIteratorTraits<CharT>;

    UnicodeCodepointIterator(const CharT* s, size_t length)
      : mCurrent(s)
      , mEnd(s + length)
    {
    }

    explicit UnicodeCodepointIterator(const std::basic_string<CharT>& s)
      : UnicodeCodepointIterator(s.data(), s.size())
    {
    }

    explicit UnicodeCodepointIterator(const CharT* s)
      : UnicodeCodepointIterator(s, traits_type::length(s))
    {
    }

    UnicodeCodepointIterator(const UnicodeCodepointIterator& other)
      : mCurrent(other.mCurrent)
      , mEnd(other.mEnd)
    {
    }

    UnicodeCodepointIterator()
      : mCurrent(nullptr)
      , mEnd(nullptr)
    {
    }

    UnicodeCodepointIterator& operator=(const UnicodeCodepointIterator& rhs)
    {
        if (this != &rhs)
        {
            mCurrent = rhs.mCurrent;
            mEnd = rhs.mEnd;
        }

        return *this;
    }

    bool operator==(const UnicodeCodepointIterator& rhs) const
    {
        return mCurrent == rhs.mCurrent && mEnd == rhs.mEnd;
    }

    bool operator!=(const UnicodeCodepointIterator& rhs) const
    {
        return !(*this == rhs);
    }

    bool end() const
    {
        return mCurrent == mEnd;
    }

    int32_t get()
    {
        int32_t result = 0;

        if (mCurrent < mEnd)
        {
            ptrdiff_t nConsumed = traits_type::get(result, mCurrent, mEnd);
            assert(nConsumed > 0);
            mCurrent += nConsumed;
        }

        return result;
    }

    bool match(const int32_t character)
    {
        if (peek() != character)
        {
            return false;
        }

        (void)get();

        return true;
    }

    int32_t peek() const
    {
        int32_t result = 0;

        if (mCurrent < mEnd)
        {
            ptrdiff_t nConsumed = traits_type::get(result, mCurrent, mEnd);
            assert(nConsumed > 0);
        }

        return result;
    }

private:
    const CharT* mCurrent;
    const CharT* mEnd;
}; // UnicodeCodepointIterator<CharT>

template<typename CharT>
UnicodeCodepointIterator<CharT> unicodeCodepointIterator(const std::basic_string<CharT>& s)
{
    return UnicodeCodepointIterator<CharT>(s);
}

template<typename CharT>
UnicodeCodepointIterator<CharT> unicodeCodepointIterator(const CharT* s, size_t length)
{
    return UnicodeCodepointIterator<CharT>(s, length);
}

template<typename CharT>
UnicodeCodepointIterator<CharT> unicodeCodepointIterator(const CharT* s)
{
    return UnicodeCodepointIterator<CharT>(s);
}

inline int hexval(const int c)
{
    return ((c & 0xf) + (c >> 6)) | ((c >> 3) & 0x8);
}

bool islchex_high(const int c);
bool islchex_low(const int c);

// gets a safe url by replacing private parts to be used in logs
std::string getSafeUrl(const std::string &posturl);

<<<<<<< HEAD
struct MEGA_API FileSystemAccess;

// generate a new drive id
handle generateDriveId(PrnGen& rng);

// return API_OK if success and set driveID handle to the drive id read from the drive,
// otherwise return error code and set driveId to UNDEF
error readDriveId(FileSystemAccess& fsAccess, const char* pathToDrive, handle& driveId);
error readDriveId(FileSystemAccess& fsAccess, const LocalPath& pathToDrive, handle& driveId);

// return API_OK if success, otherwise error code
error writeDriveId(FileSystemAccess& fsAccess, const char* pathToDrive, handle driveId);
=======
int platformGetRLimitNumFile();

bool platformSetRLimitNumFile(int newNumFileLimit = -1);
>>>>>>> 902dd972

} // namespace

#endif<|MERGE_RESOLUTION|>--- conflicted
+++ resolved
@@ -904,7 +904,6 @@
 // gets a safe url by replacing private parts to be used in logs
 std::string getSafeUrl(const std::string &posturl);
 
-<<<<<<< HEAD
 struct MEGA_API FileSystemAccess;
 
 // generate a new drive id
@@ -917,11 +916,10 @@
 
 // return API_OK if success, otherwise error code
 error writeDriveId(FileSystemAccess& fsAccess, const char* pathToDrive, handle driveId);
-=======
+
 int platformGetRLimitNumFile();
 
 bool platformSetRLimitNumFile(int newNumFileLimit = -1);
->>>>>>> 902dd972
 
 } // namespace
 
