/**
 * @file mega/megaclient.h
 * @brief Client access engine core logic
 *
 * (c) 2013-2014 by Mega Limited, Auckland, New Zealand
 *
 * This file is part of the MEGA SDK - Client Access Engine.
 *
 * Applications using the MEGA API must present a valid application key
 * and comply with the the rules set forth in the Terms of Service.
 *
 * The MEGA SDK is distributed in the hope that it will be useful,
 * but WITHOUT ANY WARRANTY; without even the implied warranty of
 * MERCHANTABILITY or FITNESS FOR A PARTICULAR PURPOSE.
 *
 * @copyright Simplified (2-clause) BSD License.
 *
 * You should have received a copy of the license along with this
 * program.
 */

#ifndef MEGACLIENT_H
#define MEGACLIENT_H 1

#include "json.h"
#include "db.h"
#include "gfx.h"
#include "filefingerprint.h"
#include "request.h"
#include "transfer.h"
#include "treeproc.h"
#include "sharenodekeys.h"
#include "account.h"
#include "backofftimer.h"
#include "http.h"
#include "pubkeyaction.h"
#include "pendingcontactrequest.h"
#include "mediafileattribute.h"
#include "useralerts.h"
#include "user.h"
#include "sync.h"
#include "drivenotify.h"

namespace mega {

// Defined in sync.h.
class ScanService;
class Logger;

class MEGA_API FetchNodesStats
{
public:
    enum {
        MODE_DB = 0,
        MODE_API = 1,
        MODE_NONE = 2
    };

    enum {
        TYPE_ACCOUNT = 0,
        TYPE_FOLDER = 1,
        TYPE_NONE = 2
    };

    enum {
        API_CACHE = 0,
        API_NO_CACHE = 1,    // use this for DB mode
        API_NONE = 2
    };

    FetchNodesStats();
    void init();
    void toJsonArray(string *json);

    //////////////////
    // General info //
    //////////////////
    int mode; // DB = 0, API = 1
    int cache; // no-cache = 0, no-cache = 1
    int type; // Account = 0, Folder = 1
    dstime startTime; // startup time (ds)

    /**
     * \brief Number of nodes in the cached filesystem
     *
     * From DB: number on nodes in the local database
     * From API: number of nodes in the response to the fetchnodes command
     */
    long long nodesCached;

    /**
     * @brief Number of nodes in the current filesystem, after the reception of action packets
     */
    long long nodesCurrent;

    /**
     * @brief Number of action packets to complete the cached filesystem
     *
     * From DB: Number of action packets to complete the local cache
     * From API: Number of action packets to complete the server-side cache
     */
    int actionPackets;

    ////////////
    // Errors //
    ////////////

    /**
     * @brief Number of error -3 or -4 received during the process (including cs and sc requests)
     */
    int eAgainCount;

    /**
     * @brief Number of HTTP 500 errors received during the process (including cs and sc requests)
     */
    int e500Count;

    /**
     * @brief Number of other errors received during the process (including cs and sc requests)
     *
     * The most common source of these errors are connectivity problems (no Internet, timeouts...)
     */
    int eOthersCount;

    ////////////////////////////////////////////////////////////////////
    // Time elapsed until different steps since the startup time (ds) //
    ////////////////////////////////////////////////////////////////////

    /**
     * @brief Time until the first byte read
     *
     * From DB: time until the first record read from the database
     * From API: time until the first byte read in response to the fetchnodes command (errors excluded)
     */
    dstime timeToFirstByte;

    /**
     * @brief Time until the last byte read
     *
     * From DB: time until the last record is read from the database
     * From API: time until the whole response to the fetchnodes command has been received
     */
    dstime timeToLastByte;

    /**
     * @brief Time until the cached filesystem is ready
     *
     * From DB: time until the database has been read and processed
     * From API: time until the fetchnodes command is processed
     */
    dstime timeToCached;

    /**
     * @brief Time until the filesystem is ready to be used
     *
     * From DB: this time is the same as timeToCached
     * From API: time until action packets have been processed
     * It's needed to wait until the reception of action packets due to
     * server-side caches.
     */
    dstime timeToResult;

    /**
     * @brief Time until synchronizations have been resumed
     *
     * This involves the load of the local cache and the scan of known
     * files. Files that weren't cached are scanned later.
     */
    dstime timeToSyncsResumed;

    /**
     * @brief Time until the filesystem is current
     *
     * From DB: time until action packets have been processed
     * From API: this time is the same as timeToResult
     */
    dstime timeToCurrent;

    /**
     * @brief Time until the resumption of transfers has finished
     *
     * The resumption of transfers is done after the filesystem is current
     */
    dstime timeToTransfersResumed;
};

/**
 * @brief A helper class that keeps the SN (sequence number) members in sync and well initialized.
 *  The server-client sequence number is updated along with every batch of actionpackets received from API
 *  It is used to commit the open transaction in DB, so the account's local state is persisted. Upon resumption,
 *  the scsn is sent to API, which provides the possible updates missing while the client was not running
 */
class SCSN
{
    // scsn that we are sending in sc requests (ie, where we are up to with the persisted node data)
    char scsn[12];

    // sc inconsistency: stop querying for action packets
    bool stopsc = false;

public:

    bool setScsn(JSON*);
    void setScsn(handle);
    void stopScsn();

    bool ready() const;
    bool stopped() const;

    const char* text() const;
    handle getHandle() const;

    friend std::ostream& operator<<(std::ostream& os, const SCSN& scsn);

    SCSN();
    void clear();
};

std::ostream& operator<<(std::ostream &os, const SCSN &scsn);

class SyncdownContext
{
public:
    SyncdownContext()
      : mActionsPerformed(false)
    {
    }

    bool mActionsPerformed;
}; // SyncdownContext

class MEGA_API MegaClient
{
public:
    // own identity
    handle me;
    string uid;

    // root nodes (files, incoming, rubbish)
    struct Rootnodes
    {
        NodeHandle files;
        NodeHandle inbox;
        NodeHandle rubbish;
    } rootnodes;


    // all nodes
    node_map nodes;

    // manage access to the node tree so that sync code can browse the tree outside actionpacket processing
    mutex nodeTreeMutex;

    // keep track of user storage, inshare storage, file/folder counts per root node.
    NodeCounterMap mNodeCounters;

    // all users
    user_map users;

    // encrypted master key
    string k;

    // version of the account
    int accountversion;

    // salt of the account (for v2 accounts)
    string accountsalt;

    // timestamp of the creation of the account
    m_time_t accountsince;

    // Global Multi-Factor Authentication enabled
    bool gmfa_enabled;

    // Server-Side Rubbish-bin Scheduler enabled (autopurging)
    bool ssrs_enabled;

    // New Secure Registration method enabled
    bool nsr_enabled;

    // Account has VOIP push enabled (only for Apple)
    bool aplvp_enabled;

    // Use new format to generate Mega links
    bool mNewLinkFormat = false;

    // Don't start showing the cookie banner until API says so
    bool mCookieBannerEnabled = false;

    // 2 = Opt-in and unblock SMS allowed 1 = Only unblock SMS allowed 0 = No SMS allowed  -1 = flag was not received
    SmsVerificationState mSmsVerificationState;

    // the verified account phone number, filled in from 'ug'
    string mSmsVerifiedPhone;

    // pseudo-random number generator
    PrnGen rng;

    bool ephemeralSession = false;
    bool ephemeralSessionPlusPlus = false;

    static string publicLinkURL(bool newLinkFormat, nodetype_t type, handle ph, const char *key);

    string getWritableLinkAuthKey(handle node);

#ifdef ENABLE_CHAT
    // all chats
    textchat_map chats;
#endif

    // process API requests and HTTP I/O
    void exec();

    // wait for I/O or other events
    int wait();

    // splitted implementation of wait() for a better thread management
    int preparewait();
    int dowait();
    int checkevents();

    // abort exponential backoff
    bool abortbackoff(bool = true);

    // ID tag of the next request
    int nextreqtag();

    // corresponding ID tag of the currently executing callback
    int restag;

    // ephemeral session support
    void createephemeral();
    void createephemeralPlusPlus();
    void resumeephemeral(handle, const byte*, int = 0);
    void resumeephemeralPlusPlus(const std::string& session);
    void cancelsignup();

    // full account confirmation/creation support
    void sendsignuplink(const char*, const char*, const byte*);

    string sendsignuplink2(const char*, const char *, const char*);
    void resendsignuplink2(const char*, const char *);

    void querysignuplink(const byte*, unsigned);
    void confirmsignuplink(const byte*, unsigned, uint64_t);
    void confirmsignuplink2(const byte*, unsigned);
    void setkeypair();

    // prelogin: e-mail
    void prelogin(const char*);

    // user login: e-mail, pwkey
    void login(const char*, const byte*, const char* = NULL);

    // user login: e-mail, password, salt
    void login2(const char*, const char*, string *, const char* = NULL);

    // user login: e-mail, derivedkey, 2FA pin
    void login2(const char*, const byte*, const char* = NULL);

    // user login: e-mail, pwkey, emailhash
    void fastlogin(const char*, const byte*, uint64_t);

    // session login: binary session, bytecount
    void login(string session);

    // check password
    error validatepwd(const byte *);

    // get user data
    void getuserdata(int tag, std::function<void(string*, string*, string*, error)> = nullptr);

    // get miscelaneous flags
    void getmiscflags();

    // get the public key of an user
    void getpubkey(const char* user);

    // check if logged in
    sessiontype_t loggedin();

    // provide state by change callback
    void reportLoggedInChanges();
    sessiontype_t mLastLoggedInReportedState = NOTLOGGEDIN;
    handle mLastLoggedInMeHandle = UNDEF;

    // check if logged in a folder link
    bool loggedinfolderlink();

    // check the reason of being blocked
    void whyamiblocked();

    // sets block state: stops querying for action packets, pauses transfer & removes transfer slot availability
    void block(bool fromServerClientResponse = false);

    // unsets block state
    void unblock();

    // dump current session
    int dumpsession(string&);

    // create a copy of the current session. EACCESS for not fully confirmed accounts
    error copysession();

    // resend the verification email to the same email address as it was previously sent to
    void resendverificationemail();

    // reset the verified phone number
    void resetSmsVerifiedPhoneNumber();

    // get the data for a session transfer
    // the caller takes the ownership of the returned value
    string sessiontransferdata(const char*, string*);

    // Kill session id
    void killsession(handle session);
    void killallsessions();

    // extract public handle and key from a public file/folder link
    error parsepubliclink(const char *link, handle &ph, byte *key, bool isFolderLink);

    // open the SC database and get the SCSN from it
    void checkForResumeableSCDatabase();

    // set folder link: node, key. authKey is the authentication key to be able to write into the folder
    error folderaccess(const char*folderlink, const char* authKey);

    // open exported file link (op=0 -> download, op=1 fetch data)
    void openfilelink(handle ph, const byte *key);

    // decrypt password-protected public link
    // the caller takes the ownership of the returned value in decryptedLink parameter
    error decryptlink(const char* link, const char* pwd, string *decryptedLink);

    // encrypt public link with password
    // the caller takes the ownership of the returned value
    error encryptlink(const char* link, const char* pwd, string *encryptedLink);

    // change login password
    error changepw(const char *password, const char *pin = NULL);

    // load all trees: nodes, shares, contacts
    void fetchnodes(bool nocache = false, bool loadSyncs = true);

    // fetchnodes stats
    FetchNodesStats fnstats;

    // load cryptographic keys: RSA, Ed25519, Cu25519 and their signatures
    void fetchkeys();

    // check existence and integrity of keys and signatures, initialize if missing
    void initializekeys();

    // to be called after resumption from cache (user attributes loaded)
    void loadAuthrings();

    // load cryptographic keys for contacts: RSA, Ed25519, Cu25519
    void fetchContactsKeys();

    // fetch keys related to authrings for a given contact
    void fetchContactKeys(User *user);

    // track a public key in the authring for a given user
    error trackKey(attr_t keyType, handle uh, const std::string &key);

    // track the signature of a public key in the authring for a given user
    error trackSignature(attr_t signatureType, handle uh, const std::string &signature);

    // set the Ed25519 public key as verified for a given user in the authring (done by user manually by comparing hash of keys)
    error verifyCredentials(handle uh);

    // reset the tracking of public keys in the authrings for a given user
    error resetCredentials(handle uh);

    // check credentials are verified for a given user
    bool areCredentialsVerified(handle uh);

    // retrieve user details
    void getaccountdetails(std::shared_ptr<AccountDetails>, bool, bool, bool, bool, bool, bool, int source = -1);

    // check if the available bandwidth quota is enough to transfer an amount of bytes
    void querytransferquota(m_off_t size);

    // update node attributes
    error setattr(Node*, attr_map&& updates, CommandSetAttr::Completion&& c);

    // prefix and encrypt attribute json
    static void makeattr(SymmCipher*, string*, const char*, int = -1);

    // convenience version of the above (frequently we are passing a NodeBase's attrstring)
    static void makeattr(SymmCipher*, const std::unique_ptr<string>&, const char*, int = -1);

    // check node access level
    int checkaccess(Node*, accesslevel_t);

    // check if a move operation would succeed
    error checkmove(Node*, Node*);

    // delete node
    error unlink(Node*, bool keepversions, int tag, std::function<void(NodeHandle, Error)>&& resultFunction = nullptr);

    // delete all versions
    void unlinkversions();

    // move node to new parent folder
    error rename(Node*, Node*, syncdel_t, NodeHandle prevparent, const char *newName, CommandMoveNode::Completion&& c);

    // Queue commands (if needed) to remvoe any outshares (or pending outshares) below the specified node
    void removeOutSharesFromSubtree(Node* n, int tag);

    // start/stop/pause file transfer
    bool startxfer(direction_t, File*, DBTableTransactionCommitter&, bool skipdupes, bool startfirst, bool donotpersist, VersioningOption);
    void stopxfer(File* f, DBTableTransactionCommitter* committer);
    void pausexfers(direction_t, bool pause, bool hard, DBTableTransactionCommitter& committer);

    // maximum number of connections per transfer
    static const unsigned MAX_NUM_CONNECTIONS = 6;

    // set max connections per transfer
    void setmaxconnections(direction_t, int);

    // updates business status
    void setBusinessStatus(BizStatus newBizStatus);

    // updates block boolean
    void setBlocked(bool value);

    // enqueue/abort direct read
    void pread(Node*, m_off_t, m_off_t, void*);
    void pread(handle, SymmCipher* key, int64_t, m_off_t, m_off_t, void*, bool = false,  const char* = NULL, const char* = NULL, const char* = NULL);
    void preadabort(Node*, m_off_t = -1, m_off_t = -1);
    void preadabort(handle, m_off_t = -1, m_off_t = -1);

    // pause flags
    bool xferpaused[2];

    MegaClientAsyncQueue mAsyncQueue;

    // if set, symlinks will be followed except in recursive deletions
    // (give the user ample warning about possible sync repercussions)
    bool followsymlinks;

    // number of parallel connections per transfer (PUT/GET)
    unsigned char connections[2];

    // helpfer function for preparing a putnodes call for new node
    error putnodes_prepareOneFile(NewNode* newnode, Node* parentNode, const char *utf8Name, const UploadToken& binaryUploadToken,
                                  byte *theFileKey, char *megafingerprint, const char *fingerprintOriginal,
                                  std::function<error(AttrMap&)> addNodeAttrsFunc = nullptr,
                                  std::function<error(std::string *)> addFileAttrsFunc = nullptr);

    // helper function for preparing a putnodes call for new folders
    void putnodes_prepareOneFolder(NewNode* newnode, std::string foldername, std::function<void (AttrMap&)> addAttrs = nullptr);

    // add nodes to specified parent node (complete upload, copy files, make
    // folders)
    void putnodes(NodeHandle, VersioningOption vo, vector<NewNode>&&, const char *, int tag, CommandPutNodes::Completion&& completion = nullptr);

    // send files/folders to user
    void putnodes(const char*, vector<NewNode>&&, int tag, CommandPutNodes::Completion&& completion = nullptr);

    // attach file attribute to upload or node handle
    void putfa(NodeOrUploadHandle, fatype, SymmCipher*, int tag, std::unique_ptr<string>);

    // queue file attribute retrieval
    error getfa(handle h, string *fileattrstring, const string &nodekey, fatype, int = 0);

    // notify delayed upload completion subsystem about new file attribute
    void checkfacompletion(UploadHandle, Transfer* = NULL);

    // attach/update/delete a user attribute
    void putua(attr_t at, const byte* av = NULL, unsigned avl = 0, int ctag = -1, handle lastPublicHandle = UNDEF, int phtype = 0, int64_t ts = 0,
        std::function<void(Error)> completion = nullptr);

    // attach/update multiple versioned user attributes at once
    void putua(userattr_map *attrs, int ctag = -1);

    // queue a user attribute retrieval
    void getua(User* u, const attr_t at = ATTR_UNKNOWN, int ctag = -1);

    // queue a user attribute retrieval (for non-contacts)
    void getua(const char* email_handle, const attr_t at = ATTR_UNKNOWN, const char *ph = NULL, int ctag = -1);

    // retrieve the email address of a user
    void getUserEmail(const char *uid);

#ifdef DEBUG
    // queue a user attribute removal
    void delua(const char* an);

    // send dev command for testing
    void senddevcommand(const char *command, const char *email, long long q = 0, int bs = 0, int us = 0);
#endif

    // delete or block an existing contact
    error removecontact(const char*, visibility_t = HIDDEN);

    // add/remove/update outgoing share
    void setshare(Node*, const char*, accesslevel_t, bool writable, const char*,
	    int tag, std::function<void(Error, bool writable)> completion);

    // Add/delete/remind outgoing pending contact request
    void setpcr(const char*, opcactions_t, const char* = NULL, const char* = NULL, handle = UNDEF);
    void updatepcr(handle, ipcactions_t);

    // export node link or remove existing exported link for this node
    error exportnode(Node*, int, m_time_t, bool writable,
	    int tag, std::function<void(Error, handle, handle)> completion);
    void requestPublicLink(Node* n, int del, m_time_t ets, bool writable,
	    int tag, std::function<void(Error, handle, handle)> completion); // auxiliar method to add req

    // add timer
    error addtimer(TimerWithBackoff *twb);

#ifdef ENABLE_SYNC
    /**
     * @brief is node syncable
     * @param isinshare filled with whether the node is within an inshare.
     * @param syncError filled with SyncError with the sync error that makes the node unsyncable
     * @return API_OK if syncable. (regular) error otherwise
     */
    error isnodesyncable(Node*, bool * isinshare = NULL, SyncError *syncError = nullptr);

    /**
     * @brief is local path syncable
     * @param newPath path to check
     * @param excludeBackupId backupId to exclude in checking (that of the new sync)
     * @param syncError filled with SyncError with the sync error that makes the node unsyncable
     * @return API_OK if syncable. (regular) error otherwise
     */
    error isLocalPathSyncable(const LocalPath& newPath, handle excludeBackupId = UNDEF, SyncError *syncError = nullptr);

    /**
     * @brief check config. Will fill syncError in the SyncConfig in case there is one.
     * Will fill syncWarning in the SyncConfig in case there is one.
     * Does not persist the sync configuration.
     * Does not add the syncConfig.
     * Reference parameters are filled in while checking syncConfig, for the benefit of addSync() which calls it.
     * @return And error code if there are problems serious enough with the syncconfig that it should not be added.
     *         Otherwise, API_OK
     */
    error checkSyncConfig(SyncConfig& syncConfig, LocalPath& rootpath, std::unique_ptr<FileAccess>& openedLocalFolder, bool& inshare, bool& isnetwork);

    /**
     * @brief add sync. Will fill syncError/syncWarning in the SyncConfig in case there are any.
     * It will persist the sync configuration if its call to checkSyncConfig succeeds
     * @param syncConfig the Config to attempt to add
     * @param notifyApp whether the syncupdate_stateconfig callback should be called at this stage or not
     * @param completion Completion function.  Completion function is the way to know success/failure.
     */
    void addsync(SyncConfig& syncConfig, bool notifyApp, std::function<void(error, SyncError, handle)> completion, const string& logname);

    void copySyncConfig(const SyncConfig& config, std::function<void(handle, error)> completion);

    /**
     * @brief
     * Import sync configs from JSON.
     *
     * @param configs
     * A JSON string encoding the sync configs to import.
     *
     * @param completion
     * The function to call when we've completed importing the configs.
     *
     * @param startSyncs
     * True if we should start the syncs as they are imported.
     *
     * @see MegaApi::exportSyncConfigs
     * @see MegaApi::importSyncConfigs
     * @see Syncs::exportSyncConfig
     * @see Syncs::exportSyncConfigs
     * @see Syncs::importSyncConfig
     * @see Syncs::importSyncConfigs
     */
    void importSyncConfigs(const char* configs, std::function<void(error)> completion, bool startSyncs);

    /**
     * @brief This method ensures that sync user attributes are available.
     *
     * This method calls \c completion function when it finishes, with the
     * corresponding error if was not possible to ensure the attrs are available.
     *
     * Note that it may also need to create certain attributes, like *~jscd, if they
     * don't exist yet.
     *
     * @param completion Function that is called when completed
     */
    void ensureSyncUserAttributes(std::function<void(Error)> completion);

private:
    void ensureSyncUserAttributesCompleted(Error e);
    std::function<void(Error)> mOnEnsureSyncUserAttributesComplete;
public:

#endif  // ENABLE_SYNC

    /**
     * @brief creates a tlv with one record and returns it encrypted with master key
     * @param name name of the record
     * @param text value of the record
     * @return encrypted base64 string with the tlv contents
     */
    std::string cypherTLVTextWithMasterKey(const char* name, const std::string& text);
    std::string decypherTLVTextWithMasterKey(const char* name, const std::string& text);

    // close all open HTTP connections
    void disconnect();

    // close server-client HTTP connection
    void catchup();
    // abort lock request
    void abortlockrequest();

    // abort session and free all state information
    void logout(bool keepSyncConfigsFile);

    // free all state information
    void locallogout(bool removecaches, bool keepSyncsConfigFile);

    // SDK version
    const char* version();

    // get the last available version of the app
    void getlastversion(const char *appKey);

    // get a local ssl certificate for communications with the webclient
    void getlocalsslcertificate();

    // send a DNS request to resolve a hostname
    void dnsrequest(const char*);

    // send chat stats
    void sendchatstats(const char*, int port);

    // send chat logs with user's annonymous id
    void sendchatlogs(const char*, ::mega::handle userid, ::mega::handle callid, int port);

    // send a HTTP request
    void httprequest(const char*, int, bool = false, const char* = NULL, int = 1);

    // maximum outbound throughput (per target server)
    int putmbpscap;

    // User-Agent header for HTTP requests
    string useragent;

    // Issuer of a detected fake SSL certificate
    string sslfakeissuer;

    // shopping basket
    handle_vector purchase_basket;

    // enumerate Pro account purchase options
    void purchase_enumeratequotaitems();

    // clear shopping basket
    void purchase_begin();

    // add item to basket
    void purchase_additem(int, handle, unsigned, const char *, unsigned, const char *, handle = UNDEF, int = 0, int64_t = 0);

    // submit purchased products for payment
    void purchase_checkout(int);

    // submit purchase receipt for verification
    void submitpurchasereceipt(int, const char*, handle lph = UNDEF, int phtype = 0, int64_t ts = 0);

    // store credit card
    error creditcardstore(const char *);

    // get credit card subscriptions
    void creditcardquerysubscriptions();

    // cancel credit card subscriptions
    void creditcardcancelsubscriptions(const char *reason = NULL);

    // get payment methods
    void getpaymentmethods();

    // store user feedback
    void userfeedbackstore(const char *);

    // send event
    void sendevent(int, const char *);
    void sendevent(int, const char *, int tag);

    // create support ticket
    void supportticket(const char *message, int type);

    // clean rubbish bin
    void cleanrubbishbin();

    // change the storage status
    bool setstoragestatus(storagestatus_t);

    // get info about a folder link
    void getpubliclinkinfo(handle h);

    // send an sms to verificate a phone number (returns EARGS if phone number has invalid format)
    error smsverificationsend(const string& phoneNumber, bool reVerifyingWhitelisted = false);

    // check the verification code received by sms is valid (returns EARGS if provided code has invalid format)
    error smsverificationcheck(const string& verificationCode);

#ifdef ENABLE_CHAT

    // create a new chat with multiple users and different privileges
    void createChat(bool group, bool publicchat, const userpriv_vector *userpriv = NULL, const string_map *userkeymap = NULL, const char *title = NULL, bool meetingRoom = false);

    // invite a user to a chat
    void inviteToChat(handle chatid, handle uh, int priv, const char *unifiedkey = NULL, const char *title = NULL);

    // remove a user from a chat
    void removeFromChat(handle chatid, handle uh);

    // get the URL of a chat
    void getUrlChat(handle chatid);

    // process object arrays by the API server (users + privileges)
    userpriv_vector * readuserpriv(JSON* j);

    // grant access to a chat peer to one specific node
    void grantAccessInChat(handle chatid, handle h, const char *uid);

    // revoke access to a chat peer to one specific node
    void removeAccessInChat(handle chatid, handle h, const char *uid);

    // update permissions of a peer in a chat
    void updateChatPermissions(handle chatid, handle uh, int priv);

    // truncate chat from message id
    void truncateChat(handle chatid, handle messageid);

    // set title of the chat
    void setChatTitle(handle chatid, const char *title = NULL);

    // get the URL of the presence server
    void getChatPresenceUrl();

    // register a token device to route push notifications
    void registerPushNotification(int deviceType, const char *token = NULL);

    void archiveChat(handle chatid, bool archived);

    // request meta information from an url (title, description, icon)
    void richlinkrequest(const char*);

    // create/get or delete chat-link
    void chatlink(handle chatid, bool del, bool createifmissing);

    // get the URL for chat-link
    void chatlinkurl(handle publichandle);

    // convert public chat into private chat
    void chatlinkclose(handle chatid, const char *title);

    // auto-join publicchat
    void chatlinkjoin(handle publichandle, const char *unifiedkey);

    // set retention time for a chatroom in seconds, after which older messages in the chat are automatically deleted
    void setchatretentiontime(handle chatid, unsigned period);
#endif

    // get mega achievements
    void getaccountachievements(AchievementsDetails *details);

    // get mega achievements list (for advertising for unregistered users)
    void getmegaachievements(AchievementsDetails *details);

    // get welcome pdf
    void getwelcomepdf();

    // report an event to the API logger
    void reportevent(const char*, const char* = NULL);
    void reportevent(const char*, const char*, int tag);

    // set max download speed
    bool setmaxdownloadspeed(m_off_t bpslimit);

    // set max upload speed
    bool setmaxuploadspeed(m_off_t bpslimit);

    // get max download speed
    m_off_t getmaxdownloadspeed();

    // get max upload speed
    m_off_t getmaxuploadspeed();

    // get the handle of the older version for a NewNode
    Node* getovnode(Node *parent, string *name);

    // use HTTPS for all communications
    bool usehttps;

    // use an alternative port for downloads (8080)
    bool usealtdownport;

    // select the download port automatically
    bool autodownport;

    // use an alternative port for uploads (8080)
    bool usealtupport;

    // select the upload port automatically
    bool autoupport;

    // finish downloaded chunks in order
    bool orderdownloadedchunks;

    // retry API_ESSL errors
    bool retryessl;

    // timestamp until the bandwidth is overquota in deciseconds, related to Waiter::ds
    m_time_t overquotauntil;

    // storage status
    storagestatus_t ststatus;

    class CacheableStatusMap : private map<int64_t, CacheableStatus>
    {
    public:
        CacheableStatusMap(MegaClient *client) { mClient = client; }

        // returns the cached value for type, or defaultValue if not found
        int64_t lookup(CacheableStatus::Type type, int64_t defaultValue);

        // add/update cached status, both in memory and DB
        bool addOrUpdate(CacheableStatus::Type type, int64_t value);

        // adds a new item to the map. It also initializes dedicated vars in the client (used to load from DB)
        void loadCachedStatus(CacheableStatus::Type type, int64_t value);

        // for unserialize
        CacheableStatus *getPtr(CacheableStatus::Type type);

        void clear() { map::clear(); }

    private:
        MegaClient *mClient = nullptr;
    };

    // cacheable status
    CacheableStatusMap mCachedStatus;

    // warning timestamps related to storage overquota in paywall mode
    vector<m_time_t> mOverquotaWarningTs;

    // deadline timestamp related to storage overquota in paywall mode
    m_time_t mOverquotaDeadlineTs;

    // minimum bytes per second for streaming (0 == no limit, -1 == use default)
    int minstreamingrate;

    // root URL for chat stats
    static const string SFUSTATSURL;

    // root URL for Website
    static const string MEGAURL;

    // newsignup link URL prefix
    static const char* newsignupLinkPrefix();

    // confirm link URL prefix
    static const char* confirmLinkPrefix();

    // verify link URL prefix
    static const char* verifyLinkPrefix();

    // recover link URL prefix
    static const char* recoverLinkPrefix();

    // cancel link URL prefix
    static const char* cancelLinkPrefix();

    // stats id
    std::string statsid;

    // number of ongoing asynchronous fopen
    int asyncfopens;

    // list of notifications to display to the user; includes items already seen
    UserAlerts useralerts;

    // true if user data is cached
    bool cachedug;

    // backoff for the expiration of cached user data
    BackoffTimer btugexpiration;

    // if logged into public folder (which might optionally be writable)
    bool loggedIntoFolder() const;

    // if logged into writable folder
    bool loggedIntoWritableFolder() const;

    // start receiving external drive [dis]connect notifications
    bool startDriveMonitor();

    // stop receiving external drive [dis]connect notifications
    void stopDriveMonitor();

    // returns true if drive monitor is started
    bool driveMonitorEnabled();

private:
#ifdef USE_DRIVE_NOTIFICATIONS
    DriveInfoCollector mDriveInfoCollector;
#endif
    BackoffTimer btcs;
    BackoffTimer btbadhost;
    BackoffTimer btworkinglock;


    vector<TimerWithBackoff *> bttimers;

    // server-client command trigger connection
    std::unique_ptr<HttpReq> pendingsc;
    std::unique_ptr<HttpReq> pendingscUserAlerts;
    BackoffTimer btsc;

    // account is blocked: stops querying for action packets, pauses transfer & removes transfer slot availability
    bool mBlocked = false;
    bool mBlockedSet = false; //value set in current execution

    bool pendingscTimedOut = false;

    // badhost report
    HttpReq* badhostcs;

    // Working lock
    unique_ptr<HttpReq> workinglockcs;

    // notify URL for new server-client commands
    string scnotifyurl;

    // unique request ID
    char reqid[10];

    // lang URI component for API requests
    string lang;

    struct FolderLink {
        // public handle of the folder link ('&n=' param in the POST)
        handle mPublicHandle = UNDEF;

        // auth token that enables writing into the folder link (appended to the `n` param in POST)
        string mWriteAuth;      // (optional, only for writable links)

        // auth token that relates the usage of the folder link to a user's session id ('&sid=' param in the POST)
        string mAccountAuth;    // (optional, set by the app)
    };
    FolderLink mFolderLink;

    // API response JSON object
    JSON response;

    // response record processing issue
    bool warned;

    // next local user record identifier to use
    int userid;

    // backoff for file attributes
    BackoffTimer btpfa;
    bool faretrying;

    // next internal upload handle (call UploadHandle::next() to update value)
    UploadHandle mUploadHandle;

    // just one notification after fetchnodes and catch-up actionpackets
    bool notifyStorageChangeOnStateCurrent = false;

    // maximum number of concurrent transfers (uploads + downloads)
    static const unsigned MAXTOTALTRANSFERS;

    // maximum number of concurrent transfers (uploads or downloads)
    static const unsigned MAXTRANSFERS;

    // maximum number of queued putfa before halting the upload queue
    static const int MAXQUEUEDFA;

    // maximum number of concurrent putfa
    static const int MAXPUTFA;

    // update time at which next deferred transfer retry kicks in
    void nexttransferretry(direction_t d, dstime*);

    // a TransferSlot chunk failed
    bool chunkfailed;

    // fetch state serialize from local cache
    bool fetchsc(DbTable*);

    // fetch statusTable from local cache
    bool fetchStatusTable(DbTable*);

    // open/create status database table
    void doOpenStatusTable();

    // remove old (2 days or more) transfers from cache, if they were not resumed
    void purgeOrphanTransfers(bool remove = false);

    // close the local transfer cache
    void closetc(bool remove = false);

    // server-client command processing
    bool sc_checkSequenceTag(const string& tag);
    bool sc_checkActionPacket(Node* lastAPDeletedNode);

    void sc_updatenode();
    Node* sc_deltree();
    handle sc_newnodes(Node* priorActionpacketDeletedNode, bool& firstHandleMismatchedDelete);
    void sc_contacts();
    void sc_keys();
    void sc_fileattr();
    void sc_userattr();
    bool sc_shares();
    bool sc_upgrade();
    void sc_paymentreminder();
    void sc_opc();
    void sc_ipc();
    void sc_upc(bool incoming);
    void sc_ph();
    void sc_se();
#ifdef ENABLE_CHAT
    void sc_chatupdate(bool readingPublicChat);
    void sc_chatnode();
    void sc_chatflags();
#endif
    void sc_uac();
    void sc_la();
    void sc_ub();
    void sc_sqac();

    void init();

    // remove caches
    void removeCaches();

    // add node to vector and return index
    unsigned addnode(node_vector*, Node*) const;

    // crypto request response
    void cr_response(node_vector*, node_vector*, JSON*);

    // read node tree from JSON object
    void readtree(JSON*, Node* priorActionpacketDeletedNode, bool& firstHandleMatchedDelete);

    // converts UTF-8 to 32-bit word array
    static char* utf8_to_a32forjs(const char*, int*);

    // was the app notified of a retrying CS request?
    bool csretrying;

    // encode/query handle type
    void encodehandletype(handle*, bool);
    bool isprivatehandle(handle*);

    // add direct read
    void queueread(handle, bool, SymmCipher*, int64_t, m_off_t, m_off_t, void*, const char* = NULL, const char* = NULL, const char* = NULL);

    // execute pending direct reads
    bool execdirectreads();

    // maximum number parallel connections for the direct read subsystem
    static const int MAXDRSLOTS = 16;

    // abort queued direct read(s)
    void abortreads(handle, bool, m_off_t, m_off_t);

    static const char PAYMENT_PUBKEY[];

public:
    void enabletransferresumption(const char *loggedoutid = NULL);
    void disabletransferresumption(const char *loggedoutid = NULL);

    // application callbacks
    struct MegaApp* app;

    // event waiter
    Waiter* waiter;

    // HTTP access
    HttpIO* httpio;

    // directory change notification
    unique_ptr<FileSystemAccess> fsaccess;

    // bitmap graphics handling
    GfxProc* gfx;

    // enable / disable the gfx layer
    bool gfxdisabled;

    // DB access
    DbAccess* dbaccess = nullptr;

    // state cache table for logged in user
    unique_ptr<DbTable> sctable;

    // there is data to commit to the database when possible
    bool pendingsccommit;

    // transfer cache table
    unique_ptr<DbTable> tctable;

    // during processing of request responses, transfer table updates can be wrapped up in a single begin/commit
    DBTableTransactionCommitter* mTctableRequestCommitter = nullptr;

    // status cache table for logged in user. For data pertaining status which requires immediate commits
    unique_ptr<DbTable> statusTable;

    // scsn as read from sctable
    handle cachedscsn;

    // initial state load in progress?  initial state can come from the database cache or via an 'f' command to the API.
    // Either way there can still be a lot of historic actionpackets to follow since that snaphot, especially if the user has not been online for a long time.
    bool fetchingnodes;
    int fetchnodestag;

    // set true after fetchnodes and catching up on actionpackets, stays true after that.
    bool statecurrent;

    // actionpackets are up to date (similar to statecurrent but false if in the middle of spoonfeeding etc)
    bool actionpacketsCurrent;

    // pending file attribute writes
    putfa_list queuedfa;

    // current file attributes being sent
    putfa_list activefa;

    // API request queue double buffering:
    // reqs[r] is open for adding commands
    // reqs[r^1] is being processed on the API server
    HttpReq* pendingcs;

    // Only queue the "Server busy" event once, until the current cs completes, otherwise we may DDOS
    // ourselves in cases where many clients get 500s for a while and then recover at the same time
    bool pendingcs_serverBusySent = false;

    // pending HTTP requests
    pendinghttp_map pendinghttp;

    // record type indicator for sctable
    enum { CACHEDSCSN, CACHEDNODE, CACHEDUSER, CACHEDLOCALNODE, CACHEDPCR, CACHEDTRANSFER, CACHEDFILE, CACHEDCHAT} sctablerectype;

    // record type indicator for statusTable
    enum StatusTableRecType { CACHEDSTATUS };

    // open/create state cache database table
    void opensctable();

    // opens (or creates if non existing) a status database table.
    //   if loadFromCache is true, it will load status from the table.
    void openStatusTable(bool loadFromCache);

    // initialize/update state cache referenced sctable
    void initsc();
    void updatesc();
    void finalizesc(bool);

    // truncates status table
    void initStatusTable();

    // flag to pause / resume the processing of action packets
    bool scpaused;

    // MegaClient-Server response JSON
    JSON json;

    // actionpacket sequence tags
    string mCurrentSeqtag;
    string mPriorSeqTag;
    bool mCurrentSeqtagSeen = false;
    int mCurrentSeqtagCmdtag = 0;

    // Server-MegaClient request JSON and processing state flag ("processing a element")
    JSON jsonsc;
    bool insca;
    bool insca_notlast;

    // no two interrelated client instances should ever have the same sessionid
    char sessionid[10];

    // session key to protect local storage
    string sessionkey;

    // key protecting non-shareable GPS coordinates in nodes (currently used only by CUv2 in iOS)
    string unshareablekey;

    // application key
    char appkey[16];

    // incoming shares to be attached to a corresponding node
    newshare_list newshares;

    // current request tag
    int reqtag;

    // user maps: by handle and by case-normalized e-mail address
    uh_map uhindex;
    um_map umindex;

    // mapping of pending contact handles to their structure
    handlepcr_map pcrindex;

    // pending file attributes
    fa_map pendingfa;

    // upload waiting for file attributes
    uploadhandletransfer_map faputcompletion;

    // file attribute fetch channels
    fafc_map fafcs;

    // generate attribute string based on the pending attributes for this upload
    void pendingattrstring(UploadHandle, string*);

    // active/pending direct reads
    handledrn_map hdrns;   // DirectReadNodes, main ownership.  One per file, each with one DirectRead per client request.
    dsdrn_map dsdrns;      // indicates the time at which DRNs should be retried
    dr_list drq;           // DirectReads that are in DirectReadNodes which have fectched URLs
    drs_list drss;         // DirectReadSlot for each DR in drq, up to Max

    // merge newly received share into nodes
    void mergenewshares(bool);
    void mergenewshare(NewShare *s, bool notify);    // merge only the given share

    // transfer queues (PUT/GET)
    transfer_map transfers[2];
    BackoffTimerGroupTracker transferRetryBackoffs[2];

    // transfer list to manage the priority of transfers
    TransferList transferlist;

    // cached transfers (PUT/GET)
    transfer_map cachedtransfers[2];

    // cached files and their dbids
    vector<string> cachedfiles;
    vector<uint32_t> cachedfilesdbids;

    // database IDs of cached files and transfers
    // waiting for the completion of a putnodes
    pendingdbid_map pendingtcids;

    // path of temporary files
    // waiting for the completion of a putnodes
    pendingfiles_map pendingfiles;

    // transfer tslots
    transferslot_list tslots;

    // keep track of next transfer slot timeout
    BackoffTimerGroupTracker transferSlotsBackoff;

    // next TransferSlot to doio() on
    transferslot_list::iterator slotit;

    // FileFingerprint to node mapping
    Fingerprints mFingerprints;

    // flag to skip removing nodes from mFingerprints when all nodes get deleted
    bool mOptimizePurgeNodes = false;

    // send updates to app when the storage size changes
    int64_t mNotifiedSumSize = 0;

    // asymmetric to symmetric key rewriting
    handle_vector nodekeyrewrite;
    handle_vector sharekeyrewrite;

    static const char* const EXPORTEDLINK;

    // default number of seconds to wait after a bandwidth overquota
    static dstime DEFAULT_BW_OVERQUOTA_BACKOFF_SECS;

    // number of seconds to invalidate the cached user data
    static dstime USER_DATA_EXPIRATION_BACKOFF_SECS;

    // total number of Node objects
    long long totalNodes;

    // tracks how many nodes have had a successful applykey()
    long long mAppliedKeyNodeCount = 0;

    // server-client request sequence number
    SCSN scsn;

    bool readusers(JSON*, bool actionpackets);

    user_vector usernotify;
    void notifyuser(User*);

    pcr_vector pcrnotify;
    void notifypcr(PendingContactRequest*);

    node_vector nodenotify;
    void notifynode(Node*);

    // update transfer in the persistent cache
    void transfercacheadd(Transfer*, DBTableTransactionCommitter*);

    // remove a transfer from the persistent cache
    void transfercachedel(Transfer*, DBTableTransactionCommitter* committer);

    // add a file to the persistent cache
    void filecacheadd(File*, DBTableTransactionCommitter& committer);

    // remove a file from the persistent cache
    void filecachedel(File*, DBTableTransactionCommitter* committer);

#ifdef ENABLE_CHAT
    textchat_map chatnotify;
    void notifychat(TextChat *);
#endif

#ifdef USE_MEDIAINFO
    MediaFileInfo mediaFileInfo;
#endif

    // write changed/added/deleted users to the DB cache and notify the
    // application
    void notifypurge();

    Node* nodeByHandle(NodeHandle, bool fileVersionOk = false) const;
    Node* nodeByPath(const char* path, Node* node = nullptr);

    Node* nodebyhandle(handle, bool fileVersionOk = false) const;
    Node* nodebyfingerprint(FileFingerprint*);
#ifdef ENABLE_SYNC
    Node* nodebyfingerprint(LocalNode*);
#endif /* ENABLE_SYNC */

    node_vector *nodesbyfingerprint(FileFingerprint* fingerprint);
    void nodesbyoriginalfingerprint(const char* fingerprint, Node* parent, node_vector *nv);

    // get up to "maxcount" nodes, not older than "since", ordered by creation time
    node_vector getRecentNodes(unsigned maxcount, m_time_t since, bool includerubbishbin);

    // get a vector of recent actions in the account
    recentactions_vector getRecentActions(unsigned maxcount, m_time_t since);

    // determine if the file is a video, photo, or media (video or photo).  If the extension (with trailing .) is not precalculated, pass null
    bool nodeIsMedia(const Node*, bool *isphoto, bool *isvideo) const;

    // determine if the file is a photo.
    bool nodeIsPhoto(const Node *n, bool checkPreview) const;

    // determine if the file is a video.
    bool nodeIsVideo(const Node *n) const;

    // determine if the file is an audio.
    bool nodeIsAudio(const Node *n) const;

    // determine if the file is a document.
    bool nodeIsDocument(const Node *n) const;

    // maps node handle to public handle
    std::map<handle, handle> mPublicLinks;

#ifdef ENABLE_SYNC

    // one unified structure for SyncConfigs, the Syncs that are running, and heartbeat data
    Syncs syncs;

    // indicates whether all startup syncs have been fully scanned
    bool syncsup;

    // sync debris folder name in //bin
    static const char* const SYNCDEBRISFOLDERNAME;

    // we are adding the //bin/SyncDebris/yyyy-mm-dd subfolder(s)
    bool syncdebrisadding;

    // minute of the last created folder in SyncDebris (don't attempt creation more frequently than once per minute)
    m_time_t syncdebrisminute;

    // sync PUT Nagle timer
    //bool syncnagleretry;
    //BackoffTimer syncnaglebt;

    //dstime filesystemNotificationsQuietTime = 0;

    // timer for extra notifications
    // (workaround for buggy network filesystems)
    //bool syncextraretry;
    //BackoffTimer syncextrabt;

    // rescan timer if fs notification unavailable or broken
    //bool syncscanfailed;
    //BackoffTimer syncscanbt;

    // Sync monitor timer.
    //
    // Meaningful only to backup syncs.
    //
    // Set when a backup is mirroring and syncdown(...) returned after
    // having made changes to bring the cloud in line with local disk.
    //
    // That is, the backup remains in the mirror state.
    //
    // The timer is used to force another call to syncdown(...) so that we
    // can give the sync a chance to transition into the monitor state,
    // regardless of whether the local disk has changed.
    //bool mSyncMonitorRetry;
    //BackoffTimer mSyncMonitorTimer;


    // local nodes that need to be added remotely
//    localnode_vector synccreate;

    // sync id dispatch
    //handle nextsyncid();
    //handle currsyncid;

    // if no sync putnodes operation is in progress, apply the updates stored
    // in syncadded/syncdeleted/syncoverwritten to the remote tree
    void syncupdate();

    // sync putnodes() completion
    //void putnodes_sync_result(error, vector<NewNode>&);

    // move nodes to //bin/SyncDebris/yyyy-mm-dd/ or unlink directly
    void movetosyncdebris(Node*, bool unlink, std::function<void(NodeHandle, Error)>&& completion);

    // move queued nodes to SyncDebris (for syncing into the user's own cloud drive)
    void execmovetosyncdebris(Node* n, std::function<void(NodeHandle, Error)>&& completion);

    Node* getOrCreateSyncdebrisFolder();
    struct pendingDebrisRecord {
        NodeHandle nodeHandle;
        std::function<void(NodeHandle, Error)> completion;
        pendingDebrisRecord(NodeHandle h, std::function<void(NodeHandle, Error)> c) : nodeHandle(h), completion(c) {}
    };
    list<pendingDebrisRecord> pendingDebris;

    // unlink queued nodes directly (for inbound share syncing)
    void execsyncunlink(Node* n, std::function<void(NodeHandle, Error)>&& completion);

#endif

    // recursively cancel transfers in a subtree
    //void stopSyncXfers(LocalNode*, DBTableTransactionCommitter& committer);

    // update paths of all PUT transfers
    //void updateputs();

    // determine if all transfer slots are full
    bool slotavail() const;

    // transfer queue dispatch/retry handling
    void dispatchTransfers();

    void freeq(direction_t);

    // client-server request double-buffering
    RequestDispatcher reqs;

    // returns if the current pendingcs includes a fetch nodes command
    bool isFetchingNodesPendingCS();

    // upload handle -> node handle map (filled by upload completion)
    set<pair<UploadHandle, NodeHandle>> uhnh;

    // transfer chunk failed
    void setchunkfailed(string*);
    string badhosts;

    bool requestLock;
    dstime disconnecttimestamp;
    dstime nextDispatchTransfersDs = 0;

    // process object arrays by the API server
    int readnodes(JSON*, int, putsource_t, vector<NewNode>*, int, bool applykeys, Node* priorActionpacketDeletedNode, bool* firstHandleMismatchedDelete);

    void readok(JSON*);
    void readokelement(JSON*);
    void readoutshares(JSON*);
    void readoutshareelement(JSON*);

    void readipc(JSON*);
    void readopc(JSON*);

    error readmiscflags(JSON*);

    void procph(JSON*);

    void procsnk(JSON*);
    void procsuk(JSON*);

    void procmcf(JSON*);
    void procmcna(JSON*);

    void setkey(SymmCipher*, const char*);
    bool decryptkey(const char*, byte*, int, SymmCipher*, int, handle);

    void handleauth(handle, byte*);

    bool procsc();

    // API warnings
    void warn(const char*);
    bool warnlevel();

    Node* childnodebyname(Node*, const char*, bool = false);
    Node* childnodebynametype(Node*, const char*, nodetype_t mustBeType);
    Node* childnodebyattribute(Node*, nameid, const char*);
    static void honorPreviousVersionAttrs(Node *previousNode, AttrMap &attrs);
    vector<Node*> childnodesbyname(Node*, const char*, bool = false);

    // purge account state and abort server-client connection
    void purgenodesusersabortsc(bool keepOwnUser);

    static const int USERHANDLE = 8;
    static const int PCRHANDLE = 8;
    static const int NODEHANDLE = 6;
    static const int CHATHANDLE = 8;
    static const int SESSIONHANDLE = 8;
    static const int PURCHASEHANDLE = 8;
    static const int BACKUPHANDLE = 8;
    static const int DRIVEHANDLE = 8;
    static const int CONTACTLINKHANDLE = 6;
    static const int CHATLINKHANDLE = 6;

    // max new nodes per request
    static const int MAX_NEWNODES = 2000;

    // session ID length (binary)
    static const unsigned SIDLEN = 2 * SymmCipher::KEYLENGTH + USERHANDLE * 4 / 3 + 1;

    void proccr(JSON*);
    void procsr(JSON*);

    // account access: master key
    // folder link access: folder key
    SymmCipher key;

    // dummy key to obfuscate non protected cache
    SymmCipher tckey;

    // account access (full account): RSA private key
    AsymmCipher asymkey;
    string mPrivKey;    // serialized version for apps

    // RSA public key
    AsymmCipher pubk;

    // EdDSA signing key (Ed25519 private key seed).
    EdDSA *signkey;

    // ECDH key (x25519 private key).
    ECDH *chatkey;

    // set when keys for every current contact have been checked
    AuthRingsMap mAuthRings;

    // used during initialization to accumulate required updates to authring (to send them all atomically)
    AuthRingsMap mAuthRingsTemp;

    // true while authrings are being fetched
    bool mFetchingAuthrings;

    // actual state of keys
    bool fetchingkeys;

    // invalidate received keys (when fail to load)
    void clearKeys();

    // delete chatkey and signing key
    void resetKeyring();

    // binary session ID
    string sid;

    // distinguish activity from different MegaClients in logs
    string clientname;

    // number our http requests so we can distinguish them (and the curl debug logging for them) in logs
    unsigned transferHttpCounter = 0;

    // apply keys
    void applykeys();

    // send andy key rewrites prepared when keys were applied
    void sendkeyrewrites();

    // symmetric password challenge
    int checktsid(byte* sidbuf, unsigned len);

    // locate user by e-mail address or by handle
    User* finduser(const char*, int = 0);
    User* finduser(handle, int = 0);
    User* ownuser();
    void mapuser(handle, const char*);
    void discarduser(handle, bool = true);
    void discarduser(const char*);
    void mappcr(handle, unique_ptr<PendingContactRequest>&&);
    bool discardnotifieduser(User *);

    PendingContactRequest* findpcr(handle);

    // queue public key request for user
    void queuepubkeyreq(User*, std::unique_ptr<PubKeyAction>);
    void queuepubkeyreq(const char*, std::unique_ptr<PubKeyAction>);

    // rewrite foreign keys of the node (tree)
    void rewriteforeignkeys(Node* n);

    // simple string hash
    static void stringhash(const char*, byte*, SymmCipher*);
    static uint64_t stringhash64(string*, SymmCipher*);

    // builds the authentication URI to be sent in POST requests
    string getAuthURI(bool supressSID = false, bool supressAuthKey = false);

    bool setlang(string *code);

    // sets the auth token to be used when logged into a folder link
    void setFolderLinkAccountAuth(const char *auth);

    // returns the public handle of the folder link if the account is logged into a public folder, otherwise UNDEF.
    handle getFolderLinkPublicHandle();

    // check if there is a valid folder link (rootnode received and the valid key)
    bool isValidFolderLink();

    //returns the top-level node for a node
    Node *getrootnode(Node*);

    //returns true if the node referenced by the handle belongs to the logged-in account
    bool isPrivateNode(NodeHandle h);

    //returns true if the node referenced by the handle belongs to other account than the logged-in account
    bool isForeignNode(NodeHandle h);

    // process node subtree
    void proctree(Node*, TreeProc*, bool skipinshares = false, bool skipversions = false);

    // hash password
    error pw_key(const char*, byte*) const;

    // returns a pointer to tmptransfercipher setting its key to the one provided
    // tmptransfercipher key will change: to be used right away: this is not a dedicated SymmCipher for the transfer!
    SymmCipher *getRecycledTemporaryTransferCipher(const byte *key, int type = 1);

    // returns a pointer to tmpnodecipher setting its key to the one provided
    // tmpnodecipher key will change: to be used right away: this is not a dedicated SymmCipher for the node!
    SymmCipher *getRecycledTemporaryNodeCipher(const string *key);
    SymmCipher *getRecycledTemporaryNodeCipher(const byte *key);

    // request a link to recover account
    void getrecoverylink(const char *email, bool hasMasterkey);

    // query information about recovery link
    void queryrecoverylink(const char *link);

    // request private key for integrity checking the masterkey
    void getprivatekey(const char *code);

    // confirm a recovery link to restore the account
    void confirmrecoverylink(const char *code, const char *email, const char *password, const byte *masterkey = NULL, int accountversion = 1);

    // request a link to cancel the account
    void getcancellink(const char *email, const char* = NULL);

    // confirm a link to cancel the account
    void confirmcancellink(const char *code);

    // get a link to change the email address
    void getemaillink(const char *email, const char *pin = NULL);

    // confirm a link to change the email address
    void confirmemaillink(const char *code, const char *email, const byte *pwkey);

    // create contact link
    void contactlinkcreate(bool renew);

    // query contact link
    void contactlinkquery(handle);

    // delete contact link
    void contactlinkdelete(handle);

    // multi-factor authentication setup
    void multifactorauthsetup(const char* = NULL);

    // multi-factor authentication get
    void multifactorauthcheck(const char*);

    // multi-factor authentication disable
    void multifactorauthdisable(const char*);

    // fetch time zone
    void fetchtimezone();

    void keepmealive(int, bool enable = true);

    void getpsa(bool urlSupport);

    // tells the API the user has seen existing alerts
    void acknowledgeuseralerts();

    // manage overquota errors
    void activateoverquota(dstime timeleft, bool isPaywall);

    // achievements enabled for the account
    bool achievements_enabled;

    // non-zero if login with user+pwd was done (reset upon fetchnodes completion)
    bool isNewSession;

    // timestamp of the last login with user and password
    m_time_t tsLogin;

    // true if user has disabled fileversioning
    bool versions_disabled;

    // the SDK is trying to log out
    int loggingout = 0;

    bool executingLocalLogout = false;

    // the logout request succeeded, time to clean up localy once returned from CS response processing
    std::function<void(MegaClient*)> mOnCSCompletion;

    // true if the account is a master business account, false if it's a sub-user account
    BizMode mBizMode;

    // -1: expired, 0: inactive (no business subscription), 1: active, 2: grace-period
    BizStatus mBizStatus;

    // list of handles of the Master business account/s
    std::set<handle> mBizMasters;

    // timestamp when a business account will enter into Grace Period
    m_time_t mBizGracePeriodTs;

    // timestamp when a business account will finally expire
    m_time_t mBizExpirationTs;

    // whether the destructor has started running yet
    bool destructorRunning = false;

    // Keep track of high level operation counts and times, for performance analysis
    struct PerformanceStats
    {
        CodeCounter::ScopeStats execFunction = { "MegaClient_exec" };
        CodeCounter::ScopeStats transferslotDoio = { "TransferSlot_doio" };
        CodeCounter::ScopeStats execdirectreads = { "execdirectreads" };
        CodeCounter::ScopeStats transferComplete = { "transfer_complete" };
        CodeCounter::ScopeStats prepareWait = { "MegaClient_prepareWait" };
        CodeCounter::ScopeStats doWait = { "MegaClient_doWait" };
        CodeCounter::ScopeStats checkEvents = { "MegaClient_checkEvents" };
        CodeCounter::ScopeStats applyKeys = { "MegaClient_applyKeys" };
        CodeCounter::ScopeStats dispatchTransfers = { "dispatchTransfers" };
        CodeCounter::ScopeStats csResponseProcessingTime = { "cs batch response processing" };
        CodeCounter::ScopeStats scProcessingTime = { "sc processing" };
#ifdef ENABLE_SYNC
        CodeCounter::ScopeStats recursiveSyncTime = { "recursiveSync" };
        CodeCounter::ScopeStats computeSyncTripletsTime = { "computeSyncTriplets" };
        CodeCounter::ScopeStats inferSyncTripletsTime = { "inferSyncTriplets" };
        CodeCounter::ScopeStats syncItem = { "syncItem" };
        CodeCounter::ScopeStats syncItemCheckMove = { "syncItemCheckMove" };
        CodeCounter::ScopeStats syncItemXXX = { "syncItemXXX" };
        CodeCounter::ScopeStats syncItemXXF = { "syncItemXXF" };
        CodeCounter::ScopeStats syncItemXSX = { "syncItemXSX" };
        CodeCounter::ScopeStats syncItemXSF = { "syncItemXSF" };
        CodeCounter::ScopeStats syncItemCXX = { "syncItemCXX" };
        CodeCounter::ScopeStats syncItemCXF = { "syncItemCXF" };
        CodeCounter::ScopeStats syncItemCSX = { "syncItemCSX" };
        CodeCounter::ScopeStats syncItemCSF = { "syncItemCSF" };
        CodeCounter::ScopeStats clientThreadActions = { "clientThreadActions" };
#endif
        uint64_t transferStarts = 0, transferFinishes = 0;
        uint64_t transferTempErrors = 0, transferFails = 0;
        uint64_t prepwaitImmediate = 0, prepwaitZero = 0, prepwaitHttpio = 0, prepwaitFsaccess = 0, nonzeroWait = 0;
        CodeCounter::DurationSum csRequestWaitTime;
        CodeCounter::DurationSum transfersActiveTime;
        std::string report(bool reset, HttpIO* httpio, Waiter* waiter, const RequestDispatcher& reqs);
    } performanceStats;

    std::string getDeviceidHash();

    // generate a new drive id
    handle generateDriveId();

    // return API_OK if success and set driveId handle to the drive id read from the drive,
    // otherwise return error code and set driveId to UNDEF
    error readDriveId(const char *pathToDrive, handle &driveId) const;

    // return API_OK if success, otherwise error code
    error writeDriveId(const char *pathToDrive, handle driveId);

<<<<<<< HEAD
    MegaClient(MegaApp*, Waiter*, HttpIO*, DbAccess*, GfxProc*, const char*, const char*, unsigned workerThreadCount);
=======
    /**
     * @brief This function calculates the time (in deciseconds) that a user
     * transfer request must wait for a retry.
     *
     * A pro user who has reached the limit must wait for the renewal or
     * an upgrade on the pro plan.
     *
     * @param req Pointer to HttpReq object
     * @note a 99408 event is sent for non-pro clients with a negative
     * timeleft in the request header
     *
     * @return returns the backoff time in dstime
     */
    dstime overTransferQuotaBackoff(HttpReq* req);

    MegaClient(MegaApp*, Waiter*, HttpIO*, unique_ptr<FileSystemAccess>&&, DbAccess*, GfxProc*, const char*, const char*, unsigned workerThreadCount);
>>>>>>> 1341c459
    ~MegaClient();

    void filenameAnomalyDetected(FilenameAnomalyType type, const LocalPath& localPath, const string& remotePath);
    unique_ptr<FilenameAnomalyReporter> mFilenameAnomalyReporter;

struct MyAccountData
{
    void setProLevel(AccountType prolevel) { mProLevel = prolevel; }
    AccountType getProLevel() { return mProLevel; };
    void setProUntil(m_time_t prountil) { mProUntil = prountil; }

    // returns remaining time for the current pro-level plan
    // keep in mind that free plans do not have a remaining time; instead, the IP bandwidth is reset after a back off period
    m_time_t getTimeLeft();

private:
    AccountType mProLevel = AccountType::ACCOUNT_TYPE_UNKNOWN;
    m_time_t mProUntil = -1;
} mMyAccount;

private:
    // Since it's quite expensive to create a SymmCipher, this are provided to use for quick operations - just set the key and use.
    SymmCipher tmpnodecipher;

    // Since it's quite expensive to create a SymmCipher, this is provided to use for quick operation - just set the key and use.
    SymmCipher tmptransfercipher;

    // creates a new id filling `id` with random bytes, up to `length`
    void resetId(char *id, size_t length);
};
} // namespace

#if __cplusplus < 201100L
#define char_is_not_digit std::not1(std::ptr_fun(static_cast<int(*)(int)>(std::isdigit)))
#define char_is_not_space std::not1(std::ptr_fun<int, int>(std::isspace))
#else
#define char_is_not_digit [](char c) { return !std::isdigit(c); }
#define char_is_not_space [](char c) { return !std::isspace(c); }
#endif

#endif<|MERGE_RESOLUTION|>--- conflicted
+++ resolved
@@ -1893,9 +1893,6 @@
     // return API_OK if success, otherwise error code
     error writeDriveId(const char *pathToDrive, handle driveId);
 
-<<<<<<< HEAD
-    MegaClient(MegaApp*, Waiter*, HttpIO*, DbAccess*, GfxProc*, const char*, const char*, unsigned workerThreadCount);
-=======
     /**
      * @brief This function calculates the time (in deciseconds) that a user
      * transfer request must wait for a retry.
@@ -1911,8 +1908,7 @@
      */
     dstime overTransferQuotaBackoff(HttpReq* req);
 
-    MegaClient(MegaApp*, Waiter*, HttpIO*, unique_ptr<FileSystemAccess>&&, DbAccess*, GfxProc*, const char*, const char*, unsigned workerThreadCount);
->>>>>>> 1341c459
+    MegaClient(MegaApp*, Waiter*, HttpIO*, DbAccess*, GfxProc*, const char*, const char*, unsigned workerThreadCount);
     ~MegaClient();
 
     void filenameAnomalyDetected(FilenameAnomalyType type, const LocalPath& localPath, const string& remotePath);
