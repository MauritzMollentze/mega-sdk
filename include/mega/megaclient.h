/**
 * @file mega/megaclient.h
 * @brief Client access engine core logic
 *
 * (c) 2013-2014 by Mega Limited, Auckland, New Zealand
 *
 * This file is part of the MEGA SDK - Client Access Engine.
 *
 * Applications using the MEGA API must present a valid application key
 * and comply with the the rules set forth in the Terms of Service.
 *
 * The MEGA SDK is distributed in the hope that it will be useful,
 * but WITHOUT ANY WARRANTY; without even the implied warranty of
 * MERCHANTABILITY or FITNESS FOR A PARTICULAR PURPOSE.
 *
 * @copyright Simplified (2-clause) BSD License.
 *
 * You should have received a copy of the license along with this
 * program.
 */

#ifndef MEGACLIENT_H
#define MEGACLIENT_H 1

#include "json.h"
#include "db.h"
#include "gfx.h"
#include "filefingerprint.h"
#include "request.h"
#include "transfer.h"
#include "treeproc.h"
#include "sharenodekeys.h"
#include "account.h"
#include "backofftimer.h"
#include "http.h"
#include "pubkeyaction.h"
#include "pendingcontactrequest.h"
#include "mediafileattribute.h"
#include "useralerts.h"
#include "user.h"
#include "sync.h"

namespace mega {

class SyncConfigBag;

class MEGA_API FetchNodesStats
{
public:
    enum {
        MODE_DB = 0,
        MODE_API = 1,
        MODE_NONE = 2
    };

    enum {
        TYPE_ACCOUNT = 0,
        TYPE_FOLDER = 1,
        TYPE_NONE = 2
    };

    enum {
        API_CACHE = 0,
        API_NO_CACHE = 1,    // use this for DB mode
        API_NONE = 2
    };

    FetchNodesStats();
    void init();
    void toJsonArray(string *json);

    //////////////////
    // General info //
    //////////////////
    int mode; // DB = 0, API = 1
    int cache; // no-cache = 0, no-cache = 1
    int type; // Account = 0, Folder = 1
    dstime startTime; // startup time (ds)

    /**
     * \brief Number of nodes in the cached filesystem
     *
     * From DB: number on nodes in the local database
     * From API: number of nodes in the response to the fetchnodes command
     */
    long long nodesCached;

    /**
     * @brief Number of nodes in the current filesystem, after the reception of action packets
     */
    long long nodesCurrent;

    /**
     * @brief Number of action packets to complete the cached filesystem
     *
     * From DB: Number of action packets to complete the local cache
     * From API: Number of action packets to complete the server-side cache
     */
    int actionPackets;

    ////////////
    // Errors //
    ////////////

    /**
     * @brief Number of error -3 or -4 received during the process (including cs and sc requests)
     */
    int eAgainCount;

    /**
     * @brief Number of HTTP 500 errors received during the process (including cs and sc requests)
     */
    int e500Count;

    /**
     * @brief Number of other errors received during the process (including cs and sc requests)
     *
     * The most common source of these errors are connectivity problems (no Internet, timeouts...)
     */
    int eOthersCount;

    ////////////////////////////////////////////////////////////////////
    // Time elapsed until different steps since the startup time (ds) //
    ////////////////////////////////////////////////////////////////////

    /**
     * @brief Time until the first byte read
     *
     * From DB: time until the first record read from the database
     * From API: time until the first byte read in response to the fetchnodes command (errors excluded)
     */
    dstime timeToFirstByte;

    /**
     * @brief Time until the last byte read
     *
     * From DB: time until the last record is read from the database
     * From API: time until the whole response to the fetchnodes command has been received
     */
    dstime timeToLastByte;

    /**
     * @brief Time until the cached filesystem is ready
     *
     * From DB: time until the database has been read and processed
     * From API: time until the fetchnodes command is processed
     */
    dstime timeToCached;

    /**
     * @brief Time until the filesystem is ready to be used
     *
     * From DB: this time is the same as timeToCached
     * From API: time until action packets have been processed
     * It's needed to wait until the reception of action packets due to
     * server-side caches.
     */
    dstime timeToResult;

    /**
     * @brief Time until synchronizations have been resumed
     *
     * This involves the load of the local cache and the scan of known
     * files. Files that weren't cached are scanned later.
     */
    dstime timeToSyncsResumed;

    /**
     * @brief Time until the filesystem is current
     *
     * From DB: time until action packets have been processed
     * From API: this time is the same as timeToResult
     */
    dstime timeToCurrent;

    /**
     * @brief Time until the resumption of transfers has finished
     *
     * The resumption of transfers is done after the filesystem is current
     */
    dstime timeToTransfersResumed;
};

/**
 * @brief A helper class that keeps the SN (sequence number) members in sync and well initialized.
 *  The server-client sequence number is updated along with every batch of actionpackets received from API
 *  It is used to commit the open transaction in DB, so the account's local state is persisted. Upon resumption,
 *  the scsn is sent to API, which provides the possible updates missing while the client was not running
 */
class SCSN
{
    // scsn that we are sending in sc requests (ie, where we are up to with the persisted node data)
    char scsn[12];

    // sc inconsistency: stop querying for action packets
    bool stopsc = false;

public:

    bool setScsn(JSON*);
    void setScsn(handle);
    void stopScsn();

    bool ready() const;
    bool stopped() const;

    const char* text() const;
    handle getHandle() const;

    friend std::ostream& operator<<(std::ostream& os, const SCSN& scsn);

    SCSN();
    void clear();
};

std::ostream& operator<<(std::ostream &os, const SCSN &scsn);

class MEGA_API MegaClient
{
public:
    // own identity
    handle me;
    string uid;

    // root nodes (files, incoming, rubbish)
    handle rootnodes[3];

    // all nodes
    node_map nodes;

    // keep track of user storage, inshare storage, file/folder counts per root node.
    NodeCounterMap mNodeCounters;

    // all users
    user_map users;

    // encrypted master key
    string k;

    // version of the account
    int accountversion;

    // salt of the account (for v2 accounts)
    string accountsalt;

    // timestamp of the creation of the account
    m_time_t accountsince;

    // Global Multi-Factor Authentication enabled
    bool gmfa_enabled;

    // Server-Side Rubbish-bin Scheduler enabled (autopurging)
    bool ssrs_enabled;

    // New Secure Registration method enabled
    bool nsr_enabled;

    // Account has VOIP push enabled (only for Apple)
    bool aplvp_enabled;

    // Use new format to generate Mega links
    bool mNewLinkFormat = false;

    // 2 = Opt-in and unblock SMS allowed 1 = Only unblock SMS allowed 0 = No SMS allowed  -1 = flag was not received
    SmsVerificationState mSmsVerificationState;

    // the verified account phone number, filled in from 'ug'
    string mSmsVerifiedPhone;

    // pseudo-random number generator
    PrnGen rng;

    bool ephemeralSession = false;

    static string getPublicLink(bool newLinkFormat, nodetype_t type, handle ph, const char *key);

    string getWritableLinkAuthKey(handle node);

#ifdef ENABLE_CHAT
    // all chats
    textchat_map chats;
#endif

    // process API requests and HTTP I/O
    void exec();

    // wait for I/O or other events
    int wait();

    // splitted implementation of wait() for a better thread management
    int preparewait();
    int dowait();
    int checkevents();

    // abort exponential backoff
    bool abortbackoff(bool = true);

    // ID tag of the next request
    int nextreqtag();

    // ID tag of the next sync
    int nextSyncTag(int increment = 0);

    // corresponding ID tag of the currently executing callback
    int restag;

    // ephemeral session support
    void createephemeral();
    void resumeephemeral(handle, const byte*, int = 0);
    void cancelsignup();

    // full account confirmation/creation support
    void sendsignuplink(const char*, const char*, const byte*);

    string sendsignuplink2(const char*, const char *, const char*);
    void resendsignuplink2(const char*, const char *);

    void querysignuplink(const byte*, unsigned);
    void confirmsignuplink(const byte*, unsigned, uint64_t);
    void confirmsignuplink2(const byte*, unsigned);
    void setkeypair();

    // prelogin: e-mail
    void prelogin(const char*);

    // user login: e-mail, pwkey
    void login(const char*, const byte*, const char* = NULL);

    // user login: e-mail, password, salt
    void login2(const char*, const char*, string *, const char* = NULL);

    // user login: e-mail, derivedkey, 2FA pin
    void login2(const char*, const byte*, const char* = NULL);

    // user login: e-mail, pwkey, emailhash
    void fastlogin(const char*, const byte*, uint64_t);

    // session login: binary session, bytecount
    void login(const byte*, int);

    // check password
    error validatepwd(const byte *);

    // get user data
    void getuserdata();

    // get miscelaneous flags
    void getmiscflags();

    // get the public key of an user
    void getpubkey(const char* user);

    // check if logged in
    sessiontype_t loggedin();

    // check if logged in a folder link
    bool loggedinfolderlink();

    // check the reason of being blocked
    void whyamiblocked();

    // sets block state: stops querying for action packets, pauses transfer & removes transfer slot availability
    void block(bool fromServerClientResponse = false);

    // unsets block state
    void unblock();

    // dump current session
    int dumpsession(byte*, size_t);

    // create a copy of the current session
    void copysession();

    // resend the verification email to the same email address as it was previously sent to
    void resendverificationemail();

    // reset the verified phone number
    void resetSmsVerifiedPhoneNumber();

    // get the data for a session transfer
    // the caller takes the ownership of the returned value
    // if the second parameter isn't NULL, it's used as session id instead of the current one
    string *sessiontransferdata(const char*, string* = NULL);

    // Kill session id
    void killsession(handle session);
    void killallsessions();

    // extract public handle and key from a public file/folder link
    error parsepubliclink(const char *link, handle &ph, byte *key, bool isFolderLink);

    // set folder link: node, key. authKey is the authentication key to be able to write into the folder
    error folderaccess(const char*folderlink, const char *authKey);

    // open exported file link (op=0 -> download, op=1 fetch data)
    void openfilelink(handle ph, const byte *key, int op);

    // decrypt password-protected public link
    // the caller takes the ownership of the returned value in decryptedLink parameter
    error decryptlink(const char* link, const char* pwd, string *decryptedLink);

    // encrypt public link with password
    // the caller takes the ownership of the returned value
    error encryptlink(const char* link, const char* pwd, string *encryptedLink);

    // change login password
    error changepw(const char *password, const char *pin = NULL);

    // load all trees: nodes, shares, contacts
    void fetchnodes(bool nocache = false);

    // fetchnodes stats
    FetchNodesStats fnstats;

    // load cryptographic keys: RSA, Ed25519, Cu25519 and their signatures
    void fetchkeys();

    // check existence and integrity of keys and signatures, initialize if missing
    void initializekeys();

    // to be called after resumption from cache (user attributes loaded)
    void loadAuthrings();

    // load cryptographic keys for contacts: RSA, Ed25519, Cu25519
    void fetchContactsKeys();

    // fetch keys related to authrings for a given contact
    void fetchContactKeys(User *user);

    // track a public key in the authring for a given user
    error trackKey(attr_t keyType, handle uh, const std::string &key);

    // track the signature of a public key in the authring for a given user
    error trackSignature(attr_t signatureType, handle uh, const std::string &signature);

    // set the Ed25519 public key as verified for a given user in the authring (done by user manually by comparing hash of keys)
    error verifyCredentials(handle uh);

    // reset the tracking of public keys in the authrings for a given user
    error resetCredentials(handle uh);

    // check credentials are verified for a given user
    bool areCredentialsVerified(handle uh);

    // retrieve user details
    void getaccountdetails(AccountDetails*, bool, bool, bool, bool, bool, bool, int source = -1);

    // check if the available bandwidth quota is enough to transfer an amount of bytes
    void querytransferquota(m_off_t size);

    // update node attributes
    error setattr(Node*, const char* prevattr = NULL);

    // prefix and encrypt attribute json
    void makeattr(SymmCipher*, string*, const char*, int = -1) const;

    // convenience version of the above (frequently we are passing a NodeBase's attrstring)
    void makeattr(SymmCipher*, const std::unique_ptr<string>&, const char*, int = -1) const;

    // check node access level
    int checkaccess(Node*, accesslevel_t);

    // check if a move operation would succeed
    error checkmove(Node*, Node*);

    // delete node
    error unlink(Node*, bool keepversions, int tag, std::function<void(handle, error)> resultFunction = nullptr);

    // delete all versions
    void unlinkversions();

    // move node to new parent folder
    error rename(Node*, Node*, syncdel_t = SYNCDEL_NONE, handle = UNDEF, const char *newName = nullptr);

    // Queue commands (if needed) to remvoe any outshares (or pending outshares) below the specified node
    void removeOutSharesFromSubtree(Node* n);

    // start/stop/pause file transfer
    bool startxfer(direction_t, File*, DBTableTransactionCommitter&, bool skipdupes = false, bool startfirst = false, bool donotpersist = false);
    void stopxfer(File* f, DBTableTransactionCommitter* committer);
    void pausexfers(direction_t, bool pause, bool hard, DBTableTransactionCommitter& committer);

    // maximum number of connections per transfer
    static const unsigned MAX_NUM_CONNECTIONS = 6;

    // set max connections per transfer
    void setmaxconnections(direction_t, int);

    // updates business status
    void setBusinessStatus(BizStatus newBizStatus);

    // updates block boolean
    void setBlocked(bool value);

    // enqueue/abort direct read
    void pread(Node*, m_off_t, m_off_t, void*);
    void pread(handle, SymmCipher* key, int64_t, m_off_t, m_off_t, void*, bool = false,  const char* = NULL, const char* = NULL, const char* = NULL);
    void preadabort(Node*, m_off_t = -1, m_off_t = -1);
    void preadabort(handle, m_off_t = -1, m_off_t = -1);

    // pause flags
    bool xferpaused[2];

#ifdef ENABLE_SYNC

    // one unified structure for SyncConfigs, the Syncs that are running, and heartbeat data
    Syncs syncs;

    // indicates whether all startup syncs have been fully scanned
    bool syncsup;

    // keep sync configuration after logout
    bool mKeepSyncsAfterLogout = false;
#endif
    // backup names pending to be sent
    string_map mPendingBackupNames;

    // true if setting the backup name for any backup id is in progress
    bool mSendingBackupName = false;

    // if set, symlinks will be followed except in recursive deletions
    // (give the user ample warning about possible sync repercussions)
    bool followsymlinks;

    // number of parallel connections per transfer (PUT/GET)
    unsigned char connections[2];

    // generate & return next upload handle
    handle uploadhandle(int);

    // helper function for preparing a putnodes call for new folders
    void putnodes_prepareOneFolder(NewNode* newnode, std::string foldername);

    // add nodes to specified parent node (complete upload, copy files, make
    // folders)
    void putnodes(handle, vector<NewNode>&&, const char * = NULL);

    // send files/folders to user
    void putnodes(const char*, vector<NewNode>&&);

    // attach file attribute to upload or node handle
    void putfa(handle, fatype, SymmCipher*, std::unique_ptr<string>, bool checkAccess = true);

    // queue file attribute retrieval
    error getfa(handle h, string *fileattrstring, const string &nodekey, fatype, int = 0);

    // notify delayed upload completion subsystem about new file attribute
    void checkfacompletion(handle, Transfer* = NULL);

    // attach/update/delete a user attribute
    void putua(attr_t at, const byte* av = NULL, unsigned avl = 0, int ctag = -1, handle lastPublicHandle = UNDEF, int phtype = 0, int64_t ts = 0);

    // attach/update multiple versioned user attributes at once
    void putua(userattr_map *attrs, int ctag = -1);

    // queue a user attribute retrieval
    void getua(User* u, const attr_t at = ATTR_UNKNOWN, int ctag = -1);

    // queue a user attribute retrieval (for non-contacts)
    void getua(const char* email_handle, const attr_t at = ATTR_UNKNOWN, const char *ph = NULL, int ctag = -1);

    // retrieve the email address of a user
    void getUserEmail(const char *uid);

#ifdef DEBUG
    // queue a user attribute removal
    void delua(const char* an);

    // send dev command for testing
    void senddevcommand(const char *command, const char *email, long long q = 0, int bs = 0, int us = 0);
#endif

    // delete or block an existing contact
    error removecontact(const char*, visibility_t = HIDDEN);

    // add/remove/update outgoing share
    void setshare(Node*, const char*, accesslevel_t, bool writable = false, const char* = NULL);

    // Add/delete/remind outgoing pending contact request
    void setpcr(const char*, opcactions_t, const char* = NULL, const char* = NULL, handle = UNDEF);
    void updatepcr(handle, ipcactions_t);

    // export node link or remove existing exported link for this node
    error exportnode(Node*, int, m_time_t, bool writable = false);
    void getpubliclink(Node* n, int del, m_time_t ets, bool writable = false); // auxiliar method to add req

    // add timer
    error addtimer(TimerWithBackoff *twb);

#ifdef ENABLE_SYNC
    /**
     * @brief is node syncable
     * @param isinshare filled with whether the node is within an inshare.
     * @param syncError filled with SyncError with the sync error that makes the node unsyncable
     * @return API_OK if syncable. (regular) error otherwise
     */
    error isnodesyncable(Node*, bool * isinshare = NULL, SyncError *syncError = nullptr);

    /**
     * @brief is local path syncable
     * @param newPath path to check
     * @param syncTag tag to exclude in checking (that of the new sync)
     * @param syncError filled with SyncError with the sync error that makes the node unsyncable
     * @return API_OK if syncable. (regular) error otherwise
     */
    error isLocalPathSyncable(std::string newPath, int newSyncTag = 0, SyncError *syncError = nullptr);

    /**
     * @brief check config. Will fill syncError in the SyncConfig in case there is one.
     * Will fill syncWarning in the SyncConfig in case there is one.
     * Does not persist the sync configuration.
     * Does not add the syncConfig.
     * Reference parameters are filled in while checking syncConfig, for the benefit of addSync() which calls it.
     * @return And error code if there are problems serious enough with the syncconfig that it should not be added.
     *         Otherwise, API_OK
     */
    error checkSyncConfig(SyncConfig& syncConfig, LocalPath& rootpath, std::unique_ptr<FileAccess>& openedLocalFolder, Node*& remotenode, bool& inshare, bool& isnetwork);

    /**
     * @brief add sync. Will fill syncError/syncWarning in the SyncConfig in case there are any.
     * It will persist the sync configuration if its call to checkSyncConfig succeeds
     * @param syncConfig the Config to attempt to add
     * @param debris Name of the debris folder on this platform (perhaps we could just use the macro)
     * @param localdebris Alternate debris folder path - not used at all to my knowledge
     * @param delayInitialScan delay the initial scan
<<<<<<< HEAD
     * @param syncManager If the syncConfig is added, this parameter wll be filled in with a pointer to the created SyncManager.
     * @return API_OK if added to active syncs. (regular) error otherwise (with detail in syncConfig's SyncError field).
     */
    error addsync(SyncConfig& syncConfig, const char* debris, LocalPath* localdebris, bool delayInitialScan, SyncManager*& syncManager);



=======
     * @param unifiedSync If the syncConfig is added, this parameter will be filled in with a pointer to the created UnifiedSync.
     * @param notifyApp whether the syncupdate_stateconfig callback should be called at this stage or not
     * @return API_OK if added to active syncs. (regular) error otherwise (with detail in syncConfig's SyncError field).
     */
    error addsync(SyncConfig& syncConfig, const char* debris, LocalPath* localdebris, bool delayInitialScan, UnifiedSync*& unifiedSync, bool notifyApp);
>>>>>>> 835d82b0

    ////// sync config updating & persisting ////

    // transition the cache to failed
    void failSync(Sync* sync, SyncError syncerror);

    // disable synchronization. (transition to disable_state)
    // If no error passed, it entails a manual disable: won't be resumed automatically anymore, but it will be kept in cache
    bool disableSyncContainingNode(mega::handle nodeHandle, SyncError syncError, bool newEnabledFlag);

    // fail all active syncs
    void failSyncs(SyncError syncError =  NO_SYNC_ERROR);




#endif

    /**
     * @brief creates a tlv with one record and returns it encrypted with master key
     * @param name name of the record
     * @param text value of the record
     * @return encrypted base64 string with the tlv contents
     */
    std::string cypherTLVTextWithMasterKey(const char *name, const std::string &text);

    // close all open HTTP connections
    void disconnect();

    // close server-client HTTP connection
    void catchup();
    // abort lock request
    void abortlockrequest();

    // abort session and free all state information
    void logout();

    // free all state information
    void locallogout(bool removecaches);

    // SDK version
    const char* version();

    // get the last available version of the app
    void getlastversion(const char *appKey);

    // get a local ssl certificate for communications with the webclient
    void getlocalsslcertificate();

    // send a DNS request to resolve a hostname
    void dnsrequest(const char*);

    // send a GeLB request for a service with a timeout (in ms) and a number of retries
    void gelbrequest(const char*, int, int);

    // send chat stats
    void sendchatstats(const char*, int port);

    // send chat logs with user's annonymous id
    void sendchatlogs(const char*, const char*, int port);

    // send a HTTP request
    void httprequest(const char*, int, bool = false, const char* = NULL, int = 1);

    // maximum outbound throughput (per target server)
    int putmbpscap;

    // User-Agent header for HTTP requests
    string useragent;

    // Issuer of a detected fake SSL certificate
    string sslfakeissuer;

    // shopping basket
    handle_vector purchase_basket;

    // enumerate Pro account purchase options
    void purchase_enumeratequotaitems();

    // clear shopping basket
    void purchase_begin();

    // add item to basket
    void purchase_additem(int, handle, unsigned, const char *, unsigned, const char *, handle = UNDEF, int = 0, int64_t = 0);

    // submit purchased products for payment
    void purchase_checkout(int);

    // submit purchase receipt for verification
    void submitpurchasereceipt(int, const char*, handle lph = UNDEF, int phtype = 0, int64_t ts = 0);

    // store credit card
    error creditcardstore(const char *);

    // get credit card subscriptions
    void creditcardquerysubscriptions();

    // cancel credit card subscriptions
    void creditcardcancelsubscriptions(const char *reason = NULL);

    // get payment methods
    void getpaymentmethods();

    // store user feedback
    void userfeedbackstore(const char *);

    // send event
    void sendevent(int, const char *);
    void sendevent(int, const char *, int tag);

    // create support ticket
    void supportticket(const char *message, int type);

    // clean rubbish bin
    void cleanrubbishbin();

    // change the storage status
    bool setstoragestatus(storagestatus_t);

    // get info about a folder link
    void getpubliclinkinfo(handle h);

    // send an sms to verificate a phone number (returns EARGS if phone number has invalid format)
    error smsverificationsend(const string& phoneNumber, bool reVerifyingWhitelisted = false);

    // check the verification code received by sms is valid (returns EARGS if provided code has invalid format)
    error smsverificationcheck(const string& verificationCode);

#ifdef ENABLE_CHAT

    // create a new chat with multiple users and different privileges
    void createChat(bool group, bool publicchat, const userpriv_vector *userpriv = NULL, const string_map *userkeymap = NULL, const char *title = NULL);

    // invite a user to a chat
    void inviteToChat(handle chatid, handle uh, int priv, const char *unifiedkey = NULL, const char *title = NULL);

    // remove a user from a chat
    void removeFromChat(handle chatid, handle uh);

    // get the URL of a chat
    void getUrlChat(handle chatid);

    // process object arrays by the API server (users + privileges)
    userpriv_vector * readuserpriv(JSON* j);

    // grant access to a chat peer to one specific node
    void grantAccessInChat(handle chatid, handle h, const char *uid);

    // revoke access to a chat peer to one specific node
    void removeAccessInChat(handle chatid, handle h, const char *uid);

    // update permissions of a peer in a chat
    void updateChatPermissions(handle chatid, handle uh, int priv);

    // truncate chat from message id
    void truncateChat(handle chatid, handle messageid);

    // set title of the chat
    void setChatTitle(handle chatid, const char *title = NULL);

    // get the URL of the presence server
    void getChatPresenceUrl();

    // register a token device to route push notifications
    void registerPushNotification(int deviceType, const char *token = NULL);

    void archiveChat(handle chatid, bool archived);

    // request meta information from an url (title, description, icon)
    void richlinkrequest(const char*);

    // create/get or delete chat-link
    void chatlink(handle chatid, bool del, bool createifmissing);

    // get the URL for chat-link
    void chatlinkurl(handle publichandle);

    // convert public chat into private chat
    void chatlinkclose(handle chatid, const char *title);

    // auto-join publicchat
    void chatlinkjoin(handle publichandle, const char *unifiedkey);

    // set retention time for a chatroom in seconds, after which older messages in the chat are automatically deleted
    void setchatretentiontime(handle chatid, unsigned period);
#endif

    // get mega achievements
    void getaccountachievements(AchievementsDetails *details);

    // get mega achievements list (for advertising for unregistered users)
    void getmegaachievements(AchievementsDetails *details);

    // get welcome pdf
    void getwelcomepdf();

    // toggle global debug flag
    bool toggledebug();

    bool debugstate();

    // report an event to the API logger
    void reportevent(const char*, const char* = NULL);
    void reportevent(const char*, const char*, int tag);

    // set max download speed
    bool setmaxdownloadspeed(m_off_t bpslimit);

    // set max upload speed
    bool setmaxuploadspeed(m_off_t bpslimit);

    // get max download speed
    m_off_t getmaxdownloadspeed();

    // get max upload speed
    m_off_t getmaxuploadspeed();

    // get the handle of the older version for a NewNode
    handle getovhandle(Node *parent, string *name);

    // use HTTPS for all communications
    bool usehttps;

    // use an alternative port for downloads (8080)
    bool usealtdownport;

    // select the download port automatically
    bool autodownport;

    // use an alternative port for uploads (8080)
    bool usealtupport;

    // select the upload port automatically
    bool autoupport;

    // finish downloaded chunks in order
    bool orderdownloadedchunks;

    // disable public key pinning (for testing purposes)
    static bool disablepkp;

    // retry API_ESSL errors
    bool retryessl;

    // flag to request an extra loop of the SDK to finish something pending
    bool looprequested;

    // timestamp until the bandwidth is overquota in deciseconds, related to Waiter::ds
    m_time_t overquotauntil;

    // storage status
    storagestatus_t ststatus;

    // cacheable status
    std::map<int64_t, std::shared_ptr<CacheableStatus>> mCachedStatus;

    // warning timestamps related to storage overquota in paywall mode
    vector<m_time_t> mOverquotaWarningTs;

    // deadline timestamp related to storage overquota in paywall mode
    m_time_t mOverquotaDeadlineTs;

    // minimum bytes per second for streaming (0 == no limit, -1 == use default)
    int minstreamingrate;

    // root URL for API requests
    static string APIURL;

    // root URL for GeLB requests
    static string GELBURL;

    // root URL for chat stats
    static string CHATSTATSURL;

    // account auth for public folders
    string accountauth;

    // file that is blocking the sync engine
    LocalPath blockedfile;

    // stats id
    static std::string statsid;

    // number of ongoing asynchronous fopen
    int asyncfopens;

    // list of notifications to display to the user; includes items already seen
    UserAlerts useralerts;

    // true if user data is cached
    bool cachedug;

    // backoff for the expiration of cached user data
    BackoffTimer btugexpiration;

    // if logged into writable folder
    bool loggedIntoWritableFolder() const;

private:
    BackoffTimer btcs;
    BackoffTimer btbadhost;
    BackoffTimer btworkinglock;

    // backoff for heartbeats
    BackoffTimer btheartbeat;

    vector<TimerWithBackoff *> bttimers;

    // server-client command trigger connection
    std::unique_ptr<HttpReq> pendingsc;
    std::unique_ptr<HttpReq> pendingscUserAlerts;
    BackoffTimer btsc;

    // account is blocked: stops querying for action packets, pauses transfer & removes transfer slot availability
    bool mBlocked = false;
    bool mBlockedSet = false; //value set in current execution

    bool pendingscTimedOut = false;

    // if logged into writable folder
    bool mLoggedIntoWritableFolder = false;

    // badhost report
    HttpReq* badhostcs;

    // Working lock
    unique_ptr<HttpReq> workinglockcs;

    // notify URL for new server-client commands
    string scnotifyurl;

    // unique request ID
    char reqid[10];

    // auth URI component for API requests
    string auth;

    // lang URI component for API requests
    string lang;

    // public handle being used
    handle publichandle;

    // API response JSON object
    JSON response;

    // response record processing issue
    bool warned;

    // next local user record identifier to use
    int userid;

    // backoff for file attributes
    BackoffTimer btpfa;
    bool faretrying;

    // next internal upload handle
    handle nextuh;

    // just one notification after fetchnodes and catch-up actionpackets
    bool notifyStorageChangeOnStateCurrent = false;

    // maximum number of concurrent transfers (uploads + downloads)
    static const unsigned MAXTOTALTRANSFERS;

    // maximum number of concurrent transfers (uploads or downloads)
    static const unsigned MAXTRANSFERS;

    // maximum number of queued putfa before halting the upload queue
    static const int MAXQUEUEDFA;

    // maximum number of concurrent putfa
    static const int MAXPUTFA;

#ifdef ENABLE_SYNC
    Sync *getSyncContainingNodeHandle(mega::handle nodeHandle);
#endif

    // update time at which next deferred transfer retry kicks in
    void nexttransferretry(direction_t d, dstime*);

    // a TransferSlot chunk failed
    bool chunkfailed;

    // fetch state serialize from local cache
    bool fetchsc(DbTable*);

    // fetch statusTable from local cache
    bool fetchStatusTable(DbTable*);

    // remove old (2 days or more) transfers from cache, if they were not resumed
    void purgeOrphanTransfers(bool remove = false);

    // close the local transfer cache
    void closetc(bool remove = false);

    // server-client command processing
    void sc_updatenode();
    Node* sc_deltree();
    handle sc_newnodes();
    void sc_contacts();
    void sc_keys();
    void sc_fileattr();
    void sc_userattr();
    bool sc_shares();
    bool sc_upgrade();
    void sc_paymentreminder();
    void sc_opc();
    void sc_ipc();
    void sc_upc(bool incoming);
    void sc_ph();
    void sc_se();
#ifdef ENABLE_CHAT
    void sc_chatupdate(bool readingPublicChat);
    void sc_chatnode();
    void sc_chatflags();
#endif
    void sc_uac();
    void sc_la();
    void sc_ub();

    void init();

    // remove caches
    void removeCaches();

    // add node to vector and return index
    unsigned addnode(node_vector*, Node*) const;

    // add child for consideration in syncup()/syncdown()
    void addchild(remotenode_map*, string*, Node*, list<string>*, FileSystemType fsType) const;

    // crypto request response
    void cr_response(node_vector*, node_vector*, JSON*);

    // read node tree from JSON object
    void readtree(JSON*);

    // used by wait() to handle event timing
    void checkevent(dstime, dstime*, dstime*);

    // converts UTF-8 to 32-bit word array
    static char* utf8_to_a32forjs(const char*, int*);

    // was the app notified of a retrying CS request?
    bool csretrying;

    // encode/query handle type
    void encodehandletype(handle*, bool);
    bool isprivatehandle(handle*);

    // add direct read
    void queueread(handle, bool, SymmCipher*, int64_t, m_off_t, m_off_t, void*, const char* = NULL, const char* = NULL, const char* = NULL);

    // execute pending direct reads
    bool execdirectreads();

    // maximum number parallel connections for the direct read subsystem
    static const int MAXDRSLOTS = 16;

    // abort queued direct read(s)
    void abortreads(handle, bool, m_off_t, m_off_t);

    static const char PAYMENT_PUBKEY[];

public:
    void enabletransferresumption(const char *loggedoutid = NULL);
    void disabletransferresumption(const char *loggedoutid = NULL);

    // application callbacks
    struct MegaApp* app;

    // event waiter
    Waiter* waiter;

    // HTTP access
    HttpIO* httpio;

    // directory change notification
    struct FileSystemAccess* fsaccess;

    // bitmap graphics handling
    GfxProc* gfx;

    // enable / disable the gfx layer
    bool gfxdisabled;

    // DB access
    DbAccess* dbaccess = nullptr;

    // state cache table for logged in user
    DbTable* sctable;

    // there is data to commit to the database when possible
    bool pendingsccommit;

    // transfer cache table
    DbTable* tctable;

    // during processing of request responses, transfer table updates can be wrapped up in a single begin/commit
    DBTableTransactionCommitter* mTctableRequestCommitter = nullptr;

    // status cache table for logged in user. For data pertaining status which requires immediate commits
    DbTable* statusTable;

    // scsn as read from sctable
    handle cachedscsn;

    // initial state load in progress?  initial state can come from the database cache or via an 'f' command to the API.
    // Either way there can still be a lot of historic actionpackets to follow since that snaphot, especially if the user has not been online for a long time.
    bool fetchingnodes;
    int fetchnodestag;

    // have we just completed fetching new nodes?  (ie, caught up on all the historic actionpackets since the fetchnodes)
    bool statecurrent;

    // pending file attribute writes
    putfa_list queuedfa;

    // current file attributes being sent
    putfa_list activefa;

    // API request queue double buffering:
    // reqs[r] is open for adding commands
    // reqs[r^1] is being processed on the API server
    HttpReq* pendingcs;

    // Only queue the "Server busy" event once, until the current cs completes, otherwise we may DDOS
    // ourselves in cases where many clients get 500s for a while and then recover at the same time
    bool pendingcs_serverBusySent = false;

    // pending HTTP requests
    pendinghttp_map pendinghttp;

    // record type indicator for sctable
    enum { CACHEDSCSN, CACHEDNODE, CACHEDUSER, CACHEDLOCALNODE, CACHEDPCR, CACHEDTRANSFER, CACHEDFILE, CACHEDCHAT} sctablerectype;

    // record type indicator for statusTable
    enum StatusTableRecType { CACHEDSTATUS };

    // open/create state cache database table
    void opensctable();

    // open/create status database table
    void openStatusTable();

    // initialize/update state cache referenced sctable
    void initsc();
    void updatesc();
    void finalizesc(bool);

    void initStatusTable();

    // flag to pause / resume the processing of action packets
    bool scpaused;

    // MegaClient-Server response JSON
    JSON json;

    // Server-MegaClient request JSON and processing state flag ("processing a element")
    JSON jsonsc;
    bool insca;
    bool insca_notlast;

    // no two interrelated client instances should ever have the same sessionid
    char sessionid[10];

    // session key to protect local storage
    string sessionkey;

    // key protecting non-shareable GPS coordinates in nodes
    string unshareablekey;

    // application key
    char appkey[16];

    // incoming shares to be attached to a corresponding node
    newshare_list newshares;

    // current request tag
    int reqtag;

    // current sync tag
    int mSyncTag;

    // user maps: by handle and by case-normalized e-mail address
    uh_map uhindex;
    um_map umindex;

    // mapping of pending contact handles to their structure
    handlepcr_map pcrindex;

    // pending file attributes
    fa_map pendingfa;

    // upload waiting for file attributes
    handletransfer_map faputcompletion;

    // file attribute fetch channels
    fafc_map fafcs;

    // generate attribute string based on the pending attributes for this upload
    void pendingattrstring(handle, string*);

    // active/pending direct reads
    handledrn_map hdrns;   // DirectReadNodes, main ownership.  One per file, each with one DirectRead per client request.
    dsdrn_map dsdrns;      // indicates the time at which DRNs should be retried
    dr_list drq;           // DirectReads that are in DirectReadNodes which have fectched URLs
    drs_list drss;         // DirectReadSlot for each DR in drq, up to Max

    // merge newly received share into nodes
    void mergenewshares(bool);
    void mergenewshare(NewShare *s, bool notify);    // merge only the given share

    // transfer queues (PUT/GET)
    transfer_map transfers[2];
    BackoffTimerGroupTracker transferRetryBackoffs[2];

    // transfer list to manage the priority of transfers
    TransferList transferlist;

    // cached transfers (PUT/GET)
    transfer_map cachedtransfers[2];

    // cached files and their dbids
    vector<string> cachedfiles;
    vector<uint32_t> cachedfilesdbids;

    // database IDs of cached files and transfers
    // waiting for the completion of a putnodes
    pendingdbid_map pendingtcids;

    // path of temporary files
    // waiting for the completion of a putnodes
    pendingfiles_map pendingfiles;

    // transfer tslots
    transferslot_list tslots;

    // keep track of next transfer slot timeout
    BackoffTimerGroupTracker transferSlotsBackoff;

    // next TransferSlot to doio() on
    transferslot_list::iterator slotit;

    // FileFingerprint to node mapping
    Fingerprints mFingerprints;

    // flag to skip removing nodes from mFingerprints when all nodes get deleted
    bool mOptimizePurgeNodes = false;

    // send updates to app when the storage size changes
    int64_t mNotifiedSumSize = 0;

    // asymmetric to symmetric key rewriting
    handle_vector nodekeyrewrite;
    handle_vector sharekeyrewrite;

    static const char* const EXPORTEDLINK;

    // default number of seconds to wait after a bandwidth overquota
    static dstime DEFAULT_BW_OVERQUOTA_BACKOFF_SECS;

    // number of seconds to invalidate the cached user data
    static dstime USER_DATA_EXPIRATION_BACKOFF_SECS;

    // total number of Node objects
    long long totalNodes;

    // tracks how many nodes have had a successful applykey()
    long long mAppliedKeyNodeCount = 0;

    // server-client request sequence number
    SCSN scsn;

    void purgenodes(node_vector* = NULL);
    void purgeusers(user_vector* = NULL);
    bool readusers(JSON*, bool actionpackets);

    user_vector usernotify;
    void notifyuser(User*);

    pcr_vector pcrnotify;
    void notifypcr(PendingContactRequest*);

    node_vector nodenotify;
    void notifynode(Node*);

    // update transfer in the persistent cache
    void transfercacheadd(Transfer*, DBTableTransactionCommitter*);

    // remove a transfer from the persistent cache
    void transfercachedel(Transfer*, DBTableTransactionCommitter* committer);

    // add a file to the persistent cache
    void filecacheadd(File*, DBTableTransactionCommitter& committer);

    // remove a file from the persistent cache
    void filecachedel(File*, DBTableTransactionCommitter* committer);

#ifdef ENABLE_CHAT
    textchat_map chatnotify;
    void notifychat(TextChat *);
#endif

#ifdef USE_MEDIAINFO
    MediaFileInfo mediaFileInfo;
#endif

    // write changed/added/deleted users to the DB cache and notify the
    // application
    void notifypurge();

    // remove node subtree
    void deltree(handle);

    Node* nodebyhandle(handle);
    Node* nodebyfingerprint(FileFingerprint*);
#ifdef ENABLE_SYNC
    Node* nodebyfingerprint(LocalNode*);
#endif /* ENABLE_SYNC */

    node_vector *nodesbyfingerprint(FileFingerprint* fingerprint);
    void nodesbyoriginalfingerprint(const char* fingerprint, Node* parent, node_vector *nv);

    // get up to "maxcount" nodes, not older than "since", ordered by creation time
    node_vector getRecentNodes(unsigned maxcount, m_time_t since, bool includerubbishbin);

    // get a vector of recent actions in the account
    recentactions_vector getRecentActions(unsigned maxcount, m_time_t since);

    // determine if the file is a video, photo, or media (video or photo).  If the extension (with trailing .) is not precalculated, pass null
    bool nodeIsMedia(const Node*, bool *isphoto, bool *isvideo) const;

    // determine if the file is a photo.
    bool nodeIsPhoto(const Node *n, bool checkPreview) const;

    // determine if the file is a video.
    bool nodeIsVideo(const Node *n) const;

    // determine if the file is an audio.
    bool nodeIsAudio(const Node *n) const;

    // determine if the file is a document.
    bool nodeIsDocument(const Node *n) const;

    // generate & return upload handle
    handle getuploadhandle();

    // maps node handle to public handle
    std::map<handle, handle> mPublicLinks;

#ifdef ENABLE_SYNC
    // sync debris folder name in //bin
    static const char* const SYNCDEBRISFOLDERNAME;

    // we are adding the //bin/SyncDebris/yyyy-mm-dd subfolder(s)
    bool syncdebrisadding;

    // minute of the last created folder in SyncDebris
    m_time_t syncdebrisminute;

    // activity flag
    bool syncactivity;

    // syncops indicates that a sync-relevant tree update may be pending
    bool syncops;

    // app scanstate flag
    bool syncscanstate;

    // scan required flag
    bool syncdownrequired;

    bool syncuprequired;

    // block local fs updates processing while locked ops are in progress
    bool syncfsopsfailed;

    // retry accessing temporarily locked filesystem items
    bool syncfslockretry;
    BackoffTimer syncfslockretrybt;

    // retry of transiently failed local filesystem ops
    bool syncdownretry;
    BackoffTimer syncdownbt;

    // sync PUT Nagle timer
    bool syncnagleretry;
    BackoffTimer syncnaglebt;

    // timer for extra notifications
    // (workaround for buggy network filesystems)
    bool syncextraretry;
    BackoffTimer syncextrabt;

    // rescan timer if fs notification unavailable or broken
    bool syncscanfailed;
    BackoffTimer syncscanbt;

    // vanished from a local synced folder
    localnode_set localsyncnotseen;

    // maps local fsid to corresponding LocalNode*
    handlelocalnode_map fsidnode;

    // local nodes that need to be added remotely
    localnode_vector synccreate;

    // number of sync-initiated putnodes() in progress
    int syncadding;

    // total number of LocalNode objects
    long long totalLocalNodes;

    // sync id dispatch
    handle nextsyncid();
    handle currsyncid;

    // SyncDebris folder addition result
    void putnodes_syncdebris_result(error, vector<NewNode>&);

    // if no sync putnodes operation is in progress, apply the updates stored
    // in syncadded/syncdeleted/syncoverwritten to the remote tree
    void syncupdate();

    // create missing folders, copy/start uploading missing files
    bool syncup(LocalNode* l, dstime* nds, size_t& parentPending);
    bool syncup(LocalNode* l, dstime* nds);

    // sync putnodes() completion
    void putnodes_sync_result(error, vector<NewNode>&);

    // start downloading/copy missing files, create missing directories
    bool syncdown(LocalNode*, LocalPath&, bool);

    // move nodes to //bin/SyncDebris/yyyy-mm-dd/ or unlink directly
    void movetosyncdebris(Node*, bool);

    // move queued nodes to SyncDebris (for syncing into the user's own cloud drive)
    void execmovetosyncdebris();
    node_set todebris;

    // unlink queued nodes directly (for inbound share syncing)
    void execsyncunlink();
    node_set tounlink;

    // commit all queueud deletions
    void execsyncdeletions();

    // process localnode subtree
    void proclocaltree(LocalNode*, LocalTreeProc*);

    // unlink the LocalNode from the corresponding node
    // if the associated local file or folder still exists
    void unlinkifexists(LocalNode*, FileAccess*, LocalPath& reuseBuffer);
#endif

    // recursively cancel transfers in a subtree
    void stopxfers(LocalNode*, DBTableTransactionCommitter& committer);

    // update paths of all PUT transfers
    void updateputs();

    // determine if all transfer slots are full
    bool slotavail() const;

    // transfer queue dispatch/retry handling
    void dispatchTransfers();

    void defer(direction_t, int td, int = 0);
    void freeq(direction_t);

    dstime transferretrydelay();

    // client-server request double-buffering
    RequestDispatcher reqs;

    // returns if the current pendingcs includes a fetch nodes command
    bool isFetchingNodesPendingCS();

    // upload handle -> node handle map (filled by upload completion)
    handlepair_set uhnh;

    // transfer chunk failed
    void setchunkfailed(string*);
    string badhosts;

    bool requestLock;
    dstime disconnecttimestamp;
    dstime lastDispatchTransfersDs = 0;

    // process object arrays by the API server
    int readnodes(JSON*, int, putsource_t, vector<NewNode>*, int, bool applykeys);

    void readok(JSON*);
    void readokelement(JSON*);
    void readoutshares(JSON*);
    void readoutshareelement(JSON*);

    void readipc(JSON*);
    void readopc(JSON*);

    error readmiscflags(JSON*);

    void procph(JSON*);

    void readcr();
    void readsr();

    void procsnk(JSON*);
    void procsuk(JSON*);

    void procmcf(JSON*);
    void procmcna(JSON*);

    void setkey(SymmCipher*, const char*);
    bool decryptkey(const char*, byte*, int, SymmCipher*, int, handle);

    void handleauth(handle, byte*);

    bool procsc();

    // API warnings
    void warn(const char*);
    bool warnlevel();

    Node* childnodebyname(Node*, const char*, bool = false);
    void honorPreviousVersionAttrs(Node *previousNode, AttrMap &attrs);
    vector<Node*> childnodesbyname(Node*, const char*, bool = false);

    // purge account state and abort server-client connection
    void purgenodesusersabortsc(bool keepOwnUser);

    static const int USERHANDLE = 8;
    static const int PCRHANDLE = 8;
    static const int NODEHANDLE = 6;
    static const int CHATHANDLE = 8;
    static const int SESSIONHANDLE = 8;
    static const int PURCHASEHANDLE = 8;
    static const int BACKUPHANDLE = 8;
    static const int CONTACTLINKHANDLE = 6;
    static const int CHATLINKHANDLE = 6;

    // max new nodes per request
    static const int MAX_NEWNODES = 2000;

    // session ID length (binary)
    static const unsigned SIDLEN = 2 * SymmCipher::KEYLENGTH + USERHANDLE * 4 / 3 + 1;

    void proccr(JSON*);
    void procsr(JSON*);

    // account access: master key
    // folder link access: folder key
    SymmCipher key;

    // dummy key to obfuscate non protected cache
    SymmCipher tckey;

    // account access (full account): RSA private key
    AsymmCipher asymkey;
    string mPrivKey;    // serialized version for apps

    // RSA public key
    AsymmCipher pubk;

    // EdDSA signing key (Ed25519 private key seed).
    EdDSA *signkey;

    // ECDH key (x25519 private key).
    ECDH *chatkey;

    // set when keys for every current contact have been checked
    AuthRingsMap mAuthRings;

    // used during initialization to accumulate required updates to authring (to send them all atomically)
    AuthRingsMap mAuthRingsTemp;

    // true while authrings are being fetched
    bool mFetchingAuthrings;

    // actual state of keys
    bool fetchingkeys;

    // invalidate received keys (when fail to load)
    void clearKeys();

    // delete chatkey and signing key
    void resetKeyring();

    // binary session ID
    string sid;

    // distinguish activity from different MegaClients in logs
    string clientname;

    // number our http requests so we can distinguish them (and the curl debug logging for them) in logs
    unsigned transferHttpCounter = 0;

    // apply keys
    void applykeys();

    // send andy key rewrites prepared when keys were applied
    void sendkeyrewrites();

    // symmetric password challenge
    int checktsid(byte* sidbuf, unsigned len);

    // locate user by e-mail address or by handle
    User* finduser(const char*, int = 0);
    User* finduser(handle, int = 0);
    User* ownuser();
    void mapuser(handle, const char*);
    void discarduser(handle, bool = true);
    void discarduser(const char*);
    void mappcr(handle, PendingContactRequest*);
    bool discardnotifieduser(User *);

    PendingContactRequest* findpcr(handle);

    // queue public key request for user
    void queuepubkeyreq(User*, std::unique_ptr<PubKeyAction>);
    void queuepubkeyreq(const char*, std::unique_ptr<PubKeyAction>);

    // rewrite foreign keys of the node (tree)
    void rewriteforeignkeys(Node* n);

    // simple string hash
    static void stringhash(const char*, byte*, SymmCipher*);
    static uint64_t stringhash64(string*, SymmCipher*);

    // set authentication context, either a session ID or a exported folder node handle
    void setsid(const byte*, unsigned);
    void setrootnode(handle, const char *authKey = nullptr);

    bool setlang(string *code);

    // returns the handle of the root node if the account is logged into a public folder, otherwise UNDEF.
    handle getrootpublicfolder();

    // returns the public handle of the folder link if the account is logged into a public folder, otherwise UNDEF.
    handle getpublicfolderhandle();

    //returns the top-level node for a node
    Node *getrootnode(Node*);

    //returns true if the node referenced by the handle belongs to the logged-in account
    bool isPrivateNode(handle h);

    //returns true if the node referenced by the handle belongs to other account than the logged-in account
    bool isForeignNode(handle h);

    // process node subtree
    void proctree(Node*, TreeProc*, bool skipinshares = false, bool skipversions = false);

    // hash password
    error pw_key(const char*, byte*) const;

    // Since it's quite expensive to create a SymmCipher, these are provided to use for quick operations - just set the key and use.
    SymmCipher tmpnodecipher;
    SymmCipher tmptransfercipher;

    void exportDatabase(string filename);
    bool compareDatabases(string filename1, string filename2);

    // request a link to recover account
    void getrecoverylink(const char *email, bool hasMasterkey);

    // query information about recovery link
    void queryrecoverylink(const char *link);

    // request private key for integrity checking the masterkey
    void getprivatekey(const char *code);

    // confirm a recovery link to restore the account
    void confirmrecoverylink(const char *code, const char *email, const char *password, const byte *masterkey = NULL, int accountversion = 1);

    // request a link to cancel the account
    void getcancellink(const char *email, const char* = NULL);

    // confirm a link to cancel the account
    void confirmcancellink(const char *code);

    // get a link to change the email address
    void getemaillink(const char *email, const char *pin = NULL);

    // confirm a link to change the email address
    void confirmemaillink(const char *code, const char *email, const byte *pwkey);

    // create contact link
    void contactlinkcreate(bool renew);

    // query contact link
    void contactlinkquery(handle);

    // delete contact link
    void contactlinkdelete(handle);

    // multi-factor authentication setup
    void multifactorauthsetup(const char* = NULL);

    // multi-factor authentication get
    void multifactorauthcheck(const char*);

    // multi-factor authentication disable
    void multifactorauthdisable(const char*);

    // fetch time zone
    void fetchtimezone();

    void keepmealive(int, bool enable = true);

    void getpsa(bool urlSupport);

    // tells the API the user has seen existing alerts
    void acknowledgeuseralerts();

    // manage overquota errors
    void activateoverquota(dstime timeleft, bool isPaywall);

    // achievements enabled for the account
    bool achievements_enabled;

    // non-zero if login with user+pwd was done (reset upon fetchnodes completion)
    bool isNewSession;

    // timestamp of the last login with user and password
    m_time_t tsLogin;

    // true if user has disabled fileversioning
    bool versions_disabled;

    // the SDK is trying to log out
    int loggingout = 0;

    // the logout request succeeded, time to clean up localy once returned from CS response processing
    bool loggedout = false;

    // true if the account is a master business account, false if it's a sub-user account
    BizMode mBizMode;

    // -1: expired, 0: inactive (no business subscription), 1: active, 2: grace-period
    BizStatus mBizStatus;
    // indicates that the last update to mBizStatus comes from cache.
    // Used to notify the apps in the very first non-cache update. For backwards compatibility.
    bool mBizStatusLoadedFromCache = false;

    // list of handles of the Master business account/s
    std::set<handle> mBizMasters;

    // timestamp when a business account will enter into Grace Period
    m_time_t mBizGracePeriodTs;

    // timestamp when a business account will finally expire
    m_time_t mBizExpirationTs;

    // whether the destructor has started running yet
    bool destructorRunning = false;

    MegaClientAsyncQueue mAsyncQueue;

    // Keep track of high level operation counts and times, for performance analysis
    struct PerformanceStats
    {
        CodeCounter::ScopeStats execFunction = { "MegaClient_exec" };
        CodeCounter::ScopeStats transferslotDoio = { "TransferSlot_doio" };
        CodeCounter::ScopeStats execdirectreads = { "execdirectreads" };
        CodeCounter::ScopeStats transferComplete = { "transfer_complete" };
        CodeCounter::ScopeStats prepareWait = { "MegaClient_prepareWait" };
        CodeCounter::ScopeStats doWait = { "MegaClient_doWait" };
        CodeCounter::ScopeStats checkEvents = { "MegaClient_checkEvents" };
        CodeCounter::ScopeStats applyKeys = { "MegaClient_applyKeys" };
        CodeCounter::ScopeStats dispatchTransfers = { "dispatchTransfers" };
        CodeCounter::ScopeStats csResponseProcessingTime = { "cs batch response processing" };
        CodeCounter::ScopeStats scProcessingTime = { "sc processing" };
        uint64_t transferStarts = 0, transferFinishes = 0;
        uint64_t transferTempErrors = 0, transferFails = 0;
        uint64_t prepwaitImmediate = 0, prepwaitZero = 0, prepwaitHttpio = 0, prepwaitFsaccess = 0, nonzeroWait = 0;
        CodeCounter::DurationSum csRequestWaitTime;
        CodeCounter::DurationSum transfersActiveTime;
        std::string report(bool reset, HttpIO* httpio, Waiter* waiter, const RequestDispatcher& reqs);
    } performanceStats;

    std::string getDeviceid() const;

    std::string getDeviceidHash() const;

#ifdef ENABLE_SYNC
    bool getKeepSyncsAfterLogout() const;
    void setKeepSyncsAfterLogout(bool keepSyncsAfterLogout);
#endif

    void loadCacheableStatus(std::shared_ptr<CacheableStatus> status);


    MegaClient(MegaApp*, Waiter*, HttpIO*, FileSystemAccess*, DbAccess*, GfxProc*, const char*, const char*, unsigned workerThreadCount);
    ~MegaClient();
};
} // namespace

#if __cplusplus < 201100L
#define char_is_not_digit std::not1(std::ptr_fun(static_cast<int(*)(int)>(std::isdigit)))
#define char_is_not_space std::not1(std::ptr_fun<int, int>(std::isspace))
#else
#define char_is_not_digit [](char c) { return !std::isdigit(c); }
#define char_is_not_space [](char c) { return !std::isspace(c); }
#endif

#endif<|MERGE_RESOLUTION|>--- conflicted
+++ resolved
@@ -623,21 +623,11 @@
      * @param debris Name of the debris folder on this platform (perhaps we could just use the macro)
      * @param localdebris Alternate debris folder path - not used at all to my knowledge
      * @param delayInitialScan delay the initial scan
-<<<<<<< HEAD
      * @param syncManager If the syncConfig is added, this parameter wll be filled in with a pointer to the created SyncManager.
-     * @return API_OK if added to active syncs. (regular) error otherwise (with detail in syncConfig's SyncError field).
-     */
-    error addsync(SyncConfig& syncConfig, const char* debris, LocalPath* localdebris, bool delayInitialScan, SyncManager*& syncManager);
-
-
-
-=======
-     * @param unifiedSync If the syncConfig is added, this parameter will be filled in with a pointer to the created UnifiedSync.
      * @param notifyApp whether the syncupdate_stateconfig callback should be called at this stage or not
      * @return API_OK if added to active syncs. (regular) error otherwise (with detail in syncConfig's SyncError field).
      */
-    error addsync(SyncConfig& syncConfig, const char* debris, LocalPath* localdebris, bool delayInitialScan, UnifiedSync*& unifiedSync, bool notifyApp);
->>>>>>> 835d82b0
+    error addsync(SyncConfig& syncConfig, const char* debris, LocalPath* localdebris, bool delayInitialScan, SyncManager*& syncManager, bool notifyApp);
 
     ////// sync config updating & persisting ////
 
