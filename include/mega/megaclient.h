/**
 * @file mega/megaclient.h
 * @brief Client access engine core logic
 *
 * (c) 2013-2014 by Mega Limited, Auckland, New Zealand
 *
 * This file is part of the MEGA SDK - Client Access Engine.
 *
 * Applications using the MEGA API must present a valid application key
 * and comply with the the rules set forth in the Terms of Service.
 *
 * The MEGA SDK is distributed in the hope that it will be useful,
 * but WITHOUT ANY WARRANTY; without even the implied warranty of
 * MERCHANTABILITY or FITNESS FOR A PARTICULAR PURPOSE.
 *
 * @copyright Simplified (2-clause) BSD License.
 *
 * You should have received a copy of the license along with this
 * program.
 */

#ifndef MEGACLIENT_H
#define MEGACLIENT_H 1

#include "json.h"
#include "db.h"
#include "gfx.h"
#include "filefingerprint.h"
#include "request.h"
#include "transfer.h"
#include "treeproc.h"
#include "sharenodekeys.h"
#include "account.h"
#include "backofftimer.h"
#include "http.h"
#include "pubkeyaction.h"
#include "pendingcontactrequest.h"
#include "mediafileattribute.h"
#include "useralerts.h"
#include "user.h"

namespace mega {

class SyncConfigBag;

class MEGA_API FetchNodesStats
{
public:
    enum {
        MODE_DB = 0,
        MODE_API = 1,
        MODE_NONE = 2
    };

    enum {
        TYPE_ACCOUNT = 0,
        TYPE_FOLDER = 1,
        TYPE_NONE = 2
    };

    enum {
        API_CACHE = 0,
        API_NO_CACHE = 1,    // use this for DB mode
        API_NONE = 2
    };

    FetchNodesStats();
    void init();
    void toJsonArray(string *json);

    //////////////////
    // General info //
    //////////////////
    int mode; // DB = 0, API = 1
    int cache; // no-cache = 0, no-cache = 1
    int type; // Account = 0, Folder = 1
    dstime startTime; // startup time (ds)

    /**
     * \brief Number of nodes in the cached filesystem
     *
     * From DB: number on nodes in the local database
     * From API: number of nodes in the response to the fetchnodes command
     */
    long long nodesCached;

    /**
     * @brief Number of nodes in the current filesystem, after the reception of action packets
     */
    long long nodesCurrent;

    /**
     * @brief Number of action packets to complete the cached filesystem
     *
     * From DB: Number of action packets to complete the local cache
     * From API: Number of action packets to complete the server-side cache
     */
    int actionPackets;

    ////////////
    // Errors //
    ////////////

    /**
     * @brief Number of error -3 or -4 received during the process (including cs and sc requests)
     */
    int eAgainCount;

    /**
     * @brief Number of HTTP 500 errors received during the process (including cs and sc requests)
     */
    int e500Count;

    /**
     * @brief Number of other errors received during the process (including cs and sc requests)
     *
     * The most common source of these errors are connectivity problems (no Internet, timeouts...)
     */
    int eOthersCount;

    ////////////////////////////////////////////////////////////////////
    // Time elapsed until different steps since the startup time (ds) //
    ////////////////////////////////////////////////////////////////////

    /**
     * @brief Time until the first byte read
     *
     * From DB: time until the first record read from the database
     * From API: time until the first byte read in response to the fetchnodes command (errors excluded)
     */
    dstime timeToFirstByte;

    /**
     * @brief Time until the last byte read
     *
     * From DB: time until the last record is read from the database
     * From API: time until the whole response to the fetchnodes command has been received
     */
    dstime timeToLastByte;

    /**
     * @brief Time until the cached filesystem is ready
     *
     * From DB: time until the database has been read and processed
     * From API: time until the fetchnodes command is processed
     */
    dstime timeToCached;

    /**
     * @brief Time until the filesystem is ready to be used
     *
     * From DB: this time is the same as timeToCached
     * From API: time until action packets have been processed
     * It's needed to wait until the reception of action packets due to
     * server-side caches.
     */
    dstime timeToResult;

    /**
     * @brief Time until synchronizations have been resumed
     *
     * This involves the load of the local cache and the scan of known
     * files. Files that weren't cached are scanned later.
     */
    dstime timeToSyncsResumed;

    /**
     * @brief Time until the filesystem is current
     *
     * From DB: time until action packets have been processed
     * From API: this time is the same as timeToResult
     */
    dstime timeToCurrent;

    /**
     * @brief Time until the resumption of transfers has finished
     *
     * The resumption of transfers is done after the filesystem is current
     */
    dstime timeToTransfersResumed;
};


class MEGA_API MegaClient
{
public:
    // own identity
    handle me;
    string uid;

    // root nodes (files, incoming, rubbish)
    handle rootnodes[3];

    // all nodes
    node_map nodes;

    // keep track of user storage, inshare storage, file/folder counts per root node.
    NodeCounterMap mNodeCounters;

    // all users
    user_map users;

    // encrypted master key
    string k;

    // version of the account
    int accountversion;

    // salt of the account (for v2 accounts)
    string accountsalt;

    // timestamp of the creation of the account
    m_time_t accountsince;

    // Global Multi-Factor Authentication enabled
    bool gmfa_enabled;

    // Server-Side Rubbish-bin Scheduler enabled (autopurging)
    bool ssrs_enabled;

    // New Secure Registration method enabled
    bool nsr_enabled;

    // Account has VOIP push enabled (only for Apple)
    bool aplvp_enabled;

    // Use new format to generate Mega links
    bool mNewLinkFormat = false;

    // 2 = Opt-in and unblock SMS allowed 1 = Only unblock SMS allowed 0 = No SMS allowed  -1 = flag was not received
    SmsVerificationState mSmsVerificationState;

    // the verified account phone number, filled in from 'ug'
    string mSmsVerifiedPhone;
	
    // pseudo-random number generator
    PrnGen rng;

    bool ephemeralSession = false;

    static string getPublicLink(bool newLinkFormat, nodetype_t type, handle ph, const char *key);

#ifdef ENABLE_CHAT
    // all chats
    textchat_map chats;
#endif

    // process API requests and HTTP I/O
    void exec();

    // wait for I/O or other events
    int wait();

    // splitted implementation of wait() for a better thread management
    int preparewait();
    int dowait();
    int checkevents();

    // abort exponential backoff
    bool abortbackoff(bool = true);

    // ID tag of the next request
    int nextreqtag();

    // ID tag of the next sync
    int nextSyncTag(int increment = 0);

    // corresponding ID tag of the currently executing callback
    int restag;

    // ephemeral session support
    void createephemeral();
    void resumeephemeral(handle, const byte*, int = 0);
    void cancelsignup();

    // full account confirmation/creation support
    void sendsignuplink(const char*, const char*, const byte*);

    string sendsignuplink2(const char*, const char *, const char*);
    void resendsignuplink2(const char*, const char *);

    void querysignuplink(const byte*, unsigned);
    void confirmsignuplink(const byte*, unsigned, uint64_t);
    void confirmsignuplink2(const byte*, unsigned);
    void setkeypair();

    // prelogin: e-mail
    void prelogin(const char*);

    // user login: e-mail, pwkey
    void login(const char*, const byte*, const char* = NULL);

    // user login: e-mail, password, salt
    void login2(const char*, const char*, string *, const char* = NULL);

    // user login: e-mail, derivedkey, 2FA pin
    void login2(const char*, const byte*, const char* = NULL);

    // user login: e-mail, pwkey, emailhash
    void fastlogin(const char*, const byte*, uint64_t);

    // session login: binary session, bytecount
    void login(const byte*, int);

    // check password
    error validatepwd(const byte *);

    // get user data
    void getuserdata();

    // get miscelaneous flags
    void getmiscflags();

    // get the public key of an user
    void getpubkey(const char* user);

    // check if logged in
    sessiontype_t loggedin();

    // check if logged in a folder link
    bool loggedinfolderlink();

    // check the reason of being blocked
    void whyamiblocked();

    // sets block state: stops querying for action packets, pauses transfer & removes transfer slot availability
    void block(bool fromServerClientResponse = false);

    // unsets block state
    void unblock();

    // dump current session
    int dumpsession(byte*, size_t);

    // create a copy of the current session
    void copysession();

    // resend the verification email to the same email address as it was previously sent to
    void resendverificationemail();

    // get the data for a session transfer
    // the caller takes the ownership of the returned value
    // if the second parameter isn't NULL, it's used as session id instead of the current one
    string *sessiontransferdata(const char*, string* = NULL);

    // Kill session id
    void killsession(handle session);
    void killallsessions();

    // extract public handle and key from a public file/folder link
    error parsepubliclink(const char *link, handle &ph, byte *key, bool isFolderLink);

    // set folder link: node, key
    error folderaccess(const char*folderlink);

    // open exported file link (op=0 -> download, op=1 fetch data)
    void openfilelink(handle ph, const byte *key, int op);

    // decrypt password-protected public link
    // the caller takes the ownership of the returned value in decryptedLink parameter
    error decryptlink(const char* link, const char* pwd, string *decryptedLink);

    // encrypt public link with password
    // the caller takes the ownership of the returned value
    error encryptlink(const char* link, const char* pwd, string *encryptedLink);

    // change login password
    error changepw(const char *password, const char *pin = NULL);

    // load all trees: nodes, shares, contacts
    void fetchnodes(bool nocache = false);

    // fetchnodes stats
    FetchNodesStats fnstats;

    // load cryptographic keys: RSA, Ed25519, Cu25519 and their signatures
    void fetchkeys();

    // check existence and integrity of keys and signatures, initialize if missing
    void initializekeys();

    // to be called after resumption from cache (user attributes loaded)
    void loadAuthrings();

    // load cryptographic keys for contacts: RSA, Ed25519, Cu25519
    void fetchContactsKeys();

    // fetch keys related to authrings for a given contact
    void fetchContactKeys(User *user);

    // track a public key in the authring for a given user
    error trackKey(attr_t keyType, handle uh, const std::string &key);

    // track the signature of a public key in the authring for a given user
    error trackSignature(attr_t signatureType, handle uh, const std::string &signature);

    // set the Ed25519 public key as verified for a given user in the authring (done by user manually by comparing hash of keys)
    error verifyCredentials(handle uh);

    // reset the tracking of public keys in the authrings for a given user
    error resetCredentials(handle uh);

    // check credentials are verified for a given user
    bool areCredentialsVerified(handle uh);

    // retrieve user details
    void getaccountdetails(AccountDetails*, bool, bool, bool, bool, bool, bool, int source = -1);

    // check if the available bandwidth quota is enough to transfer an amount of bytes
    void querytransferquota(m_off_t size);

    // update node attributes
    error setattr(Node*, const char* prevattr = NULL);

    // prefix and encrypt attribute json
    void makeattr(SymmCipher*, string*, const char*, int = -1) const;

    // convenience version of the above (frequently we are passing a NodeBase's attrstring)
    void makeattr(SymmCipher*, const std::unique_ptr<string>&, const char*, int = -1) const;

    // check node access level
    int checkaccess(Node*, accesslevel_t);

    // check if a move operation would succeed
    error checkmove(Node*, Node*);

    // delete node
    error unlink(Node*, bool = false);

    // delete all versions
    void unlinkversions();

    // move node to new parent folder
    error rename(Node*, Node*, syncdel_t = SYNCDEL_NONE, handle = UNDEF, const char *newName = nullptr);

    // start/stop/pause file transfer
    bool startxfer(direction_t, File*, DBTableTransactionCommitter&, bool skipdupes = false, bool startfirst = false, bool donotpersist = false);
    void stopxfer(File* f, DBTableTransactionCommitter* committer);
    void pausexfers(direction_t, bool pause, bool hard, DBTableTransactionCommitter& committer);

    // maximum number of connections per transfer
    static const unsigned MAX_NUM_CONNECTIONS = 6;

    // set max connections per transfer
    void setmaxconnections(direction_t, int);

    // updates business status
    void setBusinessStatus(BizStatus newBizStatus);

    // updates block boolean
    void setBlocked(bool value);

    // enqueue/abort direct read
    void pread(Node*, m_off_t, m_off_t, void*);
    void pread(handle, SymmCipher* key, int64_t, m_off_t, m_off_t, void*, bool = false,  const char* = NULL, const char* = NULL, const char* = NULL);
    void preadabort(Node*, m_off_t = -1, m_off_t = -1);
    void preadabort(handle, m_off_t = -1, m_off_t = -1);

    // pause flags
    bool xferpaused[2];

#ifdef ENABLE_SYNC
    // active syncs
    sync_list syncs;

    // indicates whether all startup syncs have been fully scanned
    bool syncsup;

    // A collection of sync configs backed by a database table
    std::unique_ptr<SyncConfigBag> syncConfigs;

    // first sync resumed
    bool mFirstSyncResumed = false;

#endif

    // if set, symlinks will be followed except in recursive deletions
    // (give the user ample warning about possible sync repercussions)
    bool followsymlinks;

    // number of parallel connections per transfer (PUT/GET)
    unsigned char connections[2];

    // generate & return next upload handle
    handle uploadhandle(int);

    // helper function for preparing a putnodes call for new folders
    void putnodes_prepareOneFolder(NewNode* newnode, std::string foldername);

    // add nodes to specified parent node (complete upload, copy files, make
    // folders)
    void putnodes(handle, NewNode*, int, const char * = NULL);

    // send files/folders to user
    void putnodes(const char*, NewNode*, int);

    // attach file attribute to upload or node handle
    void putfa(handle, fatype, SymmCipher*, std::unique_ptr<string>, bool checkAccess = true);

    // queue file attribute retrieval
    error getfa(handle h, string *fileattrstring, const string &nodekey, fatype, int = 0);
    
    // notify delayed upload completion subsystem about new file attribute
    void checkfacompletion(handle, Transfer* = NULL);

    // attach/update/delete a user attribute
    void putua(attr_t at, const byte* av = NULL, unsigned avl = 0, int ctag = -1, handle lastPublicHandle = UNDEF, int phtype = 0, int64_t ts = 0);

    // attach/update multiple versioned user attributes at once
    void putua(userattr_map *attrs, int ctag = -1);

    // queue a user attribute retrieval
    void getua(User* u, const attr_t at = ATTR_UNKNOWN, int ctag = -1);

    // queue a user attribute retrieval (for non-contacts)
    void getua(const char* email_handle, const attr_t at = ATTR_UNKNOWN, const char *ph = NULL, int ctag = -1);

    // retrieve the email address of a user
    void getUserEmail(const char *uid);

#ifdef DEBUG
    // queue a user attribute removal
    void delua(const char* an);
#endif

    // delete or block an existing contact
    error removecontact(const char*, visibility_t = HIDDEN);

    // add/remove/update outgoing share
    void setshare(Node*, const char*, accesslevel_t, const char* = NULL);

    // Add/delete/remind outgoing pending contact request
    void setpcr(const char*, opcactions_t, const char* = NULL, const char* = NULL, handle = UNDEF);
    void updatepcr(handle, ipcactions_t);

    // export node link or remove existing exported link for this node
    error exportnode(Node*, int, m_time_t);
    void getpubliclink(Node* n, int del, m_time_t ets); // auxiliar method to add req

    // add timer
    error addtimer(TimerWithBackoff *twb);

#ifdef ENABLE_SYNC
    /**
     * @brief is node syncable
     * @param isinshare filled with whether the node is within an inshare.
     * @param syncError filled with SyncError with the sync error that makes the node unsyncable
     * @return API_OK if syncable. (regular) error otherwise
     */
    error isnodesyncable(Node*, bool * isinshare = NULL, SyncError *syncError = nullptr);

    /**
     * @brief is local path syncable
     * @param newPath path to check
     * @param syncTag tag to exclude in checking (that of the new sync)
     * @param syncError filled with SyncError with the sync error that makes the node unsyncable
     * @return API_OK if syncable. (regular) error otherwise
     */
    error isLocalPathSyncable(std::string newPath, int newSyncTag = 0, SyncError *syncError = nullptr);


    /**
     * @brief add sync. Will fill syncError in case there is one.
     * It will persist the sync configuration if everything goes fine.
     * @param syncError filled with SyncError with the sync error that prevented the addition
     * @param delayInitialScan delay the initial scan
     * @return API_OK if added. (regular) error otherwise.
     */
    error addsync(SyncConfig, const char*, string*, SyncError &syncError, bool delayInitialScan = false, void* = NULL);


    // removes an active sync (transition to pre-removal state).
    // This will entail the removal of the sync cache & configuration cache (see removeSyncConfig)
    void delsync(Sync*);

    // remove sync configuration. It will remove sync configuration cache & call app's callback sync_removed
    error removeSyncConfig(int tag);
    error removeSyncConfigByNodeHandle(handle nodeHandle);
<<<<<<< HEAD

    //// sync config updating & persisting ////
    // updates in state & error
    error saveAndUpdateSyncConfig(const SyncConfig *config, syncstate_t newstate, syncerror_t syncerror);
    // updates in remote path/node & calls app's syncupdate_remote_root_changed. passing n=null will remove remote handle and keep last known path
    bool updateSyncRemoteLocation(const SyncConfig *config, Node *n); //returns if changed
=======
    error saveAndUpdateSyncConfig(const SyncConfig *config, syncstate_t newstate, SyncError syncerror);
>>>>>>> 8779a84c

    // transition the cache to failed
    void failSync(Sync* sync, SyncError syncerror);

    // disable synchronization. (transition to disable_state)
    // If no error passed, it entails a manual disable: won't be resumed automatically anymore, but it will be kept in cache
    void disableSync(Sync*, SyncError syncError =  NO_SYNC_ERROR);
    bool disableSyncContainingNode(mega::handle nodeHandle, SyncError syncError);

    // fail all active syncs
    void failSyncs(SyncError syncError =  NO_SYNC_ERROR);

    //disable all active syncs
    // If no error passed, it entails a manual disable: won't be resumed automatically anymore, but it will be kept in cache
    void disableSyncs(SyncError syncError =  NO_SYNC_ERROR);

    // restore all configured syncs that were in a temporary error state (not manually disabled)
    void restoreSyncs();

    // attempts to enable a sync. will fill syncError with the SyncError error (if any)
    // if resetFingeprint is true, it will assign a new Filesystem Fingerprint.
<<<<<<< HEAD
    // if newRemoteNode is set, it will try to use it to restablish the sync, updating the cached configuration if successful.
    error enableSync(int tag, syncerror_t &syncError, bool resetFingerprint = false, mega::handle newRemoteNode = UNDEF);
    error enableSync(const SyncConfig *syncConfig, syncerror_t &syncError,
                     bool resetFingerprint = false, mega::handle newRemoteNode = UNDEF);
=======
    error enableSync(int tag, SyncError &syncError, bool resetFingerprint = false);
    error enableSync(const SyncConfig *syncConfig, SyncError &syncError, bool resetFingerprint = false);
>>>>>>> 8779a84c

    /**
     * @brief updates the state of a synchronization. it will persist the changes and call app syncupdate_state handler
     * @param fireDisableEvent passed to the app: if when the change entails a transition to inactive, the transition should be
     * forwarded to the application listeners
     * @return error if any
     */
    error changeSyncState(const SyncConfig *config, syncstate_t newstate, SyncError newSyncError, bool fireDisableEvent);
    error changeSyncState(int tag, syncstate_t newstate, SyncError newSyncError, bool fireDisableEvent = true);
    error changeSyncStateByNodeHandle(mega::handle nodeHandle, syncstate_t newstate, SyncError newSyncError, bool fireDisableEvent);


#endif

    // close all open HTTP connections
    void disconnect();

    // close server-client HTTP connection
    void catchup();
    // abort lock request
    void abortlockrequest();

    // abort session and free all state information
    void logout();

    // free all state information
    void locallogout(bool removecaches);

    // SDK version
    const char* version();

    // get the last available version of the app
    void getlastversion(const char *appKey);

    // get a local ssl certificate for communications with the webclient
    void getlocalsslcertificate();

    // send a DNS request to resolve a hostname
    void dnsrequest(const char*);

    // send a GeLB request for a service with a timeout (in ms) and a number of retries
    void gelbrequest(const char*, int, int);

    // send chat stats
    void sendchatstats(const char*, int port);

    // send chat logs with user's annonymous id
    void sendchatlogs(const char*, const char*, int port);

    // send a HTTP request
    void httprequest(const char*, int, bool = false, const char* = NULL, int = 1);

    // maximum outbound throughput (per target server)
    int putmbpscap;

    // User-Agent header for HTTP requests
    string useragent;

    // Issuer of a detected fake SSL certificate
    string sslfakeissuer;

    // shopping basket
    handle_vector purchase_basket;

    // enumerate Pro account purchase options
    void purchase_enumeratequotaitems();

    // clear shopping basket
    void purchase_begin();

    // add item to basket
    void purchase_additem(int, handle, unsigned, const char *, unsigned, const char *, handle = UNDEF, int = 0, int64_t = 0);

    // submit purchased products for payment
    void purchase_checkout(int);

    // submit purchase receipt for verification
    void submitpurchasereceipt(int, const char*, handle lph = UNDEF, int phtype = 0, int64_t ts = 0);

    // store credit card
    error creditcardstore(const char *);

    // get credit card subscriptions
    void creditcardquerysubscriptions();

    // cancel credit card subscriptions
    void creditcardcancelsubscriptions(const char *reason = NULL);

    // get payment methods
    void getpaymentmethods();

    // store user feedback
    void userfeedbackstore(const char *);

    // send event
    void sendevent(int, const char *);
    void sendevent(int, const char *, int tag);

    // create support ticket
    void supportticket(const char *message, int type);

    // clean rubbish bin
    void cleanrubbishbin();

    // change the storage status
    bool setstoragestatus(storagestatus_t);

    // get info about a folder link
    void getpubliclinkinfo(handle h);

    // send an sms to verificate a phone number (returns EARGS if phone number has invalid format)
    error smsverificationsend(const string& phoneNumber, bool reVerifyingWhitelisted = false);

    // check the verification code received by sms is valid (returns EARGS if provided code has invalid format)
    error smsverificationcheck(const string& verificationCode);

#ifdef ENABLE_CHAT

    // create a new chat with multiple users and different privileges
    void createChat(bool group, bool publicchat, const userpriv_vector *userpriv = NULL, const string_map *userkeymap = NULL, const char *title = NULL);

    // invite a user to a chat
    void inviteToChat(handle chatid, handle uh, int priv, const char *unifiedkey = NULL, const char *title = NULL);

    // remove a user from a chat
    void removeFromChat(handle chatid, handle uh);

    // get the URL of a chat
    void getUrlChat(handle chatid);

    // process object arrays by the API server (users + privileges)
    userpriv_vector * readuserpriv(JSON* j);

    // grant access to a chat peer to one specific node
    void grantAccessInChat(handle chatid, handle h, const char *uid);

    // revoke access to a chat peer to one specific node
    void removeAccessInChat(handle chatid, handle h, const char *uid);

    // update permissions of a peer in a chat
    void updateChatPermissions(handle chatid, handle uh, int priv);

    // truncate chat from message id
    void truncateChat(handle chatid, handle messageid);

    // set title of the chat
    void setChatTitle(handle chatid, const char *title = NULL);

    // get the URL of the presence server
    void getChatPresenceUrl();

    // register a token device to route push notifications
    void registerPushNotification(int deviceType, const char *token = NULL);

    void archiveChat(handle chatid, bool archived);

    // request meta information from an url (title, description, icon)
    void richlinkrequest(const char*);

    // create/get or delete chat-link
    void chatlink(handle chatid, bool del, bool createifmissing);

    // get the URL for chat-link
    void chatlinkurl(handle publichandle);

    // convert public chat into private chat
    void chatlinkclose(handle chatid, const char *title);

    // auto-join publicchat
    void chatlinkjoin(handle publichandle, const char *unifiedkey);
#endif

    // get mega achievements
    void getaccountachievements(AchievementsDetails *details);

    // get mega achievements list (for advertising for unregistered users)
    void getmegaachievements(AchievementsDetails *details);

    // get welcome pdf
    void getwelcomepdf();

    // toggle global debug flag
    bool toggledebug();

    bool debugstate();

    // report an event to the API logger
    void reportevent(const char*, const char* = NULL);
    void reportevent(const char*, const char*, int tag);

    // set max download speed
    bool setmaxdownloadspeed(m_off_t bpslimit);

    // set max upload speed
    bool setmaxuploadspeed(m_off_t bpslimit);

    // get max download speed
    m_off_t getmaxdownloadspeed();

    // get max upload speed
    m_off_t getmaxuploadspeed();

    // get the handle of the older version for a NewNode
    handle getovhandle(Node *parent, string *name);

    // use HTTPS for all communications
    bool usehttps;
    
    // use an alternative port for downloads (8080)
    bool usealtdownport;

    // select the download port automatically
    bool autodownport;

    // use an alternative port for uploads (8080)
    bool usealtupport;

    // select the upload port automatically
    bool autoupport;

    // finish downloaded chunks in order
    bool orderdownloadedchunks;

    // disable public key pinning (for testing purposes)
    static bool disablepkp;

    // retry API_ESSL errors
    bool retryessl;

    // flag to request an extra loop of the SDK to finish something pending
    bool looprequested;

    // timestamp until the bandwidth is overquota in deciseconds, related to Waiter::ds
    m_time_t overquotauntil;

    // timestamp when a business account will enter into Grace Period
    m_time_t mBizGracePeriodTs;

    // timestamp when a business account will finally expire
    m_time_t mBizExpirationTs;

    // storage status
    storagestatus_t ststatus;

    // cacheable status
    std::map<int64_t, std::shared_ptr<CacheableStatus>> mCachedStatus;

    // minimum bytes per second for streaming (0 == no limit, -1 == use default)
    int minstreamingrate;

    // root URL for API requests
    static string APIURL;

    // root URL for GeLB requests
    static string GELBURL;

    // root URL for chat stats
    static string CHATSTATSURL;

    // account auth for public folders
    string accountauth;

    // file that is blocking the sync engine
    string blockedfile;

    // stats id
    static char* statsid;

    // number of ongoing asynchronous fopen
    int asyncfopens;

    // list of notifications to display to the user; includes items already seen
    UserAlerts useralerts;

    // true if user data is cached
    bool cachedug;

    // backoff for the expiration of cached user data
    BackoffTimer btugexpiration;

private:
    BackoffTimer btcs;
    BackoffTimer btbadhost;
    BackoffTimer btworkinglock;

    vector<TimerWithBackoff *> bttimers;

    // server-client command trigger connection
    std::unique_ptr<HttpReq> pendingsc;
    std::unique_ptr<HttpReq> pendingscUserAlerts;
    BackoffTimer btsc;

    // sc inconsistence: stop querying for action packets
    bool stopsc = false;

    // account is blocked: stops querying for action packets, pauses transfer & removes transfer slot availability
    bool mBlocked = false;
    bool mBlockedSet = false; //value set in current execution

    bool pendingscTimedOut = false;


    // badhost report
    HttpReq* badhostcs;

    // Working lock
    HttpReq* workinglockcs;

    // notify URL for new server-client commands
    string scnotifyurl;

    // unique request ID
    char reqid[10];

    // auth URI component for API requests
    string auth;

    // lang URI component for API requests
    string lang;

    // public handle being used
    handle publichandle;

    // API response JSON object
    JSON response;

    // response record processing issue
    bool warned;

    // next local user record identifier to use
    int userid;

    // backoff for file attributes
    BackoffTimer btpfa;
    bool faretrying;

    // next internal upload handle
    handle nextuh;

    // just one notification after fetchnodes and catch-up actionpackets
    bool notifyStorageChangeOnStateCurrent = false;

    // maximum number of concurrent transfers (uploads + downloads)
    static const unsigned MAXTOTALTRANSFERS;

    // maximum number of concurrent transfers (uploads or downloads)
    static const unsigned MAXTRANSFERS;

    // maximum number of queued putfa before halting the upload queue
    static const int MAXQUEUEDFA;

    // maximum number of concurrent putfa
    static const int MAXPUTFA;

#ifdef ENABLE_SYNC
    // Resumes all resumable syncs
    void resumeResumableSyncs();

    Sync *getSyncContainigNodeHandle(mega::handle nodeHandle);

#endif

    // update time at which next deferred transfer retry kicks in
    void nexttransferretry(direction_t d, dstime*);

    // a TransferSlot chunk failed
    bool chunkfailed;
    
    // fetch state serialize from local cache
    bool fetchsc(DbTable*);

    // close the local transfer cache
    void closetc(bool remove = false);

    // server-client command processing
    void sc_updatenode();
    Node* sc_deltree();
    handle sc_newnodes();
    void sc_contacts();
    void sc_keys();
    void sc_fileattr();
    void sc_userattr();
    bool sc_shares();
    bool sc_upgrade();
    void sc_paymentreminder();
    void sc_opc();
    void sc_ipc();
    void sc_upc(bool incoming);
    void sc_ph();
    void sc_se();
#ifdef ENABLE_CHAT
    void sc_chatupdate(bool readingPublicChat);
    void sc_chatnode();
    void sc_chatflags();
#endif
    void sc_uac();
    void sc_la();
    void sc_ub();

    void init();

    // remove caches
    void removeCaches();

    // add node to vector and return index
    unsigned addnode(node_vector*, Node*) const;

    // add child for consideration in syncup()/syncdown()
    void addchild(remotenode_map*, string*, Node*, list<string>*, const string *localPath) const;

    // crypto request response
    void cr_response(node_vector*, node_vector*, JSON*);

    // read node tree from JSON object
    void readtree(JSON*);

    // used by wait() to handle event timing
    void checkevent(dstime, dstime*, dstime*);

    // converts UTF-8 to 32-bit word array
    static char* utf8_to_a32forjs(const char*, int*);

    // was the app notified of a retrying CS request?
    bool csretrying;

    // encode/query handle type
    void encodehandletype(handle*, bool);
    bool isprivatehandle(handle*);
    
    // add direct read
    void queueread(handle, bool, SymmCipher*, int64_t, m_off_t, m_off_t, void*, const char* = NULL, const char* = NULL, const char* = NULL);
    
    // execute pending direct reads
    bool execdirectreads();

    // maximum number parallel connections for the direct read subsystem
    static const int MAXDRSLOTS = 16;

    // abort queued direct read(s)
    void abortreads(handle, bool, m_off_t, m_off_t);

    static const char PAYMENT_PUBKEY[];

public:
    void enabletransferresumption(const char *loggedoutid = NULL);
    void disabletransferresumption(const char *loggedoutid = NULL);

    // application callbacks
    struct MegaApp* app;

    // event waiter
    Waiter* waiter;

    // HTTP access
    HttpIO* httpio;

    // directory change notification
    struct FileSystemAccess* fsaccess;

    // bitmap graphics handling
    GfxProc* gfx;

    // enable / disable the gfx layer
    bool gfxdisabled;
    
    // DB access
    DbAccess* dbaccess = nullptr;

    // state cache table for logged in user
    DbTable* sctable;

    // there is data to commit to the database when possible
    bool pendingsccommit;

    // transfer cache table
    DbTable* tctable;

    // during processing of request responses, transfer table updates can be wrapped up in a single begin/commit
    DBTableTransactionCommitter* mTctableRequestCommitter = nullptr;

    // scsn as read from sctable
    handle cachedscsn;

    // initial state load in progress?  initial state can come from the database cache or via an 'f' command to the API.  
    // Either way there can still be a lot of historic actionpackets to follow since that snaphot, especially if the user has not been online for a long time.
    bool fetchingnodes;
    int fetchnodestag;

    // have we just completed fetching new nodes?  (ie, caught up on all the historic actionpackets since the fetchnodes)
    bool statecurrent;

    // pending file attribute writes
    putfa_list queuedfa;

    // current file attributes being sent
    putfa_list activefa;

    // API request queue double buffering:
    // reqs[r] is open for adding commands
    // reqs[r^1] is being processed on the API server
    HttpReq* pendingcs;

    // pending HTTP requests
    pendinghttp_map pendinghttp;

    // record type indicator for sctable
    enum { CACHEDSCSN, CACHEDNODE, CACHEDUSER, CACHEDLOCALNODE, CACHEDPCR, CACHEDTRANSFER, CACHEDFILE, CACHEDCHAT, CACHEDSTATUS } sctablerectype;

    // open/create state cache database table
    void opensctable();

    // initialize/update state cache referenced sctable
    void initsc();
    void updatesc();
    void finalizesc(bool);

    // flag to pause / resume the processing of action packets
    bool scpaused;

    // MegaClient-Server response JSON
    JSON json;

    // Server-MegaClient request JSON and processing state flag ("processing a element")
    JSON jsonsc;
    bool insca;
    bool insca_notlast;

    // no two interrelated client instances should ever have the same sessionid
    char sessionid[10];

    // session key to protect local storage
    string sessionkey;

    // key protecting non-shareable GPS coordinates in nodes
    string unshareablekey;

    // application key
    char appkey[16];

    // incoming shares to be attached to a corresponding node
    newshare_list newshares;

    // current request tag
    int reqtag;

    // current sync tag
    int mSyncTag;

    // user maps: by handle and by case-normalized e-mail address
    uh_map uhindex;
    um_map umindex;

    // mapping of pending contact handles to their structure
    handlepcr_map pcrindex;

    // pending file attributes
    fa_map pendingfa;

    // upload waiting for file attributes
    handletransfer_map faputcompletion;    

    // file attribute fetch channels
    fafc_map fafcs;

    // generate attribute string based on the pending attributes for this upload
    void pendingattrstring(handle, string*);

    // active/pending direct reads
    handledrn_map hdrns;   // DirectReadNodes, main ownership.  One per file, each with one DirectRead per client request.
    dsdrn_map dsdrns;      // indicates the time at which DRNs should be retried 
    dr_list drq;           // DirectReads that are in DirectReadNodes which have fectched URLs
    drs_list drss;         // DirectReadSlot for each DR in drq, up to Max

    // merge newly received share into nodes
    void mergenewshares(bool);
    void mergenewshare(NewShare *s, bool notify);    // merge only the given share

    // transfer queues (PUT/GET)
    transfer_map transfers[2];
    BackoffTimerGroupTracker transferRetryBackoffs[2];

    // transfer list to manage the priority of transfers
    TransferList transferlist;

    // cached transfers (PUT/GET)
    transfer_map cachedtransfers[2];

    // cached files and their dbids
    vector<string> cachedfiles;
    vector<uint32_t> cachedfilesdbids;

    // database IDs of cached files and transfers
    // waiting for the completion of a putnodes
    pendingdbid_map pendingtcids;

    // path of temporary files
    // waiting for the completion of a putnodes
    pendingfiles_map pendingfiles;

    // transfer tslots
    transferslot_list tslots;

    // keep track of next transfer slot timeout
    BackoffTimerGroupTracker transferSlotsBackoff;

    // next TransferSlot to doio() on
    transferslot_list::iterator slotit;

    // FileFingerprint to node mapping
    Fingerprints mFingerprints;

    // flag to skip removing nodes from mFingerprints when all nodes get deleted
    bool mOptimizePurgeNodes = false;

    // send updates to app when the storage size changes
    int64_t mNotifiedSumSize = 0;

    // asymmetric to symmetric key rewriting
    handle_vector nodekeyrewrite;
    handle_vector sharekeyrewrite;

    static const char* const EXPORTEDLINK;

    // default number of seconds to wait after a bandwidth overquota
    static dstime DEFAULT_BW_OVERQUOTA_BACKOFF_SECS;

    // number of seconds to invalidate the cached user data
    static dstime USER_DATA_EXPIRATION_BACKOFF_SECS;

    // total number of Node objects
    long long totalNodes;

    // tracks how many nodes have had a successful applykey()
    long long mAppliedKeyNodeCount = 0;

    // server-client request sequence number
    char scsn[12];

    bool setscsn(JSON*);

    void purgenodes(node_vector* = NULL);
    void purgeusers(user_vector* = NULL);
    bool readusers(JSON*, bool actionpackets);

    user_vector usernotify;
    void notifyuser(User*);

    pcr_vector pcrnotify;
    void notifypcr(PendingContactRequest*);

    node_vector nodenotify;
    void notifynode(Node*);

    // update transfer in the persistent cache
    void transfercacheadd(Transfer*, DBTableTransactionCommitter*);

    // remove a transfer from the persistent cache
    void transfercachedel(Transfer*, DBTableTransactionCommitter* committer);

    // add a file to the persistent cache
    void filecacheadd(File*, DBTableTransactionCommitter& committer);

    // remove a file from the persistent cache
    void filecachedel(File*, DBTableTransactionCommitter* committer);

#ifdef ENABLE_CHAT
    textchat_map chatnotify;
    void notifychat(TextChat *);
#endif

#ifdef USE_MEDIAINFO
    MediaFileInfo mediaFileInfo;
#endif

    // write changed/added/deleted users to the DB cache and notify the
    // application
    void notifypurge();

    // remove node subtree
    void deltree(handle);

    Node* nodebyhandle(handle);
    Node* nodebyfingerprint(FileFingerprint*);
#ifdef ENABLE_SYNC
    Node* nodebyfingerprint(LocalNode*);
#endif /* ENABLE_SYNC */

    node_vector *nodesbyfingerprint(FileFingerprint* fingerprint);
    void nodesbyoriginalfingerprint(const char* fingerprint, Node* parent, node_vector *nv);

    // get up to "maxcount" nodes, not older than "since", ordered by creation time
    node_vector getRecentNodes(unsigned maxcount, m_time_t since, bool includerubbishbin);

    // get a vector of recent actions in the account
    recentactions_vector getRecentActions(unsigned maxcount, m_time_t since);

    // determine if the file is a video, photo, or media (video or photo).  If the extension (with trailing .) is not precalculated, pass null
    bool nodeIsMedia(const Node*, bool* isphoto, bool* isvideo) const;

    // generate & return upload handle
    handle getuploadhandle();

    // maps node handle to public handle
    std::map<handle, handle> mPublicLinks;

#ifdef ENABLE_SYNC    
    // sync debris folder name in //bin
    static const char* const SYNCDEBRISFOLDERNAME;

    // we are adding the //bin/SyncDebris/yyyy-mm-dd subfolder(s)
    bool syncdebrisadding;

    // minute of the last created folder in SyncDebris
    m_time_t syncdebrisminute;

    // activity flag
    bool syncactivity;

    // syncops indicates that a sync-relevant tree update may be pending
    bool syncops;

    // app scanstate flag
    bool syncscanstate;

    // scan required flag
    bool syncdownrequired;

    bool syncuprequired;

    // block local fs updates processing while locked ops are in progress
    bool syncfsopsfailed;

    // retry accessing temporarily locked filesystem items
    bool syncfslockretry;
    BackoffTimer syncfslockretrybt;

    // retry of transiently failed local filesystem ops
    bool syncdownretry;
    BackoffTimer syncdownbt;

    // sync PUT Nagle timer
    bool syncnagleretry;
    BackoffTimer syncnaglebt;

    // timer for extra notifications
    // (workaround for buggy network filesystems)
    bool syncextraretry;
    BackoffTimer syncextrabt;

    // rescan timer if fs notification unavailable or broken
    bool syncscanfailed;
    BackoffTimer syncscanbt;

    // vanished from a local synced folder
    localnode_set localsyncnotseen;

    // maps local fsid to corresponding LocalNode*
    handlelocalnode_map fsidnode;

    // local nodes that need to be added remotely
    localnode_vector synccreate;

    // number of sync-initiated putnodes() in progress
    int syncadding;

    // total number of LocalNode objects
    long long totalLocalNodes;

    // sync id dispatch
    handle nextsyncid();
    handle currsyncid;

    // SyncDebris folder addition result
    void putnodes_syncdebris_result(error, NewNode*);

    // if no sync putnodes operation is in progress, apply the updates stored
    // in syncadded/syncdeleted/syncoverwritten to the remote tree
    void syncupdate();

    // create missing folders, copy/start uploading missing files
    bool syncup(LocalNode*, dstime*);

    // sync putnodes() completion
    void putnodes_sync_result(error, NewNode*, int);

    // start downloading/copy missing files, create missing directories
    bool syncdown(LocalNode*, string*, bool);

    // move nodes to //bin/SyncDebris/yyyy-mm-dd/ or unlink directly
    void movetosyncdebris(Node*, bool);

    // move queued nodes to SyncDebris (for syncing into the user's own cloud drive)
    void execmovetosyncdebris();
    node_set todebris;

    // unlink queued nodes directly (for inbound share syncing)
    void execsyncunlink();
    node_set tounlink;
    
    // commit all queueud deletions
    void execsyncdeletions();

    // process localnode subtree
    void proclocaltree(LocalNode*, LocalTreeProc*);

    // unlink the LocalNode from the corresponding node
    // if the associated local file or folder still exists
    void unlinkifexists(LocalNode*, FileAccess*, string*);
#endif

    // recursively cancel transfers in a subtree
    void stopxfers(LocalNode*, DBTableTransactionCommitter& committer);

    // update paths of all PUT transfers
    void updateputs();

    // determine if all transfer slots are full
    bool slotavail() const;

    // transfer queue dispatch/retry handling
    void dispatchTransfers();

    void defer(direction_t, int td, int = 0);
    void freeq(direction_t);

    dstime transferretrydelay();

    // client-server request double-buffering
    RequestDispatcher reqs;

    // returns if the current pendingcs includes a fetch nodes command
    bool isFetchingNodesPendingCS();

    // upload handle -> node handle map (filled by upload completion)
    handlepair_set uhnh;

    // transfer chunk failed
    void setchunkfailed(string*);
    string badhosts;

    bool requestLock;
    dstime disconnecttimestamp;
    dstime lastDispatchTransfersDs = 0;

    // process object arrays by the API server
    int readnodes(JSON*, int, putsource_t = PUTNODES_APP, NewNode* = NULL, int = 0, int = 0, bool applykeys = false);

    void readok(JSON*);
    void readokelement(JSON*);
    void readoutshares(JSON*);
    void readoutshareelement(JSON*);

    void readipc(JSON*);
    void readopc(JSON*);

    error readmiscflags(JSON*);

    void procph(JSON*);

    void readcr();
    void readsr();

    void procsnk(JSON*);
    void procsuk(JSON*);

    void procmcf(JSON*);
    void procmcna(JSON*);

    void setkey(SymmCipher*, const char*);
    bool decryptkey(const char*, byte*, int, SymmCipher*, int, handle);

    void handleauth(handle, byte*);

    bool procsc();

    // API warnings
    void warn(const char*);
    bool warnlevel();

    Node* childnodebyname(Node*, const char*, bool = false);
    vector<Node*> childnodesbyname(Node*, const char*, bool = false);

    // purge account state and abort server-client connection
    void purgenodesusersabortsc(bool keepOwnUser);

    static const int USERHANDLE = 8;
    static const int PCRHANDLE = 8;
    static const int NODEHANDLE = 6;
    static const int CHATHANDLE = 8;
    static const int SESSIONHANDLE = 8;
    static const int PURCHASEHANDLE = 8;
    static const int CONTACTLINKHANDLE = 6;
    static const int CHATLINKHANDLE = 6;

    // max new nodes per request
    static const int MAX_NEWNODES = 2000;

    // session ID length (binary)
    static const unsigned SIDLEN = 2 * SymmCipher::KEYLENGTH + USERHANDLE * 4 / 3 + 1;

    void proccr(JSON*);
    void procsr(JSON*);

    // account access: master key
    // folder link access: folder key
    SymmCipher key;

    // dummy key to obfuscate non protected cache
    SymmCipher tckey;

    // account access (full account): RSA private key
    AsymmCipher asymkey;
    string mPrivKey;    // serialized version for apps

    // RSA public key
    AsymmCipher pubk;

    // EdDSA signing key (Ed25519 private key seed).
    EdDSA *signkey;

    // ECDH key (x25519 private key).
    ECDH *chatkey;

    // set when keys for every current contact have been checked
    AuthRingsMap mAuthRings;

    // used during initialization to accumulate required updates to authring (to send them all atomically)
    AuthRingsMap mAuthRingsTemp;

    // true while authrings are being fetched
    bool mFetchingAuthrings;

    // actual state of keys
    bool fetchingkeys;

    // invalidate received keys (when fail to load)
    void clearKeys();

    // delete chatkey and signing key
    void resetKeyring();

    // binary session ID
    string sid;

    // distinguish activity from different MegaClients in logs
    string clientname;

    // apply keys
    void applykeys();

    // send andy key rewrites prepared when keys were applied
    void sendkeyrewrites();

    // symmetric password challenge
    int checktsid(byte* sidbuf, unsigned len);

    // locate user by e-mail address or by handle
    User* finduser(const char*, int = 0);
    User* finduser(handle, int = 0);
    User* ownuser();
    void mapuser(handle, const char*);
    void discarduser(handle, bool = true);
    void discarduser(const char*);
    void mappcr(handle, PendingContactRequest*);
    bool discardnotifieduser(User *);

    PendingContactRequest* findpcr(handle);

    // queue public key request for user
    void queuepubkeyreq(User*, std::unique_ptr<PubKeyAction>);
    void queuepubkeyreq(const char*, std::unique_ptr<PubKeyAction>);

    // rewrite foreign keys of the node (tree)
    void rewriteforeignkeys(Node* n);

    // simple string hash
    static void stringhash(const char*, byte*, SymmCipher*);
    static uint64_t stringhash64(string*, SymmCipher*);

    // set authentication context, either a session ID or a exported folder node handle
    void setsid(const byte*, unsigned);
    void setrootnode(handle);

    bool setlang(string *code);

    // returns the handle of the root node if the account is logged into a public folder, otherwise UNDEF.
    handle getrootpublicfolder();

    // returns the public handle of the folder link if the account is logged into a public folder, otherwise UNDEF.
    handle getpublicfolderhandle();

    //returns the top-level node for a node
    Node *getrootnode(Node*);

    //returns true if the node referenced by the handle belongs to the logged-in account
    bool isPrivateNode(handle h);

    //returns true if the node referenced by the handle belongs to other account than the logged-in account
    bool isForeignNode(handle h);

    // process node subtree
    void proctree(Node*, TreeProc*, bool skipinshares = false, bool skipversions = false);

    // hash password
    error pw_key(const char*, byte*) const;

    // convert hex digit to number
    static int hexval(char);

    // Since it's quite expensive to create a SymmCipher, these are provided to use for quick operations - just set the key and use.
    SymmCipher tmpnodecipher;
    SymmCipher tmptransfercipher;

    void exportDatabase(string filename);
    bool compareDatabases(string filename1, string filename2);

    // request a link to recover account
    void getrecoverylink(const char *email, bool hasMasterkey);

    // query information about recovery link
    void queryrecoverylink(const char *link);

    // request private key for integrity checking the masterkey
    void getprivatekey(const char *code);

    // confirm a recovery link to restore the account
    void confirmrecoverylink(const char *code, const char *email, const char *password, const byte *masterkey = NULL, int accountversion = 1);

    // request a link to cancel the account
    void getcancellink(const char *email, const char* = NULL);

    // confirm a link to cancel the account
    void confirmcancellink(const char *code);

    // get a link to change the email address
    void getemaillink(const char *email, const char *pin = NULL);

    // confirm a link to change the email address
    void confirmemaillink(const char *code, const char *email, const byte *pwkey);

    // create contact link
    void contactlinkcreate(bool renew);

    // query contact link
    void contactlinkquery(handle);

    // delete contact link
    void contactlinkdelete(handle);

    // multi-factor authentication setup
    void multifactorauthsetup(const char* = NULL);

    // multi-factor authentication get
    void multifactorauthcheck(const char*);

    // multi-factor authentication disable
    void multifactorauthdisable(const char*);

    // fetch time zone
    void fetchtimezone();

    void keepmealive(int, bool enable = true);

    void getpsa();

    // tells the API the user has seen existing alerts
    void acknowledgeuseralerts();

    // manage overquota errors
    void activateoverquota(dstime timeleft);

    // achievements enabled for the account
    bool achievements_enabled;

    // non-zero if login with user+pwd was done (reset upon fetchnodes completion)
    bool isNewSession;

    // timestamp of the last login with user and password
    m_time_t tsLogin;

    // true if user has disabled fileversioning
    bool versions_disabled;

    // the SDK is trying to log out
    int loggingout = 0;

    // the logout request succeeded, time to clean up localy once returned from CS response processing
    bool loggedout = false;

    // true if the account is a master business account, false if it's a sub-user account
    BizMode mBizMode;

    // -1: expired, 0: inactive (no business subscription), 1: active, 2: grace-period
    BizStatus mBizStatus;
    // indicates that the last update to mBizStatus comes from cache.
    // Used to notify the apps in the very first non-cache update. For backwards compatibility.
    bool mBizStatusLoadedFromCache = false;

    // list of handles of the Master business account/s
    std::set<handle> mBizMasters;

    // whether the destructor has started running yet
    bool destructorRunning = false;
  
    MegaClientAsyncQueue mAsyncQueue;

    // Keep track of high level operation counts and times, for performance analysis
    struct PerformanceStats
    {
        CodeCounter::ScopeStats execFunction = { "MegaClient_exec" };
        CodeCounter::ScopeStats transferslotDoio = { "TransferSlot_doio" };
        CodeCounter::ScopeStats execdirectreads = { "execdirectreads" };
        CodeCounter::ScopeStats transferComplete = { "transfer_complete" };
        CodeCounter::ScopeStats prepareWait = { "MegaClient_prepareWait" };
        CodeCounter::ScopeStats doWait = { "MegaClient_doWait" };
        CodeCounter::ScopeStats checkEvents = { "MegaClient_checkEvents" };
        CodeCounter::ScopeStats applyKeys = { "MegaClient_applyKeys" };
        CodeCounter::ScopeStats dispatchTransfers = { "dispatchTransfers" };
        CodeCounter::ScopeStats csResponseProcessingTime = { "cs batch response processing" };
        CodeCounter::ScopeStats scProcessingTime = { "sc processing" };
        uint64_t transferStarts = 0, transferFinishes = 0;
        uint64_t transferTempErrors = 0, transferFails = 0;
        uint64_t prepwaitImmediate = 0, prepwaitZero = 0, prepwaitHttpio = 0, prepwaitFsaccess = 0, nonzeroWait = 0;
        CodeCounter::DurationSum csRequestWaitTime;
        CodeCounter::DurationSum transfersActiveTime;
        std::string report(bool reset, HttpIO* httpio, Waiter* waiter, const RequestDispatcher& reqs);
    } performanceStats;

#ifdef ENABLE_SYNC
    void resetSyncConfigs();
#endif

    void loadCacheableStatus(std::shared_ptr<CacheableStatus> status);


    MegaClient(MegaApp*, Waiter*, HttpIO*, FileSystemAccess*, DbAccess*, GfxProc*, const char*, const char*, unsigned workerThreadCount);
    ~MegaClient();
};
} // namespace

#if __cplusplus < 201100L
#define char_is_not_digit std::not1(std::ptr_fun(static_cast<int(*)(int)>(std::isdigit)))
#define char_is_not_space std::not1(std::ptr_fun<int, int>(std::isspace))
#else
#define char_is_not_digit [](char c) { return !std::isdigit(c); }
#define char_is_not_space [](char c) { return !std::isspace(c); }
#endif

#endif<|MERGE_RESOLUTION|>--- conflicted
+++ resolved
@@ -576,16 +576,12 @@
     // remove sync configuration. It will remove sync configuration cache & call app's callback sync_removed
     error removeSyncConfig(int tag);
     error removeSyncConfigByNodeHandle(handle nodeHandle);
-<<<<<<< HEAD
 
     //// sync config updating & persisting ////
     // updates in state & error
-    error saveAndUpdateSyncConfig(const SyncConfig *config, syncstate_t newstate, syncerror_t syncerror);
+    error saveAndUpdateSyncConfig(const SyncConfig *config, syncstate_t newstate, SyncError syncerror);
     // updates in remote path/node & calls app's syncupdate_remote_root_changed. passing n=null will remove remote handle and keep last known path
     bool updateSyncRemoteLocation(const SyncConfig *config, Node *n); //returns if changed
-=======
-    error saveAndUpdateSyncConfig(const SyncConfig *config, syncstate_t newstate, SyncError syncerror);
->>>>>>> 8779a84c
 
     // transition the cache to failed
     void failSync(Sync* sync, SyncError syncerror);
@@ -607,15 +603,10 @@
 
     // attempts to enable a sync. will fill syncError with the SyncError error (if any)
     // if resetFingeprint is true, it will assign a new Filesystem Fingerprint.
-<<<<<<< HEAD
     // if newRemoteNode is set, it will try to use it to restablish the sync, updating the cached configuration if successful.
-    error enableSync(int tag, syncerror_t &syncError, bool resetFingerprint = false, mega::handle newRemoteNode = UNDEF);
-    error enableSync(const SyncConfig *syncConfig, syncerror_t &syncError,
+    error enableSync(int tag, SyncError &syncError, bool resetFingerprint = false, mega::handle newRemoteNode = UNDEF);
+    error enableSync(const SyncConfig *syncConfig, SyncError &syncError,
                      bool resetFingerprint = false, mega::handle newRemoteNode = UNDEF);
-=======
-    error enableSync(int tag, SyncError &syncError, bool resetFingerprint = false);
-    error enableSync(const SyncConfig *syncConfig, SyncError &syncError, bool resetFingerprint = false);
->>>>>>> 8779a84c
 
     /**
      * @brief updates the state of a synchronization. it will persist the changes and call app syncupdate_state handler
