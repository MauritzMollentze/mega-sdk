--- conflicted
+++ resolved
@@ -236,7 +236,7 @@
     string uid;
 
     // root nodes (files, incoming, rubbish)
-    handle rootnodes[3];
+    NodeHandle rootnodes[3];
 
     // Not all nodes are loaded
     node_map mNodes;
@@ -488,11 +488,7 @@
     void unlinkversions();
 
     // move node to new parent folder
-<<<<<<< HEAD
-    error rename(Node*, Node*, syncdel_t = SYNCDEL_NONE, handle prevparenthandle = UNDEF, const char *newName = nullptr);
-=======
-    error rename(Node*, Node*, syncdel_t, NodeHandle prevparent, const char *newName, CommandMoveNode::Completion&& c);
->>>>>>> 679eb867
+    error rename(Node*, Node*, syncdel_t, NodeHandle prevparenthandle, const char *newName, CommandMoveNode::Completion&& c);
 
     // Queue commands (if needed) to remvoe any outshares (or pending outshares) below the specified node
     void removeOutSharesFromSubtree(Node* n, int tag);
@@ -1439,10 +1435,10 @@
     // remove node subtree
     void deltree(handle);
 
-    Node* nodeByHandle(NodeHandle) const;
+    Node* nodeByHandle(NodeHandle);
     Node* nodeByPath(const char* path, Node* node = nullptr);
 
-    Node* nodebyhandle(handle) const;
+    Node* nodebyhandle(handle);
     Node* nodebyfingerprint(FileFingerprint*);
     Node* nodebyhandleInRam(handle);
 #ifdef ENABLE_SYNC
