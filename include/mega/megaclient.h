--- conflicted
+++ resolved
@@ -956,8 +956,6 @@
     // root URL for Website
     static const string MEGAURL;
 
-<<<<<<< HEAD
-=======
     // newsignup link URL prefix
     static const char* newsignupLinkPrefix();
 
@@ -973,10 +971,6 @@
     // cancel link URL prefix
     static const char* cancelLinkPrefix();
 
-    // file that is blocking the sync engine
-    LocalPath blockedfile;
-
->>>>>>> 16890ee7
     // stats id
     std::string statsid;
 
