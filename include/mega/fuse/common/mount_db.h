#pragma once

#include <functional>

#include <mega/fuse/common/activity_monitor.h>
#include <mega/fuse/common/client_forward.h>
#include <mega/fuse/common/file_cache_forward.h>
#include <mega/fuse/common/inode_db_forward.h>
#include <mega/fuse/common/inode_id_forward.h>
#include <mega/fuse/common/lockable.h>
#include <mega/fuse/common/mount_db_forward.h>
#include <mega/fuse/common/mount_flags_forward.h>
#include <mega/fuse/common/mount_info_forward.h>
#include <mega/fuse/common/normalized_path_forward.h>
#include <mega/fuse/common/query.h>
#include <mega/fuse/common/service_callbacks.h>
#include <mega/fuse/common/task_executor_flags_forward.h>
#include <mega/fuse/platform/mount_forward.h>
#include <mega/fuse/platform/service_context_forward.h>

#include <mega/types.h>

namespace mega
{
namespace fuse
{

template<>
struct LockableTraits<MountDB>
  : public LockableTraitsCommon<MountDB, std::mutex>
{
}; // LockableTraits<MountDB>

// Manages mappings between the cloud and the local disk.
//
// Each mapping is like a one-way portal: They can manipulate
// entities in the cloud through that mapping's local path.
class MountDB
  : public Lockable<MountDB>
{
    friend class platform::Mount;

    // Bundles up all of the MountDB's queries.
    struct Queries
    {
        Queries(Database& database);

        // Add a mount to the database.
        Query mAddMount;

        // Get a mount by name.
        Query mGetMountByName;

        // What are a mount's flags?
        Query mGetMountFlagsByName;

        // What inode is the mount associated with?
        Query mGetMountInodeByName;

        // What path is associated with a given name?
        Query mGetMountPathByName;

        // Get a mount's startup state.
        Query mGetMountStartupStateByName;

        // Get a list of all known mounts.
        Query mGetMounts;

        // What mounts should be enabled at startup?
        Query mGetMountsEnabledAtStartup;

        // Remove a specified mount.
        Query mRemoveMountByName;

        // Remove transient mounts.
        Query mRemoveTransientMounts;

        // Set a mount's flags.
        Query mSetMountFlagsByName;

        // Set a mount's startup state.
        Query mSetMountStartupStateByName;
    }; // Queries

    // Checks whether info is a valid description of a mount.
    MountResult check(const MountInfo& info);

    // Checks whether a mount's local path is valid.
    virtual MountResult check(const Client& client,
                              const MountInfo& info) const = 0;

    // Perform platform-specific deinitialization.
    virtual void doDeinitialize();

    // Enable all persistent mounts.
    void enable();

    // Invalidate information cached by all mounts.
    void invalidate();

    // Query which mount is associated with a name.
    platform::MountPtr mount(const std::string& name) const;

    // Query which mount is associated with a path.
    platform::MountPtr mount(const LocalPath& path) const;

    // What cloud nodes are currently mounted?
    NodeHandleVector mounted() const;

    // Removes the specified mount from our indexes.
    platform::MountPtr remove(platform::Mount& mount);

    // Tracks which mounts are associated with what handle.
    platform::ToMountPtrSetMap<NodeHandle> mByHandle;

    // Tracks which mount is associated with what name.
    platform::ToMountPtrMap<std::string> mByName;

    // Tracks which mount is associated with what path.
    platform::ToMountPtrMap<LocalPath> mByPath;

    // How should we handle the "nodes current" event?
    void (MountDB::*mOnCurrent)();

    // What queries do we perform?
    mutable Queries mQueries;

protected:
    MountDB(platform::ServiceContext& context);

    ~MountDB();

    // Disable all enabled mounts.
    void disable();

    // Tracks whether we have any callbacks in progress.
    ActivityMonitor mActivities;

public:
    // Add a new mount to the database.
    MountResult add(const MountInfo& info);

    // Retrieve the client that contains this Mount DB.
    Client& client() const;

    // What mount contains the specified path?
    MountInfoPtr contains(const LocalPath& path,
                          bool enabled,
                          LocalPath* relativePath = nullptr) const;

    // Called by the client when its view of the cloud is current.
    void current();

    // Prepare the Mount DB for destruction.
    void deinitialize();

    // Disable an enabled mount.
    void disable(MountDisabledCallback callback,
                 const std::string& name,
                 bool remember);

    // Disable all mounts associated with the specified node.
    void disable(NodeHandle handle);

    // Execute a function on each enabled mount.
    void each(std::function<void(platform::Mount&)> function);

    // Enable a disabled mount.
    MountResult enable(const std::string& name, bool remember);

    // Query whether the specified mount is enabled.
    bool enabled(const std::string& name) const;

    // Update executor flags.
    void executorFlags(const TaskExecutorFlags& flags);

    // Query executor flags.
    TaskExecutorFlags executorFlags() const;

    // Retrieve a reference to the file cache.
    FileCache& fileCache();

    // Update an existing mount's flags.
    MountResult flags(const std::string& name,
                      const MountFlags& flags);

    // Query an existing mount's flags.
    MountFlagsPtr flags(const std::string& name) const;

    // Retrieve a description of an existing mount.
    MountInfoPtr get(const std::string& name) const;

    // Retrieve a list of known mounts.
    MountInfoVector get(bool onlyEnabled) const;
<<<<<<< HEAD
=======

    // Retrieve a reference to the inode DB.
    InodeDB& inodeDB();
>>>>>>> f60237a8

    // Query which path a named mount is associated with.
    NormalizedPath path(const std::string& name) const;

    // Prune stale mount entries from the database.
    MountResult prune();

    // Remove a disabled mount from the database.
    MountResult remove(const std::string& name);

    // Check whether the specified path is "syncable."
    bool syncable(const NormalizedPath& path) const;

    // The context this database belongs to.
    platform::ServiceContext& mContext;
}; // MountDB

} // fuse
} // mega
<|MERGE_RESOLUTION|>--- conflicted
+++ resolved
@@ -192,12 +192,9 @@
 
     // Retrieve a list of known mounts.
     MountInfoVector get(bool onlyEnabled) const;
-<<<<<<< HEAD
-=======
 
     // Retrieve a reference to the inode DB.
     InodeDB& inodeDB();
->>>>>>> f60237a8
 
     // Query which path a named mount is associated with.
     NormalizedPath path(const std::string& name) const;
