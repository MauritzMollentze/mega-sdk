--- conflicted
+++ resolved
@@ -1380,82 +1380,60 @@
     virtual int getOwnPrivilege() const;
 
     /**
-<<<<<<< HEAD
-     * @brief getShard Returns the chat shard
-=======
-     * @brief Returns your URL to connect to chatd for this chat
+     * @brief Returns the chat shard
+     * @return The chat shard
+     */
+    virtual int getShard() const;
+
+    /**
+     * @brief getPeerList Returns the full user list and privileges (including yourself).
+     *
+     * The MegaTextChat retains the ownership of the returned MetaTextChatPeerList. It will
+     * be only valid until the MegaTextChat is deleted.
+     *
+     * @return The list of peers in the chat.
+     */
+    virtual const MegaTextChatPeerList *getPeerList() const;
+
+    /**
+     * @brief Establish the list of peers participating on this chatroom
+     *
+     * If a peers list already exist, this function will delete it.
+     *
+     * The MegaTextChat does not take ownership of the list passed as parameter, it makes
+     * a local copy.
+     *
+     * @param peers List of peers
+     */
+    virtual void setPeerList(const MegaTextChatPeerList *peers);
+
+    /**
+     * @brief isGroup Returns whether this chat is a group chat or not
+     * @return True if this chat is a group chat. Only chats with more than 2 peers are groupal chats.
+     */
+    virtual bool isGroup() const;
+
+    /**
+     * @brief getOriginatingUser Returns the user that originated the chat notification
+     *
+     * @note This value is only relevant for new or updated chats notified by MegaGlobalListener::onChatsUpdate or
+     * MegaListener::onChatsUpdate.
+     *
+     * @return The handle of the user who originated the chat notification.
+     */
+    virtual MegaHandle getOriginatingUser() const;
+
+    /**
+     * @brief Returns the title of the chat, if any.
      *
      * The MegaTextChat retains the ownership of the returned string. It will
      * be only valid until the MegaTextChat is deleted.
      *
-     * @return The URL of the chatd server, or NULL if not available.
-     */
-    virtual const char *getUrl() const;
-
-    /**
-     * @brief Establish the URL to connect to chatd for this chat
-     *
-     * @param url The new URL for the MegaTextChat
-     */
-    virtual void setUrl(const char *url);
-
-    /**
-     * @brief Returns the chat shard
->>>>>>> f1b6ae4e
-     * @return
-     */
-    virtual int getShard() const;
-
-    /**
-     * @brief getPeerList Returns the full user list and privileges (including yourself).
-     *
-     * The MegaTextChat retains the ownership of the returned MetaTextChatPeerList. It will
-     * be only valid until the MegaTextChat is deleted.
-     *
-     * @return The list of peers in the chat.
-     */
-    virtual const MegaTextChatPeerList *getPeerList() const;
-
-    /**
-     * @brief Establish the list of peers participating on this chatroom
-     *
-     * If a peers list already exist, this function will delete it.
-     *
-     * The MegaTextChat does not take ownership of the list passed as parameter, it makes
-     * a local copy.
-     *
-     * @param peers List of peers
-     */
-    virtual void setPeerList(const MegaTextChatPeerList *peers);
-
-    /**
-     * @brief isGroup Returns whether this chat is a group chat or not
-     * @return True if this chat is a group chat. Only chats with more than 2 peers are groupal chats.
-     */
-    virtual bool isGroup() const;
-
-    /**
-     * @brief getOriginatingUser Returns the user that originated the chat notification
-     *
-     * @note This value is only relevant for new or updated chats notified by MegaGlobalListener::onChatsUpdate or
-     * MegaListener::onChatsUpdate.
-     *
-     * @return The handle of the user who originated the chat notification.
-     */
-    virtual MegaHandle getOriginatingUser() const;
-
-    /**
-     * @brief Returns the title of the chat, if any.
-     *
-     * The MegaTextChat retains the ownership of the returned string. It will
-     * be only valid until the MegaTextChat is deleted.
-     *
      * @return The title of the chat as a byte array encoded in Base64URL, or NULL if not available.
      */
     virtual const char *getTitle() const;
 
     /**
-<<<<<<< HEAD
      * @brief Indicates if the chat is changed by yourself or by another client.
      *
      * This value is only useful for chats notified by MegaListener::onChatsUpdate or
@@ -1466,7 +1444,8 @@
      * made by the SDK internally.
      */
     virtual int isOwnChange() const;
-=======
+
+    /**
      * @brief Returns the creation timestamp of the chat
      *
      * In seconds since the Epoch
@@ -1474,8 +1453,6 @@
      * @return Creation date of the chat
      */
     virtual int64_t getCreationTime() const;
->>>>>>> f1b6ae4e
-
 };
 
 /**
