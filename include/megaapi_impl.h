/**
 * @file megaapi_impl.h
 * @brief Private header file of the intermediate layer for the MEGA C++ SDK.
 *
 * (c) 2013-2014 by Mega Limited, Auckland, New Zealand
 *
 * This file is part of the MEGA SDK - Client Access Engine.
 *
 * Applications using the MEGA API must present a valid application key
 * and comply with the the rules set forth in the Terms of Service.
 *
 * The MEGA SDK is distributed in the hope that it will be useful,
 * but WITHOUT ANY WARRANTY; without even the implied warranty of
 * MERCHANTABILITY or FITNESS FOR A PARTICULAR PURPOSE.
 *
 * @copyright Simplified (2-clause) BSD License.
 *
 * You should have received a copy of the license along with this
 * program.
 */

#ifndef MEGAAPI_IMPL_H
#define MEGAAPI_IMPL_H

#include <atomic>
#include <memory>

#include "mega.h"
#include "mega/gfx/external.h"
#include "megaapi.h"

#include "mega/heartbeats.h"

#define CRON_USE_LOCAL_TIME 1
#include "mega/mega_ccronexpr.h"

#ifdef USE_PCRE
#include <pcre.h>
#endif

#ifdef HAVE_LIBUV
#include "uv.h"
#include "mega/mega_http_parser.h"
#include "mega/mega_evt_tls.h"

#endif

#ifndef _WIN32
#include <curl/curl.h>
#include <fcntl.h>
#endif

////////////////////////////// SETTINGS //////////////////////////////
////////// Support for threads and mutexes
//Choose one of these options.
//Otherwise, C++11 threads and mutexes will be used
//#define USE_PTHREAD
//#define USE_QT

////////// Support for thumbnails and previews.
//If you selected QT for threads and mutexes, it will be also used for thumbnails and previews
//You can create a subclass of MegaGfxProcessor and pass it to the constructor of MegaApi
//#define USE_FREEIMAGE

//Define WINDOWS_PHONE if you want to build the MEGA SDK for Windows Phone
//#define WINDOWS_PHONE
/////////////////////////// END OF SETTINGS ///////////////////////////

namespace mega
{

#ifdef USE_QT
class MegaThread : public QtThread {};
class MegaSemaphore : public QtSemaphore {};
#elif USE_PTHREAD
class MegaThread : public PosixThread {};
class MegaSemaphore : public PosixSemaphore {};
#elif defined(_WIN32) && !defined(USE_CPPTHREAD) && !defined(WINDOWS_PHONE)
class MegaThread : public Win32Thread {};
class MegaSemaphore : public Win32Semaphore {};
#else
class MegaThread : public CppThread {};
class MegaSemaphore : public CppSemaphore {};
#endif

#ifdef USE_QT
class MegaGfxProc : public GfxProcQT {};
#elif USE_FREEIMAGE
class MegaGfxProc : public GfxProcFreeImage {};
#elif TARGET_OS_IPHONE
class MegaGfxProc : public GfxProcCG {};
#else
class MegaGfxProc : public GfxProcExternal {};
#endif

#ifdef WIN32
    #ifndef WINDOWS_PHONE
    #ifdef USE_CURL
    class MegaHttpIO : public CurlHttpIO {};
    #else
    class MegaHttpIO : public WinHttpIO {};
    #endif
    #else
    class MegaHttpIO : public CurlHttpIO {};
    #endif
	class MegaFileSystemAccess : public WinFileSystemAccess {};
	class MegaWaiter : public WinWaiter {};
#else
    #ifdef __APPLE__
    typedef CurlHttpIO MegaHttpIO;
    typedef PosixFileSystemAccess MegaFileSystemAccess;
    typedef PosixWaiter MegaWaiter;
    #else
    class MegaHttpIO : public CurlHttpIO {};
    class MegaFileSystemAccess : public PosixFileSystemAccess {};
    class MegaWaiter : public PosixWaiter {};
    #endif
#endif

#ifdef HAVE_LIBUV
class MegaTCPServer;
class MegaHTTPServer;
class MegaFTPServer;
#endif

class MegaDbAccess
  : public SqliteDbAccess
{
public:
    MegaDbAccess(const LocalPath& rootPath)
      : SqliteDbAccess(rootPath)
    {
    }
}; // MegaDbAccess

class MegaErrorPrivate : public MegaError
{
public:
    MegaErrorPrivate(int errorCode = MegaError::API_OK);
    MegaErrorPrivate(int errorCode, long long value);
    MegaErrorPrivate(const Error &err);
    MegaErrorPrivate(const MegaError &megaError);
    ~MegaErrorPrivate() override;
    MegaError* copy() const override;
    int getErrorCode() const override;
    long long getValue() const override;
    bool hasExtraInfo() const override;
    long long getUserStatus() const override;
    long long getLinkStatus() const override;
    const char* getErrorString() const override;
    const char* toString() const override;
    const char* __str__() const override;
    const char* __toString() const override;

private:
    long long mValue = 0;
    long long mUserStatus = MegaError::UserErrorCode::USER_ETD_UNKNOWN;
    long long mLinkStatus = MegaError::LinkErrorCode::LINK_UNKNOWN;
};

class ExternalLogger : public Logger
{
public:
    ExternalLogger();
    ~ExternalLogger();
    void addMegaLogger(MegaLogger* logger);
    void removeMegaLogger(MegaLogger *logger);
    void setLogLevel(int logLevel);
    void setLogToConsole(bool enable);
    void postLog(int logLevel, const char *message, const char *filename, int line);
    void log(const char *time, int loglevel, const char *source, const char *message
#ifdef ENABLE_LOG_PERFORMANCE
             , const char **directMessages, size_t *directMessagesSizes, unsigned numberMessages
#endif
            ) override;

private:
    std::recursive_mutex mutex;
    set <MegaLogger *> megaLoggers;
    bool logToConsole;
};

class MegaTransferPrivate;
class MegaTreeProcCopy : public MegaTreeProcessor
{
public:
    vector<NewNode> nn;
    unsigned nc = 0;
    bool allocated = false;

    MegaTreeProcCopy(MegaClient *client);
    bool processMegaNode(MegaNode* node) override;
    void allocnodes(void);

protected:
    MegaClient *client;
};


class MegaSizeProcessor : public MegaTreeProcessor
{
    protected:
        long long totalBytes;

    public:
        MegaSizeProcessor();
        bool processMegaNode(MegaNode* node) override;
        long long getTotalBytes();
};

class MegaRecursiveOperation
{
public:
    virtual ~MegaRecursiveOperation() = default;
    virtual void start(MegaNode* node) = 0;
    virtual void cancel() = 0;

protected:
    MegaApiImpl *megaApi;
    MegaClient *client;
    MegaTransferPrivate *transfer;
    MegaTransferListener *listener;
    int recursive;
    int tag;
    int pendingTransfers;
    bool cancelled = false;
    std::set<MegaTransferPrivate*> subTransfers;
    int mIncompleteTransfers = { 0 };
    MegaErrorPrivate mLastError = { API_OK };
};

class MegaFolderUploadController : public MegaRequestListener, public MegaTransferListener, public MegaRecursiveOperation
{
public:
    MegaFolderUploadController(MegaApiImpl *megaApi, MegaTransferPrivate *transfer);
    void start(MegaNode* node) override;
    void cancel() override;

protected:
    void onFolderAvailable(MegaHandle handle);
    void checkCompletion();

    std::list<LocalPath> pendingFolders;

public:
    void onRequestFinish(MegaApi* api, MegaRequest *request, MegaError *e) override;
    void onTransferStart(MegaApi *api, MegaTransfer *transfer) override;
    void onTransferUpdate(MegaApi *api, MegaTransfer *transfer) override;
    void onTransferFinish(MegaApi* api, MegaTransfer *transfer, MegaError *e) override;
    ~MegaFolderUploadController();
};


class MegaBackupController : public MegaBackup, public MegaRequestListener, public MegaTransferListener
{
public:
    MegaBackupController(MegaApiImpl *megaApi, int tag, int folderTransferTag, handle parenthandle, const char *filename, bool attendPastBackups, const char *speriod, int64_t period=-1, int maxBackups = 10);
    MegaBackupController(MegaBackupController *backup);
    ~MegaBackupController();

    void update();
    void start(bool skip = false);
    void removeexceeding(bool currentoneOK);
    void abortCurrent();

    // MegaBackup interface
    MegaBackup *copy() override;
    const char *getLocalFolder() const override;
    MegaHandle getMegaHandle() const override;
    int getTag() const override;
    int64_t getPeriod() const override;
    const char *getPeriodString() const override;
    int getMaxBackups() const override;
    int getState() const override;
    long long getNextStartTime(long long oldStartTimeAbsolute = -1) const override;
    bool getAttendPastBackups() const override;
    MegaTransferList *getFailedTransfers() override;


    // MegaBackup setters
    void setLocalFolder(const std::string &value);
    void setMegaHandle(const MegaHandle &value);
    void setTag(int value);
    void setPeriod(const int64_t &value);
    void setPeriodstring(const std::string &value);
    void setMaxBackups(int value);
    void setState(int value);
    void setAttendPastBackups(bool value);

    //getters&setters
    int64_t getStartTime() const;
    void setStartTime(const int64_t &value);
    std::string getBackupName() const;
    void setBackupName(const std::string &value);
    int64_t getOffsetds() const;
    void setOffsetds(const int64_t &value);
    int64_t getLastbackuptime() const;
    void setLastbackuptime(const int64_t &value);
    int getFolderTransferTag() const;
    void setFolderTransferTag(int value);

    //convenience methods
    bool isBackup(std::string localname, std::string backupname) const;
    int64_t getTimeOfBackup(std::string localname) const;

protected:

    // common variables
    MegaApiImpl *megaApi;
    MegaClient *client;
    MegaBackupListener *backupListener;

    int state;
    int tag;
    int64_t lastwakeuptime;
    int64_t lastbackuptime; //ds absolute
    int pendingremovals;
    int folderTransferTag; //reused between backup instances
    std::string basepath;
    std::string backupName;
    handle parenthandle;
    int maxBackups;
    int64_t period;
    std::string periodstring;
    cron_expr ccronexpr;
    bool valid;
    int64_t offsetds; //times offset with epoch time?
    int64_t startTime; // when shall the next backup begin
    bool attendPastBackups;

    // backup instance related
    handle currentHandle;
    std::string currentName;
    std::list<LocalPath> pendingFolders;
    std::vector<MegaTransfer *> failedTransfers;
    int recursive;
    int pendingTransfers;
    int pendingTags;
    // backup instance stats
    int64_t currentBKStartTime;
    int64_t updateTime;
    long long transferredBytes;
    long long totalBytes;
    long long speed;
    long long meanSpeed;
    long long numberFiles; //number of files successfully uploaded
    long long totalFiles;
    long long numberFolders;


    // internal methods
    void onFolderAvailable(MegaHandle handle);
    bool checkCompletion();
    bool isBusy() const;
    int64_t getLastBackupTime();
    long long getNextStartTimeDs(long long oldStartTimeds = -1) const;

    std::string epochdsToString(int64_t rawtimeds) const;
    int64_t stringTimeTods(string stime) const;

    void clearCurrentBackupData();

public:
    void onRequestFinish(MegaApi* api, MegaRequest *request, MegaError *e) override;
    void onTransferStart(MegaApi *api, MegaTransfer *transfer) override;
    void onTransferUpdate(MegaApi *api, MegaTransfer *transfer) override;
    void onTransferTemporaryError(MegaApi *, MegaTransfer *t, MegaError* e) override;
    void onTransferFinish(MegaApi* api, MegaTransfer *transfer, MegaError *e) override;

    long long getNumberFolders() const override;
    void setNumberFolders(long long value);
    long long getNumberFiles() const override;
    void setNumberFiles(long long value);
    long long getMeanSpeed() const override;
    void setMeanSpeed(long long value);
    long long getSpeed() const override;
    void setSpeed(long long value);
    long long getTotalBytes() const override;
    void setTotalBytes(long long value);
    long long getTransferredBytes() const override;
    void setTransferredBytes(long long value);
    int64_t getUpdateTime() const override;
    void setUpdateTime(const int64_t &value);
    int64_t getCurrentBKStartTime() const override;
    void setCurrentBKStartTime(const int64_t &value);
    long long getTotalFiles() const override;
    void setTotalFiles(long long value);
    MegaBackupListener *getBackupListener() const;
    void setBackupListener(MegaBackupListener *value);
    cron_expr getCcronexpr() const;
    void setCcronexpr(const cron_expr &value);
    bool isValid() const;
    void setValid(bool value);
};

class MegaFolderDownloadController : public MegaTransferListener, public MegaRecursiveOperation
{
public:
    MegaFolderDownloadController(MegaApiImpl *megaApi, MegaTransferPrivate *transfer);
    void start(MegaNode *node) override;
    void cancel() override;

protected:
    void downloadFolderNode(MegaNode *node, LocalPath& path, FileSystemType fsType);
    void checkCompletion();

public:
    void onTransferStart(MegaApi *, MegaTransfer *t) override;
    void onTransferUpdate(MegaApi *, MegaTransfer *t) override;
    void onTransferFinish(MegaApi*, MegaTransfer *t, MegaError *e) override;
};

class MegaNodePrivate : public MegaNode, public Cacheable
{
    public:
        MegaNodePrivate(const char *name, int type, int64_t size, int64_t ctime, int64_t mtime,
                        MegaHandle nodeMegaHandle, std::string *nodekey, std::string *attrstring, std::string *fileattrstring,
                        const char *fingerprint, const char *originalFingerprint, MegaHandle owner, MegaHandle parentHandle = INVALID_HANDLE,
                        const char *privateauth = NULL, const char *publicauth = NULL, bool isPublic = true,
                        bool isForeign = false, const char *chatauth = NULL);

        MegaNodePrivate(MegaNode *node);
        ~MegaNodePrivate() override;
        int getType() override;
        const char* getName() override;
        const char* getFingerprint() override;
        const char* getOriginalFingerprint() override;
        bool hasCustomAttrs() override;
        MegaStringList *getCustomAttrNames() override;
        const char *getCustomAttr(const char* attrName) override;
        int getDuration() override;
        int getWidth() override;
        bool isFavourite() override;
        int getLabel() override;
        int getHeight() override;
        int getShortformat() override;
        int getVideocodecid() override;
        double getLatitude() override;
        double getLongitude() override;
        char *getBase64Handle() override;
        int64_t getSize() override;
        int64_t getCreationTime() override;
        int64_t getModificationTime() override;
        MegaHandle getHandle() override;
        MegaHandle getRestoreHandle() override;
        MegaHandle getParentHandle() override;
        std::string* getNodeKey() override;
        char *getBase64Key() override;
        std::string* getAttrString() override;
        char* getFileAttrString() override;
        int getTag() override;
        int64_t getExpirationTime() override;
        MegaHandle getPublicHandle() override;
        MegaNode* getPublicNode() override;
        char *getPublicLink(bool includeKey = true) override;
        int64_t getPublicLinkCreationTime() override;
        const char * getWritableLinkAuthKey() override;

        bool isNewLinkFormat();
        bool isFile() override;
        bool isFolder() override;
        bool isRemoved() override;
        bool hasChanged(int changeType) override;
        int getChanges() override;
        bool hasThumbnail() override;
        bool hasPreview() override;
        bool isPublic() override;
        bool isExported() override;
        bool isExpired() override;
        bool isTakenDown() override;
        bool isForeign() override;
        std::string* getPrivateAuth() override;
        MegaNodeList *getChildren() override;
        void setPrivateAuth(const char *privateAuth) override;
        void setPublicAuth(const char *publicAuth);
        void setChatAuth(const char *chatAuth);
        void setForeign(bool foreign);
        void setChildren(MegaNodeList *children);
        void setName(const char *newName);
        std::string* getPublicAuth() override;
        const char *getChatAuth() override;
        bool isShared() override;
        bool isOutShare() override;
        bool isInShare() override;
        std::string* getSharekey();
        MegaHandle getOwner() const override;
        const char* getDeviceId() const override;

#ifdef ENABLE_SYNC
        bool isSyncDeleted() override;
        std::string getLocalPath() override;
#endif

        static MegaNode *fromNode(Node *node);
        MegaNode *copy() override;

        char *serialize() override;
        bool serialize(string*) override;
        static MegaNodePrivate* unserialize(string*);

    protected:
        MegaNodePrivate(Node *node);
        int type;
        const char *name;
        const char *fingerprint;
        const char *originalfingerprint;
        attr_map *customAttrs;
        int64_t size;
        int64_t ctime;
        int64_t mtime;
        MegaHandle nodehandle;
        MegaHandle parenthandle;
        MegaHandle restorehandle;
        std::string nodekey;
        std::string attrstring;
        std::string fileattrstring;
        std::string privateAuth;
        std::string publicAuth;
        std::string mDeviceId;
        const char *chatAuth;
        int tag;
        int changed;
        struct {
            bool thumbnailAvailable : 1;
            bool previewAvailable : 1;
            bool isPublicNode : 1;
            bool outShares : 1;
            bool inShare : 1;
            bool foreign : 1;
        };
        PublicLink *plink;
        bool mNewLinkFormat;
        std::string *sharekey;   // for plinks of folders
        int duration;
        int width;
        int height;
        int shortformat;
        int videocodecid;
        double latitude;
        double longitude;
        MegaNodeList *children;
        MegaHandle owner;
        bool mFavourite;
        nodelabel_t mLabel;

#ifdef ENABLE_SYNC
        bool syncdeleted;
        std::string localPath;
#endif
};


class MegaUserPrivate : public MegaUser
{
	public:
		MegaUserPrivate(User *user);
		MegaUserPrivate(MegaUser *user);
		static MegaUser *fromUser(User *user);
        virtual MegaUser *copy();

		~MegaUserPrivate();
        virtual const char* getEmail();
        virtual MegaHandle getHandle();
        virtual int getVisibility();
        virtual int64_t getTimestamp();
        virtual bool hasChanged(int changeType);
        virtual int getChanges();
        virtual int isOwnChange();

	protected:
		const char *email;
        MegaHandle handle;
        int visibility;
        int64_t ctime;
        int changed;
        int tag;
};

class MegaUserAlertPrivate : public MegaUserAlert
{
public:
    MegaUserAlertPrivate(UserAlert::Base* user, MegaClient* mc);
    //MegaUserAlertPrivate(const MegaUserAlertPrivate&); // default copy works for this type
    virtual MegaUserAlert* copy() const;

    virtual unsigned getId() const;
    virtual bool getSeen() const;
    virtual bool getRelevant() const;
    virtual int getType() const;
    virtual const char *getTypeString() const;
    virtual MegaHandle getUserHandle() const;
    virtual MegaHandle getNodeHandle() const;
    virtual const char* getEmail() const;
    virtual const char* getPath() const;
    virtual const char* getName() const;
    virtual const char* getHeading() const;
    virtual const char* getTitle() const;
    virtual int64_t getNumber(unsigned index) const;
    virtual int64_t getTimestamp(unsigned index) const;
    virtual const char* getString(unsigned index) const;
    virtual bool isOwnChange() const;

protected:
    unsigned id;
    bool seen;
    bool relevant;
    int type;
    int tag;
    string heading;
    string title;
    handle userHandle;
    string email;
    handle nodeHandle;
    string nodePath;
    string nodeName;
    vector<int64_t> numbers;
    vector<int64_t> timestamps;
    vector<string> extraStrings;
};

class MegaHandleListPrivate : public MegaHandleList
{
public:
    MegaHandleListPrivate();
    MegaHandleListPrivate(const MegaHandleListPrivate *hList);
    virtual ~MegaHandleListPrivate();

    virtual MegaHandleList *copy() const;
    virtual MegaHandle get(unsigned int i) const;
    virtual unsigned int size() const;
    virtual void addMegaHandle(MegaHandle megaHandle);

private:
    std::vector<MegaHandle> mList;
};

class MegaIntegerListPrivate : public MegaIntegerList
{
public:
    MegaIntegerListPrivate(const vector<int64_t> &integers);
    virtual ~MegaIntegerListPrivate();

    MegaIntegerList *copy() const override;
    int64_t get(int i) const override;
    int size() const override;

private:
    vector<int64_t> mIntegers;
};

class MegaSharePrivate : public MegaShare
{
	public:
        static MegaShare *fromShare(MegaHandle nodeMegaHandle, Share *share);
        virtual MegaShare *copy();
        virtual ~MegaSharePrivate();
        virtual const char *getUser();
        virtual MegaHandle getNodeHandle();
        virtual int getAccess();
        virtual int64_t getTimestamp();
        virtual bool isPending();

	protected:
        MegaSharePrivate(MegaHandle nodehandle, Share *share);
		MegaSharePrivate(MegaShare *share);

		MegaHandle nodehandle;
		const char *user;
		int access;
		int64_t ts;
        bool pending;
};

class MegaTransferPrivate : public MegaTransfer, public Cacheable
{
	public:
		MegaTransferPrivate(int type, MegaTransferListener *listener = NULL);
        MegaTransferPrivate(const MegaTransferPrivate *transfer);
        virtual ~MegaTransferPrivate();

        MegaTransfer *copy() override;
	    Transfer *getTransfer() const;
        void setTransfer(Transfer *transfer);
        void setStartTime(int64_t startTime);
		void setTransferredBytes(long long transferredBytes);
		void setTotalBytes(long long totalBytes);
		void setPath(const char* path);
		void setParentPath(const char* path);
        void setNodeHandle(MegaHandle nodeHandle);
        void setParentHandle(MegaHandle parentHandle);
		void setNumConnections(int connections);
		void setStartPos(long long startPos);
		void setEndPos(long long endPos);
		void setNumRetry(int retry);
		void setMaxRetries(int retry);
        void setTime(int64_t time);
		void setFileName(const char* fileName);
		void setSlot(int id);
		void setTag(int tag);
		void setSpeed(long long speed);
        void setMeanSpeed(long long meanSpeed);
		void setDeltaSize(long long deltaSize);
        void setUpdateTime(int64_t updateTime);
        void setPublicNode(MegaNode *publicNode, bool copyChildren = false);
        void setSyncTransfer(bool syncTransfer);
        void setSourceFileTemporary(bool temporary);
        void setStartFirst(bool startFirst);
        void setBackupTransfer(bool backupTransfer);
        void setForeignOverquota(bool backupTransfer);
        void setForceNewUpload(bool forceNewUpload);
        void setStreamingTransfer(bool streamingTransfer);
        void setLastBytes(char *lastBytes);
        void setLastError(const MegaError *e);
        void setFolderTransferTag(int tag);
        void setNotificationNumber(long long notificationNumber);
        void setListener(MegaTransferListener *listener);
        void setTargetOverride(bool targetOverride);

        int getType() const override;
        const char * getTransferString() const override;
        const char* toString() const override;
        const char* __str__() const override;
        const char* __toString() const override;
        virtual int64_t getStartTime() const override;
        long long getTransferredBytes() const override;
        long long getTotalBytes() const override;
        const char* getPath() const override;
        const char* getParentPath() const override;
        MegaHandle getNodeHandle() const override;
        MegaHandle getParentHandle() const override;
        long long getStartPos() const override;
        long long getEndPos() const override;
        const char* getFileName() const override;
        MegaTransferListener* getListener() const override;
        int getNumRetry() const override;
        int getMaxRetries() const override;
        virtual int64_t getTime() const;
        int getTag() const override;
        long long getSpeed() const override;
        long long getMeanSpeed() const override;
        long long getDeltaSize() const override;
        int64_t getUpdateTime() const override;
        virtual MegaNode *getPublicNode() const;
        MegaNode *getPublicMegaNode() const override;
        bool isSyncTransfer() const override;
        bool isStreamingTransfer() const override;
        bool isFinished() const override;
        virtual bool isSourceFileTemporary() const;
        virtual bool shouldStartFirst() const;
        bool isBackupTransfer() const override;
        bool isForeignOverquota() const override;
        bool isForceNewUpload() const override;
        char *getLastBytes() const override;
        MegaError getLastError() const override;
        const MegaError *getLastErrorExtended() const override;
        bool isFolderTransfer() const override;
        int getFolderTransferTag() const override;
        virtual void setAppData(const char *data);
        const char* getAppData() const override;
        virtual void setState(int state);
        int getState() const override;
        virtual void setPriority(unsigned long long p);
        unsigned long long getPriority() const override;
        long long getNotificationNumber() const override;
        bool getTargetOverride() const override;

        bool serialize(string*) override;
        static MegaTransferPrivate* unserialize(string*);

        void startRecursiveOperation(unique_ptr<MegaRecursiveOperation>, MegaNode* node); // takes ownership of both

        long long getPlaceInQueue() const;
        void setPlaceInQueue(long long value);

        void setDoNotStopSubTransfers(bool doNotStopSubTransfers);
        bool getDoNotStopSubTransfers() const;

protected:
        int type;
        int tag;
        int state;
        uint64_t priority;

        bool mDoNotStopSubTransfers = false;

        struct
        {
            bool syncTransfer : 1;
            bool streamingTransfer : 1;
            bool temporarySourceFile : 1;
            bool startFirst : 1;
            bool backupTransfer : 1;
            bool foreignOverquota : 1;
            bool forceNewUpload : 1;
        };

        int64_t startTime;
        int64_t updateTime;
        int64_t time;
        long long transferredBytes;
        long long totalBytes;
        long long speed;
        long long meanSpeed;
        long long deltaSize;
        long long notificationNumber;
        MegaHandle nodeHandle;
        MegaHandle parentHandle;
        const char* path;
        const char* parentPath; //used as targetUser for uploads
        const char* fileName;
        char *lastBytes;
        MegaNode *publicNode;
        long long startPos;
        long long endPos;
        int retry;
        int maxRetries;

        long long placeInQueue = 0;

        MegaTransferListener *listener;
        Transfer *transfer = nullptr;
        std::unique_ptr<MegaError> lastError;
        int folderTransferTag;
        const char* appData;
        unique_ptr<MegaRecursiveOperation> recursiveOperation;
        bool mTargetOverride;
};

class MegaTransferDataPrivate : public MegaTransferData
{
public:
    MegaTransferDataPrivate(TransferList *transferList, long long notificationNumber);
    MegaTransferDataPrivate(const MegaTransferDataPrivate *transferData);

    virtual ~MegaTransferDataPrivate();
    virtual MegaTransferData *copy() const;
    virtual int getNumDownloads() const;
    virtual int getNumUploads() const;
    virtual int getDownloadTag(int i) const;
    virtual int getUploadTag(int i) const;
    virtual unsigned long long getDownloadPriority(int i) const;
    virtual unsigned long long getUploadPriority(int i) const;
    virtual long long getNotificationNumber() const;

protected:
    int numDownloads;
    int numUploads;
    long long notificationNumber;
    vector<int> downloadTags;
    vector<int> uploadTags;
    vector<uint64_t> downloadPriorities;
    vector<uint64_t> uploadPriorities;
};

class MegaFolderInfoPrivate : public MegaFolderInfo
{
public:
    MegaFolderInfoPrivate(int numFiles, int numFolders, int numVersions, long long currentSize, long long versionsSize);
    MegaFolderInfoPrivate(const MegaFolderInfoPrivate *folderData);

    virtual ~MegaFolderInfoPrivate();

    virtual MegaFolderInfo *copy() const;

    virtual int getNumVersions() const;
    virtual int getNumFiles() const;
    virtual int getNumFolders() const;
    virtual long long getCurrentSize() const;
    virtual long long getVersionsSize() const;

protected:
    int numFiles;
    int numFolders;
    int numVersions;
    long long currentSize;
    long long versionsSize;
};

class MegaTimeZoneDetailsPrivate : public MegaTimeZoneDetails
{
public:
    MegaTimeZoneDetailsPrivate(vector<string>* timeZones, vector<int> *timeZoneOffsets, int defaultTimeZone);
    MegaTimeZoneDetailsPrivate(const MegaTimeZoneDetailsPrivate *timeZoneDetails);

    virtual ~MegaTimeZoneDetailsPrivate();
    virtual MegaTimeZoneDetails *copy() const;

    virtual int getNumTimeZones() const;
    virtual const char *getTimeZone(int index) const;
    virtual int getTimeOffset(int index) const;
    virtual int getDefault() const;

protected:
    int defaultTimeZone;
    vector<string> timeZones;
    vector<int> timeZoneOffsets;
};

class MegaPushNotificationSettingsPrivate : public MegaPushNotificationSettings
{
public:
    MegaPushNotificationSettingsPrivate(const std::string &settingsJSON);
    MegaPushNotificationSettingsPrivate();
    MegaPushNotificationSettingsPrivate(const MegaPushNotificationSettingsPrivate *settings);

    std::string generateJson() const;
    bool isValid() const;

    virtual ~MegaPushNotificationSettingsPrivate();
    MegaPushNotificationSettings *copy() const override;

private:
    m_time_t mGlobalDND = -1;        // defaults to -1 if not defined
    int mGlobalScheduleStart = -1;   // defaults to -1 if not defined
    int mGlobalScheduleEnd = -1;     // defaults to -1 if not defined
    std::string mGlobalScheduleTimezone;

    std::map<MegaHandle, m_time_t> mChatDND;
    std::map<MegaHandle, bool> mChatAlwaysNotify;

    m_time_t mContactsDND = -1;      // defaults to -1 if not defined
    m_time_t mSharesDND = -1;        // defaults to -1 if not defined
    m_time_t mGlobalChatsDND = -1;        // defaults to -1 if not defined

    bool mJsonInvalid = false;  // true if ctor from JSON find issues

public:

    // getters

    bool isGlobalEnabled() const override;
    bool isGlobalDndEnabled() const override;
    bool isGlobalChatsDndEnabled() const override;
    int64_t getGlobalDnd() const override;
    int64_t getGlobalChatsDnd() const override;
    bool isGlobalScheduleEnabled() const override;
    int getGlobalScheduleStart() const override;
    int getGlobalScheduleEnd() const override;
    const char *getGlobalScheduleTimezone() const override;

    bool isChatEnabled(MegaHandle chatid) const override;
    bool isChatDndEnabled(MegaHandle chatid) const override;
    int64_t getChatDnd(MegaHandle chatid) const override;
    bool isChatAlwaysNotifyEnabled(MegaHandle chatid) const override;

    bool isContactsEnabled() const override;
    bool isSharesEnabled() const override;
    bool isChatsEnabled() const override;

    // setters

    void enableGlobal(bool enable) override;
    void setGlobalDnd(int64_t timestamp) override;
    void disableGlobalDnd() override;
    void setGlobalSchedule(int start, int end, const char *timezone) override;
    void disableGlobalSchedule() override;

    void enableChat(MegaHandle chatid, bool enable) override;
    void setChatDnd(MegaHandle chatid, int64_t timestamp) override;
    void setGlobalChatsDnd(int64_t timestamp) override;
    void enableChatAlwaysNotify(MegaHandle chatid, bool enable) override;

    void enableContacts(bool enable) override;
    void enableShares(bool enable) override;
    void enableChats(bool enable) override;
};

class MegaContactRequestPrivate : public MegaContactRequest
{
public:
    MegaContactRequestPrivate(PendingContactRequest *request);
    MegaContactRequestPrivate(const MegaContactRequest *request);
    virtual ~MegaContactRequestPrivate();

    static MegaContactRequest *fromContactRequest(PendingContactRequest *request);
    virtual MegaContactRequest *copy() const;

    virtual MegaHandle getHandle() const;
    virtual char* getSourceEmail() const;
    virtual char* getSourceMessage() const;
    virtual char* getTargetEmail() const;
    virtual int64_t getCreationTime() const;
    virtual int64_t getModificationTime() const;
    virtual int getStatus() const;
    virtual bool isOutgoing() const;
    virtual bool isAutoAccepted() const;

protected:
    MegaHandle handle;
    char* sourceEmail;
    char* sourceMessage;
    char* targetEmail;
    int64_t creationTime;
    int64_t modificationTime;
    int status;
    bool outgoing;
    bool autoaccepted;
};

#ifdef ENABLE_SYNC

class MegaSyncEventPrivate: public MegaSyncEvent
{
public:
    explicit MegaSyncEventPrivate(int type);

    MegaSyncEvent *copy() override;

    int getType() const override;
    const char *getPath() const override;
    MegaHandle getNodeHandle() const override;
    const char *getNewPath() const override;
    const char* getPrevName() const override;
    MegaHandle getPrevParent() const override;

    void setPath(const char* path);
    void setNodeHandle(MegaHandle nodeHandle);
    void setNewPath(const char* newPath);
    void setPrevName(const char* prevName);
    void setPrevParent(MegaHandle prevParent);

protected:
    int type;
    std::unique_ptr<char[]> path;
    std::unique_ptr<char[]> newPath;
    std::unique_ptr<char[]> prevName;
    MegaHandle nodeHandle = INVALID_HANDLE;
    MegaHandle prevParent = INVALID_HANDLE;
};

class MegaRegExpPrivate
{
public:
    MegaRegExpPrivate();
    ~MegaRegExpPrivate();

    MegaRegExpPrivate *copy();

    bool addRegExp(const char *regExp);
    int getNumRegExp();
    const char *getRegExp(int index);
    bool match(const char *s);
    const char *getFullPattern();

private:
    enum{
        REGEXP_NO_ERROR = 0,
        REGEXP_COMPILATION_ERROR,
        REGEXP_OPTIMIZATION_ERROR,
        REGEXP_EMPTY
    };
    int compile();
    bool updatePattern();
    bool checkRegExp(const char *regExp);
    bool isPatternUpdated();

private:
    std::vector<std::string> regExps;
    std::string pattern;
    bool patternUpdated;

#ifdef USE_PCRE
    int options;
    pcre* reCompiled;
    pcre_extra* reOptimization;
#endif
};

class MegaSyncPrivate : public MegaSync
{
public:
<<<<<<< HEAD
    MegaSyncPrivate(const char *path, const char *name, handle nodehandle, int tag, SyncType type);
    MegaSyncPrivate(const SyncConfig& config, Sync*);
=======
    MegaSyncPrivate(const char *path, const char *name, handle nodehandle, SyncConfig::Type type);
    MegaSyncPrivate(const SyncConfig& config, Sync*, MegaClient* client);
>>>>>>> 17b33023
    MegaSyncPrivate(MegaSyncPrivate *sync);

    virtual ~MegaSyncPrivate();

    virtual MegaSync *copy();

    MegaHandle getMegaHandle() const override;
    void setMegaHandle(MegaHandle handle);
    const char* getLocalFolder() const override;
    void setLocalFolder(const char*path);
    const char* getName() const override;
    void setName(const char*name);
    const char* getLastKnownMegaFolder() const override;
    void setLastKnownMegaFolder(const char *path);
    long long getLocalFingerprint() const override;
    void setLocalFingerprint(long long fingerprint);
    MegaHandle getBackupId() const override;
    void setBackupId(MegaHandle backupId);

    MegaRegExp* getRegExp() const;
    void setRegExp(MegaRegExp *regExp);

    int getError() const override;
    void setError(int error);
    int getWarning() const override;
    void setWarning(int warning);

    int getType() const override;
    void setType(SyncType type);

    void disable(int error = NO_SYNC_ERROR); //disable. NO_SYNC_ERROR = user disable

    bool isEnabled() const override; //enabled by user
    bool isActive() const override; //not disabled by user nor failed (nor being removed)
    bool isTemporaryDisabled() const override; //disabled automatically for a transient reason

protected:
    MegaHandle megaHandle;
    char *localFolder;
    char *mName;
    char *lastKnownMegaFolder;
    MegaRegExp *regExp;
    long long fingerprint;

    SyncType mType = TYPE_UNKNOWN;

    //holds error cause
    int mError = NO_SYNC_ERROR;
    int mWarning = NO_SYNC_WARNING;

    handle mBackupId = UNDEF;

    bool mActive = false;
    bool mEnabled = false;
};


class MegaSyncListPrivate : public MegaSyncList
{
    public:
        MegaSyncListPrivate();
        MegaSyncListPrivate(MegaSyncPrivate **newlist, int size);
        MegaSyncListPrivate(const MegaSyncListPrivate *syncList);
        virtual ~MegaSyncListPrivate();
        MegaSyncList *copy() const override;
        MegaSync* get(int i) const override;
        int size() const override;

        void addSync(MegaSync* sync) override;

    protected:
        MegaSync** list;
        int s;
};

#endif


class MegaPricingPrivate;
class MegaBannerListPrivate;
class MegaRequestPrivate : public MegaRequest
{
	public:
        MegaRequestPrivate(int type, MegaRequestListener *listener = NULL);
        MegaRequestPrivate(MegaRequestPrivate *request);

        virtual ~MegaRequestPrivate();
        MegaRequest *copy() override;
        void setNodeHandle(MegaHandle nodeHandle);
        void setLink(const char* link);
        void setParentHandle(MegaHandle parentHandle);
        void setSessionKey(const char* sessionKey);
        void setName(const char* name);
        void setEmail(const char* email);
        void setPassword(const char* email);
        void setNewPassword(const char* email);
        void setPrivateKey(const char* privateKey);
        void setAccess(int access);
        void setNumRetry(int ds);
        void setNextRetryDelay(int delay);
        void setPublicNode(MegaNode* publicNode, bool copyChildren = false);
        void setNumDetails(int numDetails);
        void setFile(const char* file);
        void setParamType(int type);
        void setText(const char* text);
        void setNumber(long long number);
        void setFlag(bool flag);
        void setTransferTag(int transfer);
        void setListener(MegaRequestListener *listener);
        void setTotalBytes(long long totalBytes);
        void setTransferredBytes(long long transferredBytes);
        void setTag(int tag);
        void addProduct(unsigned int type, handle product, int proLevel, int gbStorage, int gbTransfer,
                        int months, int amount, int amountMonth, const char *currency, const char *description, const char *iosid, const char *androidid);
        void setProxy(Proxy *proxy);
        Proxy *getProxy();
        void setTimeZoneDetails(MegaTimeZoneDetails *timeZoneDetails);

        int getType() const override;
        const char *getRequestString() const override;
        const char* toString() const override;
        const char* __str__() const override;
        const char* __toString() const override;
        MegaHandle getNodeHandle() const override;
        const char* getLink() const override;
        MegaHandle getParentHandle() const override;
        const char* getSessionKey() const override;
        const char* getName() const override;
        const char* getEmail() const override;
        const char* getPassword() const override;
        const char* getNewPassword() const override;
        const char* getPrivateKey() const override;
        int getAccess() const override;
        const char* getFile() const override;
        int getNumRetry() const override;
        MegaNode *getPublicNode() const override;
        MegaNode *getPublicMegaNode() const override;
        int getParamType() const override;
        const char *getText() const override;
        long long getNumber() const override;
        bool getFlag() const override;
        long long getTransferredBytes() const override;
        long long getTotalBytes() const override;
        MegaRequestListener *getListener() const override;
        MegaAccountDetails *getMegaAccountDetails() const override;
        int getTransferTag() const override;
        int getNumDetails() const override;
        int getTag() const override;
        MegaPricing *getPricing() const override;
        AccountDetails * getAccountDetails() const;
        MegaAchievementsDetails *getMegaAchievementsDetails() const override;
        AchievementsDetails *getAchievementsDetails() const;
        MegaTimeZoneDetails *getMegaTimeZoneDetails () const override;
        MegaStringList *getMegaStringList() const override;

#ifdef ENABLE_CHAT
        MegaTextChatPeerList *getMegaTextChatPeerList() const override;
        void setMegaTextChatPeerList(MegaTextChatPeerList *chatPeers);
        MegaTextChatList *getMegaTextChatList() const override;
        void setMegaTextChatList(MegaTextChatList *chatList);
#endif
        MegaStringMap *getMegaStringMap() const override;
        void setMegaStringMap(const MegaStringMap *);
        MegaStringListMap *getMegaStringListMap() const override;
        void setMegaStringListMap(const MegaStringListMap *stringListMap);
        MegaStringTable *getMegaStringTable() const override;
        void setMegaStringTable(const MegaStringTable *stringTable);
        MegaFolderInfo *getMegaFolderInfo() const override;
        void setMegaFolderInfo(const MegaFolderInfo *);
        const MegaPushNotificationSettings *getMegaPushNotificationSettings() const override;
        void setMegaPushNotificationSettings(const MegaPushNotificationSettings *settings);
        MegaBackgroundMediaUpload *getMegaBackgroundMediaUploadPtr() const override;
        void setMegaBackgroundMediaUploadPtr(MegaBackgroundMediaUpload *);  // non-owned pointer
        void setMegaStringList(MegaStringList* stringList);

#ifdef ENABLE_SYNC
        void setRegExp(MegaRegExp *regExp);
        virtual MegaRegExp *getRegExp() const;
#endif

        MegaBackupListener *getBackupListener() const;
        void setBackupListener(MegaBackupListener *value);

        MegaBannerList* getMegaBannerList() const override;
        void setBanners(vector< tuple<int, string, string, string, string, string, string> >&& banners);

protected:
        AccountDetails *accountDetails;
        MegaPricingPrivate *megaPricing;
        AchievementsDetails *achievementsDetails;
        MegaTimeZoneDetails *timeZoneDetails;
        int type;
        MegaHandle nodeHandle;
        const char* link;
        const char* name;
        MegaHandle parentHandle;
        const char* sessionKey;
        const char* email;
        const char* password;
        const char* newPassword;
        const char* privateKey;
        const char* text;
        long long number;
        int access;
        const char* file;
        int attrType;
        bool flag;
        long long totalBytes;
        long long transferredBytes;
        MegaRequestListener *listener;
#ifdef ENABLE_SYNC
        MegaRegExp *regExp;
#endif
        MegaBackupListener *backupListener;

        int transfer;
        int numDetails;
        MegaNode* publicNode;
        int numRetry;
        int tag;
        Proxy *proxy;

#ifdef ENABLE_CHAT
        MegaTextChatPeerList *chatPeerList;
        MegaTextChatList *chatList;
#endif
        MegaStringMap *stringMap;
        MegaStringListMap *mStringListMap;
        MegaStringTable *mStringTable;
        MegaFolderInfo *folderInfo;
        MegaPushNotificationSettings *settings;
        MegaBackgroundMediaUpload* backgroundMediaUpload;  // non-owned pointer
        unique_ptr<MegaStringList> mStringList;

    private:
        unique_ptr<MegaBannerListPrivate> mBannerList;
};

class MegaEventPrivate : public MegaEvent
{
public:
    MegaEventPrivate(int type);
    MegaEventPrivate(MegaEventPrivate *event);
    virtual ~MegaEventPrivate();
    MegaEvent *copy() override;

    int getType() const override;
    const char *getText() const override;
    int64_t getNumber() const override;
    MegaHandle getHandle() const override;
    const char *getEventString() const override;

    static const char* getEventString(int type);

    void setText(const char* text);
    void setNumber(int64_t number);
    void setHandle(const MegaHandle &handle);

protected:
    int type;
    const char* text;
    int64_t number;
    MegaHandle mHandle;
};

class MegaAccountBalancePrivate : public MegaAccountBalance
{
public:
    static MegaAccountBalance *fromAccountBalance(const AccountBalance *balance);
    virtual ~MegaAccountBalancePrivate() ;
    virtual MegaAccountBalance* copy();

    virtual double getAmount() const;
    virtual char* getCurrency() const;

protected:
    MegaAccountBalancePrivate(const AccountBalance *balance);
    AccountBalance balance;
};

class MegaAccountSessionPrivate : public MegaAccountSession
{
public:
    static MegaAccountSession *fromAccountSession(const AccountSession *session);
    virtual ~MegaAccountSessionPrivate() ;
    virtual MegaAccountSession* copy();

    virtual int64_t getCreationTimestamp() const;
    virtual int64_t getMostRecentUsage() const;
    virtual char *getUserAgent() const;
    virtual char *getIP() const;
    virtual char *getCountry() const;
    virtual bool isCurrent() const;
    virtual bool isAlive() const;
    virtual MegaHandle getHandle() const;

private:
    MegaAccountSessionPrivate(const AccountSession *session);
    AccountSession session;
};

class MegaAccountPurchasePrivate : public MegaAccountPurchase
{
public:
    static MegaAccountPurchase *fromAccountPurchase(const AccountPurchase *purchase);
    virtual ~MegaAccountPurchasePrivate() ;
    virtual MegaAccountPurchase* copy();

    virtual int64_t getTimestamp() const;
    virtual char *getHandle() const;
    virtual char *getCurrency() const;
    virtual double getAmount() const;
    virtual int getMethod() const;

private:
    MegaAccountPurchasePrivate(const AccountPurchase *purchase);
    AccountPurchase purchase;
};

class MegaAccountTransactionPrivate : public MegaAccountTransaction
{
public:
    static MegaAccountTransaction *fromAccountTransaction(const AccountTransaction *transaction);
    virtual ~MegaAccountTransactionPrivate() ;
    virtual MegaAccountTransaction* copy();

    virtual int64_t getTimestamp() const;
    virtual char *getHandle() const;
    virtual char *getCurrency() const;
    virtual double getAmount() const;

private:
    MegaAccountTransactionPrivate(const AccountTransaction *transaction);
    AccountTransaction transaction;
};

class MegaAccountDetailsPrivate : public MegaAccountDetails
{
    public:
        static MegaAccountDetails *fromAccountDetails(AccountDetails *details);
        virtual ~MegaAccountDetailsPrivate();

        virtual int getProLevel();
        virtual int64_t getProExpiration();
        virtual int getSubscriptionStatus();
        virtual int64_t getSubscriptionRenewTime();
        virtual char* getSubscriptionMethod();
        virtual char* getSubscriptionCycle();

        virtual long long getStorageMax();
        virtual long long getStorageUsed();
        virtual long long getVersionStorageUsed();
        virtual long long getTransferMax();
        virtual long long getTransferOwnUsed();
        virtual long long getTransferSrvUsed();
        virtual long long getTransferUsed();

        virtual int getNumUsageItems();
        virtual long long getStorageUsed(MegaHandle handle);
        virtual long long getNumFiles(MegaHandle handle);
        virtual long long getNumFolders(MegaHandle handle);
        virtual long long getVersionStorageUsed(MegaHandle handle);
        virtual long long getNumVersionFiles(MegaHandle handle);

        virtual MegaAccountDetails* copy();

        virtual int getNumBalances() const;
        virtual MegaAccountBalance* getBalance(int i) const;

        virtual int getNumSessions() const;
        virtual MegaAccountSession* getSession(int i) const;

        virtual int getNumPurchases() const;
        virtual MegaAccountPurchase* getPurchase(int i) const;

        virtual int getNumTransactions() const;
        virtual MegaAccountTransaction* getTransaction(int i) const;

        virtual int getTemporalBandwidthInterval();
        virtual long long getTemporalBandwidth();
        virtual bool isTemporalBandwidthValid();

    private:
        MegaAccountDetailsPrivate(AccountDetails *details);
        AccountDetails details;
};

class MegaPricingPrivate : public MegaPricing
{
public:
    virtual ~MegaPricingPrivate();
    virtual int getNumProducts();
    virtual MegaHandle getHandle(int productIndex);
    virtual int getProLevel(int productIndex);
    virtual int getGBStorage(int productIndex);
    virtual int getGBTransfer(int productIndex);
    virtual int getMonths(int productIndex);
    virtual int getAmount(int productIndex);
    virtual const char* getCurrency(int productIndex);
    virtual const char* getDescription(int productIndex);
    virtual const char* getIosID(int productIndex);
    virtual const char* getAndroidID(int productIndex);
    virtual bool isBusinessType(int productIndex);
    virtual int getAmountMonth(int productIndex);
    virtual MegaPricing *copy();

    void addProduct(unsigned int type, handle product, int proLevel, int gbStorage, int gbTransfer,
                    int months, int amount, int amountMonth, const char *currency, const char *description, const char *iosid, const char *androidid);
private:
    vector<unsigned int> type;
    vector<handle> handles;
    vector<int> proLevel;
    vector<int> gbStorage;
    vector<int> gbTransfer;
    vector<int> months;
    vector<int> amount;
    vector<int> amountMonth;
    vector<const char *> currency;
    vector<const char *> description;
    vector<const char *> iosId;
    vector<const char *> androidId;
};

class MegaAchievementsDetailsPrivate : public MegaAchievementsDetails
{
public:
    static MegaAchievementsDetails *fromAchievementsDetails(AchievementsDetails *details);
    virtual ~MegaAchievementsDetailsPrivate();

    virtual MegaAchievementsDetails* copy();

    virtual long long getBaseStorage();
    virtual long long getClassStorage(int class_id);
    virtual long long getClassTransfer(int class_id);
    virtual int getClassExpire(int class_id);
    virtual unsigned int getAwardsCount();
    virtual int getAwardClass(unsigned int index);
    virtual int getAwardId(unsigned int index);
    virtual int64_t getAwardTimestamp(unsigned int index);
    virtual int64_t getAwardExpirationTs(unsigned int index);
    virtual MegaStringList* getAwardEmails(unsigned int index);
    virtual int getRewardsCount();
    virtual int getRewardAwardId(unsigned int index);
    virtual long long getRewardStorage(unsigned int index);
    virtual long long getRewardTransfer(unsigned int index);
    virtual long long getRewardStorageByAwardId(int award_id);
    virtual long long getRewardTransferByAwardId(int award_id);
    virtual int getRewardExpire(unsigned int index);

    virtual long long currentStorage();
    virtual long long currentTransfer();
    virtual long long currentStorageReferrals();
    virtual long long currentTransferReferrals();

private:
    MegaAchievementsDetailsPrivate(AchievementsDetails *details);
    AchievementsDetails details;
};

class MegaCancelTokenPrivate : public MegaCancelToken
{
public:
    ~MegaCancelTokenPrivate() override;

    void cancel(bool newValue = true) override;
    bool isCancelled() const override;

private:
    std::atomic_bool cancelFlag { false };
};

#ifdef ENABLE_CHAT
class MegaTextChatPeerListPrivate : public MegaTextChatPeerList
{
public:
    MegaTextChatPeerListPrivate();
    MegaTextChatPeerListPrivate(userpriv_vector *);

    virtual ~MegaTextChatPeerListPrivate();
    virtual MegaTextChatPeerList *copy() const;
    virtual void addPeer(MegaHandle h, int priv);
    virtual MegaHandle getPeerHandle(int i) const;
    virtual int getPeerPrivilege(int i) const;
    virtual int size() const;

    // returns the list of user-privilege (this object keeps the ownership)
    const userpriv_vector * getList() const;

    void setPeerPrivilege(handle uh, privilege_t priv);

private:
    userpriv_vector list;
};

class MegaTextChatPrivate : public MegaTextChat
{
public:
    MegaTextChatPrivate(const MegaTextChat *);
    MegaTextChatPrivate(const TextChat *);

    virtual ~MegaTextChatPrivate();
    virtual MegaTextChat *copy() const;

    virtual MegaHandle getHandle() const;
    virtual int getOwnPrivilege() const;
    virtual int getShard() const;
    virtual const MegaTextChatPeerList *getPeerList() const;
    virtual void setPeerList(const MegaTextChatPeerList *peers);
    virtual bool isGroup() const;
    virtual MegaHandle getOriginatingUser() const;
    virtual const char *getTitle() const;
    virtual const char *getUnifiedKey() const;
    virtual int64_t getCreationTime() const;
    virtual bool isArchived() const;
    virtual bool isPublicChat() const;

    virtual bool hasChanged(int changeType) const;
    virtual int getChanges() const;
    virtual int isOwnChange() const;

private:
    handle id;
    int priv;
    string url;
    int shard;
    MegaTextChatPeerList *peers;
    bool group;
    handle ou;
    string title;
    string unifiedKey;
    int changed;
    int tag;
    bool archived;
    bool publicchat;
    int64_t ts;
};

class MegaTextChatListPrivate : public MegaTextChatList
{
public:
    MegaTextChatListPrivate();
    MegaTextChatListPrivate(textchat_map *list);

    virtual ~MegaTextChatListPrivate();
    virtual MegaTextChatList *copy() const;
    virtual const MegaTextChat *get(unsigned int i) const;
    virtual int size() const;

    void addChat(MegaTextChatPrivate*);

private:
    MegaTextChatListPrivate(const MegaTextChatListPrivate*);
    vector<MegaTextChat*> list;
};

#endif

class MegaBannerPrivate : public MegaBanner
{
public:
    MegaBannerPrivate(std::tuple<int, std::string, std::string, std::string, std::string, std::string, std::string>&& details);
    MegaBanner* copy() const override;

    int getId() const override;
    const char* getTitle() const override;
    const char* getDescription() const override;
    const char* getImage() const override;
    const char* getUrl() const override;
    const char* getBackgroundImage() const override;
    const char* getImageLocation() const override;

private:
    std::tuple<int, std::string, std::string, std::string, std::string, std::string, std::string> mDetails;
};

class MegaBannerListPrivate : public MegaBannerList
{
public:
    MegaBannerListPrivate* copy() const override; // "different" return type is Covariant
    const MegaBanner* get(int i) const override;
    int size() const override;
    void add(MegaBannerPrivate&&);

private:
    std::vector<MegaBannerPrivate> mVector;
};

class MegaStringMapPrivate : public MegaStringMap
{
public:
    MegaStringMapPrivate();
    MegaStringMapPrivate(const string_map *map, bool toBase64 = false);
    virtual ~MegaStringMapPrivate();
    virtual MegaStringMap *copy() const;
    virtual const char *get(const char* key) const;
    virtual MegaStringList *getKeys() const;
    virtual void set(const char *key, const char *value);
    virtual int size() const;
    const string_map *getMap() const;

protected:
    MegaStringMapPrivate(const MegaStringMapPrivate *megaStringMap);
    string_map strMap;
};


class MegaStringListPrivate : public MegaStringList
{
public:
    MegaStringListPrivate();
    MegaStringListPrivate(char **newlist, int size); // takes ownership
    virtual ~MegaStringListPrivate();
    MEGA_DISABLE_COPY_MOVE(MegaStringListPrivate)
    MegaStringList *copy() const override;
    const char* get(int i) const override;
    int size() const override;
    void add(const char* value) override;
    const string_vector& getVector();
protected:
    MegaStringListPrivate(const MegaStringListPrivate *stringList);
    string_vector mList;
};

bool operator==(const MegaStringList& lhs, const MegaStringList& rhs);

class MegaStringListMapPrivate : public MegaStringListMap
{
public:
    MegaStringListMapPrivate() = default;
    MEGA_DISABLE_COPY_MOVE(MegaStringListMapPrivate)
    MegaStringListMap* copy() const override;
    const MegaStringList* get(const char* key) const override;
    MegaStringList *getKeys() const override;
    void set(const char* key, const MegaStringList* value) override; // takes ownership of value
    int size() const override;
protected:
    struct Compare
    {
        bool operator()(const std::unique_ptr<const char[]>& rhs,
                        const std::unique_ptr<const char[]>& lhs) const;
    };

    map<std::unique_ptr<const char[]>, std::unique_ptr<const MegaStringList>, Compare> mMap;
};

class MegaStringTablePrivate : public MegaStringTable
{
public:
    MegaStringTablePrivate() = default;
    MEGA_DISABLE_COPY_MOVE(MegaStringTablePrivate)
    MegaStringTable* copy() const override;
    void append(const MegaStringList* value) override; // takes ownership of value
    const MegaStringList* get(int i) const override;
    int size() const override;
protected:
    vector<std::unique_ptr<const MegaStringList>> mTable;
};

class MegaNodeListPrivate : public MegaNodeList
{
	public:
        MegaNodeListPrivate();
        MegaNodeListPrivate(node_vector& v);
        MegaNodeListPrivate(Node** newlist, int size);
        MegaNodeListPrivate(const MegaNodeListPrivate *nodeList, bool copyChildren = false);
        virtual ~MegaNodeListPrivate();
        MegaNodeList *copy() const override;
        MegaNode* get(int i) const override;
        int size() const override;

        void addNode(MegaNode* node) override;

	protected:
		MegaNode** list;
		int s;
};

class MegaChildrenListsPrivate : public MegaChildrenLists
{
    public:
        MegaChildrenListsPrivate();
        MegaChildrenListsPrivate(MegaChildrenLists*);
        MegaChildrenListsPrivate(unique_ptr<MegaNodeListPrivate> folderList, unique_ptr<MegaNodeListPrivate> fileList);
        virtual MegaChildrenLists *copy();
        virtual MegaNodeList* getFolderList();
        virtual MegaNodeList* getFileList();

    protected:
        unique_ptr<MegaNodeList> folders;
        unique_ptr<MegaNodeList> files;
};

class MegaUserListPrivate : public MegaUserList
{
	public:
        MegaUserListPrivate();
        MegaUserListPrivate(User** newlist, int size);
        virtual ~MegaUserListPrivate();
        virtual MegaUserList *copy();
        virtual MegaUser* get(int i);
        virtual int size();

	protected:
        MegaUserListPrivate(MegaUserListPrivate *userList);
		MegaUser** list;
		int s;
};

class MegaShareListPrivate : public MegaShareList
{
	public:
        MegaShareListPrivate();
        MegaShareListPrivate(Share** newlist, MegaHandle *MegaHandlelist, int size);
        virtual ~MegaShareListPrivate();
        virtual MegaShare* get(int i);
        virtual int size();

	protected:
		MegaShare** list;
		int s;
};

class MegaTransferListPrivate : public MegaTransferList
{
	public:
        MegaTransferListPrivate();
        MegaTransferListPrivate(MegaTransfer** newlist, int size);
        virtual ~MegaTransferListPrivate();
        virtual MegaTransfer* get(int i);
        virtual int size();

	protected:
		MegaTransfer** list;
		int s;
};

class MegaContactRequestListPrivate : public MegaContactRequestList
{
    public:
        MegaContactRequestListPrivate();
        MegaContactRequestListPrivate(PendingContactRequest ** newlist, int size);
        virtual ~MegaContactRequestListPrivate();
        virtual MegaContactRequestList *copy();
        virtual MegaContactRequest* get(int i);
        virtual int size();

    protected:
        MegaContactRequestListPrivate(MegaContactRequestListPrivate *requestList);
        MegaContactRequest** list;
        int s;
};

class MegaUserAlertListPrivate : public MegaUserAlertList
{
public:
    MegaUserAlertListPrivate();
    MegaUserAlertListPrivate(UserAlert::Base** newlist, int size, MegaClient* mc);
    MegaUserAlertListPrivate(const MegaUserAlertListPrivate &userList);
    virtual ~MegaUserAlertListPrivate();
    virtual MegaUserAlertList *copy() const;
    virtual MegaUserAlert* get(int i) const;
    virtual int size() const;
    virtual void clear();

protected:
    MegaUserAlertListPrivate(MegaUserAlertListPrivate *userList);
    MegaUserAlert** list;
    int s;
};

class MegaRecentActionBucketPrivate : public MegaRecentActionBucket
{
public:
    MegaRecentActionBucketPrivate(recentaction& ra, MegaClient* mc);
    MegaRecentActionBucketPrivate(int64_t timestamp, const string& user, handle parent, bool update, bool media, MegaNodeList*);
    virtual ~MegaRecentActionBucketPrivate();
    virtual MegaRecentActionBucket *copy() const;
    virtual int64_t getTimestamp() const;
    virtual const char* getUserEmail() const;
    virtual MegaHandle getParentHandle() const;
    virtual bool isUpdate() const;
    virtual bool isMedia() const;
    virtual const MegaNodeList* getNodes() const;

private:
    int64_t timestamp;
    string user;
    handle parent;
    bool update, media;
    MegaNodeList* nodes;
};

class MegaRecentActionBucketListPrivate : public MegaRecentActionBucketList
{
public:
    MegaRecentActionBucketListPrivate();
    MegaRecentActionBucketListPrivate(recentactions_vector& v, MegaClient* mc);
    MegaRecentActionBucketListPrivate(const MegaRecentActionBucketListPrivate &userList);
    virtual ~MegaRecentActionBucketListPrivate();
    virtual MegaRecentActionBucketList *copy() const;
    virtual MegaRecentActionBucket* get(int i) const;
    virtual int size() const;

protected:
    MegaRecentActionBucketPrivate** list;
    int s;
};

class EncryptFilePieceByChunks : public EncryptByChunks
{
    // specialisation for encrypting a piece of a file without using too much RAM
    FileAccess* fain;
    FileAccess* faout;
    m_off_t inpos, outpos;
    string buffer;
    unsigned lastsize;

public:

    EncryptFilePieceByChunks(FileAccess* cFain, m_off_t cInPos, FileAccess* cFaout, m_off_t cOutPos,
                             SymmCipher* cipher, chunkmac_map* chunkmacs, uint64_t ctriv);

    byte* nextbuffer(unsigned bufsize) override;
};

class MegaBackgroundMediaUploadPrivate : public MegaBackgroundMediaUpload
{
public:
    MegaBackgroundMediaUploadPrivate(MegaApi* api);
    MegaBackgroundMediaUploadPrivate(const string& serialised, MegaApi* api);
    ~MegaBackgroundMediaUploadPrivate();

    bool analyseMediaInfo(const char* inputFilepath) override;
    char *encryptFile(const char* inputFilepath, int64_t startPos, m_off_t* length, const char *outputFilepath,
                     bool adjustsizeonly) override;

    char *getUploadURL() override;

    bool serialize(string* s);
    char *serialize() override;

    void setThumbnail(MegaHandle h) override;
    void setPreview(MegaHandle h) override;
    void setCoordinates(double lat, double lon, bool unshareable) override;

    SymmCipher* nodecipher(MegaClient*);

    MegaApiImpl* api;
    string url;
    chunkmac_map chunkmacs;
    byte filekey[FILENODEKEYLENGTH];
    MediaProperties mediaproperties;

    double latitude = MegaNode::INVALID_COORDINATE;
    double longitude = MegaNode::INVALID_COORDINATE;
    bool unshareableGPS = false;
    handle thumbnailFA = INVALID_HANDLE;
    handle previewFA = INVALID_HANDLE;
};

struct MegaFile : public File
{
    MegaFile();

    void setTransfer(MegaTransferPrivate *transfer);
    MegaTransferPrivate *getTransfer();
    bool serialize(string*) override;

    static MegaFile* unserialize(string*);

protected:
    MegaTransferPrivate *megaTransfer;
};

struct MegaFileGet : public MegaFile
{
    void prepare() override;
    void updatelocalname() override;
    void progress() override;
    void completed(Transfer*, LocalNode*) override;
    void terminated() override;
    MegaFileGet(MegaClient *client, Node* n, const LocalPath& dstPath, FileSystemType fsType);
    MegaFileGet(MegaClient *client, MegaNode* n, const LocalPath& dstPath);
    ~MegaFileGet() {}

    bool serialize(string*) override;
    static MegaFileGet* unserialize(string*);

private:
    MegaFileGet() {}
};

struct MegaFilePut : public MegaFile
{
    void completed(Transfer* t, LocalNode*) override;
    void terminated() override;
    MegaFilePut(MegaClient *client, LocalPath clocalname, string *filename, handle ch, const char* ctargetuser, int64_t mtime = -1, bool isSourceTemporary = false, Node *pvNode = nullptr);
    ~MegaFilePut() {}

    bool serialize(string*) override;
    static MegaFilePut* unserialize(string*);

protected:
    int64_t customMtime;

private:
    MegaFilePut() {}
};

class TreeProcessor
{
    public:
        virtual bool processNode(Node* node);
        virtual ~TreeProcessor();
};

class SearchTreeProcessor : public TreeProcessor
{
    public:
        SearchTreeProcessor(MegaClient *client, const char *search, int type);
        virtual bool processNode(Node* node);
        bool isValidTypeNode(Node *node);
        virtual ~SearchTreeProcessor() {}
        vector<Node *> &getResults();

    protected:
        int mFileType;
        const char *mSearch;
        vector<Node *> mResults;
        MegaClient *mClient;
};

class OutShareProcessor : public TreeProcessor
{
    public:
        OutShareProcessor(MegaClient&);
        virtual bool processNode(Node* node);
        virtual ~OutShareProcessor() {}
        vector<Share *> getShares();
        vector<handle> getHandles();
        void sortShares(int order);
    protected:
        vector<Share *> mShares;
        node_vector mNodes;
        MegaClient& mClient;
};

class PendingOutShareProcessor : public TreeProcessor
{
    public:
        PendingOutShareProcessor();
        virtual bool processNode(Node* node);
        virtual ~PendingOutShareProcessor() {}
        vector<Share *> &getShares();
        vector<handle> &getHandles();

    protected:
        vector<Share *> shares;
        vector<handle> handles;
};

class SizeProcessor : public TreeProcessor
{
    protected:
        long long totalBytes;

    public:
        SizeProcessor();
        virtual bool processNode(Node* node);
        long long getTotalBytes();
};

class TreeProcFolderInfo : public TreeProc
{
    public:
        TreeProcFolderInfo();
        virtual void proc(MegaClient*, Node*);
        virtual ~TreeProcFolderInfo() {}
        MegaFolderInfo *getResult();

    protected:
        int numFiles;
        int numFolders;
        int numVersions;
        long long currentSize;
        long long versionsSize;
};

//Thread safe request queue
class RequestQueue
{
    protected:
        std::deque<MegaRequestPrivate *> requests;
        std::mutex mutex;

    public:
        RequestQueue();
        void push(MegaRequestPrivate *request);
        void push_front(MegaRequestPrivate *request);
        MegaRequestPrivate * pop();
        MegaRequestPrivate * front();
        void removeListener(MegaRequestListener *listener);
        void removeListener(MegaBackupListener *listener);
};


//Thread safe transfer queue
class TransferQueue
{
    protected:
        std::deque<MegaTransferPrivate *> transfers;
        std::mutex mutex;
        int lastPushedTransferTag = 0;

    public:
        TransferQueue();
        void push(MegaTransferPrivate *transfer);
        void push_front(MegaTransferPrivate *transfer);
        MegaTransferPrivate * pop();

        /**
         * @brief pops and returns transfer up to the designated one
         * @param lastQueuedTransfer position of the last transfer to pop
         * @param direction directio of transfers to pop
         * @return
         */
        std::vector<MegaTransferPrivate *> popUpTo(int lastQueuedTransfer, int direction);

        void removeWithFolderTag(int folderTag, std::function<void(MegaTransferPrivate *)> callback);
        void removeListener(MegaTransferListener *listener);
        int getLastPushedTag() const;
};


class MegaApiImpl : public MegaApp
{
    public:
        MegaApiImpl(MegaApi *api, const char *appKey, MegaGfxProcessor* processor, const char *basePath = NULL, const char *userAgent = NULL, unsigned workerThreadCount = 1);
        MegaApiImpl(MegaApi *api, const char *appKey, const char *basePath = NULL, const char *userAgent = NULL, unsigned workerThreadCount = 1);
        MegaApiImpl(MegaApi *api, const char *appKey, const char *basePath, const char *userAgent, int fseventsfd, unsigned workerThreadCount = 1);
        virtual ~MegaApiImpl();

        static MegaApiImpl* ImplOf(MegaApi*);

        //Multiple listener management.
        void addListener(MegaListener* listener);
        void addRequestListener(MegaRequestListener* listener);
        void addTransferListener(MegaTransferListener* listener);
        void addBackupListener(MegaBackupListener* listener);
        void addGlobalListener(MegaGlobalListener* listener);
        void removeListener(MegaListener* listener);
        void removeRequestListener(MegaRequestListener* listener);
        void removeTransferListener(MegaTransferListener* listener);
        void removeBackupListener(MegaBackupListener* listener);
        void removeGlobalListener(MegaGlobalListener* listener);

        void cancelPendingTransfersByFolderTag(int folderTag);


        MegaRequest *getCurrentRequest();
        MegaTransfer *getCurrentTransfer();
        MegaError *getCurrentError();
        MegaNodeList *getCurrentNodes();
        MegaUserList *getCurrentUsers();

        //Utils
        long long getSDKtime();
        char *getStringHash(const char* base64pwkey, const char* inBuf);
        void getSessionTransferURL(const char *path, MegaRequestListener *listener);
        static MegaHandle base32ToHandle(const char* base32Handle);
        static handle base64ToHandle(const char* base64Handle);
        static handle base64ToUserHandle(const char* base64Handle);
        static char *handleToBase64(MegaHandle handle);
        static char *userHandleToBase64(MegaHandle handle);
        static char *binaryToBase64(const char* binaryData, size_t length);
        static void base64ToBinary(const char *base64string, unsigned char **binary, size_t* binarysize);
        static const char* ebcEncryptKey(const char* encryptionKey, const char* plainKey);
        void retryPendingConnections(bool disconnect = false, bool includexfers = false, MegaRequestListener* listener = NULL);
        void setDnsServers(const char *dnsServers, MegaRequestListener* listener = NULL);
        void addEntropy(char* data, unsigned int size);
        static string userAttributeToString(int);
        static string userAttributeToLongName(int);
        static int userAttributeFromString(const char *name);
        static char userAttributeToScope(int);
        static void setStatsID(const char *id);

        bool serverSideRubbishBinAutopurgeEnabled();
        bool appleVoipPushEnabled();
        bool newLinkFormatEnabled();
        int smsAllowedState();
        char* smsVerifiedPhoneNumber();
        void resetSmsVerifiedPhoneNumber(MegaRequestListener *listener);

        bool multiFactorAuthAvailable();
        void multiFactorAuthCheck(const char *email, MegaRequestListener *listener = NULL);
        void multiFactorAuthGetCode(MegaRequestListener *listener = NULL);
        void multiFactorAuthEnable(const char *pin, MegaRequestListener *listener = NULL);
        void multiFactorAuthDisable(const char *pin, MegaRequestListener *listener = NULL);
        void multiFactorAuthLogin(const char* email, const char* password, const char* pin, MegaRequestListener *listener = NULL);
        void multiFactorAuthChangePassword(const char *oldPassword, const char *newPassword, const char* pin, MegaRequestListener *listener = NULL);
        void multiFactorAuthChangeEmail(const char *email, const char* pin, MegaRequestListener *listener = NULL);
        void multiFactorAuthCancelAccount(const char* pin, MegaRequestListener *listener = NULL);

        void fetchTimeZone(MegaRequestListener *listener = NULL);

        //API requests
        void login(const char* email, const char* password, MegaRequestListener *listener = NULL);
        char *dumpSession();
        char *getSequenceNumber();
        char *getAccountAuth();
        void setAccountAuth(const char* auth);

        void fastLogin(const char* email, const char *stringHash, const char *base64pwkey, MegaRequestListener *listener = NULL);
        void fastLogin(const char* session, MegaRequestListener *listener = NULL);
        void killSession(MegaHandle sessionHandle, MegaRequestListener *listener = NULL);
        void getUserData(MegaRequestListener *listener = NULL);
        void getUserData(MegaUser *user, MegaRequestListener *listener = NULL);
        void getUserData(const char *user, MegaRequestListener *listener = NULL);
        void getMiscFlags(MegaRequestListener *listener = NULL);
        void sendDevCommand(const char *command, const char *email, long long quota, int businessStatus, int userStatus, MegaRequestListener *listener);
        void getCloudStorageUsed(MegaRequestListener *listener = NULL);
        void getAccountDetails(bool storage, bool transfer, bool pro, bool sessions, bool purchases, bool transactions, int source = -1, MegaRequestListener *listener = NULL);
        void queryTransferQuota(long long size, MegaRequestListener *listener = NULL);
        void createAccount(const char* email, const char* password, const char* firstname, const char* lastname, MegaHandle lastPublicHandle, int lastPublicHandleType, int64_t lastAccessTimestamp, MegaRequestListener *listener = NULL);
        void resumeCreateAccount(const char* sid, MegaRequestListener *listener = NULL);
        void cancelCreateAccount(MegaRequestListener *listener = NULL);
        void sendSignupLink(const char* email, const char *name, const char *password, MegaRequestListener *listener = NULL);
        void fastSendSignupLink(const char *email, const char *base64pwkey, const char *name, MegaRequestListener *listener = NULL);
        void querySignupLink(const char* link, MegaRequestListener *listener = NULL);
        void confirmAccount(const char* link, const char *password, MegaRequestListener *listener = NULL);
        void fastConfirmAccount(const char* link, const char *base64pwkey, MegaRequestListener *listener = NULL);
        void resetPassword(const char *email, bool hasMasterKey, MegaRequestListener *listener = NULL);
        void queryRecoveryLink(const char *link, MegaRequestListener *listener = NULL);
        void confirmResetPasswordLink(const char *link, const char *newPwd, const char *masterKey = NULL, MegaRequestListener *listener = NULL);
        void cancelAccount(MegaRequestListener *listener = NULL);
        void confirmCancelAccount(const char *link, const char *pwd, MegaRequestListener *listener = NULL);
        void resendVerificationEmail(MegaRequestListener *listener = NULL);
        void changeEmail(const char *email, MegaRequestListener *listener = NULL);
        void confirmChangeEmail(const char *link, const char *pwd, MegaRequestListener *listener = NULL);
        void setProxySettings(MegaProxy *proxySettings, MegaRequestListener *listener = NULL);
        MegaProxy *getAutoProxySettings();
        int isLoggedIn();
        void whyAmIBlocked(bool logout, MegaRequestListener *listener = NULL);
        char* getMyEmail();
        int64_t getAccountCreationTs();
        char* getMyUserHandle();
        MegaHandle getMyUserHandleBinary();
        MegaUser *getMyUser();
        bool isAchievementsEnabled();
        bool isBusinessAccount();
        bool isMasterBusinessAccount();
        bool isBusinessAccountActive();
        int getBusinessStatus();
        int64_t getOverquotaDeadlineTs();
        MegaIntegerList *getOverquotaWarningsTs();
        bool checkPassword(const char *password);
        char* getMyCredentials();
        void getUserCredentials(MegaUser *user, MegaRequestListener *listener = NULL);
        bool areCredentialsVerified(MegaUser *user);
        void verifyCredentials(MegaUser *user, MegaRequestListener *listener = NULL);
        void resetCredentials(MegaUser *user, MegaRequestListener *listener = NULL);
        char* getMyRSAPrivateKey();
        static void setLogLevel(int logLevel);
        static void setMaxPayloadLogSize(long long maxSize);
        static void addLoggerClass(MegaLogger *megaLogger);
        static void removeLoggerClass(MegaLogger *megaLogger);
        static void setLogToConsole(bool enable);
        static void log(int logLevel, const char* message, const char *filename = NULL, int line = -1);
        void setLoggingName(const char* loggingName);
#ifdef USE_ROTATIVEPERFORMANCELOGGER
        static void setUseRotativePerformanceLogger(const char * logPath, const char * logFileName, bool logToStdOut, long int archivedFilesAgeSeconds);
#endif

        bool platformSetRLimitNumFile(int newNumFileLimit) const;

        void createFolder(const char* name, MegaNode *parent, MegaRequestListener *listener = NULL);
        bool createLocalFolder(const char *path);
        void moveNode(MegaNode* node, MegaNode* newParent, MegaRequestListener *listener = NULL);
        void moveNode(MegaNode* node, MegaNode* newParent, const char *newName, MegaRequestListener *listener = NULL);
        void copyNode(MegaNode* node, MegaNode *newParent, MegaRequestListener *listener = NULL);
        void copyNode(MegaNode* node, MegaNode *newParent, const char* newName, MegaRequestListener *listener = NULL);
        void renameNode(MegaNode* node, const char* newName, MegaRequestListener *listener = NULL);
        void remove(MegaNode* node, bool keepversions = false, MegaRequestListener *listener = NULL);
        void removeVersions(MegaRequestListener *listener = NULL);
        void restoreVersion(MegaNode *version, MegaRequestListener *listener = NULL);
        void cleanRubbishBin(MegaRequestListener *listener = NULL);
        void sendFileToUser(MegaNode *node, MegaUser *user, MegaRequestListener *listener = NULL);
        void sendFileToUser(MegaNode *node, const char* email, MegaRequestListener *listener = NULL);
        void share(MegaNode *node, MegaUser* user, int level, MegaRequestListener *listener = NULL);
        void share(MegaNode* node, const char* email, int level, MegaRequestListener *listener = NULL);
        void loginToFolder(const char* megaFolderLink, const char *authKey = nullptr, MegaRequestListener *listener = NULL);
        void importFileLink(const char* megaFileLink, MegaNode* parent, MegaRequestListener *listener = NULL);
        void decryptPasswordProtectedLink(const char* link, const char* password, MegaRequestListener *listener = NULL);
        void encryptLinkWithPassword(const char* link, const char* password, MegaRequestListener *listener = NULL);
        void getPublicNode(const char* megaFileLink, MegaRequestListener *listener = NULL);
        const char *buildPublicLink(const char *publicHandle, const char *key, bool isFolder);
        void getThumbnail(MegaNode* node, const char *dstFilePath, MegaRequestListener *listener = NULL);
		void cancelGetThumbnail(MegaNode* node, MegaRequestListener *listener = NULL);
        void setThumbnail(MegaNode* node, const char *srcFilePath, MegaRequestListener *listener = NULL);
        void putThumbnail(MegaBackgroundMediaUpload* node, const char *srcFilePath, MegaRequestListener *listener = NULL);
        void setThumbnailByHandle(MegaNode* node, MegaHandle attributehandle, MegaRequestListener *listener = NULL);
        void getPreview(MegaNode* node, const char *dstFilePath, MegaRequestListener *listener = NULL);
		void cancelGetPreview(MegaNode* node, MegaRequestListener *listener = NULL);
        void setPreview(MegaNode* node, const char *srcFilePath, MegaRequestListener *listener = NULL);
        void putPreview(MegaBackgroundMediaUpload* node, const char *srcFilePath, MegaRequestListener *listener = NULL);
        void setPreviewByHandle(MegaNode* node, MegaHandle attributehandle, MegaRequestListener *listener = NULL);
        void getUserAvatar(MegaUser* user, const char *dstFilePath, MegaRequestListener *listener = NULL);
        void setAvatar(const char *dstFilePath, MegaRequestListener *listener = NULL);
        void getUserAvatar(const char *email_or_handle, const char *dstFilePath, MegaRequestListener *listener = NULL);
        static char* getUserAvatarColor(MegaUser *user);
        static char *getUserAvatarColor(const char *userhandle);
        static char* getUserAvatarSecondaryColor(MegaUser *user);
        static char *getUserAvatarSecondaryColor(const char *userhandle);
        bool testAllocation(unsigned allocCount, size_t allocSize);
        void getUserAttribute(MegaUser* user, int type, MegaRequestListener *listener = NULL);
        void getUserAttribute(const char* email_or_handle, int type, MegaRequestListener *listener = NULL);
        void getChatUserAttribute(const char* email_or_handle, int type, const char* ph, MegaRequestListener *listener = NULL);
        void getUserAttr(const char* email_or_handle, int type, const char *dstFilePath, int number = 0, MegaRequestListener *listener = NULL);
        void getChatUserAttr(const char* email_or_handle, int type, const char *dstFilePath, const char *ph = NULL, int number = 0, MegaRequestListener *listener = NULL);
        void setUserAttribute(int type, const char* value, MegaRequestListener *listener = NULL);
        void setUserAttribute(int type, const MegaStringMap* value, MegaRequestListener *listener = NULL);
        void getRubbishBinAutopurgePeriod(MegaRequestListener *listener = NULL);
        void setRubbishBinAutopurgePeriod(int days, MegaRequestListener *listener = NULL);
        const char* getDeviceId() const;
        void getDeviceName(MegaRequestListener *listener = NULL);
        void setDeviceName(const char* deviceName, MegaRequestListener *listener = NULL);
        void getUserEmail(MegaHandle handle, MegaRequestListener *listener = NULL);
        void setCustomNodeAttribute(MegaNode *node, const char *attrName, const char *value, MegaRequestListener *listener = NULL);
        void setNodeDuration(MegaNode *node, int secs, MegaRequestListener *listener = NULL);
        void setNodeLabel(MegaNode *node, int label, MegaRequestListener *listener = NULL);
        void setNodeFavourite(MegaNode *node, bool fav, MegaRequestListener *listener = NULL);
        void setNodeCoordinates(MegaNode *node, bool unshareable, double latitude, double longitude, MegaRequestListener *listener = NULL);
        void exportNode(MegaNode *node, int64_t expireTime, bool writable, MegaRequestListener *listener = NULL);
        void disableExport(MegaNode *node, MegaRequestListener *listener = NULL);
        void fetchNodes(MegaRequestListener *listener = NULL);
        void getPricing(MegaRequestListener *listener = NULL);
        void getPaymentId(handle productHandle, handle lastPublicHandle, int lastPublicHandleType, int64_t lastAccessTimestamp, MegaRequestListener *listener = NULL);
        void upgradeAccount(MegaHandle productHandle, int paymentMethod, MegaRequestListener *listener = NULL);
        void submitPurchaseReceipt(int gateway, const char *receipt, MegaHandle lastPublicHandle, int lastPublicHandleType, int64_t lastAccessTimestamp, MegaRequestListener *listener = NULL);
        void creditCardStore(const char* address1, const char* address2, const char* city,
                             const char* province, const char* country, const char *postalcode,
                             const char* firstname, const char* lastname, const char* creditcard,
                             const char* expire_month, const char* expire_year, const char* cv2,
                             MegaRequestListener *listener = NULL);

        void creditCardQuerySubscriptions(MegaRequestListener *listener = NULL);
        void creditCardCancelSubscriptions(const char* reason, MegaRequestListener *listener = NULL);
        void getPaymentMethods(MegaRequestListener *listener = NULL);

        char *exportMasterKey();
        void updatePwdReminderData(bool lastSuccess, bool lastSkipped, bool mkExported, bool dontShowAgain, bool lastLogin, MegaRequestListener *listener = NULL);

        void changePassword(const char *oldPassword, const char *newPassword, MegaRequestListener *listener = NULL);
        void inviteContact(const char* email, const char* message, int action, MegaHandle contactLink, MegaRequestListener* listener = NULL);
        void replyContactRequest(MegaContactRequest *request, int action, MegaRequestListener* listener = NULL);
        void respondContactRequest();

        void removeContact(MegaUser *user, MegaRequestListener* listener=NULL);
        void logout(MegaRequestListener *listener = NULL);
        void localLogout(MegaRequestListener *listener = NULL);
        void invalidateCache();
        int getPasswordStrength(const char *password);
        void submitFeedback(int rating, const char *comment, MegaRequestListener *listener = NULL);
        void reportEvent(const char *details = NULL, MegaRequestListener *listener = NULL);
        void sendEvent(int eventType, const char* message, MegaRequestListener *listener = NULL);
        void createSupportTicket(const char* message, int type = 1, MegaRequestListener *listener = NULL);

        void useHttpsOnly(bool httpsOnly, MegaRequestListener *listener = NULL);
        bool usingHttpsOnly();

        //Backups
        MegaStringList *getBackupFolders(int backuptag);
        void setBackup(const char* localPath, MegaNode *parent, bool attendPastBackups, int64_t period, string periodstring, int numBackups, MegaRequestListener *listener=NULL);
        void removeBackup(int tag, MegaRequestListener *listener=NULL);
        void abortCurrentBackup(int tag, MegaRequestListener *listener=NULL);

        //Timer
        void startTimer( int64_t period, MegaRequestListener *listener=NULL);

        //Transfers
        void startUpload(const char* localPath, MegaNode *parent, FileSystemType fsType, MegaTransferListener *listener=NULL);
        void startUpload(const char* localPath, MegaNode *parent, int64_t mtime, FileSystemType fsType, MegaTransferListener *listener=NULL);
        void startUpload(const char* localPath, MegaNode* parent, const char* fileName, FileSystemType fsType, MegaTransferListener *listener = NULL);
        void startUpload(bool startFirst, const char* localPath, MegaNode* parent, const char* fileName, int64_t mtime, int folderTransferTag, bool isBackup, const char *appData, bool isSourceFileTemporary, bool forceNewUpload, FileSystemType fsType, MegaTransferListener *listener);
        void startUpload(bool startFirst, const char* localPath, MegaNode* parent, const char* fileName, const char* targetUser, int64_t mtime, int folderTransferTag, bool isBackup, const char *appData, bool isSourceFileTemporary, bool forceNewUpload, FileSystemType fsType, MegaTransferListener *listener);
        void startUploadForSupport(const char *localPath, bool isSourceTemporary, FileSystemType fsType, MegaTransferListener *listener=NULL);
        void startDownload(MegaNode* node, const char* localPath, MegaTransferListener *listener = NULL);
        void startDownload(bool startFirst, MegaNode *node, const char* target, int folderTransferTag, const char *appData, MegaTransferListener *listener);
        void startStreaming(MegaNode* node, m_off_t startPos, m_off_t size, MegaTransferListener *listener);
        void setStreamingMinimumRate(int bytesPerSecond);
        void retryTransfer(MegaTransfer *transfer, MegaTransferListener *listener = NULL);
        void cancelTransfer(MegaTransfer *transfer, MegaRequestListener *listener=NULL);
        void cancelTransferByTag(int transferTag, MegaRequestListener *listener = NULL);
        void cancelTransfers(int direction, MegaRequestListener *listener=NULL);
        void pauseTransfers(bool pause, int direction, MegaRequestListener* listener=NULL);
        void pauseTransfer(int transferTag, bool pause, MegaRequestListener* listener = NULL);
        void moveTransferUp(int transferTag, MegaRequestListener *listener = NULL);
        void moveTransferDown(int transferTag, MegaRequestListener *listener = NULL);
        void moveTransferToFirst(int transferTag, MegaRequestListener *listener = NULL);
        void moveTransferToLast(int transferTag, MegaRequestListener *listener = NULL);
        void moveTransferBefore(int transferTag, int prevTransferTag, MegaRequestListener *listener = NULL);
        void enableTransferResumption(const char* loggedOutId);
        void disableTransferResumption(const char* loggedOutId);
        bool areTransfersPaused(int direction);
        void setUploadLimit(int bpslimit);
        void setMaxConnections(int direction, int connections, MegaRequestListener* listener = NULL);
        void setDownloadMethod(int method);
        void setUploadMethod(int method);
        bool setMaxDownloadSpeed(m_off_t bpslimit);
        bool setMaxUploadSpeed(m_off_t bpslimit);
        int getMaxDownloadSpeed();
        int getMaxUploadSpeed();
        int getCurrentDownloadSpeed();
        int getCurrentUploadSpeed();
        int getCurrentSpeed(int type);
        int getDownloadMethod();
        int getUploadMethod();
        MegaTransferData *getTransferData(MegaTransferListener *listener = NULL);
        MegaTransfer *getFirstTransfer(int type);
        void notifyTransfer(int transferTag, MegaTransferListener *listener = NULL);
        MegaTransferList *getTransfers();
        MegaTransferList *getStreamingTransfers();
        MegaTransfer* getTransferByTag(int transferTag);
        MegaTransferList *getTransfers(int type);
        MegaTransferList *getChildTransfers(int transferTag);
        MegaTransferList *getTansfersByFolderTag(int folderTransferTag);


#ifdef ENABLE_SYNC
        //Sync
        int syncPathState(string *path);
        MegaNode *getSyncedNode(const LocalPath& path);
        void syncFolder(const char *localFolder, const char *name, MegaHandle megaHandle, SyncType type, MegaRegExp *regExp = NULL, MegaRequestListener* listener = NULL);
        void syncFolder(const char *localFolder, const char *name, MegaNode *megaFolder, MegaRegExp *regExp = NULL, MegaRequestListener* listener = NULL);
        void copySyncDataToCache(const char *localFolder, const char *name, MegaHandle megaHandle, const char *remotePath,
                                          long long localfp, bool enabled, bool temporaryDisabled, MegaRequestListener *listener = NULL);
        void copyCachedStatus(int storageStatus, int blockStatus, int businessStatus, MegaRequestListener *listener = NULL);
        void setKeepSyncsAfterLogout(bool enable);
        void removeSync(handle nodehandle, MegaRequestListener *listener=NULL);
        void removeSyncById(handle backupId, MegaRequestListener *listener=NULL);
        void disableSync(handle nodehandle, MegaRequestListener *listener=NULL);
        void disableSyncById(handle backupId, MegaRequestListener *listener = NULL);
        void enableSyncById(handle backupId, MegaRequestListener *listener = NULL);
        MegaSyncList *getSyncs();

        int getNumActiveSyncs();
        void stopSyncs(MegaRequestListener *listener=NULL);
        bool isSynced(MegaNode *n);
        void setExcludedNames(vector<string> *excludedNames);
        void setExcludedPaths(vector<string> *excludedPaths);
        void setExclusionLowerSizeLimit(long long limit);
        void setExclusionUpperSizeLimit(long long limit);
        bool moveToLocalDebris(const char *path);
        string getLocalPath(MegaNode *node);
        long long getNumLocalNodes();
        bool isSyncable(const char *path, long long size);
        bool isInsideSync(MegaNode *node);
        bool is_syncable(Sync*, const char*, const LocalPath&);
        bool is_syncable(long long size);
        int isNodeSyncable(MegaNode *megaNode);
        bool isIndexing();
        bool isSyncing();

        MegaSync *getSyncByBackupId(mega::MegaHandle backupId);
        MegaSync *getSyncByNode(MegaNode *node);
        MegaSync *getSyncByPath(const char * localPath);
        char *getBlockedPath();
        void setExcludedRegularExpressions(MegaSync *sync, MegaRegExp *regExp);
#endif

        void backupFolder(const char *localFolder, const char *backupName = nullptr, MegaRequestListener *listener = nullptr);

        MegaBackup *getBackupByTag(int tag);
        MegaBackup *getBackupByNode(MegaNode *node);
        MegaBackup *getBackupByPath(const char * localPath);

        void update();
        int isWaiting();
        int areServersBusy();

        //Statistics
        int getNumPendingUploads();
        int getNumPendingDownloads();
        int getTotalUploads();
        int getTotalDownloads();
        void resetTotalDownloads();
        void resetTotalUploads();
        void updateStats();
        long long getNumNodes();
        long long getTotalDownloadedBytes();
        long long getTotalUploadedBytes();
        long long getTotalDownloadBytes();
        long long getTotalUploadBytes();

        //Filesystem
		int getNumChildren(MegaNode* parent);
		int getNumChildFiles(MegaNode* parent);
		int getNumChildFolders(MegaNode* parent);
        MegaNodeList* getChildren(MegaNode *parent, int order);
        MegaNodeList* getVersions(MegaNode *node);
        int getNumVersions(MegaNode *node);
        bool hasVersions(MegaNode *node);
        void getFolderInfo(MegaNode *node, MegaRequestListener *listener);
        MegaChildrenLists* getFileFolderChildren(MegaNode *parent, int order=1);
        bool hasChildren(MegaNode *parent);
        MegaNode *getChildNode(MegaNode *parent, const char* name);
        MegaNode *getParentNode(MegaNode *node);
        char *getNodePath(MegaNode *node);
        char *getNodePathByNodeHandle(MegaHandle handle);
        MegaNode *getNodeByPath(const char *path, MegaNode *n = NULL);
        MegaNode *getNodeByHandle(handle handler);
        MegaContactRequest *getContactRequestByHandle(MegaHandle handle);
        MegaUserList* getContacts();
        MegaUser* getContact(const char* uid);
        MegaUserAlertList* getUserAlerts();
        int getNumUnreadUserAlerts();
        MegaNodeList *getInShares(MegaUser* user, int order);
        MegaNodeList *getInShares(int order);
        MegaShareList *getInSharesList(int order);
        MegaUser *getUserFromInShare(MegaNode *node, bool recurse = false);
        bool isPendingShare(MegaNode *node);
        MegaShareList *getOutShares(int order);
        MegaShareList *getOutShares(MegaNode *node);
        MegaShareList *getPendingOutShares();
        MegaShareList *getPendingOutShares(MegaNode *megaNode);
        MegaNodeList *getPublicLinks(int order);
        MegaContactRequestList *getIncomingContactRequests();
        MegaContactRequestList *getOutgoingContactRequests();

        int getAccess(MegaNode* node);
        long long getSize(MegaNode *node);
        static void removeRecursively(const char *path);

        //Fingerprint
        char *getFingerprint(const char *filePath);
        char *getFingerprint(MegaNode *node);
        char *getFingerprint(MegaInputStream *inputStream, int64_t mtime);
        MegaNode *getNodeByFingerprint(const char* fingerprint);
        MegaNodeList *getNodesByFingerprint(const char* fingerprint);
        MegaNodeList *getNodesByOriginalFingerprint(const char* originalfingerprint, MegaNode* parent);
        MegaNode *getExportableNodeByFingerprint(const char *fingerprint, const char *name = NULL);
        MegaNode *getNodeByFingerprint(const char *fingerprint, MegaNode* parent);
        bool hasFingerprint(const char* fingerprint);

        //CRC
        char *getCRC(const char *filePath);
        char *getCRCFromFingerprint(const char *fingerprint);
        char *getCRC(MegaNode *node);
        MegaNode* getNodeByCRC(const char *crc, MegaNode* parent);

        //Permissions
        MegaError checkAccess(MegaNode* node, int level);
        MegaError* checkAccessErrorExtended(MegaNode* node, int level);
        MegaError checkMove(MegaNode* node, MegaNode* target);
        MegaError* checkMoveErrorExtended(MegaNode* node, MegaNode* target);

        bool isFilesystemAvailable();
        MegaNode *getRootNode();
        MegaNode* getInboxNode();
        MegaNode *getRubbishNode();
        MegaNode *getRootNode(MegaNode *node);
        bool isInRootnode(MegaNode *node, int index);

        void setDefaultFilePermissions(int permissions);
        int getDefaultFilePermissions();
        void setDefaultFolderPermissions(int permissions);
        int getDefaultFolderPermissions();

        long long getBandwidthOverquotaDelay();

        MegaRecentActionBucketList* getRecentActions(unsigned days = 90, unsigned maxnodes = 10000);

        MegaNodeList* search(MegaNode *node, const char *searchString, MegaCancelToken *cancelToken, bool recursive = true, int order = MegaApi::ORDER_NONE, int type = MegaApi::FILE_TYPE_DEFAULT, int target = MegaApi::SEARCH_TARGET_ALL);
        bool processMegaTree(MegaNode* node, MegaTreeProcessor* processor, bool recursive = 1);
        MegaNodeList* search(const char* searchString, MegaCancelToken *cancelToken, int order = MegaApi::ORDER_NONE, int type = MegaApi::FILE_TYPE_DEFAULT);

        MegaNode *createForeignFileNode(MegaHandle handle, const char *key, const char *name, m_off_t size, m_off_t mtime,
                                       MegaHandle parentHandle, const char *privateauth, const char *publicauth, const char *chatauth);
        MegaNode *createForeignFolderNode(MegaHandle handle, const char *name, MegaHandle parentHandle,
                                         const char *privateauth, const char *publicauth);

        MegaNode *authorizeNode(MegaNode *node);
        void authorizeMegaNodePrivate(MegaNodePrivate *node);
        MegaNode *authorizeChatNode(MegaNode *node, const char *cauth);

        const char *getVersion();
        char *getOperatingSystemVersion();
        void getLastAvailableVersion(const char *appKey, MegaRequestListener *listener = NULL);
        void getLocalSSLCertificate(MegaRequestListener *listener = NULL);
        void queryDNS(const char *hostname, MegaRequestListener *listener = NULL);
        void queryGeLB(const char *service, int timeoutds, int maxretries, MegaRequestListener *listener = NULL);
        void downloadFile(const char *url, const char *dstpath, MegaRequestListener *listener = NULL);
        const char *getUserAgent();
        const char *getBasePath();

        void contactLinkCreate(bool renew = false, MegaRequestListener *listener = NULL);
        void contactLinkQuery(MegaHandle handle, MegaRequestListener *listener = NULL);
        void contactLinkDelete(MegaHandle handle, MegaRequestListener *listener = NULL);

        void keepMeAlive(int type, bool enable, MegaRequestListener *listener = NULL);
        void acknowledgeUserAlerts(MegaRequestListener *listener = NULL);

        void getPSA(bool urlSupported, MegaRequestListener *listener = NULL);
        void setPSA(int id, MegaRequestListener *listener = NULL);

        void disableGfxFeatures(bool disable);
        bool areGfxFeaturesDisabled();

        void changeApiUrl(const char *apiURL, bool disablepkp = false);

        bool setLanguage(const char* languageCode);
        void setLanguagePreference(const char* languageCode, MegaRequestListener *listener = NULL);
        void getLanguagePreference(MegaRequestListener *listener = NULL);
        bool getLanguageCode(const char* languageCode, std::string* code);

        void setFileVersionsOption(bool disable, MegaRequestListener *listener = NULL);
        void getFileVersionsOption(MegaRequestListener *listener = NULL);

        void setContactLinksOption(bool disable, MegaRequestListener *listener = NULL);
        void getContactLinksOption(MegaRequestListener *listener = NULL);

        void retrySSLerrors(bool enable);
        void setPublicKeyPinning(bool enable);
        void pauseActionPackets();
        void resumeActionPackets();

        static std::function<bool (Node*, Node*)>getComparatorFunction(int order, MegaClient& mc);
        static void sortByComparatorFunction(node_vector&, int order, MegaClient& mc);
        static bool nodeNaturalComparatorASC(Node *i, Node *j);
        static bool nodeNaturalComparatorDESC(Node *i, Node *j);
        static bool nodeComparatorDefaultASC  (Node *i, Node *j);
        static bool nodeComparatorDefaultDESC (Node *i, Node *j);
        static bool nodeComparatorSizeASC  (Node *i, Node *j);
        static bool nodeComparatorSizeDESC (Node *i, Node *j);
        static bool nodeComparatorCreationASC  (Node *i, Node *j);
        static bool nodeComparatorCreationDESC  (Node *i, Node *j);
        static bool nodeComparatorModificationASC  (Node *i, Node *j);
        static bool nodeComparatorModificationDESC  (Node *i, Node *j);
        static bool nodeComparatorPhotoASC(Node *i, Node *j, MegaClient& mc);
        static bool nodeComparatorPhotoDESC(Node *i, Node *j, MegaClient& mc);
        static bool nodeComparatorVideoASC(Node *i, Node *j, MegaClient& mc);
        static bool nodeComparatorVideoDESC(Node *i, Node *j, MegaClient& mc);
        static bool nodeComparatorPublicLinkCreationASC(Node *i, Node *j);
        static bool nodeComparatorPublicLinkCreationDESC(Node *i, Node *j);
        static bool nodeComparatorLabelASC(Node *i, Node *j);
        static bool nodeComparatorLabelDESC(Node *i, Node *j);
        static bool nodeComparatorFavASC(Node *i, Node *j);
        static bool nodeComparatorFavDESC(Node *i, Node *j);
        static int typeComparator(Node *i, Node *j);
        static bool userComparatorDefaultASC (User *i, User *j);

        char* escapeFsIncompatible(const char *filename, const char *dstPath);
        char* unescapeFsIncompatible(const char* name, const char *path);

        bool createThumbnail(const char* imagePath, const char *dstPath);
        bool createPreview(const char* imagePath, const char *dstPath);
        bool createAvatar(const char* imagePath, const char *dstPath);

        void backgroundMediaUploadRequestUploadURL(int64_t fullFileSize, MegaBackgroundMediaUpload* state, MegaRequestListener *listener);
        void backgroundMediaUploadComplete(MegaBackgroundMediaUpload* state, const char* utf8Name, MegaNode *parent, const char* fingerprint, const char* fingerprintoriginal,
            const char *string64UploadToken, MegaRequestListener *listener);

        bool ensureMediaInfo();
        void setOriginalFingerprint(MegaNode* node, const char* originalFingerprint, MegaRequestListener *listener);

        bool isOnline();

#ifdef HAVE_LIBUV
        // start/stop
        bool httpServerStart(bool localOnly = true, int port = 4443, bool useTLS = false, const char *certificatepath = NULL, const char *keypath = NULL, bool useIPv6 = false);
        void httpServerStop();
        int httpServerIsRunning();

        // management
        char *httpServerGetLocalLink(MegaNode *node);
        char *httpServerGetLocalWebDavLink(MegaNode *node);
        MegaStringList *httpServerGetWebDavLinks();
        MegaNodeList *httpServerGetWebDavAllowedNodes();
        void httpServerRemoveWebDavAllowedNode(MegaHandle handle);
        void httpServerRemoveWebDavAllowedNodes();
        void httpServerSetMaxBufferSize(int bufferSize);
        int httpServerGetMaxBufferSize();
        void httpServerSetMaxOutputSize(int outputSize);
        int httpServerGetMaxOutputSize();

        // permissions
        void httpServerEnableFileServer(bool enable);
        bool httpServerIsFileServerEnabled();
        void httpServerEnableFolderServer(bool enable);
        bool httpServerIsFolderServerEnabled();
        bool httpServerIsOfflineAttributeEnabled();
        void httpServerSetRestrictedMode(int mode);
        int httpServerGetRestrictedMode();
        bool httpServerIsLocalOnly();
        void httpServerEnableOfflineAttribute(bool enable);
        void httpServerEnableSubtitlesSupport(bool enable);
        bool httpServerIsSubtitlesSupportEnabled();

        void httpServerAddListener(MegaTransferListener *listener);
        void httpServerRemoveListener(MegaTransferListener *listener);

        void fireOnStreamingStart(MegaTransferPrivate *transfer);
        void fireOnStreamingTemporaryError(MegaTransferPrivate *transfer, unique_ptr<MegaErrorPrivate> e);
        void fireOnStreamingFinish(MegaTransferPrivate *transfer, unique_ptr<MegaErrorPrivate> e);

        //FTP
        bool ftpServerStart(bool localOnly = true, int port = 4990, int dataportBegin = 1500, int dataPortEnd = 1600, bool useTLS = false, const char *certificatepath = NULL, const char *keypath = NULL);
        void ftpServerStop();
        int ftpServerIsRunning();

        // management
        char *ftpServerGetLocalLink(MegaNode *node);
        MegaStringList *ftpServerGetLinks();
        MegaNodeList *ftpServerGetAllowedNodes();
        void ftpServerRemoveAllowedNode(MegaHandle handle);
        void ftpServerRemoveAllowedNodes();
        void ftpServerSetMaxBufferSize(int bufferSize);
        int ftpServerGetMaxBufferSize();
        void ftpServerSetMaxOutputSize(int outputSize);
        int ftpServerGetMaxOutputSize();

        // permissions
        void ftpServerSetRestrictedMode(int mode);
        int ftpServerGetRestrictedMode();
        bool ftpServerIsLocalOnly();

        void ftpServerAddListener(MegaTransferListener *listener);
        void ftpServerRemoveListener(MegaTransferListener *listener);

        void fireOnFtpStreamingStart(MegaTransferPrivate *transfer);
        void fireOnFtpStreamingTemporaryError(MegaTransferPrivate *transfer, unique_ptr<MegaErrorPrivate> e);
        void fireOnFtpStreamingFinish(MegaTransferPrivate *transfer, unique_ptr<MegaErrorPrivate> e);

#endif

#ifdef ENABLE_CHAT
        void createChat(bool group, bool publicchat, MegaTextChatPeerList *peers, const MegaStringMap *userKeyMap = NULL, const char *title = NULL, MegaRequestListener *listener = NULL);
        void inviteToChat(MegaHandle chatid, MegaHandle uh, int privilege, bool openMode, const char *unifiedKey = NULL, const char *title = NULL, MegaRequestListener *listener = NULL);
        void removeFromChat(MegaHandle chatid, MegaHandle uh = INVALID_HANDLE, MegaRequestListener *listener = NULL);
        void getUrlChat(MegaHandle chatid, MegaRequestListener *listener = NULL);
        void grantAccessInChat(MegaHandle chatid, MegaNode *n, MegaHandle uh,  MegaRequestListener *listener = NULL);
        void removeAccessInChat(MegaHandle chatid, MegaNode *n, MegaHandle uh,  MegaRequestListener *listener = NULL);
        void updateChatPermissions(MegaHandle chatid, MegaHandle uh, int privilege, MegaRequestListener *listener = NULL);
        void truncateChat(MegaHandle chatid, MegaHandle messageid, MegaRequestListener *listener = NULL);
        void setChatTitle(MegaHandle chatid, const char *title, MegaRequestListener *listener = NULL);
        void setChatUnifiedKey(MegaHandle chatid, const char *unifiedKey, MegaRequestListener *listener = NULL);
        void getChatPresenceURL(MegaRequestListener *listener = NULL);
        void registerPushNotification(int deviceType, const char *token, MegaRequestListener *listener = NULL);
        void sendChatStats(const char *data, int port, MegaRequestListener *listener = NULL);
        void sendChatLogs(const char *data, const char *aid, int port, MegaRequestListener *listener = NULL);
        MegaTextChatList *getChatList();
        MegaHandleList *getAttachmentAccess(MegaHandle chatid, MegaHandle h);
        bool hasAccessToAttachment(MegaHandle chatid, MegaHandle h, MegaHandle uh);
        const char* getFileAttribute(MegaHandle h);
        void archiveChat(MegaHandle chatid, int archive, MegaRequestListener *listener = NULL);
        void setChatRetentionTime(MegaHandle chatid, unsigned int period, MegaRequestListener *listener = NULL);
        void requestRichPreview(const char *url, MegaRequestListener *listener = NULL);
        void chatLinkHandle(MegaHandle chatid, bool del, bool createifmissing, MegaRequestListener *listener = NULL);
        void getChatLinkURL(MegaHandle publichandle, MegaRequestListener *listener = NULL);
        void chatLinkClose(MegaHandle chatid, const char *title, MegaRequestListener *listener = NULL);
        void chatLinkJoin(MegaHandle publichandle, const char *unifiedkey, MegaRequestListener *listener = NULL);
        void enableRichPreviews(bool enable, MegaRequestListener *listener = NULL);
        void isRichPreviewsEnabled(MegaRequestListener *listener = NULL);
        void shouldShowRichLinkWarning(MegaRequestListener *listener = NULL);
        void setRichLinkWarningCounterValue(int value, MegaRequestListener *listener = NULL);
        void enableGeolocation(MegaRequestListener *listener = NULL);
        void isGeolocationEnabled(MegaRequestListener *listener = NULL);
        bool isChatNotifiable(MegaHandle chatid);
#endif

        void setMyChatFilesFolder(MegaHandle nodehandle, MegaRequestListener *listener = NULL);
        void getMyChatFilesFolder(MegaRequestListener *listener = NULL);
        void setCameraUploadsFolder(MegaHandle nodehandle, bool secondary, MegaRequestListener *listener = NULL);
        void setCameraUploadsFolders(MegaHandle primaryFolder, MegaHandle secondaryFolder, MegaRequestListener *listener);
        void getCameraUploadsFolder(bool secondary, MegaRequestListener *listener = NULL);
        void setMyBackupsFolder(MegaHandle nodehandle, MegaRequestListener *listener = nullptr);
        void getMyBackupsFolder(MegaRequestListener *listener = nullptr);
        void getUserAlias(MegaHandle uh, MegaRequestListener *listener = NULL);
        void setUserAlias(MegaHandle uh, const char *alias, MegaRequestListener *listener = NULL);

        void getPushNotificationSettings(MegaRequestListener *listener = NULL);
        void setPushNotificationSettings(MegaPushNotificationSettings *settings, MegaRequestListener *listener = NULL);

        bool isSharesNotifiable();
        bool isContactsNotifiable();

        void getAccountAchievements(MegaRequestListener *listener = NULL);
        void getMegaAchievements(MegaRequestListener *listener = NULL);

        void catchup(MegaRequestListener *listener = NULL);
        void getPublicLinkInformation(const char *megaFolderLink, MegaRequestListener *listener);

        void sendSMSVerificationCode(const char* phoneNumber, MegaRequestListener *listener = NULL, bool reverifying_whitelisted = false);
        void checkSMSVerificationCode(const char* verificationCode, MegaRequestListener *listener = NULL);

        void getRegisteredContacts(const MegaStringMap* contacts, MegaRequestListener *listener = NULL);

        void getCountryCallingCodes(MegaRequestListener *listener = NULL);

        void getBanners(MegaRequestListener *listener);
        void dismissBanner(int id, MegaRequestListener *listener);

        void setBackup(int backupType, MegaHandle targetNode, const char* localFolder, const char* backupName, int state, int subState, const char* extraData, MegaRequestListener* listener = nullptr);
        void updateBackup(MegaHandle backupId, int backupType, MegaHandle targetNode, const char* localFolder, int state, int subState, const char* extraData, MegaRequestListener* listener = nullptr);
        void removeBackup(MegaHandle backupId, MegaRequestListener *listener = nullptr);
        void sendBackupHeartbeat(MegaHandle backupId, int status, int progress, int ups, int downs, long long ts, MegaHandle lastNode, MegaRequestListener *listener);

        void getBackupName(MegaHandle backupId, MegaRequestListener* listener = nullptr);
        void setBackupName(MegaHandle backupId, const char* backupName, MegaRequestListener* listener = nullptr);

        void fetchGoogleAds(int adFlags, MegaStringList *adUnits, MegaHandle publicHandle, MegaRequestListener *listener = nullptr);
        void queryGoogleAds(int adFlags, MegaHandle publicHandle = INVALID_HANDLE, MegaRequestListener *listener = nullptr);

        void setCookieSettings(int settings, MegaRequestListener *listener = nullptr);
        void getCookieSettings(MegaRequestListener *listener = nullptr);
        bool cookieBannerEnabled();

        void fireOnTransferStart(MegaTransferPrivate *transfer);
        void fireOnTransferFinish(MegaTransferPrivate *transfer, unique_ptr<MegaErrorPrivate> e, DBTableTransactionCommitter& committer);
        void fireOnTransferUpdate(MegaTransferPrivate *transfer);
        void fireOnTransferTemporaryError(MegaTransferPrivate *transfer, unique_ptr<MegaErrorPrivate> e);
        map<int, MegaTransferPrivate *> transferMap;
        map<int, MegaTransferPrivate *> folderTransferMap; //transferMap includes these, added for speedup


        MegaClient *getMegaClient();
        static FileFingerprint *getFileFingerprintInternal(const char *fingerprint);

        // You take the ownership of the returned value of both functiions
        // It can be NULL if the input parameters are invalid
        static char* getMegaFingerprintFromSdkFingerprint(const char* sdkFingerprint);
        static char* getSdkFingerprintFromMegaFingerprint(const char *megaFingerprint, m_off_t size);

        error processAbortBackupRequest(MegaRequestPrivate *request, error e);
        void fireOnBackupStateChanged(MegaBackupController *backup);
        void fireOnBackupStart(MegaBackupController *backup);
        void fireOnBackupFinish(MegaBackupController *backup, unique_ptr<MegaErrorPrivate> e);
        void fireOnBackupUpdate(MegaBackupController *backup);
        void fireOnBackupTemporaryError(MegaBackupController *backup, unique_ptr<MegaErrorPrivate> e);

        void yield();
        void lockMutex();
        void unlockMutex();
        bool tryLockMutexFor(long long time);

protected:
        void init(MegaApi *api, const char *appKey, MegaGfxProcessor* processor, const char *basePath /*= NULL*/, const char *userAgent /*= NULL*/, int fseventsfd /*= -1*/, unsigned clientWorkerThreadCount /*= 1*/);

        static void *threadEntryPoint(void *param);
        static ExternalLogger externalLogger;

        MegaTransferPrivate* getMegaTransferPrivate(int tag);

        void fireOnRequestStart(MegaRequestPrivate *request);
        void fireOnRequestFinish(MegaRequestPrivate *request, unique_ptr<MegaErrorPrivate> e);
        void fireOnRequestUpdate(MegaRequestPrivate *request);
        void fireOnRequestTemporaryError(MegaRequestPrivate *request, unique_ptr<MegaErrorPrivate> e);
        bool fireOnTransferData(MegaTransferPrivate *transfer);
        void fireOnUsersUpdate(MegaUserList *users);
        void fireOnUserAlertsUpdate(MegaUserAlertList *alerts);
        void fireOnNodesUpdate(MegaNodeList *nodes);
        void fireOnAccountUpdate();
        void fireOnContactRequestsUpdate(MegaContactRequestList *requests);
        void fireOnReloadNeeded();
        void fireOnEvent(MegaEventPrivate *event);

#ifdef ENABLE_SYNC
        void fireOnGlobalSyncStateChanged();
        void fireOnSyncStateChanged(MegaSyncPrivate *sync);
        void fireOnSyncEvent(MegaSyncPrivate *sync, MegaSyncEvent *event);
        void fireOnSyncAdded(MegaSyncPrivate *sync, int additionState);
        void fireOnSyncDisabled(MegaSyncPrivate *sync);
        void fireOnSyncEnabled(MegaSyncPrivate *sync);
        void fireonSyncDeleted(MegaSyncPrivate *sync);
        void fireOnFileSyncStateChanged(MegaSyncPrivate *sync, string *localPath, int newState);
#endif

#ifdef ENABLE_CHAT
        void fireOnChatsUpdate(MegaTextChatList *chats);
#endif

        void processTransferPrepare(Transfer *t, MegaTransferPrivate *transfer);
        void processTransferUpdate(Transfer *tr, MegaTransferPrivate *transfer);
        void processTransferComplete(Transfer *tr, MegaTransferPrivate *transfer);
        void processTransferFailed(Transfer *tr, MegaTransferPrivate *transfer, const Error &e, dstime timeleft);
        void processTransferRemoved(Transfer *tr, MegaTransferPrivate *transfer, const Error &e);

        MegaApi *api;
        MegaThread thread;
        MegaClient *client;
        MegaHttpIO *httpio;
        MegaWaiter *waiter;
        MegaFileSystemAccess *fsAccess;
        MegaDbAccess *dbAccess;
        GfxProc *gfxAccess;
        string basePath;
        bool nocache;

#ifdef HAVE_LIBUV
        MegaHTTPServer *httpServer;
        int httpServerMaxBufferSize;
        int httpServerMaxOutputSize;
        bool httpServerEnableFiles;
        bool httpServerEnableFolders;
        bool httpServerOfflineAttributeEnabled;
        int httpServerRestrictedMode;
        bool httpServerSubtitlesSupportEnabled;
        set<MegaTransferListener *> httpServerListeners;

        MegaFTPServer *ftpServer;
        int ftpServerMaxBufferSize;
        int ftpServerMaxOutputSize;
        int ftpServerRestrictedMode;
        set<MegaTransferListener *> ftpServerListeners;
#endif

        map<int, MegaBackupController *> backupsMap;

        RequestQueue requestQueue;
        TransferQueue transferQueue;
        map<int, MegaRequestPrivate *> requestMap;

        // sc requests to close existing wsc and immediately retrieve pending actionpackets
        RequestQueue scRequestQueue;

        std::unique_ptr<BackupMonitor> mHeartBeatMonitor;
        int pendingUploads;
        int pendingDownloads;
        int totalUploads;
        int totalDownloads;
        long long totalDownloadedBytes;
        long long totalUploadedBytes;
        long long totalDownloadBytes;
        long long totalUploadBytes;
        long long notificationNumber;
        set<MegaRequestListener *> requestListeners;
        set<MegaTransferListener *> transferListeners;
        set<MegaBackupListener *> backupListeners;

#ifdef ENABLE_SYNC
        MegaSyncPrivate* cachedMegaSyncPrivateByBackupId(handle backupId);
        unique_ptr<MegaSyncPrivate> mCachedMegaSyncPrivate;
#endif

        set<MegaGlobalListener *> globalListeners;
        set<MegaListener *> listeners;
        retryreason_t waitingRequest;
        vector<string> excludedNames;
        vector<string> excludedPaths;
        long long syncLowerSizeLimit;
        long long syncUpperSizeLimit;
        std::recursive_timed_mutex sdkMutex;
        using SdkMutexGuard = std::unique_lock<std::recursive_timed_mutex>;   // (equivalent to typedef)
        std::atomic<bool> syncPathStateLockTimeout{ false };
        MegaTransferPrivate *currentTransfer;
        MegaRequestPrivate *activeRequest;
        MegaTransferPrivate *activeTransfer;
        MegaError *activeError;
        MegaNodeList *activeNodes;
        MegaUserList *activeUsers;
        MegaUserAlertList *activeUserAlerts;
        MegaContactRequestList *activeContactRequests;
        string appKey;

        MegaPushNotificationSettings *mPushSettings; // stores lastest-seen settings (to be able to filter notifications)
        MegaTimeZoneDetails *mTimezones;

        int threadExit;
        void loop();

        int maxRetries;

        // a request-level error occurred
        void request_error(error) override;
        void request_response_progress(m_off_t, m_off_t) override;

        // login result
        void prelogin_result(int, string*, string*, error) override;
        void login_result(error) override;
        void logout_result(error) override;
        void userdata_result(string*, string*, string*, error) override;
        void pubkey_result(User *) override;

        // ephemeral session creation/resumption result

        // check the reason of being blocked
        void ephemeral_result(error) override;
        void ephemeral_result(handle, const byte*) override;
        void cancelsignup_result(error) override;

        // check the reason of being blocked
        void whyamiblocked_result(int) override;

        // contact link management
        void contactlinkcreate_result(error, handle) override;
        void contactlinkquery_result(error, handle, string*, string*, string*, string*) override;
        void contactlinkdelete_result(error) override;

        // multi-factor authentication
        void multifactorauthsetup_result(string*, error) override;
        void multifactorauthcheck_result(int) override;
        void multifactorauthdisable_result(error) override;

        // fetch time zone
        void fetchtimezone_result(error, vector<string>*, vector<int>*, int) override;

        // keep me alive feature
        void keepmealive_result(error) override;
        void acknowledgeuseralerts_result(error) override;

        // account validation by txted verification code
        void smsverificationsend_result(error) override;
        void smsverificationcheck_result(error, std::string *phoneNumber) override;

        // get registered contacts
        void getregisteredcontacts_result(error, vector<tuple<string, string, string>>*) override;

        // get country calling codes
        void getcountrycallingcodes_result(error, map<string, vector<string>>*) override;

        // get the current PSA
        void getpsa_result (error, int, string*, string*, string*, string*, string*, string*) override;

        // account creation
        void sendsignuplink_result(error) override;
        void querysignuplink_result(error) override;
        void querysignuplink_result(handle, const char*, const char*, const byte*, const byte*, const byte*, size_t) override;
        void confirmsignuplink_result(error) override;
        void confirmsignuplink2_result(handle, const char*, const char*, error) override;
        void setkeypair_result(error) override;

        // account credentials, properties and history
        void account_details(AccountDetails*,  bool, bool, bool, bool, bool, bool) override;
        void account_details(AccountDetails*, error) override;
        void querytransferquota_result(int) override;

        void setattr_result(handle, error) override;
        void rename_result(handle, error) override;
        void unlink_result(handle, error) override;
        void unlinkversions_result(error) override;
        void nodes_updated(Node**, int) override;
        void users_updated(User**, int) override;
        void useralerts_updated(UserAlert::Base**, int) override;
        void account_updated() override;
        void pcrs_updated(PendingContactRequest**, int) override;

        // password change result
        void changepw_result(error) override;

        // user attribute update notification
        void userattr_update(User*, int, const char*) override;

        void nodes_current() override;
        void catchup_result() override;
        void key_modified(handle, attr_t) override;

        void fetchnodes_result(const Error&) override;
        void putnodes_result(const Error&, targettype_t, vector<NewNode>&, bool targetOverride) override;

        // share update result
        void share_result(error, bool writable = false) override;
        void share_result(int, error, bool writable = false) override;

        // contact request results
        void setpcr_result(handle, error, opcactions_t) override;
        void updatepcr_result(error, ipcactions_t) override;

        // file attribute fetch result
        void fa_complete(handle, fatype, const char*, uint32_t) override;
        int fa_failed(handle, fatype, int, error) override;

        // file attribute modification result
        void putfa_result(handle, fatype, error) override;

        // purchase transactions
        void enumeratequotaitems_result(unsigned type, handle product, unsigned prolevel, int gbstorage, int gbtransfer,
                                                unsigned months, unsigned amount, unsigned amountMonth, const char* currency, const char* description, const char* iosid, const char* androidid) override;
        void enumeratequotaitems_result(error e) override;
        void additem_result(error) override;
        void checkout_result(const char*, error) override;
        void submitpurchasereceipt_result(error) override;
        void creditcardstore_result(error) override;
        void creditcardquerysubscriptions_result(int, error) override;
        void creditcardcancelsubscriptions_result(error) override;
        void getpaymentmethods_result(int, error) override;
        void copysession_result(string*, error) override;

        void userfeedbackstore_result(error) override;
        void sendevent_result(error) override;
        void supportticket_result(error) override;

        void checkfile_result(handle h, const Error& e) override;
        void checkfile_result(handle h, error e, byte* filekey, m_off_t size, m_time_t ts, m_time_t tm, string* filename, string* fingerprint, string* fileattrstring) override;

        // user invites/attributes
        void removecontact_result(error) override;
        void putua_result(error) override;
        void getua_result(error) override;
        void getua_result(byte*, unsigned, attr_t) override;
        void getua_result(TLVstore *, attr_t) override;
#ifdef DEBUG
        void delua_result(error) override;
        void senddevcommand_result(int) override;
#endif

        void getuseremail_result(string *, error) override;

        // file node export result
        void exportnode_result(error) override;
        void exportnode_result(handle, handle) override;

        // exported link access result
        void openfilelink_result(const Error&) override;
        void openfilelink_result(handle, const byte*, m_off_t, string*, string*, int) override;

        // retrieval of public link information
        void folderlinkinfo_result(error, handle, handle, string *, string*, m_off_t, uint32_t, uint32_t, m_off_t, uint32_t) override;

        // global transfer queue updates (separate signaling towards the queued objects)
        void file_added(File*) override;
        void file_removed(File*, const Error& e) override;
        void file_complete(File*) override;

        void transfer_complete(Transfer *) override;
        void transfer_removed(Transfer *) override;

        File* file_resume(string*, direction_t *type) override;

        void transfer_prepare(Transfer*) override;
        void transfer_failed(Transfer*, const Error& error, dstime timeleft) override;
        void transfer_update(Transfer*) override;

        dstime pread_failure(const Error&, int, void*, dstime) override;
        bool pread_data(byte*, m_off_t, m_off_t, m_off_t, m_off_t, void*) override;

        void reportevent_result(error) override;
        void sessions_killed(handle sessionid, error e) override;

        void cleanrubbishbin_result(error) override;

        void getrecoverylink_result(error) override;
        void queryrecoverylink_result(error) override;
        void queryrecoverylink_result(int type, const char *email, const char *ip, time_t ts, handle uh, const vector<string> *emails) override;
        void getprivatekey_result(error, const byte *privk = NULL, const size_t len_privk = 0) override;
        void confirmrecoverylink_result(error) override;
        void confirmcancellink_result(error) override;
        void getemaillink_result(error) override;
        void resendverificationemail_result(error) override;
        void resetSmsVerifiedPhoneNumber_result(error) override;
        void confirmemaillink_result(error) override;
        void getversion_result(int, const char*, error) override;
        void getlocalsslcertificate_result(m_time_t, string *certdata, error) override;
        void getmegaachievements_result(AchievementsDetails*, error) override;
        void getwelcomepdf_result(handle, string*, error) override;
        void backgrounduploadurl_result(error, string*) override;
        void mediadetection_ready() override;
        void storagesum_changed(int64_t newsum) override;
        void getmiscflags_result(error) override;
        void getbanners_result(error e) override;
        void getbanners_result(vector< tuple<int, string, string, string, string, string, string> >&& banners) override;
        void dismissbanner_result(error e) override;

#ifdef ENABLE_CHAT
        // chat-related commandsresult
        void chatcreate_result(TextChat *, error) override;
        void chatinvite_result(error) override;
        void chatremove_result(error) override;
        void chaturl_result(string*, error) override;
        void chatgrantaccess_result(error) override;
        void chatremoveaccess_result(error) override;
        void chatupdatepermissions_result(error) override;
        void chattruncate_result(error) override;
        void chatsettitle_result(error) override;
        void chatpresenceurl_result(string*, error) override;
        void registerpushnotification_result(error) override;
        void archivechat_result(error) override;
        void setchatretentiontime_result(error) override;

        void chats_updated(textchat_map *, int) override;
        void richlinkrequest_result(string*, error) override;
        void chatlink_result(handle, error) override;
        void chatlinkurl_result(handle, int, string*, string*, int, m_time_t, error) override;
        void chatlinkclose_result(error) override;
        void chatlinkjoin_result(error) override;
#endif

#ifdef ENABLE_SYNC
        // sync status updates and events

        // calls fireOnSyncStateChanged
        void syncupdate_stateconfig(handle backupId) override;

        // calls firOnSyncDisabled or fireOnSyncEnabled
        void syncupdate_active(handle backupId, bool active) override;

        // this will fill syncMap with a new MegaSyncPrivate, and fire onSyncAdded indicating the result of that addition
        void sync_auto_resume_result(const UnifiedSync& us, bool attempted) override;

        // this will fire onSyncStateChange if remote path of the synced node has changed
        virtual void syncupdate_remote_root_changed(const SyncConfig &) override;

        // this will call will fire EVENT_SYNCS_RESTORED
        virtual void syncs_restored() override;

        // this will call will fire EVENT_SYNCS_DISABLED
        virtual void syncs_disabled(SyncError syncError) override;

        // this will call will fire EVENT_FIRST_SYNC_RESUMING before the first sync is resumed
        virtual void syncs_about_to_be_resumed() override;

        // removes the sync from syncMap and fires onSyncDeleted callback
        void sync_removed(handle backupId) override;

        void syncupdate_scanning(bool scanning) override;
        void syncupdate_local_folder_addition(Sync* sync, LocalNode *localNode, const char *path) override;
        void syncupdate_local_folder_deletion(Sync* sync, LocalNode *localNode) override;
        void syncupdate_local_file_addition(Sync* sync, LocalNode* localNode, const char *path) override;
        void syncupdate_local_file_deletion(Sync* sync, LocalNode* localNode) override;
        void syncupdate_local_file_change(Sync* sync, LocalNode* localNode, const char *path) override;
        void syncupdate_local_move(Sync* sync, LocalNode* localNode, const char* path) override;
        void syncupdate_get(Sync* sync, Node *node, const char* path) override;
        void syncupdate_put(Sync* sync, LocalNode *localNode, const char*) override;
        void syncupdate_remote_file_addition(Sync *sync, Node* n) override;
        void syncupdate_remote_file_deletion(Sync *sync, Node* n) override;
        void syncupdate_remote_folder_addition(Sync *sync, Node* n) override;
        void syncupdate_remote_folder_deletion(Sync* sync, Node* n) override;
        void syncupdate_remote_copy(Sync*, const char*) override;
        void syncupdate_remote_move(Sync *sync, Node *n, Node* prevparent) override;
        void syncupdate_remote_rename(Sync*sync, Node* n, const char* prevname) override;
        void syncupdate_treestate(LocalNode*) override;
        bool sync_syncable(Sync *, const char*, LocalPath&, Node *) override;
        bool sync_syncable(Sync *, const char*, LocalPath&) override;

        void syncupdate_local_lockretry(bool) override;

        // for the exclusive use of sync_syncable
        unique_ptr<FileAccess> mSyncable_fa;
        std::mutex mSyncable_fa_mutex;
#endif

        void backupput_result(const Error&, handle backupId) override;
        void backupupdate_result(const Error&, handle) override;
        void backupremove_result(const Error&, handle) override;

protected:
        // suggest reload due to possible race condition with other clients
        void reload(const char*) override;

        // wipe all users, nodes and shares
        void clearing() override;

        // failed request retry notification
        void notify_retry(dstime, retryreason_t) override;

        // notify about db commit
        void notify_dbcommit() override;

        // notify about a storage event
        void notify_storage(int) override;

        // notify about an automatic change to HTTPS
        void notify_change_to_https() override;

        // notify about account confirmation
        void notify_confirmation(const char*) override;

        // network layer disconnected
        void notify_disconnect() override;

        // notify about a finished HTTP request
        void http_result(error, int, byte *, int) override;

        // notify about a business account status change
        void notify_business_status(BizStatus status) override;

        // notify about a finished timer
        void timer_result(error) override;

        void sendPendingScRequest();
        void sendPendingRequests();
        unsigned sendPendingTransfers();
        void updateBackups();

        //Internal
        Node* getNodeByFingerprintInternal(const char *fingerprint);
        Node *getNodeByFingerprintInternal(const char *fingerprint, Node *parent);

        bool processTree(Node* node, TreeProcessor* processor, bool recursive = 1, MegaCancelToken* cancelToken = nullptr);
        void getNodeAttribute(MegaNode* node, int type, const char *dstFilePath, MegaRequestListener *listener = NULL);
		    void cancelGetNodeAttribute(MegaNode *node, int type, MegaRequestListener *listener = NULL);
        void setNodeAttribute(MegaNode* node, int type, const char *srcFilePath, MegaHandle attributehandle, MegaRequestListener *listener = NULL);
        void putNodeAttribute(MegaBackgroundMediaUpload* bu, int type, const char *srcFilePath, MegaRequestListener *listener = NULL);
        void setUserAttr(int type, const char *value, MegaRequestListener *listener = NULL);
        static char *getAvatarColor(handle userhandle);
        static char *getAvatarSecondaryColor(handle userhandle);
        bool isGlobalNotifiable();

        // return false if there's a schedule and it currently does not apply. Otherwise, true
        bool isScheduleNotifiable();

        // deletes backups, requests and transfers. Reset total stats for down/uploads
        void abortPendingActions(error preverror = API_OK);

        bool hasToForceUpload(const Node &node, const MegaTransferPrivate &transfer) const;

        friend class MegaBackgroundMediaUploadPrivate;

private:
        void setCookieSettings_sendPendingRequests(MegaRequestPrivate* request);
        error getCookieSettings_getua_result(byte* data, unsigned len, MegaRequestPrivate* request);
#ifdef ENABLE_SYNC
        error backupFolder_sendPendingRequest(MegaRequestPrivate* request);
#endif
};

class MegaHashSignatureImpl
{
	public:
		MegaHashSignatureImpl(const char *base64Key);
		~MegaHashSignatureImpl();
		void init();
		void add(const char *data, unsigned size);
        bool checkSignature(const char *base64Signature);

	protected:
		HashSignature *hashSignature;
		AsymmCipher* asymmCypher;
};

class ExternalInputStream : public InputStreamAccess
{
    MegaInputStream *inputStream;

public:
    ExternalInputStream(MegaInputStream *inputStream);
    virtual m_off_t size();
    virtual bool read(byte *buffer, unsigned size);
};

#ifdef HAVE_LIBUV
class StreamingBuffer
{
public:
    StreamingBuffer();
    ~StreamingBuffer();
    void init(m_off_t capacity);
    unsigned int append(const char *buf, unsigned int len);
    unsigned int availableData();
    unsigned int availableSpace();
    unsigned int availableCapacity();
    uv_buf_t nextBuffer();
    void freeData(unsigned int len);
    void setMaxBufferSize(unsigned int bufferSize);
    void setMaxOutputSize(unsigned int outputSize);

    static const unsigned int MAX_BUFFER_SIZE = 2097152;
    static const unsigned int MAX_OUTPUT_SIZE = 16384;

protected:
    char *buffer;
    unsigned int capacity;
    unsigned int size;
    unsigned int free;
    unsigned int inpos;
    unsigned int outpos;
    unsigned int maxBufferSize;
    unsigned int maxOutputSize;
};

class MegaTCPServer;
class MegaTCPContext : public MegaTransferListener, public MegaRequestListener
{
public:
    MegaTCPContext();
    virtual ~MegaTCPContext();

    // Connection management
    MegaTCPServer *server;
    uv_tcp_t tcphandle;
    uv_async_t asynchandle;
    uv_mutex_t mutex;
    MegaApiImpl *megaApi;
    m_off_t bytesWritten;
    m_off_t size;
    char *lastBuffer;
    int lastBufferLen;
    bool nodereceived;
    bool finished;
    bool failed;
    bool pause;

#ifdef ENABLE_EVT_TLS
    //tls stuff:
    evt_tls_t *evt_tls;
    bool invalid;
#endif
    std::list<char*> writePointers;

    // Request information
    bool range;
    m_off_t rangeStart;
    m_off_t rangeEnd;
    m_off_t rangeWritten;
    MegaNode *node;
    std::string path;
    std::string nodehandle;
    std::string nodekey;
    std::string nodename;
    m_off_t nodesize;
    int resultCode;

};

class MegaTCPServer
{
protected:
    static void *threadEntryPoint(void *param);
    static http_parser_settings parsercfg;

    uv_loop_t uv_loop;

    set<handle> allowedHandles;
    handle lastHandle;
    list<MegaTCPContext*> connections;
    uv_async_t exit_handle;
    MegaApiImpl *megaApi;
    bool semaphoresdestroyed;
    uv_sem_t semaphoreStartup;
    uv_sem_t semaphoreEnd;
    MegaThread *thread;
    uv_tcp_t server;
    int maxBufferSize;
    int maxOutputSize;
    int restrictedMode;
    bool localOnly;
    bool started;
    int port;
    bool closing;
    int remainingcloseevents;

#ifdef ENABLE_EVT_TLS
    // TLS
    bool evtrequirescleaning;
    evt_ctx_t evtctx;
    std::string certificatepath;
    std::string keypath;
#endif

    // libuv callbacks
    static void onNewClient(uv_stream_t* server_handle, int status);
    static void onDataReceived(uv_stream_t* tcp, ssize_t nread, const uv_buf_t * buf);
    static void allocBuffer(uv_handle_t *handle, size_t suggested_size, uv_buf_t* buf);
    static void onClose(uv_handle_t* handle);

#ifdef ENABLE_EVT_TLS
    //libuv tls
    static void onNewClient_tls(uv_stream_t* server_handle, int status);
    static void onWriteFinished_tls_async(uv_write_t* req, int status);
    static void on_tcp_read(uv_stream_t *stream, ssize_t nrd, const uv_buf_t *data);
    static int uv_tls_writer(evt_tls_t *evt_tls, void *bfr, int sz);
    static void on_evt_tls_close(evt_tls_t *evt_tls, int status);
    static void on_hd_complete( evt_tls_t *evt_tls, int status);
    static void evt_on_rd(evt_tls_t *evt_tls, char *bfr, int sz);
#endif


    static void onAsyncEventClose(uv_handle_t* handle);
    static void onAsyncEvent(uv_async_t* handle);
    static void onExitHandleClose(uv_handle_t* handle);

    static void onCloseRequested(uv_async_t* handle);

    static void onWriteFinished(uv_write_t* req, int status); //This might need to go to HTTPServer
#ifdef ENABLE_EVT_TLS
    static void onWriteFinished_tls(evt_tls_t *evt_tls, int status);
#endif
    static void closeConnection(MegaTCPContext *tcpctx);
    static void closeTCPConnection(MegaTCPContext *tcpctx);

    void run();
    void initializeAndStartListening();

    void answer(MegaTCPContext* tcpctx, const char *rsp, size_t rlen);


    //virtual methods:
    virtual void processReceivedData(MegaTCPContext *tcpctx, ssize_t nread, const uv_buf_t * buf);
    virtual void processAsyncEvent(MegaTCPContext *tcpctx);
    virtual MegaTCPContext * initializeContext(uv_stream_t *server_handle) = 0;
    virtual void processWriteFinished(MegaTCPContext* tcpctx, int status) = 0;
    virtual void processOnAsyncEventClose(MegaTCPContext* tcpctx);
    virtual bool respondNewConnection(MegaTCPContext* tcpctx) = 0; //returns true if server needs to start by reading
    virtual void processOnExitHandleClose(MegaTCPServer* tcpServer);

public:
    const bool useIPv6;
    const bool useTLS;
    MegaFileSystemAccess *fsAccess;

    std::string basePath;

    MegaTCPServer(MegaApiImpl *megaApi, std::string basePath, bool useTLS = false, std::string certificatepath = std::string(), std::string keypath = std::string(), bool useIPv6 = false);
    virtual ~MegaTCPServer();
    bool start(int port, bool localOnly = true);
    void stop(bool doNotWait = false);
    int getPort();
    bool isLocalOnly();
    void setMaxBufferSize(int bufferSize);
    void setMaxOutputSize(int outputSize);
    int getMaxBufferSize();
    int getMaxOutputSize();
    void setRestrictedMode(int mode);
    int getRestrictedMode();
    bool isHandleAllowed(handle h);
    void clearAllowedHandles();
    char* getLink(MegaNode *node, std::string protocol = "http");

    set<handle> getAllowedHandles();
    void removeAllowedHandle(MegaHandle handle);

    void readData(MegaTCPContext* tcpctx);
};


class MegaTCServer;
class MegaHTTPServer;
class MegaHTTPContext : public MegaTCPContext
{

public:
    MegaHTTPContext();
    ~MegaHTTPContext();

    // Connection management
    StreamingBuffer streamingBuffer;
    std::unique_ptr<MegaTransferPrivate> transfer;
    http_parser parser;
    char *lastBuffer;
    int lastBufferLen;
    bool nodereceived;
    bool failed;
    bool pause;

    // Request information
    bool range;
    m_off_t rangeStart;
    m_off_t rangeEnd;
    m_off_t rangeWritten;
    MegaNode *node;
    std::string path;
    std::string nodehandle;
    std::string nodekey;
    std::string nodename;
    m_off_t nodesize;
    std::string nodepubauth;
    std::string nodeprivauth;
    std::string nodechatauth;
    int resultCode;


    // WEBDAV related
    int depth;
    std::string lastheader;
    std::string subpathrelative;
    const char *messageBody;
    size_t messageBodySize;
    std::string host;
    std::string destination;
    bool overwrite;
    std::unique_ptr<FileAccess> tmpFileAccess;
    std::string tmpFileName;
    std::string newname; //newname for moved node
    MegaHandle nodeToMove; //node to be moved after delete
    MegaHandle newParentNode; //parent node for moved after delete

    uv_mutex_t mutex_responses;
    std::list<std::string> responses;

    virtual void onTransferStart(MegaApi *, MegaTransfer *transfer);
    virtual bool onTransferData(MegaApi *, MegaTransfer *transfer, char *buffer, size_t size);
    virtual void onTransferFinish(MegaApi* api, MegaTransfer *transfer, MegaError *e);
    virtual void onRequestFinish(MegaApi* api, MegaRequest *request, MegaError *e);
};

class MegaHTTPServer: public MegaTCPServer
{
protected:
    set<handle> allowedWebDavHandles;

    bool fileServerEnabled;
    bool folderServerEnabled;
    bool offlineAttribute;
    bool subtitlesSupportEnabled;

    //virtual methods:
    virtual void processReceivedData(MegaTCPContext *ftpctx, ssize_t nread, const uv_buf_t * buf);
    virtual void processAsyncEvent(MegaTCPContext *ftpctx);
    virtual MegaTCPContext * initializeContext(uv_stream_t *server_handle);
    virtual void processWriteFinished(MegaTCPContext* tcpctx, int status);
    virtual void processOnAsyncEventClose(MegaTCPContext* tcpctx);
    virtual bool respondNewConnection(MegaTCPContext* tcpctx);
    virtual void processOnExitHandleClose(MegaTCPServer* tcpServer);


    // HTTP parser callback
    static int onMessageBegin(http_parser* parser);
    static int onHeadersComplete(http_parser* parser);
    static int onUrlReceived(http_parser* parser, const char* url, size_t length);
    static int onHeaderField(http_parser* parser, const char* at, size_t length);
    static int onHeaderValue(http_parser* parser, const char* at, size_t length);
    static int onBody(http_parser* parser, const char* at, size_t length);
    static int onMessageComplete(http_parser* parser);

    static void sendHeaders(MegaHTTPContext *httpctx, string *headers);
    static void sendNextBytes(MegaHTTPContext *httpctx);
    static int streamNode(MegaHTTPContext *httpctx);

    //Utility funcitons
    static std::string getHTTPMethodName(int httpmethod);
    static std::string getHTTPErrorString(int errorcode);
    static std::string getResponseForNode(MegaNode *node, MegaHTTPContext* httpctx);

    // WEBDAV related
    static std::string getWebDavPropFindResponseForNode(std::string baseURL, std::string subnodepath, MegaNode *node, MegaHTTPContext* httpctx);
    static std::string getWebDavProfFindNodeContents(MegaNode *node, std::string baseURL, bool offlineAttribute);

    static void returnHttpCodeBasedOnRequestError(MegaHTTPContext* httpctx, MegaError *e, bool synchronous = true);
    static void returnHttpCode(MegaHTTPContext* httpctx, int errorCode, std::string errorMessage = string(), bool synchronous = true);

public:

    static void returnHttpCodeAsyncBasedOnRequestError(MegaHTTPContext* httpctx, MegaError *e);
    static void returnHttpCodeAsync(MegaHTTPContext* httpctx, int errorCode, std::string errorMessage = string());

    MegaHTTPServer(MegaApiImpl *megaApi, string basePath, bool useTLS = false, std::string certificatepath = std::string(), std::string keypath = std::string(), bool useIPv6 = false);
    virtual ~MegaHTTPServer();
    char *getWebDavLink(MegaNode *node);

    void clearAllowedHandles();
    bool isHandleWebDavAllowed(handle h);
    set<handle> getAllowedWebDavHandles();
    void removeAllowedWebDavHandle(MegaHandle handle);
    void enableFileServer(bool enable);
    void enableFolderServer(bool enable);
    bool isFileServerEnabled();
    bool isFolderServerEnabled();
    void enableOfflineAttribute(bool enable);
    bool isOfflineAttributeEnabled();
    bool isSubtitlesSupportEnabled();
    void enableSubtitlesSupport(bool enable);

};

class MegaFTPServer;
class MegaFTPDataServer;
class MegaFTPContext : public MegaTCPContext
{
public:

    int command;
    std::string arg1;
    std::string arg2;
    int resultcode;
    int pasiveport;
    MegaFTPDataServer * ftpDataServer;

    std::string tmpFileName;

    MegaNode *nodeToDeleteAfterMove;

    uv_mutex_t mutex_responses;
    std::list<std::string> responses;

    uv_mutex_t mutex_nodeToDownload;

    //status
    MegaHandle cwd;
    bool atroot;
    bool athandle;
    MegaHandle parentcwd;

    std::string cwdpath;

    MegaFTPContext();
    ~MegaFTPContext();

    virtual void onTransferStart(MegaApi *, MegaTransfer *transfer);
    virtual bool onTransferData(MegaApi *, MegaTransfer *transfer, char *buffer, size_t size);
    virtual void onTransferFinish(MegaApi* api, MegaTransfer *transfer, MegaError *e);
    virtual void onRequestFinish(MegaApi* api, MegaRequest *request, MegaError *e);
};

class MegaFTPDataServer;
class MegaFTPServer: public MegaTCPServer
{
protected:
    enum{
        FTP_CMD_INVALID = -1,
        FTP_CMD_USER = 1,
        FTP_CMD_PASS,
        FTP_CMD_ACCT,
        FTP_CMD_CWD,
        FTP_CMD_CDUP,
        FTP_CMD_SMNT,
        FTP_CMD_QUIT,
        FTP_CMD_REIN,
        FTP_CMD_PORT,
        FTP_CMD_PASV,
        FTP_CMD_TYPE,
        FTP_CMD_STRU,
        FTP_CMD_MODE,
        FTP_CMD_RETR,
        FTP_CMD_STOR,
        FTP_CMD_STOU,
        FTP_CMD_APPE,
        FTP_CMD_ALLO,
        FTP_CMD_REST,
        FTP_CMD_RNFR,
        FTP_CMD_RNTO,
        FTP_CMD_ABOR,
        FTP_CMD_DELE,
        FTP_CMD_RMD,
        FTP_CMD_MKD,
        FTP_CMD_PWD,
        FTP_CMD_LIST,
        FTP_CMD_NLST,
        FTP_CMD_SITE,
        FTP_CMD_SYST,
        FTP_CMD_STAT,
        FTP_CMD_HELP,
        FTP_CMD_FEAT,  //rfc2389
        FTP_CMD_SIZE,
        FTP_CMD_PROT,
        FTP_CMD_EPSV, //rfc2428
        FTP_CMD_PBSZ, //rfc2228
        FTP_CMD_OPTS, //rfc2389
        FTP_CMD_NOOP
    };

    std::string crlfout;

    MegaHandle nodeHandleToRename;

    int pport;
    int dataportBegin;
    int dataPortEnd;

    std::string getListingLineFromNode(MegaNode *child, std::string nameToShow = string());

    MegaNode *getBaseFolderNode(std::string path);
    MegaNode *getNodeByFullFtpPath(std::string path);
    void getPermissionsString(int permissions, char *permsString);


    //virtual methods:
    virtual void processReceivedData(MegaTCPContext *tcpctx, ssize_t nread, const uv_buf_t * buf);
    virtual void processAsyncEvent(MegaTCPContext *tcpctx);
    virtual MegaTCPContext * initializeContext(uv_stream_t *server_handle);
    virtual void processWriteFinished(MegaTCPContext* tcpctx, int status);
    virtual void processOnAsyncEventClose(MegaTCPContext* tcpctx);
    virtual bool respondNewConnection(MegaTCPContext* tcpctx);
    virtual void processOnExitHandleClose(MegaTCPServer* tcpServer);

public:

    std::string newNameAfterMove;

    MegaFTPServer(MegaApiImpl *megaApi, string basePath, int dataportBegin, int dataPortEnd, bool useTLS = false, std::string certificatepath = std::string(), std::string keypath = std::string());
    virtual ~MegaFTPServer();

    static std::string getFTPErrorString(int errorcode, std::string argument = string());

    static void returnFtpCodeBasedOnRequestError(MegaFTPContext* ftpctx, MegaError *e);
    static void returnFtpCode(MegaFTPContext* ftpctx, int errorCode, std::string errorMessage = string());

    static void returnFtpCodeAsyncBasedOnRequestError(MegaFTPContext* ftpctx, MegaError *e);
    static void returnFtpCodeAsync(MegaFTPContext* ftpctx, int errorCode, std::string errorMessage = string());
    MegaNode * getNodeByFtpPath(MegaFTPContext* ftpctx, std::string path);
    std::string cdup(handle parentHandle, MegaFTPContext* ftpctx);
    std::string cd(string newpath, MegaFTPContext* ftpctx);
    std::string shortenpath(std::string path);
};

class MegaFTPDataContext;
class MegaFTPDataServer: public MegaTCPServer
{
protected:

    //virtual methods:
    virtual void processReceivedData(MegaTCPContext *tcpctx, ssize_t nread, const uv_buf_t * buf);
    virtual void processAsyncEvent(MegaTCPContext *tcpctx);
    virtual MegaTCPContext * initializeContext(uv_stream_t *server_handle);
    virtual void processWriteFinished(MegaTCPContext* tcpctx, int status);
    virtual void processOnAsyncEventClose(MegaTCPContext* tcpctx);
    virtual bool respondNewConnection(MegaTCPContext* tcpctx);
    virtual void processOnExitHandleClose(MegaTCPServer* tcpServer);

    void sendNextBytes(MegaFTPDataContext *ftpdatactx);


public:
    MegaFTPContext *controlftpctx;

    std::string resultmsj;
    MegaNode *nodeToDownload;
    std::string remotePathToUpload;
    std::string newNameToUpload;
    MegaHandle newParentNodeHandle;
    m_off_t rangeStartREST;
    void sendData();
    bool notifyNewConnectionRequired;

    MegaFTPDataServer(MegaApiImpl *megaApi, string basePath, MegaFTPContext * controlftpctx, bool useTLS = false, std::string certificatepath = std::string(), std::string keypath = std::string());
    virtual ~MegaFTPDataServer();
    string getListingLineFromNode(MegaNode *child);
};

class MegaFTPDataServer;
class MegaFTPDataContext : public MegaTCPContext
{
public:

    MegaFTPDataContext();
    ~MegaFTPDataContext();

    void setControlCodeUponDataClose(int code, std::string msg = string());

    // Connection management
    StreamingBuffer streamingBuffer;
    MegaTransferPrivate *transfer;
    char *lastBuffer;
    int lastBufferLen;
    bool failed;
    int ecode;
    bool pause;
    MegaNode *node;

    m_off_t rangeStart;
    m_off_t rangeWritten;

    std::string tmpFileName;
    std::unique_ptr<FileAccess> tmpFileAccess;
    size_t tmpFileSize;

    bool controlRespondedElsewhere;
    string controlResponseMessage;
    int controlResponseCode;

    virtual void onTransferStart(MegaApi *, MegaTransfer *transfer);
    virtual bool onTransferData(MegaApi *, MegaTransfer *transfer, char *buffer, size_t size);
    virtual void onTransferFinish(MegaApi* api, MegaTransfer *transfer, MegaError *e);
    virtual void onRequestFinish(MegaApi* api, MegaRequest *request, MegaError *e);
};



#endif

}

#endif //MEGAAPI_IMPL_H<|MERGE_RESOLUTION|>--- conflicted
+++ resolved
@@ -1069,13 +1069,8 @@
 class MegaSyncPrivate : public MegaSync
 {
 public:
-<<<<<<< HEAD
-    MegaSyncPrivate(const char *path, const char *name, handle nodehandle, int tag, SyncType type);
-    MegaSyncPrivate(const SyncConfig& config, Sync*);
-=======
     MegaSyncPrivate(const char *path, const char *name, handle nodehandle, SyncConfig::Type type);
     MegaSyncPrivate(const SyncConfig& config, Sync*, MegaClient* client);
->>>>>>> 17b33023
     MegaSyncPrivate(MegaSyncPrivate *sync);
 
     virtual ~MegaSyncPrivate();
