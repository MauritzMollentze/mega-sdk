--- conflicted
+++ resolved
@@ -2564,20 +2564,14 @@
         void pubkey_result(User *) override;
 
         // ephemeral session creation/resumption result
-<<<<<<< HEAD
-        virtual void ephemeral_result(error);
-        virtual void ephemeral_result(handle, const byte*);
-        void cancelsignup_result(error) override;
 
         // check the reason of being blocked
-        virtual void whyamiblocked_result(error);
-=======
         void ephemeral_result(error) override;
         void ephemeral_result(handle, const byte*) override;
+        void cancelsignup_result(error) override;
 
         // check the reason of being blocked
-        void whyamiblocked_result(int) override;
->>>>>>> 4c553592
+        void whyamiblocked_result(error) override;
 
         // contact link management
         void contactlinkcreate_result(error, handle) override;
