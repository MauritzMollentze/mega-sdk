--- conflicted
+++ resolved
@@ -30,10 +30,7 @@
 #include "megaapi.h"
 
 #include <atomic>
-<<<<<<< HEAD
-=======
 #include <cstdint>
->>>>>>> f60237a8
 #include <memory>
 
 #define CRON_USE_LOCAL_TIME 1
@@ -5924,27 +5921,16 @@
 class MegaNetworkConnectivityTestResultsPrivate: public MegaNetworkConnectivityTestResults
 {
 public:
-<<<<<<< HEAD
-    MegaNetworkConnectivityTestResultsPrivate(int ipv4udp, int ipv4dns, int ipv6udp, int ipv6dns):
-        mIPv4UDP(ipv4udp),
-        mIPv4DNS(ipv4dns),
-        mIPv6UDP(ipv6udp),
-=======
     MegaNetworkConnectivityTestResultsPrivate(int ipv4, int ipv4dns, int ipv6, int ipv6dns):
         mIPv4(ipv4),
         mIPv4DNS(ipv4dns),
         mIPv6(ipv6),
->>>>>>> f60237a8
         mIPv6DNS(ipv6dns)
     {}
 
     int getIPv4UDP() const override
     {
-<<<<<<< HEAD
-        return mIPv4UDP;
-=======
         return mIPv4;
->>>>>>> f60237a8
     }
 
     int getIPv4DNS() const override
@@ -5954,11 +5940,7 @@
 
     int getIPv6UDP() const override
     {
-<<<<<<< HEAD
-        return mIPv6UDP;
-=======
         return mIPv6;
->>>>>>> f60237a8
     }
 
     int getIPv6DNS() const override
@@ -5969,15 +5951,9 @@
     MegaNetworkConnectivityTestResultsPrivate* copy() const override;
 
 private:
-<<<<<<< HEAD
-    const int mIPv4UDP;
-    const int mIPv4DNS;
-    const int mIPv6UDP;
-=======
     const int mIPv4;
     const int mIPv4DNS;
     const int mIPv6;
->>>>>>> f60237a8
     const int mIPv6DNS;
 };
 
