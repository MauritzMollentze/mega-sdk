/**
 * @file megaapi_impl.h
 * @brief Private header file of the intermediate layer for the MEGA C++ SDK.
 *
 * (c) 2013-2014 by Mega Limited, Auckland, New Zealand
 *
 * This file is part of the MEGA SDK - Client Access Engine.
 *
 * Applications using the MEGA API must present a valid application key
 * and comply with the the rules set forth in the Terms of Service.
 *
 * The MEGA SDK is distributed in the hope that it will be useful,
 * but WITHOUT ANY WARRANTY; without even the implied warranty of
 * MERCHANTABILITY or FITNESS FOR A PARTICULAR PURPOSE.
 *
 * @copyright Simplified (2-clause) BSD License.
 *
 * You should have received a copy of the license along with this
 * program.
 */

#ifndef MEGAAPI_IMPL_H
#define MEGAAPI_IMPL_H

#include <atomic>
#include <memory>

#include "mega.h"
#include "mega/gfx/external.h"
#include "megaapi.h"

#include "mega/heartbeats.h"

#define CRON_USE_LOCAL_TIME 1
#include "mega/mega_ccronexpr.h"

#ifdef HAVE_LIBUV
#include "uv.h"
#include "mega/mega_http_parser.h"
#include "mega/mega_evt_tls.h"

#endif

#ifndef _WIN32
#include <curl/curl.h>
#include <fcntl.h>
#endif

#if TARGET_OS_IPHONE
#include "mega/gfx/GfxProcCG.h"
#endif

////////////////////////////// SETTINGS //////////////////////////////
////////// Support for threads and mutexes
//Choose one of these options.
//Otherwise, C++11 threads and mutexes will be used
//#define USE_PTHREAD

////////// Support for thumbnails and previews.
//If you selected QT for threads and mutexes, it will be also used for thumbnails and previews
//You can create a subclass of MegaGfxProcessor and pass it to the constructor of MegaApi
//#define USE_FREEIMAGE
/////////////////////////// END OF SETTINGS ///////////////////////////

namespace mega
{

#if USE_PTHREAD
class MegaThread : public PosixThread {};
class MegaSemaphore : public PosixSemaphore {};
#else
class MegaThread : public CppThread {};
class MegaSemaphore : public CppSemaphore {};
#endif

#if USE_FREEIMAGE
using MegaGfxProvider = GfxProviderFreeImage;
#elif TARGET_OS_IPHONE
using MegaGfxProvider = GfxProviderCG;
#else
using MegaGfxProvider = GfxProviderExternal;
#endif

#ifdef WIN32
    #ifdef USE_CURL
    class MegaHttpIO : public CurlHttpIO {};
    #else
    class MegaHttpIO : public WinHttpIO {};
    #endif
	class MegaFileSystemAccess : public WinFileSystemAccess {};
	class MegaWaiter : public WinWaiter {};
#else
    #ifdef __APPLE__
    typedef CurlHttpIO MegaHttpIO;
        #if TARGET_OS_IPHONE
        typedef PosixFileSystemAccess MegaFileSystemAccess;
        #else
        typedef MacFileSystemAccess MegaFileSystemAccess;
        #endif
    typedef PosixWaiter MegaWaiter;
    #else
    class MegaHttpIO : public CurlHttpIO {};
    class MegaFileSystemAccess : public PosixFileSystemAccess {};
    class MegaWaiter : public PosixWaiter {};
    #endif
#endif

#ifdef HAVE_LIBUV
class MegaTCPServer;
class MegaHTTPServer;
class MegaFTPServer;
#endif

typedef std::vector<int8_t> MegaSmallIntVector;
typedef std::multimap<int8_t, int8_t> MegaSmallIntMap;

class MegaDbAccess
  : public SqliteDbAccess
{
public:
    MegaDbAccess(const LocalPath& rootPath)
      : SqliteDbAccess(rootPath)
    {
    }
}; // MegaDbAccess

class MegaErrorPrivate : public MegaError
{
public:
    /**
     * @param errorCode: API MegaError API_* value or internal ErrorCodes enum
     */
    MegaErrorPrivate(int errorCode = MegaError::API_OK);

    /**
     * @param errorCode: API MegaError API_* value or internal ErrorCodes enum
     */
    MegaErrorPrivate(int errorCode, SyncError syncError);

#ifdef ENABLE_SYNC
    /**
     * @param errorCode: API MegaError API_* value or internal ErrorCodes enum
     */
    MegaErrorPrivate(int errorCode, MegaSync::Error syncError);
#endif
    /**
     * @param errorCode: API MegaError API_* value or internal ErrorCodes enum
     */
    MegaErrorPrivate(int errorCode, long long value);

    MegaErrorPrivate(const Error &err);
    MegaErrorPrivate(const MegaError &megaError);
    ~MegaErrorPrivate() override;
    MegaError* copy() const override;
    int getErrorCode() const override;
    long long getValue() const override;
    bool hasExtraInfo() const override;
    long long getUserStatus() const override;
    long long getLinkStatus() const override;
    const char* getErrorString() const override;
    const char* toString() const override;
    const char* __str__() const override;
    const char* __toString() const override;

private:
    long long mValue = 0;
    long long mUserStatus = MegaError::UserErrorCode::USER_ETD_UNKNOWN;
    long long mLinkStatus = MegaError::LinkErrorCode::LINK_UNKNOWN;
};

class MegaFilenameAnomalyReporterProxy
  : public FilenameAnomalyReporter
{
public:
    explicit
    MegaFilenameAnomalyReporterProxy(MegaFilenameAnomalyReporter& reporter)
      : mReporter(reporter)
    {
    }

    void anomalyDetected(FilenameAnomalyType type,
                         const LocalPath& localPath,
                         const string& remotePath) override
    {
        using MegaAnomalyType =
          MegaFilenameAnomalyReporter::AnomalyType;

        assert(type < FILENAME_ANOMALY_NONE);

        mReporter.anomalyDetected(static_cast<MegaAnomalyType>(type),
                                  localPath.toPath(false).c_str(),
                                  remotePath.c_str());
    }

private:
    MegaFilenameAnomalyReporter& mReporter;
}; // MegaFilenameAnomalyReporterProxy

class MegaTransferPrivate;
class MegaTreeProcCopy : public MegaTreeProcessor
{
public:
    vector<NewNode> nn;
    unsigned nc = 0;
    bool allocated = false;

    MegaTreeProcCopy(MegaClient *client);
    bool processMegaNode(MegaNode* node) override;
    void allocnodes(void);

protected:
    MegaClient *client;
};


class MegaSizeProcessor : public MegaTreeProcessor
{
    protected:
        long long totalBytes;

    public:
        MegaSizeProcessor();
        bool processMegaNode(MegaNode* node) override;
        long long getTotalBytes();
};

class ExecuteOnce
{
    // An object to go on the requestQueue.
    // It could be completed early (eg on cancel()), in which case nothing happens when it's dequeued.
    // If not completed early, it executes on dequeue.
    // In either case the flag is set when executed, so it won't be executed in the other case.
    // An atomic type is used to make sure the flag is set and checked along with actual execution.
    // The objects referred to in the completion function must live until the first execution completes.
    // After that it doesn't matter if it contains dangling pointers etc as it won't be called anymore.
    std::function<void()> f;
    std::atomic_uint executed;

public:
    ExecuteOnce(std::function<void()> fn) : f(fn), executed(0) {}
    bool exec()
    {
        if (++executed > 1)
        {
            return false;
        }
        f();
        return true;  // indicates that this call is the time it ran
    }
};

class MegaRecursiveOperation : public MegaTransferListener
{
public:
    MegaRecursiveOperation(MegaClient* c) : mMegaapiThreadClient(c) {}
    virtual ~MegaRecursiveOperation() = default;
    virtual void start(MegaNode* node) = 0;

    void notifyStage(uint8_t stage);
    void ensureThreadStopped();

    // check if user has cancelled recursive operation by using cancelToken of associated transfer
    bool isCancelledByFolderTransferToken();

    // check if we have received onTransferFinishCallback for every transfersTotalCount
    bool allSubtransfersResolved()              { return  transfersFinishedCount >= transfersTotalCount; }

    // setter/getter for transfersTotalCount
    void setTransfersTotalCount (size_t count)  { transfersTotalCount = count; }
    size_t getTransfersTotalCount ()            { return transfersTotalCount; }

    // ---- MegaTransferListener methods ---
    void onTransferStart(MegaApi *, MegaTransfer *t) override;
    void onTransferUpdate(MegaApi *, MegaTransfer *t) override;
    void onTransferFinish(MegaApi*, MegaTransfer *t, MegaError *e) override;

protected:
    MegaApiImpl *megaApi;
    MegaTransferPrivate *transfer;
    MegaTransferListener *listener;
    int recursive;
    int tag;

    // number of sub-transfers finished with an error
    uint64_t mIncompleteTransfers = 0;

    // number of sub-transfers expected to be transferred (size of TransferQueue provided to sendPendingTransfers)
    // in case we detect that user cancelled recursive operation (via cancel token) at sendPendingTransfers,
    // those sub-transfers not processed yet (startxfer not called) will be discounted from transfersTotalCount
    size_t transfersTotalCount = 0;

    // number of sub-transfers started, onTransferStart received (startxfer called, and file injected into SDK transfer subsystem)
    size_t transfersStartedCount = 0;

    // number of sub-transfers finished, onTransferFinish received
    size_t transfersFinishedCount = 0;

    // flag to notify STAGE_TRANSFERRING_FILES to apps, when all sub-transfers have been queued in SDK core already
    bool startedTransferring = false;

    // If the thread was started, it queues a completion before exiting
    // That will be executed when the queued request is procesed
    // We also keep a pointer to it here, so cancel() can execute it early.
    shared_ptr<ExecuteOnce> mCompletionForMegaApiThread;

    // worker thread
    std::atomic_bool mWorkerThreadStopFlag { false };
    std::thread mWorkerThread;

    // thread id of MegaApiImpl thread
    std::thread::id mMainThreadId;

    // it's only safe to use this client ptr when on the MegaApiImpl's thread
    MegaClient* megaapiThreadClient();

    // called from onTransferFinish for the last sub-transfer
    void complete(Error e, bool cancelledByUser = false);

private:
    // client ptr to only be used from the MegaApiImpl's thread
    MegaClient* mMegaapiThreadClient;
};

class TransferQueue;
class MegaFolderUploadController : public MegaRecursiveOperation, public std::enable_shared_from_this<MegaFolderUploadController>
{
public:
    MegaFolderUploadController(MegaApiImpl *megaApi, MegaTransferPrivate *transfer);
    virtual ~MegaFolderUploadController();

    // ---- MegaRecursiveOperation methods ---
    void start(MegaNode* node) override;

protected:
    unique_ptr<FileSystemAccess> fsaccess;

    // Random number generator and cipher to avoid using client's which would cause threading corruption
    PrnGen rng;
    SymmCipher tmpnodecipher;

    // temporal nodeHandle for uploads from App
    handle mCurrUploadId = 1;

    // generates a temporal nodeHandle for uploads from App
    handle nextUploadId();

    struct Tree
    {
        // represents the node name in case of folder type
        string folderName;

        // Only figure out the fs type per folder (and on the worker thread), as it is expensive
		FileSystemType fsType;

        // If there is already a cloud node with this name for this parent, this is set
        // It also becomes set after we have created a cloud node for this folder
        unique_ptr<MegaNode> megaNode;

        // true when children nodes of 'megaNode' are pre-loaded already
        bool childrenLoaded = false;

        // Otherwise this is the record we will send to create this folder
        NewNode newnode;

        // files to upload to this folder
        struct FileRecord {
            LocalPath lp;
            FileFingerprint fp;
            FileRecord(const LocalPath& a, const FileFingerprint& b) : lp(a), fp(b) {}
        };
        vector<FileRecord> files;

        // subfolders
        vector<unique_ptr<Tree>> subtrees;

        void recursiveCountFolders(unsigned& existing, unsigned& total)
        {
            total += 1;
            existing += megaNode ? 1 : 0;
            for (auto& n : subtrees) { n->recursiveCountFolders(existing, total); }
        }
    };
    Tree mUploadTree;

    /* Scan entire tree recursively, and retrieve folder structure and files to be uploaded.
     * A putnodes command can only add subtrees under same target, so in case we need to add
     * subtrees under different targets, this method will generate a subtree for each one.
     * This happens on the worker thread.
     */
    enum scanFolder_result { scanFolder_succeeded, scanFolder_cancelled, scanFolder_failed };
    scanFolder_result scanFolder(Tree& tree, LocalPath& localPath, uint32_t& foldercount, uint32_t& filecount);

    // Gathers up enough (but not too many) newnode records that are all descendants of a single folder
    // and can be created in a single operation.
    // Called from the main thread just before we send the next set of folder creation commands.
    enum batchResult { batchResult_cancelled, batchResult_requestSent, batchResult_batchesComplete, batchResult_stillRecursing };
    batchResult createNextFolderBatch(Tree& tree, vector<NewNode>& newnodes, bool isBatchRootLevel);

    // Iterate through all pending files of each uploaded folder, and start all upload transfers
    bool genUploadTransfersForFiles(Tree& tree, TransferQueue& transferQueue);
};


class MegaScheduledCopyController : public MegaScheduledCopy, public MegaRequestListener, public MegaTransferListener
{
public:
    MegaScheduledCopyController(MegaApiImpl *megaApi, int tag, int folderTransferTag, handle parenthandle, const char *filename, bool attendPastBackups, const char *speriod, int64_t period=-1, int maxBackups = 10);
    MegaScheduledCopyController(MegaScheduledCopyController *backup);
    ~MegaScheduledCopyController();

    void update();
    void start(bool skip = false);
    void removeexceeding(bool currentoneOK);
    void abortCurrent();

    // MegaScheduledCopy interface
    MegaScheduledCopy *copy() override;
    const char *getLocalFolder() const override;
    MegaHandle getMegaHandle() const override;
    int getTag() const override;
    int64_t getPeriod() const override;
    const char *getPeriodString() const override;
    int getMaxBackups() const override;
    int getState() const override;
    long long getNextStartTime(long long oldStartTimeAbsolute = -1) const override;
    bool getAttendPastBackups() const override;
    MegaTransferList *getFailedTransfers() override;


    // MegaScheduledCopy setters
    void setLocalFolder(const std::string &value);
    void setMegaHandle(const MegaHandle &value);
    void setTag(int value);
    void setPeriod(const int64_t &value);
    void setPeriodstring(const std::string &value);
    void setMaxBackups(int value);
    void setState(int value);
    void setAttendPastBackups(bool value);

    //getters&setters
    int64_t getStartTime() const;
    void setStartTime(const int64_t &value);
    std::string getBackupName() const;
    void setBackupName(const std::string &value);
    int64_t getOffsetds() const;
    void setOffsetds(const int64_t &value);
    int64_t getLastbackuptime() const;
    void setLastbackuptime(const int64_t &value);
    int getFolderTransferTag() const;
    void setFolderTransferTag(int value);

    //convenience methods
    bool isBackup(std::string localname, std::string backupname) const;
    int64_t getTimeOfBackup(std::string localname) const;

protected:

    // common variables
    MegaApiImpl *megaApi;
    MegaClient *client;
    MegaScheduledCopyListener *backupListener;

    int state;
    int tag;
    int64_t lastwakeuptime;
    int64_t lastbackuptime; //ds absolute
    int pendingremovals;
    int folderTransferTag; //reused between backup instances
    std::string basepath;
    std::string backupName;
    handle parenthandle;
    int maxBackups;
    int64_t period;
    std::string periodstring;
    cron_expr ccronexpr;
    bool valid;
    int64_t offsetds; //times offset with epoch time?
    int64_t startTime; // when shall the next backup begin
    bool attendPastBackups;

    // backup instance related
    handle currentHandle;
    std::string currentName;
    std::list<LocalPath> pendingFolders;
    std::vector<MegaTransfer *> failedTransfers;
    int recursive;
    int pendingTransfers;
    int pendingTags;
    // backup instance stats
    int64_t currentBKStartTime;
    int64_t updateTime;
    long long transferredBytes;
    long long totalBytes;
    long long speed;
    long long meanSpeed;
    long long numberFiles; //number of files successfully uploaded
    long long totalFiles;
    long long numberFolders;


    // internal methods
    void onFolderAvailable(MegaHandle handle);
    bool checkCompletion();
    bool isBusy() const;
    int64_t getLastBackupTime();
    long long getNextStartTimeDs(long long oldStartTimeds = -1) const;

    std::string epochdsToString(int64_t rawtimeds) const;

    void clearCurrentBackupData();

public:
    void onRequestFinish(MegaApi* api, MegaRequest *request, MegaError *e) override;
    void onTransferStart(MegaApi *api, MegaTransfer *transfer) override;
    void onTransferUpdate(MegaApi *api, MegaTransfer *transfer) override;
    void onTransferTemporaryError(MegaApi *, MegaTransfer *t, MegaError* e) override;
    void onTransferFinish(MegaApi* api, MegaTransfer *transfer, MegaError *e) override;

    long long getNumberFolders() const override;
    void setNumberFolders(long long value);
    long long getNumberFiles() const override;
    void setNumberFiles(long long value);
    long long getMeanSpeed() const override;
    void setMeanSpeed(long long value);
    long long getSpeed() const override;
    void setSpeed(long long value);
    long long getTotalBytes() const override;
    void setTotalBytes(long long value);
    long long getTransferredBytes() const override;
    void setTransferredBytes(long long value);
    int64_t getUpdateTime() const override;
    void setUpdateTime(const int64_t &value);
    int64_t getCurrentBKStartTime() const override;
    void setCurrentBKStartTime(const int64_t &value);
    long long getTotalFiles() const override;
    void setTotalFiles(long long value);
    MegaScheduledCopyListener *getBackupListener() const;
    void setBackupListener(MegaScheduledCopyListener *value);
    cron_expr getCcronexpr() const;
    void setCcronexpr(const cron_expr &value);
    bool isValid() const;
    void setValid(bool value);
};

class MegaFolderDownloadController : public MegaRecursiveOperation, public std::enable_shared_from_this<MegaFolderDownloadController>
{
public:
    MegaFolderDownloadController(MegaApiImpl *megaApi, MegaTransferPrivate *transfer);
    virtual ~MegaFolderDownloadController();

    // ---- MegaRecursiveOperation methods ---
    void start(MegaNode *node) override;

protected:
    unique_ptr<FileSystemAccess> fsaccess;

    struct LocalTree
    {
        LocalTree(LocalPath lp)
        {
            localPath = lp;
        }

        LocalPath localPath;
        vector<unique_ptr<MegaNode>> childrenNodes;
    };
    vector<LocalTree> mLocalTree;

    // Scan entire tree recursively, and retrieve folder structure and files to be downloaded.
    enum scanFolder_result { scanFolder_succeeded, scanFolder_cancelled, scanFolder_failed };
    scanFolder_result scanFolder(MegaNode *node, LocalPath& path, FileSystemType fsType, unsigned& fileAddedCount);

    // Create all local directories in one shot. This happens on the worker thread.
    Error createFolder();

    // Iterate through all pending files, and start all download transfers
    bool genDownloadTransfersForFiles(FileSystemType fsType, TransferQueue& transferQueue);
};

class MegaNodePrivate : public MegaNode, public Cacheable
{
    public:
        MegaNodePrivate(const char *name, int type, int64_t size, int64_t ctime, int64_t mtime,
                        MegaHandle nodeMegaHandle, std::string *nodekey, std::string *fileattrstring,
                        const char *fingerprint, const char *originalFingerprint, MegaHandle owner, MegaHandle parentHandle = INVALID_HANDLE,
                        const char *privateauth = NULL, const char *publicauth = NULL, bool isPublic = true,
                        bool isForeign = false, const char *chatauth = NULL, bool isNodeDecrypted = true);

        MegaNodePrivate(MegaNode *node);
        ~MegaNodePrivate() override;
        int getType() override;
        const char* getName() override;
        const char* getFingerprint() override;
        const char* getOriginalFingerprint() override;
        bool hasCustomAttrs() override;
        MegaStringList *getCustomAttrNames() override;
        const char *getCustomAttr(const char* attrName) override;
        int getDuration() override;
        int getWidth() override;
        bool isFavourite() override;
        int getLabel() override;
        int getHeight() override;
        int getShortformat() override;
        int getVideocodecid() override;
        double getLatitude() override;
        double getLongitude() override;
        char *getBase64Handle() override;
        int64_t getSize() override;
        int64_t getCreationTime() override;
        int64_t getModificationTime() override;
        MegaHandle getHandle() override;
        MegaHandle getRestoreHandle() override;
        MegaHandle getParentHandle() override;
        std::string* getNodeKey() override;
        bool isNodeKeyDecrypted() override;
        char *getBase64Key() override;
        char* getFileAttrString() override;
        int64_t getExpirationTime() override;
        MegaHandle getPublicHandle() override;
        MegaNode* getPublicNode() override;
        char *getPublicLink(bool includeKey = true) override;
        int64_t getPublicLinkCreationTime() override;
        const char * getWritableLinkAuthKey() override;

        bool isNewLinkFormat();
        bool isFile() override;
        bool isFolder() override;
        bool isRemoved() override;
        bool hasChanged(int changeType) override;
        int getChanges() override;
        bool hasThumbnail() override;
        bool hasPreview() override;
        bool isPublic() override;
        bool isExported() override;
        bool isExpired() override;
        bool isTakenDown() override;
        bool isForeign() override;
        std::string* getPrivateAuth() override;
        MegaNodeList *getChildren() override;
        void setPrivateAuth(const char *privateAuth) override;
        void setPublicAuth(const char *publicAuth);
        void setChatAuth(const char *chatAuth);
        void setForeign(bool foreign);
        void setChildren(MegaNodeList *children);
        void setName(const char *newName);
        std::string* getPublicAuth() override;
        const char *getChatAuth() override;
        bool isShared() override;
        bool isOutShare() override;
        bool isInShare() override;
        std::string* getSharekey();
        MegaHandle getOwner() const override;
        const char* getDeviceId() const override;
        const char* getS4() const override;

        static MegaNode *fromNode(Node *node);
        MegaNode *copy() override;

        char *serialize() override;
        bool serialize(string*) override;
        static MegaNodePrivate* unserialize(string*);

    protected:
        MegaNodePrivate(Node *node);
        int type;
        const char *name;
        const char *fingerprint;
        const char *originalfingerprint;
        attr_map *customAttrs;
        int64_t size;
        int64_t ctime;
        int64_t mtime;
        MegaHandle nodehandle;
        MegaHandle parenthandle;
        MegaHandle restorehandle;
        std::string nodekey;
        std::string fileattrstring;
        std::string privateAuth;
        std::string publicAuth;
        std::string mDeviceId;
        std::string mS4;
        const char *chatAuth;
        int changed;
        struct {
            bool thumbnailAvailable : 1;
            bool previewAvailable : 1;
            bool isPublicNode : 1;
            bool outShares : 1;
            bool inShare : 1;
            bool foreign : 1;
        };
        PublicLink *plink;
        bool mNewLinkFormat;
        std::string *sharekey;   // for plinks of folders
        int duration;
        int width;
        int height;
        int shortformat;
        int videocodecid;
        double latitude;
        double longitude;
        MegaNodeList *children;
        MegaHandle owner;
        bool mFavourite;
        nodelabel_t mLabel;
        bool mIsNodeKeyDecrypted = false;
};


class MegaSetPrivate : public MegaSet
{
public:
    MegaSetPrivate(const Set& s) : mId(s.id()), mUser(s.user()), mTs(s.ts()), mName(s.name()), mCover(s.cover()), mChanges(s.changes()) {}

    MegaHandle id() const override { return mId; }
    MegaHandle user() const override { return mUser; }
    int64_t ts() const override { return mTs; }
    const char* name() const override { return mName.c_str(); }
    MegaHandle cover() const override { return mCover; }

    bool hasChanged(int changeType) const override;

    MegaSet* copy() const override { return new MegaSetPrivate(*this); }

private:
    MegaHandle mId;
    MegaHandle mUser;
    m_time_t mTs;
    string mName;
    MegaHandle mCover;
    std::bitset<CHANGE_TYPE_SIZE> mChanges;
};


class MegaSetListPrivate : public MegaSetList
{
public:
    MegaSetListPrivate(const Set *const* sets, int count); // ptr --> const ptr --> const Set
    MegaSetListPrivate(const map<handle, Set>& sets);

    void add(MegaSetPrivate&& s);
    MegaSetList* copy() const override { return new MegaSetListPrivate(*this); }

    const MegaSet* get(unsigned i) const override { return i < size() ? &mSets[i] : nullptr; }
    unsigned size() const override { return (unsigned)mSets.size(); }

private:
    vector<MegaSetPrivate> mSets;
};


class MegaSetElementPrivate : public MegaSetElement
{
public:
    MegaSetElementPrivate(const SetElement& el) : mId(el.id()), mNode(el.node()), mOrder(el.order()), mTs(el.ts()), mName(el.name()) {}

    MegaHandle id() const override { return mId; }
    MegaHandle node() const override { return mNode; }
    int64_t order() const override { return mOrder; }
    int64_t ts() const override { return mTs; }
    const char* name() const override { return mName.c_str(); }

    bool hasChanged(int changeType) const override;

    virtual MegaSetElement* copy() const override { return new MegaSetElementPrivate(*this); }

private:
    MegaHandle mId;
    MegaHandle mNode;
    int64_t mOrder;
    m_time_t mTs;
    string mName;
    std::bitset<CHANGE_TYPE_ELEM_SIZE> mChanges;
};


class MegaSetElementListPrivate : public MegaSetElementList
{
public:
    MegaSetElementListPrivate(const SetElement *const* elements, int count); // ptr --> const ptr --> const SetElement
    MegaSetElementListPrivate(const map<handle, SetElement>* elements);

    void add(MegaSetElementPrivate&& el);
    MegaSetElementList* copy() const override { return new MegaSetElementListPrivate(*this); }

    const MegaSetElement* get(unsigned i) const override { return i < size() ? &mElements[i] : nullptr; }
    unsigned size() const override { return (unsigned)mElements.size(); }

private:
    vector<MegaSetElementPrivate> mElements;
};


class MegaUserPrivate : public MegaUser
{
	public:
		MegaUserPrivate(User *user);
		MegaUserPrivate(MegaUser *user);
		static MegaUser *fromUser(User *user);
        virtual MegaUser *copy();

		~MegaUserPrivate();
        virtual const char* getEmail();
        virtual MegaHandle getHandle();
        virtual int getVisibility();
        virtual int64_t getTimestamp();
        virtual bool hasChanged(int changeType);
        virtual int getChanges();
        virtual int isOwnChange();

	protected:
		const char *email;
        MegaHandle handle;
        int visibility;
        int64_t ctime;
        int changed;
        int tag;
};

class MegaUserAlertPrivate : public MegaUserAlert
{
public:
    MegaUserAlertPrivate(UserAlert::Base* user, MegaClient* mc);
    //MegaUserAlertPrivate(const MegaUserAlertPrivate&); // default copy works for this type
    MegaUserAlert* copy() const override;

    unsigned getId() const override;
    bool getSeen() const override;
    bool getRelevant() const override;
    int getType() const override;
    const char *getTypeString() const override;
    MegaHandle getUserHandle() const override;
    MegaHandle getNodeHandle() const override;
    const char* getEmail() const override;
    const char* getPath() const override;
    const char* getName() const override;
    const char* getHeading() const override;
    const char* getTitle() const override;
    int64_t getNumber(unsigned index) const override;
    int64_t getTimestamp(unsigned index) const override;
    const char* getString(unsigned index) const override;
    MegaHandle getHandle(unsigned index) const override;
    bool isOwnChange() const override;
    MegaHandle getPcrHandle() const override;

protected:
    unsigned id;
    bool seen;
    bool relevant;
    int type;
    int tag;
    string heading;
    string title;
    handle userHandle;
    string email;
    handle nodeHandle;
    handle mPcrHandle = UNDEF;
    string nodePath;
    string nodeName;
    vector<int64_t> numbers;
    vector<int64_t> timestamps;
    vector<string> extraStrings;
    vector<MegaHandle> handles;
};

class MegaHandleListPrivate : public MegaHandleList
{
public:
    MegaHandleListPrivate();
    MegaHandleListPrivate(const MegaHandleListPrivate *hList);
    virtual ~MegaHandleListPrivate();
    MegaHandleListPrivate(const vector<handle> &handles);

    MegaHandleList *copy() const override;
    MegaHandle get(unsigned int i) const override;
    unsigned int size() const override;
    void addMegaHandle(MegaHandle megaHandle) override;

private:
    std::vector<MegaHandle> mList;
};

class MegaIntegerListPrivate : public MegaIntegerList
{
public:
    MegaIntegerListPrivate();
    MegaIntegerListPrivate(const vector<int8_t>& bytesList);
    MegaIntegerListPrivate(const vector<int64_t>& integerList);
    virtual ~MegaIntegerListPrivate();
    MegaSmallIntVector* toByteList() const;
    MegaIntegerList *copy() const override;
    void add(long long i) override;
    int64_t get(int i) const override;
    int size() const override;
    const vector<int64_t>* getList() const;

private:
    vector<int64_t> mIntegers;
};

class MegaSharePrivate : public MegaShare
{
	public:
        static MegaShare *fromShare(MegaHandle nodeMegaHandle, Share *share);
        virtual MegaShare *copy();
        virtual ~MegaSharePrivate();
        virtual const char *getUser();
        virtual MegaHandle getNodeHandle();
        virtual int getAccess();
        virtual int64_t getTimestamp();
        virtual bool isPending();

	protected:
        MegaSharePrivate(MegaHandle nodehandle, Share *share);
		MegaSharePrivate(MegaShare *share);

		MegaHandle nodehandle;
		const char *user;
		int access;
		int64_t ts;
        bool pending;
};

class MegaCancelTokenPrivate : public MegaCancelToken
{
public:

    // The default constructor leaves the token empty, so we don't waste space when it may not be needed (eg. a request object not related to transfers)
    MegaCancelTokenPrivate();

    // Use this one to actually embed a token
    MegaCancelTokenPrivate(CancelToken);

    void cancel() override;
    bool isCancelled() const override;

    MegaCancelTokenPrivate* existencePtr() { return cancelFlag.exists() ? this : nullptr; }

    CancelToken cancelFlag;
};

inline CancelToken convertToCancelToken(MegaCancelToken* mct)
{
    if (!mct) return CancelToken();
    return static_cast<MegaCancelTokenPrivate*>(mct)->cancelFlag;
}


class MegaTransferPrivate : public MegaTransfer, public Cacheable
{
	public:
		MegaTransferPrivate(int type, MegaTransferListener *listener = NULL);
        MegaTransferPrivate(const MegaTransferPrivate *transfer);
        virtual ~MegaTransferPrivate();

        MegaTransfer *copy() override;
	    Transfer *getTransfer() const;
        void setTransfer(Transfer *transfer);
        void setStartTime(int64_t startTime);
		void setTransferredBytes(long long transferredBytes);
		void setTotalBytes(long long totalBytes);
		void setPath(const char* path);
		void setParentPath(const char* path);
        void setNodeHandle(MegaHandle nodeHandle);
        void setParentHandle(MegaHandle parentHandle);
		void setNumConnections(int connections);
		void setStartPos(long long startPos);
		void setEndPos(long long endPos);
		void setNumRetry(int retry);
        void setStage(unsigned mStage);
		void setMaxRetries(int retry);
        void setTime(int64_t time);
		void setFileName(const char* fileName);
		void setSlot(int id);
		void setTag(int tag);
		void setSpeed(long long speed);
        void setMeanSpeed(long long meanSpeed);
		void setDeltaSize(long long deltaSize);
        void setUpdateTime(int64_t updateTime);
        void setPublicNode(MegaNode *publicNode, bool copyChildren = false);
        void setSyncTransfer(bool syncTransfer);
        void setSourceFileTemporary(bool temporary);
        void setStartFirst(bool startFirst);
        void setBackupTransfer(bool backupTransfer);
        void setForeignOverquota(bool backupTransfer);
        void setForceNewUpload(bool forceNewUpload);
        void setStreamingTransfer(bool streamingTransfer);
        void setLastBytes(char *lastBytes);
        void setLastError(const MegaError *e);
        void setFolderTransferTag(int tag);
        void setNotificationNumber(long long notificationNumber);
        void setListener(MegaTransferListener *listener);
        void setTargetOverride(bool targetOverride);
        void setCancelToken(CancelToken);

        int getType() const override;
        const char * getTransferString() const override;
        const char* toString() const override;
        const char* __str__() const override;
        const char* __toString() const override;
        virtual int64_t getStartTime() const override;
        long long getTransferredBytes() const override;
        long long getTotalBytes() const override;
        const char* getPath() const override;
        const char* getParentPath() const override;
        MegaHandle getNodeHandle() const override;
        MegaHandle getParentHandle() const override;
        long long getStartPos() const override;
        long long getEndPos() const override;
        const char* getFileName() const override;
        MegaTransferListener* getListener() const override;
        int getNumRetry() const override;
        int getMaxRetries() const override;
        unsigned getStage() const override;
        virtual int64_t getTime() const;
        int getTag() const override;
        long long getSpeed() const override;
        long long getMeanSpeed() const override;
        long long getDeltaSize() const override;
        int64_t getUpdateTime() const override;
        virtual MegaNode *getPublicNode() const;
        MegaNode *getPublicMegaNode() const override;
        bool isSyncTransfer() const override;
        bool isStreamingTransfer() const override;
        bool isFinished() const override;
        virtual bool isSourceFileTemporary() const;
        virtual bool shouldStartFirst() const;
        bool isBackupTransfer() const override;
        bool isForeignOverquota() const override;
        bool isForceNewUpload() const override;
        char *getLastBytes() const override;
        MegaError getLastError() const override;
        const MegaError *getLastErrorExtended() const override;
        bool isFolderTransfer() const override;
        int getFolderTransferTag() const override;
        virtual void setAppData(const char *data);
        const char* getAppData() const override;
        virtual void setState(int state);
        int getState() const override;
        virtual void setPriority(unsigned long long p);
        unsigned long long getPriority() const override;
        long long getNotificationNumber() const override;
        bool getTargetOverride() const override;

        bool serialize(string*) override;
        static MegaTransferPrivate* unserialize(string*);

        void startRecursiveOperation(shared_ptr<MegaRecursiveOperation>, MegaNode* node); // takes ownership of both
        void stopRecursiveOperationThread();

        long long getPlaceInQueue() const;
        void setPlaceInQueue(long long value);

        MegaCancelToken* getCancelToken() override;
        bool isRecursive() const { return recursiveOperation.get() != nullptr; }

        CancelToken& accessCancelToken() { return mCancelToken.cancelFlag; }

        // for uploads, we fingerprint the file before queueing
        // as that way, it can be done without the main mutex locked
        error fingerprint_error = API_OK;
        nodetype_t fingerprint_filetype = TYPE_UNKNOWN;
        FileFingerprint fingerprint_onDisk;

protected:
        int type;
        int tag;
        int state;
        uint64_t priority;

        struct
        {
            bool syncTransfer : 1;
            bool streamingTransfer : 1;
            bool temporarySourceFile : 1;
            bool startFirst : 1;
            bool backupTransfer : 1;
            bool foreignOverquota : 1;
            bool forceNewUpload : 1;
        };

        int64_t startTime;
        int64_t updateTime;
        int64_t time;
        long long transferredBytes;
        long long totalBytes;
        long long speed;
        long long meanSpeed;
        long long deltaSize;
        long long notificationNumber;
        MegaHandle nodeHandle;
        MegaHandle parentHandle;
        const char* path;
        const char* parentPath; //used as targetUser for uploads
        const char* fileName;
        char *lastBytes;
        MegaNode *publicNode;
        long long startPos;
        long long endPos;
        int retry;
        int maxRetries;

        long long placeInQueue = 0;

        MegaTransferListener *listener;
        Transfer *transfer = nullptr;
        std::unique_ptr<MegaError> lastError;
        MegaCancelTokenPrivate mCancelToken;  // default-constructed with no actual token inside
        int folderTransferTag;
        const char* appData;
        uint8_t mStage;

        bool mTargetOverride;

    public:
        // use shared_ptr here so callbacks can use a weak_ptr
        // to protect against the operation being cancelled in the meantime
        shared_ptr<MegaRecursiveOperation> recursiveOperation;

};

class MegaTransferDataPrivate : public MegaTransferData
{
public:
    MegaTransferDataPrivate(TransferList *transferList, long long notificationNumber);
    MegaTransferDataPrivate(const MegaTransferDataPrivate *transferData);

    virtual ~MegaTransferDataPrivate();
    virtual MegaTransferData *copy() const;
    virtual int getNumDownloads() const;
    virtual int getNumUploads() const;
    virtual int getDownloadTag(int i) const;
    virtual int getUploadTag(int i) const;
    virtual unsigned long long getDownloadPriority(int i) const;
    virtual unsigned long long getUploadPriority(int i) const;
    virtual long long getNotificationNumber() const;

protected:
    int numDownloads;
    int numUploads;
    long long notificationNumber;
    vector<int> downloadTags;
    vector<int> uploadTags;
    vector<uint64_t> downloadPriorities;
    vector<uint64_t> uploadPriorities;
};

class MegaFolderInfoPrivate : public MegaFolderInfo
{
public:
    MegaFolderInfoPrivate(int numFiles, int numFolders, int numVersions, long long currentSize, long long versionsSize);
    MegaFolderInfoPrivate(const MegaFolderInfoPrivate *folderData);

    virtual ~MegaFolderInfoPrivate();

    virtual MegaFolderInfo *copy() const;

    virtual int getNumVersions() const;
    virtual int getNumFiles() const;
    virtual int getNumFolders() const;
    virtual long long getCurrentSize() const;
    virtual long long getVersionsSize() const;

protected:
    int numFiles;
    int numFolders;
    int numVersions;
    long long currentSize;
    long long versionsSize;
};

class MegaTimeZoneDetailsPrivate : public MegaTimeZoneDetails
{
public:
    MegaTimeZoneDetailsPrivate(vector<string>* timeZones, vector<int> *timeZoneOffsets, int defaultTimeZone);
    MegaTimeZoneDetailsPrivate(const MegaTimeZoneDetailsPrivate *timeZoneDetails);

    virtual ~MegaTimeZoneDetailsPrivate();
    virtual MegaTimeZoneDetails *copy() const;

    virtual int getNumTimeZones() const;
    virtual const char *getTimeZone(int index) const;
    virtual int getTimeOffset(int index) const;
    virtual int getDefault() const;

protected:
    int defaultTimeZone;
    vector<string> timeZones;
    vector<int> timeZoneOffsets;
};

class MegaPushNotificationSettingsPrivate : public MegaPushNotificationSettings
{
public:
    MegaPushNotificationSettingsPrivate(const std::string &settingsJSON);
    MegaPushNotificationSettingsPrivate();
    MegaPushNotificationSettingsPrivate(const MegaPushNotificationSettingsPrivate *settings);

    std::string generateJson() const;
    bool isValid() const;

    virtual ~MegaPushNotificationSettingsPrivate();
    MegaPushNotificationSettings *copy() const override;

private:
    m_time_t mGlobalDND = -1;        // defaults to -1 if not defined
    int mGlobalScheduleStart = -1;   // defaults to -1 if not defined
    int mGlobalScheduleEnd = -1;     // defaults to -1 if not defined
    std::string mGlobalScheduleTimezone;

    std::map<MegaHandle, m_time_t> mChatDND;
    std::map<MegaHandle, bool> mChatAlwaysNotify;

    m_time_t mContactsDND = -1;      // defaults to -1 if not defined
    m_time_t mSharesDND = -1;        // defaults to -1 if not defined
    m_time_t mGlobalChatsDND = -1;        // defaults to -1 if not defined

    bool mJsonInvalid = false;  // true if ctor from JSON find issues

public:

    // getters

    bool isGlobalEnabled() const override;
    bool isGlobalDndEnabled() const override;
    bool isGlobalChatsDndEnabled() const override;
    int64_t getGlobalDnd() const override;
    int64_t getGlobalChatsDnd() const override;
    bool isGlobalScheduleEnabled() const override;
    int getGlobalScheduleStart() const override;
    int getGlobalScheduleEnd() const override;
    const char *getGlobalScheduleTimezone() const override;

    bool isChatEnabled(MegaHandle chatid) const override;
    bool isChatDndEnabled(MegaHandle chatid) const override;
    int64_t getChatDnd(MegaHandle chatid) const override;
    bool isChatAlwaysNotifyEnabled(MegaHandle chatid) const override;

    bool isContactsEnabled() const override;
    bool isSharesEnabled() const override;
    bool isChatsEnabled() const override;

    // setters

    void enableGlobal(bool enable) override;
    void setGlobalDnd(int64_t timestamp) override;
    void disableGlobalDnd() override;
    void setGlobalSchedule(int start, int end, const char *timezone) override;
    void disableGlobalSchedule() override;

    void enableChat(MegaHandle chatid, bool enable) override;
    void setChatDnd(MegaHandle chatid, int64_t timestamp) override;
    void setGlobalChatsDnd(int64_t timestamp) override;
    void enableChatAlwaysNotify(MegaHandle chatid, bool enable) override;

    void enableContacts(bool enable) override;
    void enableShares(bool enable) override;
    void enableChats(bool enable) override;
};

class MegaContactRequestPrivate : public MegaContactRequest
{
public:
    MegaContactRequestPrivate(PendingContactRequest *request);
    MegaContactRequestPrivate(const MegaContactRequest *request);
    virtual ~MegaContactRequestPrivate();

    static MegaContactRequest *fromContactRequest(PendingContactRequest *request);
    virtual MegaContactRequest *copy() const;

    virtual MegaHandle getHandle() const;
    virtual char* getSourceEmail() const;
    virtual char* getSourceMessage() const;
    virtual char* getTargetEmail() const;
    virtual int64_t getCreationTime() const;
    virtual int64_t getModificationTime() const;
    virtual int getStatus() const;
    virtual bool isOutgoing() const;
    virtual bool isAutoAccepted() const;

protected:
    MegaHandle handle;
    char* sourceEmail;
    char* sourceMessage;
    char* targetEmail;
    int64_t creationTime;
    int64_t modificationTime;
    int status;
    bool outgoing;
    bool autoaccepted;
};

#ifdef ENABLE_SYNC

class MegaSyncPrivate : public MegaSync
{
public:
    MegaSyncPrivate(const SyncConfig& config, MegaClient* client);
    MegaSyncPrivate(MegaSyncPrivate *sync);

    virtual ~MegaSyncPrivate();

    MegaSync *copy() override;

    MegaHandle getMegaHandle() const override;
    void setMegaHandle(MegaHandle handle);
    const char* getLocalFolder() const override;
    void setLocalFolder(const char*path);
    const char* getName() const override;
    void setName(const char*name);
    const char* getLastKnownMegaFolder() const override;
    void setLastKnownMegaFolder(const char *path);
    long long getLocalFingerprint() const override;
    void setLocalFingerprint(long long fingerprint);
    MegaHandle getBackupId() const override;
    void setBackupId(MegaHandle backupId);

    int getError() const override;
    void setError(int error);
    int getWarning() const override;
    void setWarning(int warning);

    int getType() const override;
    void setType(SyncType type);

    int getRunState() const override;

    MegaSync::SyncRunningState mRunState = SyncRunningState::RUNSTATE_DISABLED;

protected:
    MegaHandle megaHandle;
    char *localFolder;
    char *mName;
    char *lastKnownMegaFolder;
    long long fingerprint;

    SyncType mType = TYPE_UNKNOWN;

    //holds error cause
    int mError = NO_SYNC_ERROR;
    int mWarning = NO_SYNC_WARNING;

    handle mBackupId = UNDEF;
};


class MegaSyncListPrivate : public MegaSyncList
{
    public:
        MegaSyncListPrivate();
        MegaSyncListPrivate(MegaSyncPrivate **newlist, int size);
        MegaSyncListPrivate(const MegaSyncListPrivate *syncList);
        virtual ~MegaSyncListPrivate();
        MegaSyncList *copy() const override;
        MegaSync* get(int i) const override;
        int size() const override;

        void addSync(MegaSync* sync) override;

    protected:
        MegaSync** list;
        int s;
};

#endif // ENABLE_SYNC


class MegaPricingPrivate;
class MegaCurrencyPrivate;
class MegaBannerListPrivate;
class MegaRequestPrivate : public MegaRequest
{
	public:
        MegaRequestPrivate(int type, MegaRequestListener *listener = NULL);
        MegaRequestPrivate(MegaRequestPrivate *request);

        // Set the function to be executed in sendPendingRequests()
        // instead of adding more code to the huge switch there
        std::function<error()> performRequest;

        virtual ~MegaRequestPrivate();
        MegaRequest *copy() override;
        void setNodeHandle(MegaHandle nodeHandle);
        void setLink(const char* link);
        void setParentHandle(MegaHandle parentHandle);
        void setSessionKey(const char* sessionKey);
        void setName(const char* name);
        void setEmail(const char* email);
        void setPassword(const char* email);
        void setNewPassword(const char* email);
        void setPrivateKey(const char* privateKey);
        void setAccess(int access);
        void setNumRetry(int ds);
        void setNextRetryDelay(int delay);
        void setPublicNode(MegaNode* publicNode, bool copyChildren = false);
        void setNumDetails(int numDetails);
        void setFile(const char* file);
        void setParamType(int type);
        void setText(const char* text);
        void setNumber(long long number);
        void setFlag(bool flag);
        void setTransferTag(int transfer);
        void setListener(MegaRequestListener *listener);
        void setTotalBytes(long long totalBytes);
        void setTransferredBytes(long long transferredBytes);
        void setTag(int tag);
        void addProduct(unsigned int type, handle product, int proLevel, int gbStorage, int gbTransfer,
                        int months, int amount, int amountMonth, int localPrice,
                        const char *description, const char *iosid, const char *androidid,
                        std::unique_ptr<BusinessPlan>);
        void setCurrency(std::unique_ptr<CurrencyData> currencyData);
        void setProxy(Proxy *proxy);
        Proxy *getProxy();
        void setTimeZoneDetails(MegaTimeZoneDetails *timeZoneDetails);

        int getType() const override;
        const char *getRequestString() const override;
        const char* toString() const override;
        const char* __str__() const override;
        const char* __toString() const override;
        MegaHandle getNodeHandle() const override;
        const char* getLink() const override;
        MegaHandle getParentHandle() const override;
        const char* getSessionKey() const override;
        const char* getName() const override;
        const char* getEmail() const override;
        const char* getPassword() const override;
        const char* getNewPassword() const override;
        const char* getPrivateKey() const override;
        int getAccess() const override;
        const char* getFile() const override;
        int getNumRetry() const override;
        MegaNode *getPublicNode() const override;
        MegaNode *getPublicMegaNode() const override;
        int getParamType() const override;
        const char *getText() const override;
        long long getNumber() const override;
        bool getFlag() const override;
        long long getTransferredBytes() const override;
        long long getTotalBytes() const override;
        MegaRequestListener *getListener() const override;
        MegaAccountDetails *getMegaAccountDetails() const override;
        int getTransferTag() const override;
        int getNumDetails() const override;
        int getTag() const override;
        MegaPricing *getPricing() const override;
        MegaCurrency *getCurrency() const override;
        std::shared_ptr<AccountDetails> getAccountDetails() const;
        MegaAchievementsDetails *getMegaAchievementsDetails() const override;
        AchievementsDetails *getAchievementsDetails() const;
        MegaTimeZoneDetails *getMegaTimeZoneDetails () const override;
        MegaStringList *getMegaStringList() const override;
        MegaHandleList* getMegaHandleList() const override;

#ifdef ENABLE_CHAT
        MegaTextChatPeerList *getMegaTextChatPeerList() const override;
        void setMegaTextChatPeerList(MegaTextChatPeerList *chatPeers);
        MegaTextChatList *getMegaTextChatList() const override;
        void setMegaTextChatList(MegaTextChatList *chatList);
        MegaScheduledMeetingList* getMegaScheduledMeetingList() const override;
        MegaScheduledMeeting *getScheduledMeeting() const override;
        void setScheduledMeeting(const MegaScheduledMeeting *scheduledMeeting);
#endif
        MegaStringMap *getMegaStringMap() const override;
        void setMegaStringMap(const MegaStringMap *);
        MegaStringListMap *getMegaStringListMap() const override;
        void setMegaStringListMap(const MegaStringListMap *stringListMap);
        MegaStringTable *getMegaStringTable() const override;
        void setMegaStringTable(const MegaStringTable *stringTable);
        MegaFolderInfo *getMegaFolderInfo() const override;
        void setMegaFolderInfo(const MegaFolderInfo *);
        const MegaPushNotificationSettings *getMegaPushNotificationSettings() const override;
        void setMegaPushNotificationSettings(const MegaPushNotificationSettings *settings);
        MegaBackgroundMediaUpload *getMegaBackgroundMediaUploadPtr() const override;
        void setMegaBackgroundMediaUploadPtr(MegaBackgroundMediaUpload *);  // non-owned pointer
        void setMegaStringList(MegaStringList* stringList);
        void setMegaHandleList(const vector<handle> &handles);
        void setMegaScheduledMeetingList(const MegaScheduledMeetingList *schedMeetingList);

        MegaScheduledCopyListener *getBackupListener() const;
        void setBackupListener(MegaScheduledCopyListener *value);

        MegaBannerList* getMegaBannerList() const override;
        void setBanners(vector< tuple<int, string, string, string, string, string, string> >&& banners);

        MegaRecentActionBucketList *getRecentActions() const override;
        void setRecentActions(std::unique_ptr<MegaRecentActionBucketList> recentActionBucketList);


        MegaSet* getMegaSet() const override;
        void setMegaSet(std::unique_ptr<MegaSet> s);

        MegaSetElementList* getMegaSetElementList() const override;
        void setMegaSetElementList(std::unique_ptr<MegaSetElementList> els);

protected:
        std::shared_ptr<AccountDetails> accountDetails;
        MegaPricingPrivate *megaPricing;
        MegaCurrencyPrivate *megaCurrency;
        AchievementsDetails *achievementsDetails;
        MegaTimeZoneDetails *timeZoneDetails;
        int type;
        MegaHandle nodeHandle;
        const char* link;
        const char* name;
        MegaHandle parentHandle;
        const char* sessionKey;
        const char* email;
        const char* password;
        const char* newPassword;
        const char* privateKey;
        const char* text;
        long long number;
        int access;
        const char* file;
        int attrType;
        bool flag;
        long long totalBytes;
        long long transferredBytes;
        MegaRequestListener *listener;
        MegaScheduledCopyListener *backupListener;

        int transfer;
        int numDetails;
        MegaNode* publicNode;
        int numRetry;
        int tag;
        Proxy *proxy;

#ifdef ENABLE_CHAT
        MegaTextChatPeerList *chatPeerList;
        MegaTextChatList *chatList;
        unique_ptr<MegaScheduledMeeting> mScheduledMeeting;
        unique_ptr<MegaScheduledMeetingList> mScheduledMeetingList;
#endif
        MegaStringMap *stringMap;
        MegaStringListMap *mStringListMap;
        MegaStringTable *mStringTable;
        MegaFolderInfo *folderInfo;
        MegaPushNotificationSettings *settings;
        MegaBackgroundMediaUpload* backgroundMediaUpload;  // non-owned pointer
        unique_ptr<MegaStringList> mStringList;
        unique_ptr<MegaHandleList> mHandleList;
        unique_ptr<MegaRecentActionBucketList> mRecentActions;

    private:
        unique_ptr<MegaBannerListPrivate> mBannerList;
        unique_ptr<MegaSet> mMegaSet;
        unique_ptr<MegaSetElementList> mMegaSetElementList;

    public:
        shared_ptr<ExecuteOnce> functionToExecute;
};

class MegaEventPrivate : public MegaEvent
{
public:
    MegaEventPrivate(int atype);
    MegaEventPrivate(MegaEventPrivate *event);
    virtual ~MegaEventPrivate();
    MegaEvent *copy() override;

    int getType() const override;
    const char *getText() const override;
    int64_t getNumber() const override;
    MegaHandle getHandle() const override;
    const char *getEventString() const override;

    std::string getValidDataToString() const;
    static const char* getEventString(int type);

    void setText(const char* text);
    void setNumber(int64_t number);
    void setHandle(const MegaHandle &handle);

protected:
    int type;
    const char* text = nullptr;
    int64_t number = -1;
    MegaHandle mHandle = INVALID_HANDLE;
};

class MegaAccountBalancePrivate : public MegaAccountBalance
{
public:
    static MegaAccountBalance *fromAccountBalance(const AccountBalance *balance);
    virtual ~MegaAccountBalancePrivate() ;
    virtual MegaAccountBalance* copy();

    virtual double getAmount() const;
    virtual char* getCurrency() const;

protected:
    MegaAccountBalancePrivate(const AccountBalance *balance);
    AccountBalance balance;
};

class MegaAccountSessionPrivate : public MegaAccountSession
{
public:
    static MegaAccountSession *fromAccountSession(const AccountSession *session);
    virtual ~MegaAccountSessionPrivate() ;
    virtual MegaAccountSession* copy();

    virtual int64_t getCreationTimestamp() const;
    virtual int64_t getMostRecentUsage() const;
    virtual char *getUserAgent() const;
    virtual char *getIP() const;
    virtual char *getCountry() const;
    virtual bool isCurrent() const;
    virtual bool isAlive() const;
    virtual MegaHandle getHandle() const;

private:
    MegaAccountSessionPrivate(const AccountSession *session);
    AccountSession session;
};

class MegaAccountPurchasePrivate : public MegaAccountPurchase
{
public:
    static MegaAccountPurchase *fromAccountPurchase(const AccountPurchase *purchase);
    virtual ~MegaAccountPurchasePrivate() ;
    virtual MegaAccountPurchase* copy();

    virtual int64_t getTimestamp() const;
    virtual char *getHandle() const;
    virtual char *getCurrency() const;
    virtual double getAmount() const;
    virtual int getMethod() const;

private:
    MegaAccountPurchasePrivate(const AccountPurchase *purchase);
    AccountPurchase purchase;
};

class MegaAccountTransactionPrivate : public MegaAccountTransaction
{
public:
    static MegaAccountTransaction *fromAccountTransaction(const AccountTransaction *transaction);
    virtual ~MegaAccountTransactionPrivate() ;
    virtual MegaAccountTransaction* copy();

    virtual int64_t getTimestamp() const;
    virtual char *getHandle() const;
    virtual char *getCurrency() const;
    virtual double getAmount() const;

private:
    MegaAccountTransactionPrivate(const AccountTransaction *transaction);
    AccountTransaction transaction;
};

class MegaAccountDetailsPrivate : public MegaAccountDetails
{
    public:
        static MegaAccountDetails *fromAccountDetails(AccountDetails *details);
        virtual ~MegaAccountDetailsPrivate();

        virtual int getProLevel();
        virtual int64_t getProExpiration();
        virtual int getSubscriptionStatus();
        virtual int64_t getSubscriptionRenewTime();
        virtual char* getSubscriptionMethod();
        virtual int getSubscriptionMethodId();
        virtual char* getSubscriptionCycle();

        virtual long long getStorageMax();
        virtual long long getStorageUsed();
        virtual long long getVersionStorageUsed();
        virtual long long getTransferMax();
        virtual long long getTransferOwnUsed();
        virtual long long getTransferSrvUsed();
        virtual long long getTransferUsed();

        virtual int getNumUsageItems();
        virtual long long getStorageUsed(MegaHandle handle);
        virtual long long getNumFiles(MegaHandle handle);
        virtual long long getNumFolders(MegaHandle handle);
        virtual long long getVersionStorageUsed(MegaHandle handle);
        virtual long long getNumVersionFiles(MegaHandle handle);

        virtual MegaAccountDetails* copy();

        virtual int getNumBalances() const;
        virtual MegaAccountBalance* getBalance(int i) const;

        virtual int getNumSessions() const;
        virtual MegaAccountSession* getSession(int i) const;

        virtual int getNumPurchases() const;
        virtual MegaAccountPurchase* getPurchase(int i) const;

        virtual int getNumTransactions() const;
        virtual MegaAccountTransaction* getTransaction(int i) const;

        virtual int getTemporalBandwidthInterval();
        virtual long long getTemporalBandwidth();
        virtual bool isTemporalBandwidthValid();

    private:
        MegaAccountDetailsPrivate(AccountDetails *details);
        AccountDetails details;
};

class MegaCurrencyPrivate : public MegaCurrency
{
public:
    ~MegaCurrencyPrivate() override;
    MegaCurrency *copy() override;

    const char *getCurrencySymbol() override;
    const char *getCurrencyName() override;
    const char *getLocalCurrencySymbol() override;
    const char *getLocalCurrencyName() override;

    void setCurrency(std::unique_ptr<CurrencyData>);    // common for all products

private:
    CurrencyData mCurrencyData;   // reused for all plans
};

class MegaPricingPrivate : public MegaPricing
{
public:
    ~MegaPricingPrivate() override;
    int getNumProducts() override;
    MegaHandle getHandle(int productIndex) override;
    int getProLevel(int productIndex) override;
    int getGBStorage(int productIndex) override;
    int getGBTransfer(int productIndex) override;
    int getMonths(int productIndex) override;
    int getAmount(int productIndex) override;
    int getLocalPrice(int productIndex) override;
    const char* getDescription(int productIndex) override;
    const char* getIosID(int productIndex) override;
    const char* getAndroidID(int productIndex) override;
    bool isBusinessType(int productIndex) override;
    int getAmountMonth(int productIndex) override;
    MegaPricing *copy() override;
    int getGBStoragePerUser(int productIndex) override;
    int getGBTransferPerUser(int productIndex) override;
    unsigned int getMinUsers(int productIndex) override;
    unsigned int getPricePerUser(int productIndex) override;
    unsigned int getLocalPricePerUser(int productIndex) override;
    unsigned int getPricePerStorage(int productIndex) override;
    unsigned int getLocalPricePerStorage(int productIndex) override;
    int getGBPerStorage(int productIndex) override;
    unsigned int getPricePerTransfer(int productIndex) override;
    unsigned int getLocalPricePerTransfer(int productIndex) override;
    int getGBPerTransfer(int productIndex) override;

    void addProduct(unsigned int type, handle product, int proLevel, int gbStorage, int gbTransfer,
                    int months, int amount, int amountMonth, unsigned localPrice,
                    const char *description, const char *iosid, const char *androidid,
                    std::unique_ptr<BusinessPlan>);

private:
    vector<unsigned int> type;
    vector<handle> handles;
    vector<int> proLevel;
    vector<int> gbStorage;
    vector<int> gbTransfer;
    vector<int> months;
    vector<int> amount;
    vector<int> amountMonth;
    vector<int> mLocalPrice;
    vector<const char *> description;
    vector<const char *> iosId;
    vector<const char *> androidId;

    std::vector<std::unique_ptr<BusinessPlan>> mBizPlan;
};

class MegaAchievementsDetailsPrivate : public MegaAchievementsDetails
{
public:
    static MegaAchievementsDetails *fromAchievementsDetails(AchievementsDetails *details);
    virtual ~MegaAchievementsDetailsPrivate();

    virtual MegaAchievementsDetails* copy();

    virtual long long getBaseStorage();
    virtual long long getClassStorage(int class_id);
    virtual long long getClassTransfer(int class_id);
    virtual int getClassExpire(int class_id);
    virtual unsigned int getAwardsCount();
    virtual int getAwardClass(unsigned int index);
    virtual int getAwardId(unsigned int index);
    virtual int64_t getAwardTimestamp(unsigned int index);
    virtual int64_t getAwardExpirationTs(unsigned int index);
    virtual MegaStringList* getAwardEmails(unsigned int index);
    virtual int getRewardsCount();
    virtual int getRewardAwardId(unsigned int index);
    virtual long long getRewardStorage(unsigned int index);
    virtual long long getRewardTransfer(unsigned int index);
    virtual long long getRewardStorageByAwardId(int award_id);
    virtual long long getRewardTransferByAwardId(int award_id);
    virtual int getRewardExpire(unsigned int index);

    virtual long long currentStorage();
    virtual long long currentTransfer();
    virtual long long currentStorageReferrals();
    virtual long long currentTransferReferrals();

private:
    MegaAchievementsDetailsPrivate(AchievementsDetails *details);
    AchievementsDetails details;
};

#ifdef ENABLE_CHAT
class MegaTextChatPeerListPrivate : public MegaTextChatPeerList
{
public:
    MegaTextChatPeerListPrivate();
    MegaTextChatPeerListPrivate(userpriv_vector *);

    virtual ~MegaTextChatPeerListPrivate();
    virtual MegaTextChatPeerList *copy() const;
    virtual void addPeer(MegaHandle h, int priv);
    virtual MegaHandle getPeerHandle(int i) const;
    virtual int getPeerPrivilege(int i) const;
    virtual int size() const;

    // returns the list of user-privilege (this object keeps the ownership)
    const userpriv_vector * getList() const;

    void setPeerPrivilege(handle uh, privilege_t priv);

private:
    userpriv_vector list;
};

class MegaTextChatPrivate : public MegaTextChat
{
public:
    MegaTextChatPrivate(const MegaTextChat *);
    MegaTextChatPrivate(const TextChat *);

    virtual ~MegaTextChatPrivate();
    MegaTextChat *copy() const override;

    MegaHandle getHandle() const override;
    int getOwnPrivilege() const override;
    int getShard() const override;
    const MegaTextChatPeerList *getPeerList() const override;
    void setPeerList(const MegaTextChatPeerList *peers) override;
    bool isGroup() const override;
    MegaHandle getOriginatingUser() const override;
    const char *getTitle() const override;
    const char *getUnifiedKey() const override;
    unsigned char getChatOptions() const override;
    int64_t getCreationTime() const override;
    bool isArchived() const override;
    bool isPublicChat() const override;
    bool isMeeting() const override;

    bool hasChanged(int changeType) const override;
    int getChanges() const override;
    int isOwnChange() const override;
    const MegaScheduledMeetingList* getScheduledMeetingList() const override;
    const MegaScheduledMeetingList* getScheduledMeetingOccurrencesList() const override;
    const MegaHandleList* getSchedMeetingsChanged() const override;

private:
    handle id;
    int priv;
    string url;
    int shard;
    MegaTextChatPeerList *peers;
    bool group;
    handle ou;
    string title;
    string unifiedKey;
    int changed;
    int tag;
    bool archived;
    bool publicchat;
    int64_t ts;
    bool meeting;
    ChatOptions_t chatOptions;

    // list of scheduled meetings
    std::unique_ptr<MegaScheduledMeetingList> mScheduledMeetings;

    // list of scheduled meetings Id's that have changed
    std::unique_ptr<MegaHandleList> mSchedMeetingsChanged;

    // list of scheduled meetings occurrences
    std::unique_ptr<MegaScheduledMeetingList> mScheduledMeetingsOcurrences;
};

class MegaTextChatListPrivate : public MegaTextChatList
{
public:
    MegaTextChatListPrivate();
    MegaTextChatListPrivate(textchat_map *list);

    virtual ~MegaTextChatListPrivate();
    virtual MegaTextChatList *copy() const;
    virtual const MegaTextChat *get(unsigned int i) const;
    virtual int size() const;

    void addChat(MegaTextChatPrivate*);

private:
    MegaTextChatListPrivate(const MegaTextChatListPrivate*);
    vector<MegaTextChat*> list;
};

#endif

class MegaBannerPrivate : public MegaBanner
{
public:
    MegaBannerPrivate(std::tuple<int, std::string, std::string, std::string, std::string, std::string, std::string>&& details);
    MegaBanner* copy() const override;

    int getId() const override;
    const char* getTitle() const override;
    const char* getDescription() const override;
    const char* getImage() const override;
    const char* getUrl() const override;
    const char* getBackgroundImage() const override;
    const char* getImageLocation() const override;

private:
    std::tuple<int, std::string, std::string, std::string, std::string, std::string, std::string> mDetails;
};

class MegaBannerListPrivate : public MegaBannerList
{
public:
    MegaBannerListPrivate* copy() const override; // "different" return type is Covariant
    const MegaBanner* get(int i) const override;
    int size() const override;
    void add(MegaBannerPrivate&&);

private:
    std::vector<MegaBannerPrivate> mVector;
};

class MegaStringMapPrivate : public MegaStringMap
{
public:
    MegaStringMapPrivate();
    MegaStringMapPrivate(const string_map *map, bool toBase64 = false);
    virtual ~MegaStringMapPrivate();
    virtual MegaStringMap *copy() const;
    virtual const char *get(const char* key) const;
    virtual MegaStringList *getKeys() const;
    virtual void set(const char *key, const char *value);
    virtual int size() const;
    const string_map *getMap() const;

protected:
    MegaStringMapPrivate(const MegaStringMapPrivate *megaStringMap);
    string_map strMap;
};

class MegaIntegerMapPrivate : public MegaIntegerMap
{
public:
    MegaIntegerMapPrivate();
    MegaIntegerMapPrivate(const std::multimap<int8_t, int8_t>& bytesMap);
    MegaIntegerMapPrivate(const std::multimap<int64_t, int64_t>& integerMap);
    virtual ~MegaIntegerMapPrivate();
    MegaSmallIntMap* toByteMap() const;
    MegaIntegerMap* copy() const override;
    bool at(size_t index, long long& key, long long& value) const override;
    MegaIntegerList* getKeys() const override;
    unsigned long long size() const override;
    void set(const long long& key, const long long& value) override;
    const integer_map* getMap() const;
private:
    MegaIntegerMapPrivate(const MegaIntegerMapPrivate &megaIntegerMap);
    integer_map mIntegerMap;
};

class MegaStringListPrivate : public MegaStringList
{
public:
    MegaStringListPrivate() = default;
    MegaStringListPrivate(string_vector&&); // takes ownership
    virtual ~MegaStringListPrivate() = default;
    MegaStringList *copy() const override;
    const char* get(int i) const override;
    int size() const override;
    void add(const char* value) override;
    const string_vector& getVector();
protected:
    MegaStringListPrivate(const MegaStringListPrivate& stringList) = default;
    string_vector mList;
};

bool operator==(const MegaStringList& lhs, const MegaStringList& rhs);

class MegaStringListMapPrivate : public MegaStringListMap
{
public:
    MegaStringListMapPrivate() = default;
    MEGA_DISABLE_COPY_MOVE(MegaStringListMapPrivate)
    MegaStringListMap* copy() const override;
    const MegaStringList* get(const char* key) const override;
    MegaStringList *getKeys() const override;
    void set(const char* key, const MegaStringList* value) override; // takes ownership of value
    int size() const override;
protected:
    struct Compare
    {
        bool operator()(const std::unique_ptr<const char[]>& rhs,
                        const std::unique_ptr<const char[]>& lhs) const;
    };

    map<std::unique_ptr<const char[]>, std::unique_ptr<const MegaStringList>, Compare> mMap;
};

class MegaStringTablePrivate : public MegaStringTable
{
public:
    MegaStringTablePrivate() = default;
    MEGA_DISABLE_COPY_MOVE(MegaStringTablePrivate)
    MegaStringTable* copy() const override;
    void append(const MegaStringList* value) override; // takes ownership of value
    const MegaStringList* get(int i) const override;
    int size() const override;
protected:
    vector<std::unique_ptr<const MegaStringList>> mTable;
};

class MegaNodeListPrivate : public MegaNodeList
{
	public:
        MegaNodeListPrivate();
        MegaNodeListPrivate(node_vector& v);
        MegaNodeListPrivate(Node** newlist, int size);
        MegaNodeListPrivate(const MegaNodeListPrivate *nodeList, bool copyChildren = false);
        virtual ~MegaNodeListPrivate();
        MegaNodeList *copy() const override;
        MegaNode* get(int i) const override;
        int size() const override;

        void addNode(MegaNode* node) override;

        //This ones takes the ownership of the given node
        void addNode(std::unique_ptr<MegaNode> node);

	protected:
		MegaNode** list;
		int s;
};

class MegaChildrenListsPrivate : public MegaChildrenLists
{
    public:
        MegaChildrenListsPrivate();
        MegaChildrenListsPrivate(MegaChildrenLists*);
        MegaChildrenListsPrivate(unique_ptr<MegaNodeListPrivate> folderList, unique_ptr<MegaNodeListPrivate> fileList);
        virtual MegaChildrenLists *copy();
        virtual MegaNodeList* getFolderList();
        virtual MegaNodeList* getFileList();

    protected:
        unique_ptr<MegaNodeList> folders;
        unique_ptr<MegaNodeList> files;
};

class MegaUserListPrivate : public MegaUserList
{
	public:
        MegaUserListPrivate();
        MegaUserListPrivate(User** newlist, int size);
        virtual ~MegaUserListPrivate();
        virtual MegaUserList *copy();
        virtual MegaUser* get(int i);
        virtual int size();

	protected:
        MegaUserListPrivate(MegaUserListPrivate *userList);
		MegaUser** list;
		int s;
};

class MegaShareListPrivate : public MegaShareList
{
	public:
        MegaShareListPrivate();
        MegaShareListPrivate(Share** newlist, MegaHandle *MegaHandlelist, int size);
        virtual ~MegaShareListPrivate();
        virtual MegaShare* get(int i);
        virtual int size();

	protected:
		MegaShare** list;
		int s;
};

class MegaTransferListPrivate : public MegaTransferList
{
	public:
        MegaTransferListPrivate();
        MegaTransferListPrivate(MegaTransfer** newlist, int size);
        virtual ~MegaTransferListPrivate();
        virtual MegaTransfer* get(int i);
        virtual int size();

	protected:
		MegaTransfer** list;
		int s;
};

class MegaContactRequestListPrivate : public MegaContactRequestList
{
    public:
        MegaContactRequestListPrivate();
        MegaContactRequestListPrivate(PendingContactRequest ** newlist, int size);
        virtual ~MegaContactRequestListPrivate();
        virtual MegaContactRequestList *copy();
        virtual MegaContactRequest* get(int i);
        virtual int size();

    protected:
        MegaContactRequestListPrivate(MegaContactRequestListPrivate *requestList);
        MegaContactRequest** list;
        int s;
};

class MegaUserAlertListPrivate : public MegaUserAlertList
{
public:
    MegaUserAlertListPrivate();
    MegaUserAlertListPrivate(UserAlert::Base** newlist, int size, MegaClient* mc);
    MegaUserAlertListPrivate(const MegaUserAlertListPrivate &userList);
    virtual ~MegaUserAlertListPrivate();
    virtual MegaUserAlertList *copy() const;
    virtual MegaUserAlert* get(int i) const;
    virtual int size() const;
    virtual void clear();

protected:
    MegaUserAlertListPrivate(MegaUserAlertListPrivate *userList);
    MegaUserAlert** list;
    int s;
};

class MegaRecentActionBucketPrivate : public MegaRecentActionBucket
{
public:
    MegaRecentActionBucketPrivate(recentaction& ra, MegaClient* mc);
    MegaRecentActionBucketPrivate(int64_t timestamp, const string& user, handle parent, bool update, bool media, MegaNodeList*);
    virtual ~MegaRecentActionBucketPrivate();
    virtual MegaRecentActionBucket *copy() const;
    virtual int64_t getTimestamp() const;
    virtual const char* getUserEmail() const;
    virtual MegaHandle getParentHandle() const;
    virtual bool isUpdate() const;
    virtual bool isMedia() const;
    virtual const MegaNodeList* getNodes() const;

private:
    int64_t timestamp;
    string user;
    handle parent;
    bool update, media;
    MegaNodeList* nodes;
};

class MegaRecentActionBucketListPrivate : public MegaRecentActionBucketList
{
public:
    MegaRecentActionBucketListPrivate();
    MegaRecentActionBucketListPrivate(recentactions_vector& v, MegaClient* mc);
    MegaRecentActionBucketListPrivate(const MegaRecentActionBucketListPrivate &userList);
    virtual ~MegaRecentActionBucketListPrivate();
    virtual MegaRecentActionBucketList *copy() const;
    virtual MegaRecentActionBucket* get(int i) const;
    virtual int size() const;

protected:
    MegaRecentActionBucketPrivate** list;
    int s;
};

class EncryptFilePieceByChunks : public EncryptByChunks
{
    // specialisation for encrypting a piece of a file without using too much RAM
    FileAccess* fain;
    FileAccess* faout;
    m_off_t inpos, outpos;
    string buffer;
    unsigned lastsize;

public:

    EncryptFilePieceByChunks(FileAccess* cFain, m_off_t cInPos, FileAccess* cFaout, m_off_t cOutPos,
                             SymmCipher* cipher, chunkmac_map* chunkmacs, uint64_t ctriv);

    byte* nextbuffer(unsigned bufsize) override;
};

class MegaBackgroundMediaUploadPrivate : public MegaBackgroundMediaUpload
{
public:
    MegaBackgroundMediaUploadPrivate(MegaApi* api);
    MegaBackgroundMediaUploadPrivate(const string& serialised, MegaApi* api);
    ~MegaBackgroundMediaUploadPrivate();

    bool analyseMediaInfo(const char* inputFilepath) override;
    char *encryptFile(const char* inputFilepath, int64_t startPos, m_off_t* length, const char *outputFilepath,
                     bool adjustsizeonly) override;
    char *getUploadURL() override;

    bool serialize(string* s);
    char *serialize() override;

    void setThumbnail(MegaHandle h) override;
    void setPreview(MegaHandle h) override;
    void setCoordinates(double lat, double lon, bool unshareable) override;

    SymmCipher* nodecipher(MegaClient*);

    MegaApiImpl* api;
    string url;
    chunkmac_map chunkmacs;
    byte filekey[FILENODEKEYLENGTH];
    MediaProperties mediaproperties;

    double latitude = MegaNode::INVALID_COORDINATE;
    double longitude = MegaNode::INVALID_COORDINATE;
    bool unshareableGPS = false;
    handle thumbnailFA = INVALID_HANDLE;
    handle previewFA = INVALID_HANDLE;
};

struct MegaFile : public File
{
    MegaFile();

    void setTransfer(MegaTransferPrivate *transfer);
    MegaTransferPrivate *getTransfer();
    bool serialize(string*) override;

    static MegaFile* unserialize(string*);

protected:
    MegaTransferPrivate *megaTransfer;
};

struct MegaFileGet : public MegaFile
{
    void prepare(FileSystemAccess&) override;
    void updatelocalname() override;
    void progress() override;
    void completed(Transfer*, putsource_t source) override;
    void terminated(error e) override;
    MegaFileGet(MegaClient *client, Node* n, const LocalPath& dstPath, FileSystemType fsType);
    MegaFileGet(MegaClient *client, MegaNode* n, const LocalPath& dstPath);
    ~MegaFileGet() {}

    bool serialize(string*) override;
    static MegaFileGet* unserialize(string*);

private:
    MegaFileGet() {}
};

struct MegaFilePut : public MegaFile
{
    void completed(Transfer* t, putsource_t source) override;
    void terminated(error e) override;
    MegaFilePut(MegaClient *client, LocalPath clocalname, string *filename, NodeHandle ch, const char* ctargetuser, int64_t mtime = -1, bool isSourceTemporary = false, Node *pvNode = nullptr);
    ~MegaFilePut() {}

    bool serialize(string*) override;
    static MegaFilePut* unserialize(string*);

protected:
    int64_t customMtime;

private:
    MegaFilePut() {}
};

//Thread safe request queue
class RequestQueue
{
    protected:
        std::deque<MegaRequestPrivate *> requests;
        std::mutex mutex;

    public:
        RequestQueue();
        void push(MegaRequestPrivate *request);
        void push_front(MegaRequestPrivate *request);
        MegaRequestPrivate * pop();
        MegaRequestPrivate * front();
        void removeListener(MegaRequestListener *listener);
        void removeListener(MegaScheduledCopyListener *listener);
};


//Thread safe transfer queue
class TransferQueue
{
    protected:
        std::deque<MegaTransferPrivate *> transfers;
        std::mutex mutex;
        int lastPushedTransferTag = 0;

    public:
        TransferQueue();
        void push(MegaTransferPrivate *transfer);
        void push_front(MegaTransferPrivate *transfer);
        MegaTransferPrivate * pop();
        bool empty();
        size_t size();
        void clear();

        /**
         * @brief pops and returns transfer up to the designated one
         * @param lastQueuedTransfer position of the last transfer to pop
         * @param direction directio of transfers to pop
         * @return
         */
        std::vector<MegaTransferPrivate *> popUpTo(int lastQueuedTransfer, int direction);

        void removeWithFolderTag(int folderTag, std::function<void(MegaTransferPrivate *)> callback);
        void removeListener(MegaTransferListener *listener);
        int getLastPushedTag() const;
        void setAllCancelled(CancelToken t, int direction);
};


class MegaApiImpl : public MegaApp
{
    public:
        MegaApiImpl(MegaApi *api, const char *appKey, MegaGfxProcessor* processor, const char *basePath, const char *userAgent, unsigned workerThreadCount);
        virtual ~MegaApiImpl();

        static MegaApiImpl* ImplOf(MegaApi*);

        //Multiple listener management.
        void addListener(MegaListener* listener);
        void addRequestListener(MegaRequestListener* listener);
        void addTransferListener(MegaTransferListener* listener);
        void addScheduledCopyListener(MegaScheduledCopyListener* listener);
        void addGlobalListener(MegaGlobalListener* listener);
        void removeListener(MegaListener* listener);
        void removeRequestListener(MegaRequestListener* listener);
        void removeTransferListener(MegaTransferListener* listener);
        void removeScheduledCopyListener(MegaScheduledCopyListener* listener);
        void removeGlobalListener(MegaGlobalListener* listener);

        MegaRequest *getCurrentRequest();
        MegaTransfer *getCurrentTransfer();
        MegaError *getCurrentError();
        MegaNodeList *getCurrentNodes();
        MegaUserList *getCurrentUsers();

        //Utils
        long long getSDKtime();
        char *getStringHash(const char* base64pwkey, const char* inBuf);
        void getSessionTransferURL(const char *path, MegaRequestListener *listener);
        static MegaHandle base32ToHandle(const char* base32Handle);
        static handle base64ToHandle(const char* base64Handle);
        static handle base64ToUserHandle(const char* base64Handle);
        static handle base64ToBackupId(const char* backupId);
        static char *handleToBase64(MegaHandle handle);
        static char *userHandleToBase64(MegaHandle handle);
        static const char* backupIdToBase64(MegaHandle handle);
        static char *binaryToBase64(const char* binaryData, size_t length);
        static void base64ToBinary(const char *base64string, unsigned char **binary, size_t* binarysize);
        static const char* ebcEncryptKey(const char* encryptionKey, const char* plainKey);
        void retryPendingConnections(bool disconnect = false, bool includexfers = false, MegaRequestListener* listener = NULL);
        void setDnsServers(const char *dnsServers, MegaRequestListener* listener = NULL);
        void addEntropy(char* data, unsigned int size);
        static string userAttributeToString(int);
        static string userAttributeToLongName(int);
        static int userAttributeFromString(const char *name);
        static char userAttributeToScope(int);
        bool serverSideRubbishBinAutopurgeEnabled();
        bool appleVoipPushEnabled();
        bool newLinkFormatEnabled();
        int smsAllowedState();
        char* smsVerifiedPhoneNumber();
        void resetSmsVerifiedPhoneNumber(MegaRequestListener *listener);

        bool multiFactorAuthAvailable();
        void multiFactorAuthCheck(const char *email, MegaRequestListener *listener = NULL);
        void multiFactorAuthGetCode(MegaRequestListener *listener = NULL);
        void multiFactorAuthEnable(const char *pin, MegaRequestListener *listener = NULL);
        void multiFactorAuthDisable(const char *pin, MegaRequestListener *listener = NULL);
        void multiFactorAuthLogin(const char* email, const char* password, const char* pin, MegaRequestListener *listener = NULL);
        void multiFactorAuthChangePassword(const char *oldPassword, const char *newPassword, const char* pin, MegaRequestListener *listener = NULL);
        void multiFactorAuthChangeEmail(const char *email, const char* pin, MegaRequestListener *listener = NULL);
        void multiFactorAuthCancelAccount(const char* pin, MegaRequestListener *listener = NULL);

        void fetchTimeZone(bool forceApiFetch = true, MegaRequestListener *listener = NULL);

        //API requests
        void login(const char* email, const char* password, MegaRequestListener *listener = NULL);
        char *dumpSession();
        char *getSequenceNumber();
        char *getAccountAuth();
        void setAccountAuth(const char* auth);

        void fastLogin(const char* email, const char *stringHash, const char *base64pwkey, MegaRequestListener *listener = NULL);
        void fastLogin(const char* session, MegaRequestListener *listener = NULL);
        void killSession(MegaHandle sessionHandle, MegaRequestListener *listener = NULL);
        void getUserData(MegaRequestListener *listener = NULL);
        void getUserData(MegaUser *user, MegaRequestListener *listener = NULL);
        void getUserData(const char *user, MegaRequestListener *listener = NULL);
        void getMiscFlags(MegaRequestListener *listener = NULL);
        void sendDevCommand(const char *command, const char *email, long long quota, int businessStatus, int userStatus, MegaRequestListener *listener);
        void getCloudStorageUsed(MegaRequestListener *listener = NULL);
        void getAccountDetails(bool storage, bool transfer, bool pro, bool sessions, bool purchases, bool transactions, int source = -1, MegaRequestListener *listener = NULL);
        void queryTransferQuota(long long size, MegaRequestListener *listener = NULL);
        void createAccount(const char* email, const char* password, const char* firstname, const char* lastname, MegaHandle lastPublicHandle, int lastPublicHandleType, int64_t lastAccessTimestamp, MegaRequestListener *listener = NULL);
        void createEphemeralAccountPlusPlus(const char* firstname, const char* lastname, MegaRequestListener *listener = NULL);
        void resumeCreateAccount(const char* sid, MegaRequestListener *listener = NULL);
        void resumeCreateAccountEphemeralPlusPlus(const char* sid, MegaRequestListener *listener = NULL);
        void cancelCreateAccount(MegaRequestListener *listener = NULL);
        void sendSignupLink(const char* email, const char *name, const char *password, MegaRequestListener *listener = NULL);
        void resendSignupLink(const char* email, const char *name, MegaRequestListener *listener = NULL);
        void fastSendSignupLink(const char *email, const char *base64pwkey, const char *name, MegaRequestListener *listener = NULL);
        void querySignupLink(const char* link, MegaRequestListener *listener = NULL);
        void confirmAccount(const char* link, const char *password, MegaRequestListener *listener = NULL);
        void fastConfirmAccount(const char* link, const char *base64pwkey, MegaRequestListener *listener = NULL);
        void resetPassword(const char *email, bool hasMasterKey, MegaRequestListener *listener = NULL);
        void queryRecoveryLink(const char *link, MegaRequestListener *listener = NULL);
        void confirmResetPasswordLink(const char *link, const char *newPwd, const char *masterKey = NULL, MegaRequestListener *listener = NULL);
        void checkRecoveryKey(const char* link, const char* masterKey, MegaRequestListener* listener = NULL);
        void cancelAccount(MegaRequestListener *listener = NULL);
        void confirmCancelAccount(const char *link, const char *pwd, MegaRequestListener *listener = NULL);
        void resendVerificationEmail(MegaRequestListener *listener = NULL);
        void changeEmail(const char *email, MegaRequestListener *listener = NULL);
        void confirmChangeEmail(const char *link, const char *pwd, MegaRequestListener *listener = NULL);
        void setProxySettings(MegaProxy *proxySettings, MegaRequestListener *listener = NULL);
        MegaProxy *getAutoProxySettings();
        int isLoggedIn();
        void loggedInStateChanged(sessiontype_t, handle me) override;
        bool isEphemeralPlusPlus();
        void whyAmIBlocked(bool logout, MegaRequestListener *listener = NULL);
        char* getMyEmail();
        int64_t getAccountCreationTs();
        char* getMyUserHandle();
        MegaHandle getMyUserHandleBinary();
        MegaUser *getMyUser();
        bool isAchievementsEnabled();
        bool isBusinessAccount();
        bool isMasterBusinessAccount();
        bool isBusinessAccountActive();
        int getBusinessStatus();
        int64_t getOverquotaDeadlineTs();
        MegaIntegerList *getOverquotaWarningsTs();
        bool checkPassword(const char *password);
        char* getMyCredentials();
        void getUserCredentials(MegaUser *user, MegaRequestListener *listener = NULL);
        bool areCredentialsVerified(MegaUser *user);
        void verifyCredentials(MegaUser *user, MegaRequestListener *listener = NULL);
        void resetCredentials(MegaUser *user, MegaRequestListener *listener = NULL);
        char* getMyRSAPrivateKey();
        void setLogExtraForModules(bool networking, bool syncs);
        static void setLogLevel(int logLevel);
        static void setMaxPayloadLogSize(long long maxSize);
        static void addLoggerClass(MegaLogger *megaLogger, bool singleExclusiveLogger);
        static void removeLoggerClass(MegaLogger *megaLogger, bool singleExclusiveLogger);
        static void setLogToConsole(bool enable);
        static void log(int logLevel, const char* message, const char *filename = NULL, int line = -1);
        void setLoggingName(const char* loggingName);
#ifdef USE_ROTATIVEPERFORMANCELOGGER
        static void setUseRotativePerformanceLogger(const char * logPath, const char * logFileName, bool logToStdOut, long int archivedFilesAgeSeconds);
#endif
        void setFilenameAnomalyReporter(MegaFilenameAnomalyReporter* reporter);

        void createFolder(const char* name, MegaNode *parent, MegaRequestListener *listener = NULL);
        bool createLocalFolder(const char *path);
        static Error createLocalFolder_unlocked(LocalPath & localPath, FileSystemAccess& fsaccess);
        void moveNode(MegaNode* node, MegaNode* newParent, MegaRequestListener *listener = NULL);
        void moveNode(MegaNode* node, MegaNode* newParent, const char *newName, MegaRequestListener *listener = NULL);
        void copyNode(MegaNode* node, MegaNode *newParent, MegaRequestListener *listener = NULL);
        void copyNode(MegaNode* node, MegaNode *newParent, const char* newName, MegaRequestListener *listener = NULL);
        void renameNode(MegaNode* node, const char* newName, MegaRequestListener *listener = NULL);
        void remove(MegaNode* node, bool keepversions = false, MegaRequestListener *listener = NULL);
        void removeVersions(MegaRequestListener *listener = NULL);
        void restoreVersion(MegaNode *version, MegaRequestListener *listener = NULL);
        void cleanRubbishBin(MegaRequestListener *listener = NULL);
        void sendFileToUser(MegaNode *node, MegaUser *user, MegaRequestListener *listener = NULL);
        void sendFileToUser(MegaNode *node, const char* email, MegaRequestListener *listener = NULL);
        void share(MegaNode *node, MegaUser* user, int level, MegaRequestListener *listener = NULL);
        void share(MegaNode* node, const char* email, int level, MegaRequestListener *listener = NULL);
        void loginToFolder(const char* megaFolderLink, const char *authKey = nullptr, MegaRequestListener *listener = NULL);
        void importFileLink(const char* megaFileLink, MegaNode* parent, MegaRequestListener *listener = NULL);
        void decryptPasswordProtectedLink(const char* link, const char* password, MegaRequestListener *listener = NULL);
        void encryptLinkWithPassword(const char* link, const char* password, MegaRequestListener *listener = NULL);
        void getDownloadUrl(MegaNode* node, bool singleUrl, MegaRequestListener *listener);
        void getPublicNode(const char* megaFileLink, MegaRequestListener *listener = NULL);
        const char *buildPublicLink(const char *publicHandle, const char *key, bool isFolder);
        void getThumbnail(MegaNode* node, const char *dstFilePath, MegaRequestListener *listener = NULL);
		void cancelGetThumbnail(MegaNode* node, MegaRequestListener *listener = NULL);
        void setThumbnail(MegaNode* node, const char *srcFilePath, MegaRequestListener *listener = NULL);
        void putThumbnail(MegaBackgroundMediaUpload* node, const char *srcFilePath, MegaRequestListener *listener = NULL);
        void setThumbnailByHandle(MegaNode* node, MegaHandle attributehandle, MegaRequestListener *listener = NULL);
        void getPreview(MegaNode* node, const char *dstFilePath, MegaRequestListener *listener = NULL);
		void cancelGetPreview(MegaNode* node, MegaRequestListener *listener = NULL);
        void setPreview(MegaNode* node, const char *srcFilePath, MegaRequestListener *listener = NULL);
        void putPreview(MegaBackgroundMediaUpload* node, const char *srcFilePath, MegaRequestListener *listener = NULL);
        void setPreviewByHandle(MegaNode* node, MegaHandle attributehandle, MegaRequestListener *listener = NULL);
        void getUserAvatar(MegaUser* user, const char *dstFilePath, MegaRequestListener *listener = NULL);
        void setAvatar(const char *dstFilePath, MegaRequestListener *listener = NULL);
        void getUserAvatar(const char *email_or_handle, const char *dstFilePath, MegaRequestListener *listener = NULL);
        static char* getUserAvatarColor(MegaUser *user);
        static char *getUserAvatarColor(const char *userhandle);
        static char* getUserAvatarSecondaryColor(MegaUser *user);
        static char *getUserAvatarSecondaryColor(const char *userhandle);
        bool testAllocation(unsigned allocCount, size_t allocSize);
        void getUserAttribute(MegaUser* user, int type, MegaRequestListener *listener = NULL);
        void getUserAttribute(const char* email_or_handle, int type, MegaRequestListener *listener = NULL);
        void getChatUserAttribute(const char* email_or_handle, int type, const char* ph, MegaRequestListener *listener = NULL);
        void getUserAttr(const char* email_or_handle, int type, const char *dstFilePath, int number = 0, MegaRequestListener *listener = NULL);
        void getChatUserAttr(const char* email_or_handle, int type, const char *dstFilePath, const char *ph = NULL, int number = 0, MegaRequestListener *listener = NULL);
        void setUserAttribute(int type, const char* value, MegaRequestListener *listener = NULL);
        void setUserAttribute(int type, const MegaStringMap* value, MegaRequestListener *listener = NULL);
        void getRubbishBinAutopurgePeriod(MegaRequestListener *listener = NULL);
        void setRubbishBinAutopurgePeriod(int days, MegaRequestListener *listener = NULL);
        const char* getDeviceId() const;
        void getDeviceName(MegaRequestListener *listener = NULL);
        void setDeviceName(const char* deviceName, MegaRequestListener *listener = NULL);
        void getDriveName(const char *pathToDrive, MegaRequestListener *listener = NULL);
        void setDriveName(const char* pathToDrive, const char *driveName, MegaRequestListener *listener = NULL);
        void getUserEmail(MegaHandle handle, MegaRequestListener *listener = NULL);
        void setCustomNodeAttribute(MegaNode *node, const char *attrName, const char *value, MegaRequestListener *listener = NULL);
        void setNodeS4(MegaNode *node, const char *value, MegaRequestListener *listener = NULL);
        void setNodeDuration(MegaNode *node, int secs, MegaRequestListener *listener = NULL);
        void setNodeLabel(MegaNode *node, int label, MegaRequestListener *listener = NULL);
        void setNodeFavourite(MegaNode *node, bool fav, MegaRequestListener *listener = NULL);
        void getFavourites(MegaNode* node, int count, MegaRequestListener* listener = nullptr);
        void setNodeCoordinates(MegaNode *node, bool unshareable, double latitude, double longitude, MegaRequestListener *listener = NULL);
        void exportNode(MegaNode *node, int64_t expireTime, bool writable, bool megaHosted, MegaRequestListener *listener = NULL);
        void disableExport(MegaNode *node, MegaRequestListener *listener = NULL);
        void fetchNodes(MegaRequestListener *listener = NULL);
        void getPricing(MegaRequestListener *listener = NULL);
        void getPaymentId(handle productHandle, handle lastPublicHandle, int lastPublicHandleType, int64_t lastAccessTimestamp, MegaRequestListener *listener = NULL);
        void upgradeAccount(MegaHandle productHandle, int paymentMethod, MegaRequestListener *listener = NULL);
        void submitPurchaseReceipt(int gateway, const char *receipt, MegaHandle lastPublicHandle, int lastPublicHandleType, int64_t lastAccessTimestamp, MegaRequestListener *listener = NULL);
        void creditCardStore(const char* address1, const char* address2, const char* city,
                             const char* province, const char* country, const char *postalcode,
                             const char* firstname, const char* lastname, const char* creditcard,
                             const char* expire_month, const char* expire_year, const char* cv2,
                             MegaRequestListener *listener = NULL);

        void creditCardQuerySubscriptions(MegaRequestListener *listener = NULL);
        void creditCardCancelSubscriptions(const char* reason, MegaRequestListener *listener = NULL);
        void getPaymentMethods(MegaRequestListener *listener = NULL);

        char *exportMasterKey();
        void updatePwdReminderData(bool lastSuccess, bool lastSkipped, bool mkExported, bool dontShowAgain, bool lastLogin, MegaRequestListener *listener = NULL);

        void changePassword(const char *oldPassword, const char *newPassword, MegaRequestListener *listener = NULL);
        void inviteContact(const char* email, const char* message, int action, MegaHandle contactLink, MegaRequestListener* listener = NULL);
        void replyContactRequest(MegaContactRequest *request, int action, MegaRequestListener* listener = NULL);
        void respondContactRequest();

        void removeContact(MegaUser *user, MegaRequestListener* listener=NULL);
        void logout(bool keepSyncConfigsFile, MegaRequestListener *listener);
        void localLogout(MegaRequestListener *listener = NULL);
        void invalidateCache();
        int getPasswordStrength(const char *password);
        void submitFeedback(int rating, const char *comment, MegaRequestListener *listener = NULL);
        void reportEvent(const char *details = NULL, MegaRequestListener *listener = NULL);
        void sendEvent(int eventType, const char* message, MegaRequestListener *listener = NULL);
        void createSupportTicket(const char* message, int type = 1, MegaRequestListener *listener = NULL);

        void useHttpsOnly(bool httpsOnly, MegaRequestListener *listener = NULL);
        bool usingHttpsOnly();

        //Backups
        MegaStringList *getBackupFolders(int backuptag);
        void setScheduledCopy(const char* localPath, MegaNode *parent, bool attendPastBackups, int64_t period, string periodstring, int numBackups, MegaRequestListener *listener=NULL);
        void removeScheduledCopy(int tag, MegaRequestListener *listener=NULL);
        void abortCurrentScheduledCopy(int tag, MegaRequestListener *listener=NULL);

        //Timer
        void startTimer( int64_t period, MegaRequestListener *listener=NULL);

        //Transfers
        void startUploadForSupport(const char* localPath, bool isSourceFileTemporary, FileSystemType fsType, MegaTransferListener* listener);
        void startUpload(bool startFirst, const char* localPath, MegaNode* parent, const char* fileName, const char* targetUser, int64_t mtime, int folderTransferTag, bool isBackup, const char* appData, bool isSourceFileTemporary, bool forceNewUpload, FileSystemType fsType, CancelToken cancelToken, MegaTransferListener* listener);
        MegaTransferPrivate* createUploadTransfer(bool startFirst, const char *localPath, MegaNode *parent, const char *fileName, const char *targetUser, int64_t mtime, int folderTransferTag, bool isBackup, const char *appData, bool isSourceFileTemporary, bool forceNewUpload, FileSystemType fsType, CancelToken cancelToken, MegaTransferListener *listener, const FileFingerprint* preFingerprintedFile = nullptr);
        void startDownload (bool startFirst, MegaNode *node, const char* localPath, const char *customName, int folderTransferTag, const char *appData, CancelToken cancelToken, MegaTransferListener *listener);
        MegaTransferPrivate* createDownloadTransfer(bool startFirst, MegaNode *node, const char* localPath, const char *customName, int folderTransferTag, const char *appData, CancelToken cancelToken, MegaTransferListener *listener, FileSystemType fsType);
        void startStreaming(MegaNode* node, m_off_t startPos, m_off_t size, MegaTransferListener *listener);
        void setStreamingMinimumRate(int bytesPerSecond);
        void retryTransfer(MegaTransfer *transfer, MegaTransferListener *listener = NULL);
        void cancelTransfer(MegaTransfer *transfer, MegaRequestListener *listener=NULL);
        void cancelTransferByTag(int transferTag, MegaRequestListener *listener = NULL);
        void cancelTransfers(int direction, MegaRequestListener *listener=NULL);
        void pauseTransfers(bool pause, int direction, MegaRequestListener* listener=NULL);
        void pauseTransfer(int transferTag, bool pause, MegaRequestListener* listener = NULL);
        void moveTransferUp(int transferTag, MegaRequestListener *listener = NULL);
        void moveTransferDown(int transferTag, MegaRequestListener *listener = NULL);
        void moveTransferToFirst(int transferTag, MegaRequestListener *listener = NULL);
        void moveTransferToLast(int transferTag, MegaRequestListener *listener = NULL);
        void moveTransferBefore(int transferTag, int prevTransferTag, MegaRequestListener *listener = NULL);
        bool areTransfersPaused(int direction);
        void setUploadLimit(int bpslimit);
        void setMaxConnections(int direction, int connections, MegaRequestListener* listener = NULL);
        void setDownloadMethod(int method);
        void setUploadMethod(int method);
        bool setMaxDownloadSpeed(m_off_t bpslimit);
        bool setMaxUploadSpeed(m_off_t bpslimit);
        int getMaxDownloadSpeed();
        int getMaxUploadSpeed();
        int getCurrentDownloadSpeed();
        int getCurrentUploadSpeed();
        int getCurrentSpeed(int type);
        int getDownloadMethod();
        int getUploadMethod();
        MegaTransferData *getTransferData(MegaTransferListener *listener = NULL);
        MegaTransfer *getFirstTransfer(int type);
        void notifyTransfer(int transferTag, MegaTransferListener *listener = NULL);
        MegaTransferList *getTransfers();
        MegaTransferList *getStreamingTransfers();
        MegaTransfer* getTransferByTag(int transferTag);
        MegaTransferList *getTransfers(int type);
        MegaTransferList *getChildTransfers(int transferTag);
        MegaTransferList *getTansfersByFolderTag(int folderTransferTag);

        //Sets and Elements
        void putSet(MegaHandle sid, int optionFlags, const char* name, MegaHandle cover, MegaRequestListener* listener = nullptr);
        void removeSet(MegaHandle sid, MegaRequestListener* listener = nullptr);
        void fetchSet(MegaHandle sid, MegaRequestListener* listener = nullptr);
        void putSetElement(MegaHandle sid, MegaHandle eid, MegaHandle node, int optionFlags, int64_t order, const char* name, MegaRequestListener* listener = nullptr);
        void removeSetElement(MegaHandle sid, MegaHandle eid, MegaRequestListener* listener = nullptr);

        MegaSetList* getSets();
        MegaSet* getSet(MegaHandle sid);
        MegaHandle getSetCover(MegaHandle sid);
        MegaSetElementList* getSetElements(MegaHandle sid);
        MegaSetElement* getSetElement(MegaHandle sid, MegaHandle eid);

#ifdef ENABLE_SYNC
        //Sync
        int syncPathState(string *path);
        MegaNode *getSyncedNode(const LocalPath& path);
        void syncFolder(const char *localFolder, const char *name, MegaHandle megaHandle, SyncConfig::Type type, const char* driveRootIfExternal = NULL, MegaRequestListener* listener = NULL);
        void loadExternalBackupSyncsFromExternalDrive(const char* externalDriveRoot, MegaRequestListener* listener);
        void closeExternalBackupSyncsFromExternalDrive(const char* externalDriveRoot, MegaRequestListener* listener);
        void copySyncDataToCache(const char *localFolder, const char *name, MegaHandle megaHandle, const char *remotePath,
                                          long long localfp, bool enabled, bool temporaryDisabled, MegaRequestListener *listener = NULL);
        void copyCachedStatus(int storageStatus, int blockStatus, int businessStatus, MegaRequestListener *listener = NULL);
        void importSyncConfigs(const char* configs, MegaRequestListener* listener);
        const char* exportSyncConfigs();
        void moveOrRemoveDeconfiguredBackupNodes(MegaHandle deconfiguredBackupRoot, MegaHandle backupDestination, MegaRequestListener *listener = NULL);
        void removeSyncById(handle backupId, MegaRequestListener *listener=NULL);
        void setSyncRunState(MegaHandle backupId, MegaSync::SyncRunningState targetState, MegaRequestListener *listener);
        MegaSyncList *getSyncs();

        bool isSynced(MegaNode *n);
        void setExcludedNames(vector<string> *excludedNames);
        void setExcludedPaths(vector<string> *excludedPaths);
        void setExclusionLowerSizeLimit(long long limit);
        void setExclusionUpperSizeLimit(long long limit);
        bool moveToLocalDebris(const char *path);
        string getLocalPath(MegaNode *node);
        long long getNumLocalNodes();
        bool isSyncable(const char *path, long long size);
        bool isInsideSync(MegaNode *node);
        bool is_syncable(Sync*, const char*, const LocalPath&);
        bool is_syncable(long long size);
        int isNodeSyncable(MegaNode *megaNode);
        MegaError *isNodeSyncableWithError(MegaNode* node);
        bool isIndexing();
        bool isSyncing();

        MegaSync *getSyncByBackupId(mega::MegaHandle backupId);
        MegaSync *getSyncByNode(MegaNode *node);
        MegaSync *getSyncByPath(const char * localPath);
        char *getBlockedPath();
#endif // ENABLE_SYNC

        MegaScheduledCopy *getScheduledCopyByTag(int tag);
        MegaScheduledCopy *getScheduledCopyByNode(MegaNode *node);
        MegaScheduledCopy *getScheduledCopyByPath(const char * localPath);

        void update();
        int isWaiting();
        int areServersBusy();

        //Statistics
        int getNumPendingUploads();
        int getNumPendingDownloads();
        int getTotalUploads();
        int getTotalDownloads();
        void resetTotalDownloads();
        void resetTotalUploads();
        void updateStats();
        long long getNumNodes();
        long long getTotalDownloadedBytes();
        long long getTotalUploadedBytes();
        long long getTotalDownloadBytes();
        long long getTotalUploadBytes();

        //Filesystem
		int getNumChildren(MegaNode* parent);
		int getNumChildFiles(MegaNode* parent);
        int getNumChildFolders(MegaNode* parent);
        MegaNodeList* getChildren(MegaNode *parent, int order, CancelToken cancelToken = CancelToken());
        MegaNodeList* getChildren(MegaNodeList *parentNodes, int order);
        MegaNodeList* getVersions(MegaNode *node);
        int getNumVersions(MegaNode *node);
        bool hasVersions(MegaNode *node);
        void getFolderInfo(MegaNode *node, MegaRequestListener *listener);
        MegaNodeList* getChildrenFromType(MegaNode* p, int type, int order = 1, CancelToken cancelToken = CancelToken());
        MegaChildrenLists* getFileFolderChildren(MegaNode *parent, int order=1);
        bool hasChildren(MegaNode *parent);
        MegaNode *getChildNode(MegaNode *parent, const char* name);
        MegaNode* getChildNodeOfType(MegaNode *parent, const char *name, int type = TYPE_UNKNOWN);
        MegaNode *getParentNode(MegaNode *node);
        char *getNodePath(MegaNode *node);
        char *getNodePathByNodeHandle(MegaHandle handle);
        MegaNode *getNodeByPath(const char *path, MegaNode *n = NULL);
        MegaNode *getNodeByHandle(handle handler);
        MegaContactRequest *getContactRequestByHandle(MegaHandle handle);
        MegaUserList* getContacts();
        MegaUser* getContact(const char* uid);
        MegaUserAlertList* getUserAlerts();
        int getNumUnreadUserAlerts();
        MegaNodeList *getInShares(MegaUser* user, int order);
        MegaNodeList *getInShares(int order);
        MegaShareList *getInSharesList(int order);
        MegaUser *getUserFromInShare(MegaNode *node, bool recurse = false);
        bool isPendingShare(MegaNode *node);
        MegaShareList *getOutShares(int order);
        MegaShareList *getOutShares(MegaNode *node);
        MegaShareList *getPendingOutShares();
        MegaShareList *getPendingOutShares(MegaNode *megaNode);
        bool isPrivateNode(MegaHandle h);
        bool isForeignNode(MegaHandle h);
        MegaNodeList *getPublicLinks(int order);
        MegaContactRequestList *getIncomingContactRequests();
        MegaContactRequestList *getOutgoingContactRequests();

        int getAccess(MegaNode* node);
        long long getSize(MegaNode *node);
        static void removeRecursively(const char *path);

        //Fingerprint
        char *getFingerprint(const char *filePath);
        char *getFingerprint(MegaNode *node);
        char *getFingerprint(MegaInputStream *inputStream, int64_t mtime);
        MegaNode *getNodeByFingerprint(const char* fingerprint);
        MegaNodeList *getNodesByFingerprint(const char* fingerprint);
        MegaNodeList *getNodesByOriginalFingerprint(const char* originalfingerprint, MegaNode* parent);
        MegaNode *getExportableNodeByFingerprint(const char *fingerprint, const char *name = NULL);
        MegaNode *getNodeByFingerprint(const char *fingerprint, MegaNode* parent);
        bool hasFingerprint(const char* fingerprint);

        //CRC
        char *getCRC(const char *filePath);
        char *getCRCFromFingerprint(const char *fingerprint);
        char *getCRC(MegaNode *node);
        MegaNode* getNodeByCRC(const char *crc, MegaNode* parent);

        //Permissions
        MegaError checkAccess(MegaNode* node, int level);
        MegaError* checkAccessErrorExtended(MegaNode* node, int level);
        MegaError checkMove(MegaNode* node, MegaNode* target);
        MegaError* checkMoveErrorExtended(MegaNode* node, MegaNode* target);

        bool isFilesystemAvailable();
        MegaNode *getRootNode();
        MegaNode* getVaultNode();
        MegaNode *getRubbishNode();
        MegaNode *getRootNode(MegaNode *node);
        bool isInRootnode(MegaNode *node, int index);

        void setDefaultFilePermissions(int permissions);
        int getDefaultFilePermissions();
        void setDefaultFolderPermissions(int permissions);
        int getDefaultFolderPermissions();

        long long getBandwidthOverquotaDelay();

        MegaRecentActionBucketList* getRecentActions(unsigned days = 90, unsigned maxnodes = 500);
        void getRecentActionsAsync(unsigned days, unsigned maxnodes, MegaRequestListener *listener = NULL);

        MegaNodeList* search(MegaNode *node, const char *searchString, CancelToken cancelToken, bool recursive = true, int order = MegaApi::ORDER_NONE, int type = MegaApi::FILE_TYPE_DEFAULT, int target = MegaApi::SEARCH_TARGET_ALL);
        bool processMegaTree(MegaNode* node, MegaTreeProcessor* processor, bool recursive = 1);

        MegaNode *createForeignFileNode(MegaHandle handle, const char *key, const char *name, m_off_t size, m_off_t mtime,
                                       MegaHandle parentHandle, const char *privateauth, const char *publicauth, const char *chatauth);
        MegaNode *createForeignFolderNode(MegaHandle handle, const char *name, MegaHandle parentHandle,
                                         const char *privateauth, const char *publicauth);

        MegaNode *authorizeNode(MegaNode *node);
        void authorizeMegaNodePrivate(MegaNodePrivate *node);
        MegaNode *authorizeChatNode(MegaNode *node, const char *cauth);

        const char *getVersion();
        char *getOperatingSystemVersion();
        void getLastAvailableVersion(const char *appKey, MegaRequestListener *listener = NULL);
        void getLocalSSLCertificate(MegaRequestListener *listener = NULL);
        void queryDNS(const char *hostname, MegaRequestListener *listener = NULL);
        void downloadFile(const char *url, const char *dstpath, MegaRequestListener *listener = NULL);
        const char *getUserAgent();
        const char *getBasePath();

        void contactLinkCreate(bool renew = false, MegaRequestListener *listener = NULL);
        void contactLinkQuery(MegaHandle handle, MegaRequestListener *listener = NULL);
        void contactLinkDelete(MegaHandle handle, MegaRequestListener *listener = NULL);

        void keepMeAlive(int type, bool enable, MegaRequestListener *listener = NULL);
        void acknowledgeUserAlerts(MegaRequestListener *listener = NULL);

        void getPSA(bool urlSupported, MegaRequestListener *listener = NULL);
        void setPSA(int id, MegaRequestListener *listener = NULL);

        void disableGfxFeatures(bool disable);
        bool areGfxFeaturesDisabled();

        void changeApiUrl(const char *apiURL, bool disablepkp = false);

        bool setLanguage(const char* languageCode);
        void setLanguagePreference(const char* languageCode, MegaRequestListener *listener = NULL);
        void getLanguagePreference(MegaRequestListener *listener = NULL);
        bool getLanguageCode(const char* languageCode, std::string* code);

        void setFileVersionsOption(bool disable, MegaRequestListener *listener = NULL);
        void getFileVersionsOption(MegaRequestListener *listener = NULL);

        void setContactLinksOption(bool disable, MegaRequestListener *listener = NULL);
        void getContactLinksOption(MegaRequestListener *listener = NULL);

        void retrySSLerrors(bool enable);
        void setPublicKeyPinning(bool enable);
        void pauseActionPackets();
        void resumeActionPackets();

        static std::function<bool (Node*, Node*)>getComparatorFunction(int order, MegaClient& mc);
        static void sortByComparatorFunction(node_vector&, int order, MegaClient& mc);
        static bool nodeNaturalComparatorASC(Node *i, Node *j);
        static bool nodeNaturalComparatorDESC(Node *i, Node *j);
        static bool nodeComparatorDefaultASC  (Node *i, Node *j);
        static bool nodeComparatorDefaultDESC (Node *i, Node *j);
        static bool nodeComparatorSizeASC  (Node *i, Node *j);
        static bool nodeComparatorSizeDESC (Node *i, Node *j);
        static bool nodeComparatorCreationASC  (Node *i, Node *j);
        static bool nodeComparatorCreationDESC  (Node *i, Node *j);
        static bool nodeComparatorModificationASC  (Node *i, Node *j);
        static bool nodeComparatorModificationDESC  (Node *i, Node *j);
        static bool nodeComparatorPhotoASC(Node *i, Node *j, MegaClient& mc);
        static bool nodeComparatorPhotoDESC(Node *i, Node *j, MegaClient& mc);
        static bool nodeComparatorVideoASC(Node *i, Node *j, MegaClient& mc);
        static bool nodeComparatorVideoDESC(Node *i, Node *j, MegaClient& mc);
        static bool nodeComparatorPublicLinkCreationASC(Node *i, Node *j);
        static bool nodeComparatorPublicLinkCreationDESC(Node *i, Node *j);
        static bool nodeComparatorLabelASC(Node *i, Node *j);
        static bool nodeComparatorLabelDESC(Node *i, Node *j);
        static bool nodeComparatorFavASC(Node *i, Node *j);
        static bool nodeComparatorFavDESC(Node *i, Node *j);
        static int typeComparator(Node *i, Node *j);
        static bool userComparatorDefaultASC (User *i, User *j);
        static m_off_t sizeDifference(Node *i, Node *j);

        char* escapeFsIncompatible(const char *filename, const char *dstPath);
        char* unescapeFsIncompatible(const char* name, const char *path);

        bool createThumbnail(const char* imagePath, const char *dstPath);
        bool createPreview(const char* imagePath, const char *dstPath);
        bool createAvatar(const char* imagePath, const char *dstPath);

        // these two: MEGA proxy use only
        void getUploadURL(int64_t fullFileSize, bool forceSSL, MegaRequestListener *listener);
        void completeUpload(const char* utf8Name, MegaNode *parent, const char* fingerprint, const char* fingerprintoriginal,
                                               const char *string64UploadToken, const char *string64FileKey, MegaRequestListener *listener);

        void getFileAttributeUploadURL(MegaHandle nodehandle, int64_t fullFileSize, int faType, bool forceSSL, MegaRequestListener *listener);


        void backgroundMediaUploadRequestUploadURL(int64_t fullFileSize, MegaBackgroundMediaUpload* state, MegaRequestListener *listener);
        void backgroundMediaUploadComplete(MegaBackgroundMediaUpload* state, const char* utf8Name, MegaNode *parent, const char* fingerprint, const char* fingerprintoriginal,
            const char *string64UploadToken, MegaRequestListener *listener);

        bool ensureMediaInfo();
        void setOriginalFingerprint(MegaNode* node, const char* originalFingerprint, MegaRequestListener *listener);

        bool isOnline();

#ifdef HAVE_LIBUV
        // start/stop
        bool httpServerStart(bool localOnly = true, int port = 4443, bool useTLS = false, const char *certificatepath = NULL, const char *keypath = NULL, bool useIPv6 = false);
        void httpServerStop();
        int httpServerIsRunning();

        // management
        char *httpServerGetLocalLink(MegaNode *node);
        char *httpServerGetLocalWebDavLink(MegaNode *node);
        MegaStringList *httpServerGetWebDavLinks();
        MegaNodeList *httpServerGetWebDavAllowedNodes();
        void httpServerRemoveWebDavAllowedNode(MegaHandle handle);
        void httpServerRemoveWebDavAllowedNodes();
        void httpServerSetMaxBufferSize(int bufferSize);
        int httpServerGetMaxBufferSize();
        void httpServerSetMaxOutputSize(int outputSize);
        int httpServerGetMaxOutputSize();

        // permissions
        void httpServerEnableFileServer(bool enable);
        bool httpServerIsFileServerEnabled();
        void httpServerEnableFolderServer(bool enable);
        bool httpServerIsFolderServerEnabled();
        bool httpServerIsOfflineAttributeEnabled();
        void httpServerSetRestrictedMode(int mode);
        int httpServerGetRestrictedMode();
        bool httpServerIsLocalOnly();
        void httpServerEnableOfflineAttribute(bool enable);
        void httpServerEnableSubtitlesSupport(bool enable);
        bool httpServerIsSubtitlesSupportEnabled();

        void httpServerAddListener(MegaTransferListener *listener);
        void httpServerRemoveListener(MegaTransferListener *listener);

        void fireOnStreamingStart(MegaTransferPrivate *transfer);
        void fireOnStreamingTemporaryError(MegaTransferPrivate *transfer, unique_ptr<MegaErrorPrivate> e);
        void fireOnStreamingFinish(MegaTransferPrivate *transfer, unique_ptr<MegaErrorPrivate> e);

        //FTP
        bool ftpServerStart(bool localOnly = true, int port = 4990, int dataportBegin = 1500, int dataPortEnd = 1600, bool useTLS = false, const char *certificatepath = NULL, const char *keypath = NULL);
        void ftpServerStop();
        int ftpServerIsRunning();

        // management
        char *ftpServerGetLocalLink(MegaNode *node);
        MegaStringList *ftpServerGetLinks();
        MegaNodeList *ftpServerGetAllowedNodes();
        void ftpServerRemoveAllowedNode(MegaHandle handle);
        void ftpServerRemoveAllowedNodes();
        void ftpServerSetMaxBufferSize(int bufferSize);
        int ftpServerGetMaxBufferSize();
        void ftpServerSetMaxOutputSize(int outputSize);
        int ftpServerGetMaxOutputSize();

        // permissions
        void ftpServerSetRestrictedMode(int mode);
        int ftpServerGetRestrictedMode();
        bool ftpServerIsLocalOnly();

        void ftpServerAddListener(MegaTransferListener *listener);
        void ftpServerRemoveListener(MegaTransferListener *listener);

        void fireOnFtpStreamingStart(MegaTransferPrivate *transfer);
        void fireOnFtpStreamingTemporaryError(MegaTransferPrivate *transfer, unique_ptr<MegaErrorPrivate> e);
        void fireOnFtpStreamingFinish(MegaTransferPrivate *transfer, unique_ptr<MegaErrorPrivate> e);

#endif

#ifdef ENABLE_CHAT
        void createChat(bool group, bool publicchat, MegaTextChatPeerList* peers, const MegaStringMap* userKeyMap = NULL, const char* title = NULL, bool meetingRoom = false, int chatOptions = MegaApi::CHAT_OPTIONS_EMPTY, MegaRequestListener* listener = NULL);
        void setChatOption(MegaHandle chatid, int option, bool enabled, MegaRequestListener* listener = NULL);
        void inviteToChat(MegaHandle chatid, MegaHandle uh, int privilege, bool openMode, const char *unifiedKey = NULL, const char *title = NULL, MegaRequestListener *listener = NULL);
        void removeFromChat(MegaHandle chatid, MegaHandle uh = INVALID_HANDLE, MegaRequestListener *listener = NULL);
        void getUrlChat(MegaHandle chatid, MegaRequestListener *listener = NULL);
        void grantAccessInChat(MegaHandle chatid, MegaNode *n, MegaHandle uh,  MegaRequestListener *listener = NULL);
        void removeAccessInChat(MegaHandle chatid, MegaNode *n, MegaHandle uh,  MegaRequestListener *listener = NULL);
        void updateChatPermissions(MegaHandle chatid, MegaHandle uh, int privilege, MegaRequestListener *listener = NULL);
        void truncateChat(MegaHandle chatid, MegaHandle messageid, MegaRequestListener *listener = NULL);
        void setChatTitle(MegaHandle chatid, const char *title, MegaRequestListener *listener = NULL);
        void setChatUnifiedKey(MegaHandle chatid, const char *unifiedKey, MegaRequestListener *listener = NULL);
        void getChatPresenceURL(MegaRequestListener *listener = NULL);
        void registerPushNotification(int deviceType, const char *token, MegaRequestListener *listener = NULL);
        void sendChatStats(const char *data, int port, MegaRequestListener *listener = NULL);
         void sendChatLogs(const char *data, MegaHandle userid, MegaHandle callid = INVALID_HANDLE, int port = 0, MegaRequestListener *listener = NULL);
        MegaTextChatList *getChatList();
        MegaHandleList *getAttachmentAccess(MegaHandle chatid, MegaHandle h);
        bool hasAccessToAttachment(MegaHandle chatid, MegaHandle h, MegaHandle uh);
        const char* getFileAttribute(MegaHandle h);
        void archiveChat(MegaHandle chatid, int archive, MegaRequestListener *listener = NULL);
        void setChatRetentionTime(MegaHandle chatid, unsigned int period, MegaRequestListener *listener = NULL);
        void requestRichPreview(const char *url, MegaRequestListener *listener = NULL);
        void chatLinkHandle(MegaHandle chatid, bool del, bool createifmissing, MegaRequestListener *listener = NULL);
        void getChatLinkURL(MegaHandle publichandle, MegaRequestListener *listener = NULL);
        void chatLinkClose(MegaHandle chatid, const char *title, MegaRequestListener *listener = NULL);
        void chatLinkJoin(MegaHandle publichandle, const char *unifiedkey, MegaRequestListener *listener = NULL);
        void enableRichPreviews(bool enable, MegaRequestListener *listener = NULL);
        void isRichPreviewsEnabled(MegaRequestListener *listener = NULL);
        void shouldShowRichLinkWarning(MegaRequestListener *listener = NULL);
        void setRichLinkWarningCounterValue(int value, MegaRequestListener *listener = NULL);
        void enableGeolocation(MegaRequestListener *listener = NULL);
        void isGeolocationEnabled(MegaRequestListener *listener = NULL);
        bool isChatNotifiable(MegaHandle chatid);
        void startChatCall(MegaHandle chatid, MegaRequestListener* listener = nullptr);
        void joinChatCall(MegaHandle chatid, MegaHandle callid, MegaRequestListener* listener = nullptr);
        void endChatCall(MegaHandle chatid, MegaHandle callid, int reason = 0, MegaRequestListener *listener = nullptr);
        void createOrUpdateScheduledMeeting(const MegaScheduledMeeting* scheduledMeeting, MegaRequestListener* listener = NULL);
        void removeScheduledMeeting(MegaHandle chatid, MegaHandle schedId, MegaRequestListener* listener = NULL);
        void fetchScheduledMeeting(MegaHandle chatid, MegaHandle schedId, MegaRequestListener* listener = NULL);
        void fetchScheduledMeetingEvents(MegaHandle chatid, const char *since, const char* until, unsigned int count, MegaRequestListener* listener = NULL);
#endif

        void setMyChatFilesFolder(MegaHandle nodehandle, MegaRequestListener *listener = NULL);
        void getMyChatFilesFolder(MegaRequestListener *listener = NULL);
        void setCameraUploadsFolder(MegaHandle nodehandle, bool secondary, MegaRequestListener *listener = NULL);
        void setCameraUploadsFolders(MegaHandle primaryFolder, MegaHandle secondaryFolder, MegaRequestListener *listener);
        void getCameraUploadsFolder(bool secondary, MegaRequestListener *listener = NULL);
        void setMyBackupsFolder(const char *localizedName, MegaRequestListener *listener = nullptr);
        void getUserAlias(MegaHandle uh, MegaRequestListener *listener = NULL);
        void setUserAlias(MegaHandle uh, const char *alias, MegaRequestListener *listener = NULL);

        void getPushNotificationSettings(MegaRequestListener *listener = NULL);
        void setPushNotificationSettings(MegaPushNotificationSettings *settings, MegaRequestListener *listener = NULL);

        bool isSharesNotifiable();
        bool isContactsNotifiable();

        void getAccountAchievements(MegaRequestListener *listener = NULL);
        void getMegaAchievements(MegaRequestListener *listener = NULL);

        void catchup(MegaRequestListener *listener = NULL);
        void getPublicLinkInformation(const char *megaFolderLink, MegaRequestListener *listener);

        void sendSMSVerificationCode(const char* phoneNumber, MegaRequestListener *listener = NULL, bool reverifying_whitelisted = false);
        void checkSMSVerificationCode(const char* verificationCode, MegaRequestListener *listener = NULL);

        void getRegisteredContacts(const MegaStringMap* contacts, MegaRequestListener *listener = NULL);

        void getCountryCallingCodes(MegaRequestListener *listener = NULL);

        void getBanners(MegaRequestListener *listener);
        void dismissBanner(int id, MegaRequestListener *listener);

        void setBackup(int backupType, MegaHandle targetNode, const char* localFolder, const char* backupName, int state, int subState, MegaRequestListener* listener = nullptr);
        void updateBackup(MegaHandle backupId, int backupType, MegaHandle targetNode, const char* localFolder, const char *backupName, int state, int subState, MegaRequestListener* listener = nullptr);
        void removeBackup(MegaHandle backupId, MegaRequestListener *listener = nullptr);
        void sendBackupHeartbeat(MegaHandle backupId, int status, int progress, int ups, int downs, long long ts, MegaHandle lastNode, MegaRequestListener *listener);

        void fetchGoogleAds(int adFlags, MegaStringList *adUnits, MegaHandle publicHandle, MegaRequestListener *listener = nullptr);
        void queryGoogleAds(int adFlags, MegaHandle publicHandle = INVALID_HANDLE, MegaRequestListener *listener = nullptr);

        void setCookieSettings(int settings, MegaRequestListener *listener = nullptr);
        void getCookieSettings(MegaRequestListener *listener = nullptr);
        bool cookieBannerEnabled();

        bool startDriveMonitor();
        void stopDriveMonitor();
        bool driveMonitorEnabled();

        void enableRequestStatusMonitor(bool enable);
        bool requestStatusMonitorEnabled();

        void fireOnTransferStart(MegaTransferPrivate *transfer);
        void fireOnTransferFinish(MegaTransferPrivate *transfer, unique_ptr<MegaErrorPrivate> e);
        void fireOnTransferUpdate(MegaTransferPrivate *transfer);
        void fireOnFolderTransferUpdate(MegaTransferPrivate *transfer, int stage, uint32_t foldercount, uint32_t createdfoldercount, uint32_t filecount, const LocalPath* currentFolder, const LocalPath* currentFileLeafname);
        void fireOnTransferTemporaryError(MegaTransferPrivate *transfer, unique_ptr<MegaErrorPrivate> e);
        map<int, MegaTransferPrivate *> transferMap;


        MegaClient *getMegaClient();
        static FileFingerprint *getFileFingerprintInternal(const char *fingerprint);

        // You take the ownership of the returned value of both functiions
        // It can be NULL if the input parameters are invalid
        static char* getMegaFingerprintFromSdkFingerprint(const char* sdkFingerprint);
        static char* getSdkFingerprintFromMegaFingerprint(const char *megaFingerprint, m_off_t size);

        error processAbortBackupRequest(MegaRequestPrivate *request, error e);
        void fireOnBackupStateChanged(MegaScheduledCopyController *backup);
        void fireOnBackupStart(MegaScheduledCopyController *backup);
        void fireOnBackupFinish(MegaScheduledCopyController *backup, unique_ptr<MegaErrorPrivate> e);
        void fireOnBackupUpdate(MegaScheduledCopyController *backup);
        void fireOnBackupTemporaryError(MegaScheduledCopyController *backup, unique_ptr<MegaErrorPrivate> e);

        void yield();
        void lockMutex();
        void unlockMutex();
        bool tryLockMutexFor(long long time);

protected:
        void init(MegaApi *api, const char *appKey, MegaGfxProcessor* processor, const char *basePath /*= NULL*/, const char *userAgent /*= NULL*/, unsigned clientWorkerThreadCount /*= 1*/);

        static void *threadEntryPoint(void *param);

        MegaTransferPrivate* getMegaTransferPrivate(int tag);

        void fireOnRequestStart(MegaRequestPrivate *request);
        void fireOnRequestFinish(MegaRequestPrivate *request, unique_ptr<MegaErrorPrivate> e, bool callbackIsFromSyncThread = false);
        void fireOnRequestUpdate(MegaRequestPrivate *request);
        void fireOnRequestTemporaryError(MegaRequestPrivate *request, unique_ptr<MegaErrorPrivate> e);
        bool fireOnTransferData(MegaTransferPrivate *transfer);
        void fireOnUsersUpdate(MegaUserList *users);
        void fireOnUserAlertsUpdate(MegaUserAlertList *alerts);
        void fireOnNodesUpdate(MegaNodeList *nodes);
        void fireOnAccountUpdate();
        void fireOnSetsUpdate(MegaSetList* sets);
        void fireOnSetElementsUpdate(MegaSetElementList* elements);
        void fireOnContactRequestsUpdate(MegaContactRequestList *requests);
        void fireOnReloadNeeded();
        void fireOnEvent(MegaEventPrivate *event);

#ifdef ENABLE_SYNC
        void fireOnGlobalSyncStateChanged();
        void fireOnSyncStateChanged(MegaSyncPrivate *sync);
        void fireOnSyncAdded(MegaSyncPrivate *sync);
        void fireOnSyncDeleted(MegaSyncPrivate *sync);
        void fireOnFileSyncStateChanged(MegaSyncPrivate *sync, string *localPath, int newState);
#endif

#ifdef ENABLE_CHAT
        void fireOnChatsUpdate(MegaTextChatList *chats);
#endif

        void processTransferPrepare(Transfer *t, MegaTransferPrivate *transfer);
        void processTransferUpdate(Transfer *tr, MegaTransferPrivate *transfer);
        void processTransferComplete(Transfer *tr, MegaTransferPrivate *transfer);
        void processTransferFailed(Transfer *tr, MegaTransferPrivate *transfer, const Error &e, dstime timeleft);
        void processTransferRemoved(Transfer *tr, MegaTransferPrivate *transfer, const Error &e);

        node_vector searchInNodeManager(MegaHandle nodeHandle, const char* searchString, int type, CancelToken cancelToken);
        bool isValidTypeNode(Node *node, int type);

        MegaApi *api;
        std::thread thread;
        std::thread::id threadId;
        MegaClient *client;
        MegaHttpIO *httpio;
        MegaWaiter *waiter;
        unique_ptr<MegaFileSystemAccess> fsAccess;
        MegaDbAccess *dbAccess;
        GfxProc *gfxAccess;
        string basePath;
        bool nocache;

        // for fingerprinting off-thread
        // one at a time is enough
        mutex fingerprintingFsAccessMutex;
        MegaFileSystemAccess fingerprintingFsAccess;

        mutex mLastRecievedLoggedMeMutex;
        sessiontype_t mLastReceivedLoggedInState = NOTLOGGEDIN;
        handle mLastReceivedLoggedInMeHandle = UNDEF;

        unique_ptr<MegaNode> mLastKnownRootNode;
        unique_ptr<MegaNode> mLastKnownVaultNode;
        unique_ptr<MegaNode> mLastKnownRubbishNode;

#ifdef HAVE_LIBUV
        MegaHTTPServer *httpServer;
        int httpServerMaxBufferSize;
        int httpServerMaxOutputSize;
        bool httpServerEnableFiles;
        bool httpServerEnableFolders;
        bool httpServerOfflineAttributeEnabled;
        int httpServerRestrictedMode;
        bool httpServerSubtitlesSupportEnabled;
        set<MegaTransferListener *> httpServerListeners;

        MegaFTPServer *ftpServer;
        int ftpServerMaxBufferSize;
        int ftpServerMaxOutputSize;
        int ftpServerRestrictedMode;
        set<MegaTransferListener *> ftpServerListeners;
#endif

        map<int, MegaScheduledCopyController *> backupsMap;

        RequestQueue requestQueue;
        TransferQueue transferQueue;
        map<int, MegaRequestPrivate *> requestMap;

        // sc requests to close existing wsc and immediately retrieve pending actionpackets
        RequestQueue scRequestQueue;

        int pendingUploads;
        int pendingDownloads;
        int totalUploads;
        int totalDownloads;
        long long totalDownloadedBytes;
        long long totalUploadedBytes;
        long long totalDownloadBytes;
        long long totalUploadBytes;
        long long notificationNumber;
        set<MegaRequestListener *> requestListeners;
        set<MegaTransferListener *> transferListeners;
        set<MegaScheduledCopyListener *> backupListeners;

#ifdef ENABLE_SYNC
        std::unique_ptr<BackupMonitor> mHeartBeatMonitor;
        MegaSyncPrivate* cachedMegaSyncPrivateByBackupId(const SyncConfig&);
        unique_ptr<MegaSyncPrivate> mCachedMegaSyncPrivate;
#endif

        set<MegaGlobalListener *> globalListeners;
        set<MegaListener *> listeners;
        retryreason_t waitingRequest;
        vector<string> excludedNames;
        vector<string> excludedPaths;
        long long syncLowerSizeLimit;
        long long syncUpperSizeLimit;
        std::recursive_timed_mutex sdkMutex;
        using SdkMutexGuard = std::unique_lock<std::recursive_timed_mutex>;   // (equivalent to typedef)
        std::atomic<bool> syncPathStateLockTimeout{ false };
        MegaTransferPrivate *currentTransfer;
        MegaRequestPrivate *activeRequest;
        MegaTransferPrivate *activeTransfer;
        MegaError *activeError;
        MegaNodeList *activeNodes;
        MegaUserList *activeUsers;
        MegaUserAlertList *activeUserAlerts;
        MegaContactRequestList *activeContactRequests;
        string appKey;

        MegaPushNotificationSettings *mPushSettings; // stores lastest-seen settings (to be able to filter notifications)
        MegaTimeZoneDetails *mTimezones;

        int threadExit;
        void loop();

        int maxRetries;

        // a request-level error occurred
        void request_error(error) override;
        void request_response_progress(m_off_t, m_off_t) override;

        // login result
        void prelogin_result(int, string*, string*, error) override;
        void login_result(error) override;
        void logout_result(error);
        void userdata_result(string*, string*, string*, Error) override;
        void pubkey_result(User *) override;

        // ephemeral session creation/resumption result

        // check the reason of being blocked
        void ephemeral_result(error) override;
        void ephemeral_result(handle, const byte*) override;
        void cancelsignup_result(error) override;

        // check the reason of being blocked
        void whyamiblocked_result(int) override;

        // contact link management
        void contactlinkcreate_result(error, handle) override;
        void contactlinkquery_result(error, handle, string*, string*, string*, string*) override;
        void contactlinkdelete_result(error) override;

        // multi-factor authentication
        void multifactorauthsetup_result(string*, error) override;
        void multifactorauthcheck_result(int) override;
        void multifactorauthdisable_result(error) override;

        // fetch time zone
        void fetchtimezone_result(error, vector<string>*, vector<int>*, int) override;

        // keep me alive feature
        void keepmealive_result(error) override;
        void acknowledgeuseralerts_result(error) override;

        // account validation by txted verification code
        void smsverificationsend_result(error) override;
        void smsverificationcheck_result(error, std::string *phoneNumber) override;

        // get registered contacts
        void getregisteredcontacts_result(error, vector<tuple<string, string, string>>*) override;

        // get country calling codes
        void getcountrycallingcodes_result(error, map<string, vector<string>>*) override;

        // get the current PSA
        void getpsa_result (error, int, string*, string*, string*, string*, string*, string*) override;

        // account creation
        void sendsignuplink_result(error) override;
        void confirmsignuplink2_result(handle, const char*, const char*, error) override;
        void setkeypair_result(error) override;

        // account credentials, properties and history
        void account_details(AccountDetails*,  bool, bool, bool, bool, bool, bool) override;
        void account_details(AccountDetails*, error) override;
        void querytransferquota_result(int) override;

        void unlink_result(handle, error) override;
        void unlinkversions_result(error) override;
        void nodes_updated(Node**, int) override;
        void users_updated(User**, int) override;
        void useralerts_updated(UserAlert::Base**, int) override;
        void account_updated() override;
        void pcrs_updated(PendingContactRequest**, int) override;
        void sets_updated(Set**, int) override;
        void setelements_updated(SetElement**, int) override;

        // password change result
        void changepw_result(error) override;

        // user attribute update notification
        void userattr_update(User*, int, const char*) override;

        void nodes_current() override;
        void catchup_result() override;
        void key_modified(handle, attr_t) override;

        void fetchnodes_result(const Error&) override;
        void putnodes_result(const Error&, targettype_t, vector<NewNode>&, bool targetOverride) override;

        // contact request results
        void setpcr_result(handle, error, opcactions_t) override;
        void updatepcr_result(error, ipcactions_t) override;

        // file attribute fetch result
        void fa_complete(handle, fatype, const char*, uint32_t) override;
        int fa_failed(handle, fatype, int, error) override;

        // file attribute modification result
        void putfa_result(handle, fatype, error) override;

#ifdef USE_DRIVE_NOTIFICATIONS
        // external drive [dis-]connected
        void drive_presence_changed(bool appeared, const LocalPath& driveRoot) override;
#endif

        // purchase transactions
        void enumeratequotaitems_result(unsigned type, handle product, unsigned prolevel, int gbstorage, int gbtransfer,
                                        unsigned months, unsigned amount, unsigned amountMonth, unsigned localPrice,
                                        const char* description, const char* iosid, const char* androidid,
                                        std::unique_ptr<BusinessPlan>) override;
        void enumeratequotaitems_result(unique_ptr<CurrencyData>) override;
        void enumeratequotaitems_result(error e) override;
        void additem_result(error) override;
        void checkout_result(const char*, error) override;
        void submitpurchasereceipt_result(error) override;
        void creditcardstore_result(error) override;
        void creditcardquerysubscriptions_result(int, error) override;
        void creditcardcancelsubscriptions_result(error) override;
        void getpaymentmethods_result(int, error) override;
        void copysession_result(string*, error) override;

        void userfeedbackstore_result(error) override;
        void sendevent_result(error) override;
        void supportticket_result(error) override;

        // user invites/attributes
        void removecontact_result(error) override;
        void putua_result(error) override;
        void getua_result(error) override;
        void getua_result(byte*, unsigned, attr_t) override;
        void getua_result(TLVstore *, attr_t) override;
#ifdef DEBUG
        void delua_result(error) override;
        void senddevcommand_result(int) override;
#endif

        void getuseremail_result(string *, error) override;

        // exported link access result
        void openfilelink_result(const Error&) override;
        void openfilelink_result(handle, const byte*, m_off_t, string*, string*, int) override;

        // retrieval of public link information
        void folderlinkinfo_result(error, handle, handle, string *, string*, m_off_t, uint32_t, uint32_t, m_off_t, uint32_t) override;

        // global transfer queue updates (separate signaling towards the queued objects)
        void file_added(File*) override;
        void file_removed(File*, const Error& e) override;
        void file_complete(File*) override;

        void transfer_complete(Transfer *) override;
        void transfer_removed(Transfer *) override;

        File* file_resume(string*, direction_t *type) override;

        void transfer_prepare(Transfer*) override;
        void transfer_failed(Transfer*, const Error& error, dstime timeleft) override;
        void transfer_update(Transfer*) override;

        dstime pread_failure(const Error&, int, void*, dstime) override;
        bool pread_data(byte*, m_off_t, m_off_t, m_off_t, m_off_t, void*) override;

        void reportevent_result(error) override;
        void sessions_killed(handle sessionid, error e) override;

        void cleanrubbishbin_result(error) override;

        void getrecoverylink_result(error) override;
        void queryrecoverylink_result(error) override;
        void queryrecoverylink_result(int type, const char *email, const char *ip, time_t ts, handle uh, const vector<string> *emails) override;
        void getprivatekey_result(error, const byte *privk = NULL, const size_t len_privk = 0) override;
        void confirmrecoverylink_result(error) override;
        void confirmcancellink_result(error) override;
        void getemaillink_result(error) override;
        void resendverificationemail_result(error) override;
        void resetSmsVerifiedPhoneNumber_result(error) override;
        void confirmemaillink_result(error) override;
        void getversion_result(int, const char*, error) override;
        void getlocalsslcertificate_result(m_time_t, string *certdata, error) override;
        void getmegaachievements_result(AchievementsDetails*, error) override;
        void mediadetection_ready() override;
        void storagesum_changed(int64_t newsum) override;
        void getmiscflags_result(error) override;
        void getbanners_result(error e) override;
        void getbanners_result(vector< tuple<int, string, string, string, string, string, string> >&& banners) override;
        void dismissbanner_result(error e) override;
        void reqstat_progress(int permilprogress) override;

        // for internal use - for worker threads to run something on MegaApiImpl's thread, such as calls to onFire() functions
        void executeOnThread(shared_ptr<ExecuteOnce>);

#ifdef ENABLE_CHAT
        // chat-related commandsresult
        void chatcreate_result(TextChat *, error) override;
        void chatinvite_result(error) override;
        void chatremove_result(error) override;
        void chaturl_result(string*, error) override;
        void chatgrantaccess_result(error) override;
        void chatremoveaccess_result(error) override;
        void chatupdatepermissions_result(error) override;
        void chattruncate_result(error) override;
        void chatsettitle_result(error) override;
        void chatpresenceurl_result(string*, error) override;
        void registerpushnotification_result(error) override;
        void archivechat_result(error) override;
        void setchatretentiontime_result(error) override;

        void chats_updated(textchat_map *, int) override;
        void richlinkrequest_result(string*, error) override;
        void chatlink_result(handle, error) override;
        void chatlinkurl_result(handle, int, string*, string*, int, m_time_t, bool, handle, error) override;
        void chatlinkclose_result(error) override;
        void chatlinkjoin_result(error) override;
#endif

#ifdef ENABLE_SYNC
        // sync status updates and events

        // calls fireOnSyncStateChanged
        void syncupdate_stateconfig(const SyncConfig& config) override;

        // this will fill syncMap with a new MegaSyncPrivate, and fire onSyncAdded
        void sync_added(const SyncConfig& config) override;

        // this will fire onSyncStateChange if remote path of the synced node has changed
        virtual void syncupdate_remote_root_changed(const SyncConfig &) override;

        // this will call will fire EVENT_SYNCS_RESTORED
        virtual void syncs_restored(SyncError syncError) override;

        // this will call will fire EVENT_SYNCS_DISABLED
        virtual void syncs_disabled(SyncError syncError) override;

        // removes the sync from syncMap and fires onSyncDeleted callback
        void sync_removed(const SyncConfig& config) override;

        void syncupdate_syncing(bool syncing) override;
        void syncupdate_scanning(bool scanning) override;
        void syncupdate_treestate(const SyncConfig &, const LocalPath&, treestate_t, nodetype_t) override;
        bool sync_syncable(Sync *, const char*, LocalPath&, Node *) override;
        bool sync_syncable(Sync *, const char*, LocalPath&) override;

        void syncupdate_local_lockretry(bool) override;

        // for the exclusive use of sync_syncable
        unique_ptr<FileAccess> mSyncable_fa;
        std::mutex mSyncable_fa_mutex;
#endif

        void backupput_result(const Error&, handle backupId) override;

protected:
        // suggest reload due to possible race condition with other clients
        void reload(const char*) override;

        // reload forced automatically by server
        void reloading() override;

        // wipe all users, nodes and shares
        void clearing() override;

        // failed request retry notification
        void notify_retry(dstime, retryreason_t) override;

        // notify about db commit
        void notify_dbcommit() override;

        // notify about a storage event
        void notify_storage(int) override;

        // notify about an automatic change to HTTPS
        void notify_change_to_https() override;

        // notify about account confirmation
        void notify_confirmation(const char*) override;

        // network layer disconnected
        void notify_disconnect() override;

        // notify about a finished HTTP request
        void http_result(error, int, byte *, int) override;

        // notify about a business account status change
        void notify_business_status(BizStatus status) override;

        // notify about a finished timer
        void timer_result(error) override;

        void sendPendingScRequest();
        void sendPendingRequests();
        unsigned sendPendingTransfers(TransferQueue *queue, MegaRecursiveOperation* = nullptr);
        void updateBackups();

        //Internal
        Node* getNodeByFingerprintInternal(const char *fingerprint);
        Node *getNodeByFingerprintInternal(const char *fingerprint, Node *parent);

        void getNodeAttribute(MegaNode* node, int type, const char *dstFilePath, MegaRequestListener *listener = NULL);
        void cancelGetNodeAttribute(MegaNode *node, int type, MegaRequestListener *listener = NULL);
        void setNodeAttribute(MegaNode* node, int type, const char *srcFilePath, MegaHandle attributehandle, MegaRequestListener *listener = NULL);
        void putNodeAttribute(MegaBackgroundMediaUpload* bu, int type, const char *srcFilePath, MegaRequestListener *listener = NULL);
        void setUserAttr(int type, const char *value, MegaRequestListener *listener = NULL);
        static char *getAvatarColor(handle userhandle);
        static char *getAvatarSecondaryColor(handle userhandle);
        bool isGlobalNotifiable();

        // return false if there's a schedule and it currently does not apply. Otherwise, true
        bool isScheduleNotifiable();

        // deletes backups, requests and transfers. Reset total stats for down/uploads
        void abortPendingActions(error preverror = API_OK);

        bool hasToForceUpload(const Node &node, const MegaTransferPrivate &transfer) const;

        friend class MegaBackgroundMediaUploadPrivate;
        friend class MegaFolderDownloadController;
        friend class MegaFolderUploadController;
        friend class MegaRecursiveOperation;

private:
        void setCookieSettings_sendPendingRequests(MegaRequestPrivate* request);
        error getCookieSettings_getua_result(byte* data, unsigned len, MegaRequestPrivate* request);

#ifdef ENABLE_SYNC
        void addSyncByRequest(MegaRequestPrivate* request, SyncConfig sc, MegaClient::UndoFunction revertOnError);
#endif
};

class MegaHashSignatureImpl
{
	public:
		MegaHashSignatureImpl(const char *base64Key);
		~MegaHashSignatureImpl();
		void init();
		void add(const char *data, unsigned size);
        bool checkSignature(const char *base64Signature);

	protected:
		HashSignature *hashSignature;
		AsymmCipher* asymmCypher;
};

class ExternalInputStream : public InputStreamAccess
{
    MegaInputStream *inputStream;

public:
    ExternalInputStream(MegaInputStream *inputStream);
    virtual m_off_t size();
    virtual bool read(byte *buffer, unsigned size);
};

#ifdef HAVE_LIBUV
class StreamingBuffer
{
public:
    StreamingBuffer();
    ~StreamingBuffer();
    // Allocate buffer and reset class members
    void init(size_t capacity);
    // Add data to the buffer. This will mainly come from the Transfer (or from a cache file if it's included someday).
    size_t append(const char *buf, size_t len);
    // Get buffered data size
    size_t availableData() const;
    // Get free space available in buffer
    size_t availableSpace() const;
    // Get total buffer capacity
    size_t availableCapacity() const;
    // Get the uv_buf_t for the consumer with as much buffered data as possible
    uv_buf_t nextBuffer();
    // Increase the free data counter
    void freeData(size_t len);
    // Set upper bound limit for capacity
    void setMaxBufferSize(unsigned int bufferSize);
    // Set upper bound limit for chunk size to write to the consumer
    void setMaxOutputSize(unsigned int outputSize);
    // Set file size
    void setFileSize(m_off_t fileSize);
    // Set media length in seconds
    void setDuration(int duration);
    // Rate between file size and its duration (only for media files)
    m_off_t getBytesPerSecond() const;
    // Get the actual buffer state for debugging purposes
    std::string bufferStatus() const;

    static const unsigned int MAX_BUFFER_SIZE = 2097152;
    static const unsigned int MAX_OUTPUT_SIZE = MAX_BUFFER_SIZE / 10;

private:
    // Rate between partial file size and its duration (only for media files)
    m_off_t partialDuration(m_off_t partialSize) const;

protected:
    // Circular buffer to store data to feed the consumer
    char* buffer;
    // Total buffer size
    size_t capacity;
    // Buffered data size
    size_t size;
    // Available free space in buffer
    size_t free;
    // Index for last buffered data
    size_t inpos;
    // Index for last written data (to the consumer)
    size_t outpos;
    // Upper bound limit for capacity
    size_t maxBufferSize;
    // Upper bound limit for chunk size to write to the consumer
    size_t maxOutputSize;

    // File size
    m_off_t fileSize;
    // Media length in seconds (for media files)
    int duration;
};

class MegaTCPServer;
class MegaTCPContext : public MegaTransferListener, public MegaRequestListener
{
public:
    MegaTCPContext();
    virtual ~MegaTCPContext();

    // Connection management
    MegaTCPServer *server;
    uv_tcp_t tcphandle;
    uv_async_t asynchandle;
    uv_mutex_t mutex;
    MegaApiImpl *megaApi;
    m_off_t bytesWritten;
    m_off_t size;
    char *lastBuffer;
    size_t lastBufferLen;
    bool nodereceived;
    bool finished;
    bool failed;
    bool pause;

#ifdef ENABLE_EVT_TLS
    //tls stuff:
    evt_tls_t *evt_tls;
    bool invalid;
#endif
    std::list<char*> writePointers;

    // Request information
    bool range;
    m_off_t rangeStart;
    m_off_t rangeEnd;
    m_off_t rangeWritten;
    MegaNode *node;
    std::string path;
    std::string nodehandle;
    std::string nodekey;
    std::string nodename;
    m_off_t nodesize;
    int resultCode;

};

class MegaTCPServer
{
protected:
    static void *threadEntryPoint(void *param);
    static http_parser_settings parsercfg;

    uv_loop_t uv_loop;

    set<handle> allowedHandles;
    handle lastHandle;
    list<MegaTCPContext*> connections;
    uv_async_t exit_handle;
    MegaApiImpl *megaApi;
    bool semaphoresdestroyed;
    uv_sem_t semaphoreStartup;
    uv_sem_t semaphoreEnd;
    MegaThread *thread;
    uv_tcp_t server;
    int maxBufferSize;
    int maxOutputSize;
    int restrictedMode;
    bool localOnly;
    bool started;
    int port;
    bool closing;
    int remainingcloseevents;

#ifdef ENABLE_EVT_TLS
    // TLS
    bool evtrequirescleaning;
    evt_ctx_t evtctx;
    std::string certificatepath;
    std::string keypath;
#endif

    // libuv callbacks
    static void onNewClient(uv_stream_t* server_handle, int status);
    static void onDataReceived(uv_stream_t* tcp, ssize_t nread, const uv_buf_t * buf);
    static void allocBuffer(uv_handle_t *handle, size_t suggested_size, uv_buf_t* buf);
    static void onClose(uv_handle_t* handle);

#ifdef ENABLE_EVT_TLS
    //libuv tls
    static void onNewClient_tls(uv_stream_t* server_handle, int status);
    static void onWriteFinished_tls_async(uv_write_t* req, int status);
    static void on_tcp_read(uv_stream_t *stream, ssize_t nrd, const uv_buf_t *data);
    static int uv_tls_writer(evt_tls_t *evt_tls, void *bfr, int sz);
    static void on_evt_tls_close(evt_tls_t *evt_tls, int status);
    static void on_hd_complete( evt_tls_t *evt_tls, int status);
    static void evt_on_rd(evt_tls_t *evt_tls, char *bfr, int sz);
#endif


    static void onAsyncEventClose(uv_handle_t* handle);
    static void onAsyncEvent(uv_async_t* handle);
    static void onExitHandleClose(uv_handle_t* handle);

    static void onCloseRequested(uv_async_t* handle);

    static void onWriteFinished(uv_write_t* req, int status); //This might need to go to HTTPServer
#ifdef ENABLE_EVT_TLS
    static void onWriteFinished_tls(evt_tls_t *evt_tls, int status);
#endif
    static void closeConnection(MegaTCPContext *tcpctx);
    static void closeTCPConnection(MegaTCPContext *tcpctx);

    void run();
    void initializeAndStartListening();

    void answer(MegaTCPContext* tcpctx, const char *rsp, size_t rlen);


    //virtual methods:
    virtual void processReceivedData(MegaTCPContext *tcpctx, ssize_t nread, const uv_buf_t * buf);
    virtual void processAsyncEvent(MegaTCPContext *tcpctx);
    virtual MegaTCPContext * initializeContext(uv_stream_t *server_handle) = 0;
    virtual void processWriteFinished(MegaTCPContext* tcpctx, int status) = 0;
    virtual void processOnAsyncEventClose(MegaTCPContext* tcpctx);
    virtual bool respondNewConnection(MegaTCPContext* tcpctx) = 0; //returns true if server needs to start by reading
    virtual void processOnExitHandleClose(MegaTCPServer* tcpServer);

public:
    const bool useIPv6;
    const bool useTLS;
    MegaFileSystemAccess *fsAccess;

    std::string basePath;

    MegaTCPServer(MegaApiImpl *megaApi, std::string basePath, bool useTLS = false, std::string certificatepath = std::string(), std::string keypath = std::string(), bool useIPv6 = false);
    virtual ~MegaTCPServer();
    bool start(int port, bool localOnly = true);
    void stop(bool doNotWait = false);
    int getPort();
    bool isLocalOnly();
    void setMaxBufferSize(int bufferSize);
    void setMaxOutputSize(int outputSize);
    int getMaxBufferSize();
    int getMaxOutputSize();
    void setRestrictedMode(int mode);
    int getRestrictedMode();
    bool isHandleAllowed(handle h);
    void clearAllowedHandles();
    char* getLink(MegaNode *node, std::string protocol = "http");
    bool isCurrentThread() {
        return thread->isCurrentThread();
    }

    set<handle> getAllowedHandles();
    void removeAllowedHandle(MegaHandle handle);

    void readData(MegaTCPContext* tcpctx);
};


class MegaTCServer;
class MegaHTTPServer;
class MegaHTTPContext : public MegaTCPContext
{

public:
    MegaHTTPContext();
    ~MegaHTTPContext();

    // Connection management
    StreamingBuffer streamingBuffer;
    std::unique_ptr<MegaTransferPrivate> transfer;
    http_parser parser;
    char *lastBuffer;
    size_t lastBufferLen;
    bool nodereceived;
    bool failed;
    bool pause;

    // Request information
    bool range;
    m_off_t rangeStart;
    m_off_t rangeEnd;
    m_off_t rangeWritten;
    MegaNode *node;
    std::string path;
    std::string nodehandle;
    std::string nodekey;
    std::string nodename;
    m_off_t nodesize;
    std::string nodepubauth;
    std::string nodeprivauth;
    std::string nodechatauth;
    int resultCode;


    // WEBDAV related
    int depth;
    std::string lastheader;
    std::string subpathrelative;
    const char *messageBody;
    size_t messageBodySize;
    std::string host;
    std::string destination;
    bool overwrite;
    std::unique_ptr<FileAccess> tmpFileAccess;
    std::string tmpFileName;
    std::string newname; //newname for moved node
    MegaHandle nodeToMove; //node to be moved after delete
    MegaHandle newParentNode; //parent node for moved after delete

    uv_mutex_t mutex_responses;
    std::list<std::string> responses;

    virtual void onTransferStart(MegaApi *, MegaTransfer *transfer);
    virtual bool onTransferData(MegaApi *, MegaTransfer *transfer, char *buffer, size_t size);
    virtual void onTransferFinish(MegaApi* api, MegaTransfer *transfer, MegaError *e);
    virtual void onRequestFinish(MegaApi* api, MegaRequest *request, MegaError *e);
};

class MegaHTTPServer: public MegaTCPServer
{
protected:
    set<handle> allowedWebDavHandles;

    bool fileServerEnabled;
    bool folderServerEnabled;
    bool offlineAttribute;
    bool subtitlesSupportEnabled;

    //virtual methods:
    virtual void processReceivedData(MegaTCPContext *ftpctx, ssize_t nread, const uv_buf_t * buf);
    virtual void processAsyncEvent(MegaTCPContext *ftpctx);
    virtual MegaTCPContext * initializeContext(uv_stream_t *server_handle);
    virtual void processWriteFinished(MegaTCPContext* tcpctx, int status);
    virtual void processOnAsyncEventClose(MegaTCPContext* tcpctx);
    virtual bool respondNewConnection(MegaTCPContext* tcpctx);
    virtual void processOnExitHandleClose(MegaTCPServer* tcpServer);


    // HTTP parser callback
    static int onMessageBegin(http_parser* parser);
    static int onHeadersComplete(http_parser* parser);
    static int onUrlReceived(http_parser* parser, const char* url, size_t length);
    static int onHeaderField(http_parser* parser, const char* at, size_t length);
    static int onHeaderValue(http_parser* parser, const char* at, size_t length);
    static int onBody(http_parser* parser, const char* at, size_t length);
    static int onMessageComplete(http_parser* parser);

    static void sendHeaders(MegaHTTPContext *httpctx, string *headers);
    static void sendNextBytes(MegaHTTPContext *httpctx);
    static int streamNode(MegaHTTPContext *httpctx);

    //Utility funcitons
    static std::string getHTTPMethodName(int httpmethod);
    static std::string getHTTPErrorString(int errorcode);
    static std::string getResponseForNode(MegaNode *node, MegaHTTPContext* httpctx);

    // WEBDAV related
    static std::string getWebDavPropFindResponseForNode(std::string baseURL, std::string subnodepath, MegaNode *node, MegaHTTPContext* httpctx);
    static std::string getWebDavProfFindNodeContents(MegaNode *node, std::string baseURL, bool offlineAttribute);

    static void returnHttpCodeBasedOnRequestError(MegaHTTPContext* httpctx, MegaError *e, bool synchronous = true);
    static void returnHttpCode(MegaHTTPContext* httpctx, int errorCode, std::string errorMessage = string(), bool synchronous = true);

public:

    static void returnHttpCodeAsyncBasedOnRequestError(MegaHTTPContext* httpctx, MegaError *e);
    static void returnHttpCodeAsync(MegaHTTPContext* httpctx, int errorCode, std::string errorMessage = string());

    MegaHTTPServer(MegaApiImpl *megaApi, string basePath, bool useTLS = false, std::string certificatepath = std::string(), std::string keypath = std::string(), bool useIPv6 = false);
    virtual ~MegaHTTPServer();
    char *getWebDavLink(MegaNode *node);

    void clearAllowedHandles();
    bool isHandleWebDavAllowed(handle h);
    set<handle> getAllowedWebDavHandles();
    void removeAllowedWebDavHandle(MegaHandle handle);
    void enableFileServer(bool enable);
    void enableFolderServer(bool enable);
    bool isFileServerEnabled();
    bool isFolderServerEnabled();
    void enableOfflineAttribute(bool enable);
    bool isOfflineAttributeEnabled();
    bool isSubtitlesSupportEnabled();
    void enableSubtitlesSupport(bool enable);

};

class MegaFTPServer;
class MegaFTPDataServer;
class MegaFTPContext : public MegaTCPContext
{
public:

    int command;
    std::string arg1;
    std::string arg2;
    int resultcode;
    int pasiveport;
    MegaFTPDataServer * ftpDataServer;

    std::string tmpFileName;

    MegaNode *nodeToDeleteAfterMove;

    uv_mutex_t mutex_responses;
    std::list<std::string> responses;

    uv_mutex_t mutex_nodeToDownload;

    //status
    MegaHandle cwd;
    bool atroot;
    bool athandle;
    MegaHandle parentcwd;

    std::string cwdpath;

    MegaFTPContext();
    ~MegaFTPContext();

    virtual void onTransferStart(MegaApi *, MegaTransfer *transfer);
    virtual bool onTransferData(MegaApi *, MegaTransfer *transfer, char *buffer, size_t size);
    virtual void onTransferFinish(MegaApi* api, MegaTransfer *transfer, MegaError *e);
    virtual void onRequestFinish(MegaApi* api, MegaRequest *request, MegaError *e);
};

class MegaFTPDataServer;
class MegaFTPServer: public MegaTCPServer
{
protected:
    enum{
        FTP_CMD_INVALID = -1,
        FTP_CMD_USER = 1,
        FTP_CMD_PASS,
        FTP_CMD_ACCT,
        FTP_CMD_CWD,
        FTP_CMD_CDUP,
        FTP_CMD_SMNT,
        FTP_CMD_QUIT,
        FTP_CMD_REIN,
        FTP_CMD_PORT,
        FTP_CMD_PASV,
        FTP_CMD_TYPE,
        FTP_CMD_STRU,
        FTP_CMD_MODE,
        FTP_CMD_RETR,
        FTP_CMD_STOR,
        FTP_CMD_STOU,
        FTP_CMD_APPE,
        FTP_CMD_ALLO,
        FTP_CMD_REST,
        FTP_CMD_RNFR,
        FTP_CMD_RNTO,
        FTP_CMD_ABOR,
        FTP_CMD_DELE,
        FTP_CMD_RMD,
        FTP_CMD_MKD,
        FTP_CMD_PWD,
        FTP_CMD_LIST,
        FTP_CMD_NLST,
        FTP_CMD_SITE,
        FTP_CMD_SYST,
        FTP_CMD_STAT,
        FTP_CMD_HELP,
        FTP_CMD_FEAT,  //rfc2389
        FTP_CMD_SIZE,
        FTP_CMD_PROT,
        FTP_CMD_EPSV, //rfc2428
        FTP_CMD_PBSZ, //rfc2228
        FTP_CMD_OPTS, //rfc2389
        FTP_CMD_NOOP
    };

    std::string crlfout;

    MegaHandle nodeHandleToRename;

    int pport;
    int dataportBegin;
    int dataPortEnd;

    std::string getListingLineFromNode(MegaNode *child, std::string nameToShow = string());

    MegaNode *getBaseFolderNode(std::string path);
    MegaNode *getNodeByFullFtpPath(std::string path);
    void getPermissionsString(int permissions, char *permsString);


    //virtual methods:
    virtual void processReceivedData(MegaTCPContext *tcpctx, ssize_t nread, const uv_buf_t * buf);
    virtual void processAsyncEvent(MegaTCPContext *tcpctx);
    virtual MegaTCPContext * initializeContext(uv_stream_t *server_handle);
    virtual void processWriteFinished(MegaTCPContext* tcpctx, int status);
    virtual void processOnAsyncEventClose(MegaTCPContext* tcpctx);
    virtual bool respondNewConnection(MegaTCPContext* tcpctx);
    virtual void processOnExitHandleClose(MegaTCPServer* tcpServer);

public:

    std::string newNameAfterMove;

    MegaFTPServer(MegaApiImpl *megaApi, string basePath, int dataportBegin, int dataPortEnd, bool useTLS = false, std::string certificatepath = std::string(), std::string keypath = std::string());
    virtual ~MegaFTPServer();

    static std::string getFTPErrorString(int errorcode, std::string argument = string());

    static void returnFtpCodeBasedOnRequestError(MegaFTPContext* ftpctx, MegaError *e);
    static void returnFtpCode(MegaFTPContext* ftpctx, int errorCode, std::string errorMessage = string());

    static void returnFtpCodeAsyncBasedOnRequestError(MegaFTPContext* ftpctx, MegaError *e);
    static void returnFtpCodeAsync(MegaFTPContext* ftpctx, int errorCode, std::string errorMessage = string());
    MegaNode * getNodeByFtpPath(MegaFTPContext* ftpctx, std::string path);
    std::string cdup(handle parentHandle, MegaFTPContext* ftpctx);
    std::string cd(string newpath, MegaFTPContext* ftpctx);
    std::string shortenpath(std::string path);
};

class MegaFTPDataContext;
class MegaFTPDataServer: public MegaTCPServer
{
protected:

    //virtual methods:
    virtual void processReceivedData(MegaTCPContext *tcpctx, ssize_t nread, const uv_buf_t * buf);
    virtual void processAsyncEvent(MegaTCPContext *tcpctx);
    virtual MegaTCPContext * initializeContext(uv_stream_t *server_handle);
    virtual void processWriteFinished(MegaTCPContext* tcpctx, int status);
    virtual void processOnAsyncEventClose(MegaTCPContext* tcpctx);
    virtual bool respondNewConnection(MegaTCPContext* tcpctx);
    virtual void processOnExitHandleClose(MegaTCPServer* tcpServer);

    void sendNextBytes(MegaFTPDataContext *ftpdatactx);


public:
    MegaFTPContext *controlftpctx;

    std::string resultmsj;
    MegaNode *nodeToDownload;
    std::string remotePathToUpload;
    std::string newNameToUpload;
    MegaHandle newParentNodeHandle;
    m_off_t rangeStartREST;
    void sendData();
    bool notifyNewConnectionRequired;

    MegaFTPDataServer(MegaApiImpl *megaApi, string basePath, MegaFTPContext * controlftpctx, bool useTLS = false, std::string certificatepath = std::string(), std::string keypath = std::string());
    virtual ~MegaFTPDataServer();
    string getListingLineFromNode(MegaNode *child);
};

class MegaFTPDataServer;
class MegaFTPDataContext : public MegaTCPContext
{
public:

    MegaFTPDataContext();
    ~MegaFTPDataContext();

    void setControlCodeUponDataClose(int code, std::string msg = string());

    // Connection management
    StreamingBuffer streamingBuffer;
    MegaTransferPrivate *transfer;
    char *lastBuffer;
    size_t lastBufferLen;
    bool failed;
    int ecode;
    bool pause;
    MegaNode *node;

    m_off_t rangeStart;
    m_off_t rangeWritten;

    std::string tmpFileName;
    std::unique_ptr<FileAccess> tmpFileAccess;
    size_t tmpFileSize;

    bool controlRespondedElsewhere;
    string controlResponseMessage;
    int controlResponseCode;

    virtual void onTransferStart(MegaApi *, MegaTransfer *transfer);
    virtual bool onTransferData(MegaApi *, MegaTransfer *transfer, char *buffer, size_t size);
    virtual void onTransferFinish(MegaApi* api, MegaTransfer *transfer, MegaError *e);
    virtual void onRequestFinish(MegaApi* api, MegaRequest *request, MegaError *e);
};
#endif

#ifdef ENABLE_CHAT
class MegaScheduledFlagsPrivate: public MegaScheduledFlags
{
public:
    MegaScheduledFlagsPrivate();
    MegaScheduledFlagsPrivate(unsigned long numericValue);
    MegaScheduledFlagsPrivate(const MegaScheduledFlagsPrivate* flags);
    virtual ~MegaScheduledFlagsPrivate();
    MegaScheduledFlagsPrivate(const ScheduledFlags* flags);
    MegaScheduledFlagsPrivate* copy() const override;

    // setters
    void reset() override;
    void setEmailsDisabled(bool enabled);

    // getters
    unsigned long getNumericValue() const override;
    bool emailsDisabled() const;
    bool isEmpty() const override;
    ScheduledFlags* getSdkScheduledFlags() const;

private:
    std::bitset<FLAGS_SIZE> mFlags = 0;
};
<<<<<<< HEAD

class MegaScheduledRulesPrivate : public MegaScheduledRules
{
public:
    MegaScheduledRulesPrivate(int freq,
                                  int interval = INTERVAL_INVALID,
                                  const char* until = nullptr,
                                  const mega::MegaIntegerList* byWeekDay = nullptr,
                                  const mega::MegaIntegerList* byMonthDay = nullptr,
                                  const mega::MegaIntegerMap* byMonthWeekDay = nullptr);

    MegaScheduledRulesPrivate(const MegaScheduledRulesPrivate* rules);
    MegaScheduledRulesPrivate(const ScheduledRules* rules);
    virtual ~MegaScheduledRulesPrivate();

    MegaScheduledRulesPrivate* copy() const override;
    int freq() const override;
    int interval() const override;
    const char* until() const override;
    const mega::MegaIntegerList* byWeekDay() const override;
    const mega::MegaIntegerList* byMonthDay() const override;
    const mega::MegaIntegerMap* byMonthWeekDay() const override;
    static bool isValidFreq(int freq) { return (freq >= FREQ_DAILY && freq <= FREQ_MONTHLY); }
    static bool isValidInterval(int interval) { return interval > INTERVAL_INVALID; }
    ScheduledRules* getSdkScheduledRules() const;

private:
    // scheduled meeting frequency (DAILY | WEEKLY | MONTHLY), this is used in conjunction with interval to allow for a repeatable skips in the event timeline
    int mFreq = FREQ_INVALID;

    // repetition interval in relation to the frequency
    int mInterval = INTERVAL_INVALID;

    // specifies when the repetitions should end
    std::string mUntil;

    // allows us to specify that an event will only occur on given week day/s
    std::unique_ptr<mega::MegaIntegerList> mByWeekDay;

    // allows us to specify that an event will only occur on a given day/s of the month
    std::unique_ptr<mega::MegaIntegerList> mByMonthDay;

    // allows us to specify that an event will only occurs on a specific weekday offset of the month. For example, every 2nd Sunday of each month
    std::unique_ptr<mega::MegaIntegerMap> mByMonthWeekDay;
};

class MegaScheduledMeetingPrivate: public MegaScheduledMeeting
{
public:
    MegaScheduledMeetingPrivate(MegaHandle chatid,
                                    const char* timezone,
                                    const char* startDateTime,
                                    const char* endDateTime,
                                    const char* title,
                                    const char* description,
                                    MegaHandle schedId = INVALID_HANDLE,
                                    MegaHandle parentSchedId = INVALID_HANDLE,
                                    MegaHandle organizerUserId = INVALID_HANDLE,
                                    int cancelled = -1,
                                    const char* attributes = nullptr,
                                    const char* overrides = nullptr,
                                    MegaScheduledFlags* flags = nullptr,
                                    MegaScheduledRules* rules = nullptr);

    MegaScheduledMeetingPrivate(const MegaScheduledMeetingPrivate *scheduledMeeting);
    MegaScheduledMeetingPrivate(const ScheduledMeeting* scheduledMeeting);

    virtual ~MegaScheduledMeetingPrivate();
    MegaScheduledMeetingPrivate* copy() const override;

    MegaHandle chatid() const override;
    MegaHandle schedId() const override;
    MegaHandle parentSchedId() const override;
    MegaHandle organizerUserid() const override;
    const char* timezone() const override;
    const char* startDateTime() const override;
    const char* endDateTime() const override;
    const char* title() const override;
    const char* description() const override;
    const char* attributes() const override;
    const char* overrides() const override;
    int cancelled() const override;
    MegaScheduledFlags* flags() const override;
    MegaScheduledRules* rules() const override;

    const ScheduledMeeting* scheduledMeeting() const;

=======

class MegaScheduledRulesPrivate : public MegaScheduledRules
{
public:
    MegaScheduledRulesPrivate(int freq,
                                  int interval = INTERVAL_INVALID,
                                  const char* until = nullptr,
                                  const mega::MegaIntegerList* byWeekDay = nullptr,
                                  const mega::MegaIntegerList* byMonthDay = nullptr,
                                  const mega::MegaIntegerMap* byMonthWeekDay = nullptr);

    MegaScheduledRulesPrivate(const MegaScheduledRulesPrivate* rules);
    MegaScheduledRulesPrivate(const ScheduledRules* rules);
    virtual ~MegaScheduledRulesPrivate();

    MegaScheduledRulesPrivate* copy() const override;
    int freq() const override;
    int interval() const override;
    const char* until() const override;
    const mega::MegaIntegerList* byWeekDay() const override;
    const mega::MegaIntegerList* byMonthDay() const override;
    const mega::MegaIntegerMap* byMonthWeekDay() const override;
    static bool isValidFreq(int freq) { return (freq >= FREQ_DAILY && freq <= FREQ_MONTHLY); }
    static bool isValidInterval(int interval) { return interval > INTERVAL_INVALID; }
    ScheduledRules* getSdkScheduledRules() const;

private:
    // scheduled meeting frequency (DAILY | WEEKLY | MONTHLY), this is used in conjunction with interval to allow for a repeatable skips in the event timeline
    int mFreq = FREQ_INVALID;

    // repetition interval in relation to the frequency
    int mInterval = INTERVAL_INVALID;

    // specifies when the repetitions should end
    std::string mUntil;

    // allows us to specify that an event will only occur on given week day/s
    std::unique_ptr<mega::MegaIntegerList> mByWeekDay;

    // allows us to specify that an event will only occur on a given day/s of the month
    std::unique_ptr<mega::MegaIntegerList> mByMonthDay;

    // allows us to specify that an event will only occurs on a specific weekday offset of the month. For example, every 2nd Sunday of each month
    std::unique_ptr<mega::MegaIntegerMap> mByMonthWeekDay;
};

class MegaScheduledMeetingPrivate: public MegaScheduledMeeting
{
public:
    MegaScheduledMeetingPrivate(MegaHandle chatid,
                                    const char* timezone,
                                    const char* startDateTime,
                                    const char* endDateTime,
                                    const char* title,
                                    const char* description,
                                    MegaHandle schedId = INVALID_HANDLE,
                                    MegaHandle parentSchedId = INVALID_HANDLE,
                                    MegaHandle organizerUserId = INVALID_HANDLE,
                                    int cancelled = -1,
                                    const char* attributes = nullptr,
                                    const char* overrides = nullptr,
                                    MegaScheduledFlags* flags = nullptr,
                                    MegaScheduledRules* rules = nullptr);

    MegaScheduledMeetingPrivate(const MegaScheduledMeetingPrivate *scheduledMeeting);
    MegaScheduledMeetingPrivate(const ScheduledMeeting* scheduledMeeting);

    virtual ~MegaScheduledMeetingPrivate();
    MegaScheduledMeetingPrivate* copy() const override;

    MegaHandle chatid() const override;
    MegaHandle schedId() const override;
    MegaHandle parentSchedId() const override;
    MegaHandle organizerUserid() const override;
    const char* timezone() const override;
    const char* startDateTime() const override;
    const char* endDateTime() const override;
    const char* title() const override;
    const char* description() const override;
    const char* attributes() const override;
    const char* overrides() const override;
    int cancelled() const override;
    MegaScheduledFlags* flags() const override;
    MegaScheduledRules* rules() const override;

    const ScheduledMeeting* scheduledMeeting() const;

>>>>>>> d0932ee0
private:
    unique_ptr<ScheduledMeeting> mScheduledMeeting;
};

class MegaScheduledMeetingListPrivate: public MegaScheduledMeetingList
{
public:
    MegaScheduledMeetingListPrivate();
    MegaScheduledMeetingListPrivate(const MegaScheduledMeetingListPrivate &);
    ~MegaScheduledMeetingListPrivate();

    MegaScheduledMeetingListPrivate *copy() const override;

    // getters
    unsigned long size() const override;
    MegaScheduledMeeting* at(unsigned long i) const override;

    // returns the first MegaScheduledMeeting, whose schedId matches with h
    // note that schedId is globally unique for all chats (in case of scheduled meetings), but this class
    // can be used to store scheduled meetings occurrences (it can contains multiple items with the same schedId)
    MegaScheduledMeeting* getBySchedId(MegaHandle h) const override;

    // setters
    void insert(MegaScheduledMeeting *sm) override;
    void clear() override;

private:
    std::vector<std::unique_ptr<MegaScheduledMeeting>> mList;
};
#endif

}

#endif //MEGAAPI_IMPL_H<|MERGE_RESOLUTION|>--- conflicted
+++ resolved
@@ -4142,7 +4142,6 @@
 private:
     std::bitset<FLAGS_SIZE> mFlags = 0;
 };
-<<<<<<< HEAD
 
 class MegaScheduledRulesPrivate : public MegaScheduledRules
 {
@@ -4230,95 +4229,6 @@
 
     const ScheduledMeeting* scheduledMeeting() const;
 
-=======
-
-class MegaScheduledRulesPrivate : public MegaScheduledRules
-{
-public:
-    MegaScheduledRulesPrivate(int freq,
-                                  int interval = INTERVAL_INVALID,
-                                  const char* until = nullptr,
-                                  const mega::MegaIntegerList* byWeekDay = nullptr,
-                                  const mega::MegaIntegerList* byMonthDay = nullptr,
-                                  const mega::MegaIntegerMap* byMonthWeekDay = nullptr);
-
-    MegaScheduledRulesPrivate(const MegaScheduledRulesPrivate* rules);
-    MegaScheduledRulesPrivate(const ScheduledRules* rules);
-    virtual ~MegaScheduledRulesPrivate();
-
-    MegaScheduledRulesPrivate* copy() const override;
-    int freq() const override;
-    int interval() const override;
-    const char* until() const override;
-    const mega::MegaIntegerList* byWeekDay() const override;
-    const mega::MegaIntegerList* byMonthDay() const override;
-    const mega::MegaIntegerMap* byMonthWeekDay() const override;
-    static bool isValidFreq(int freq) { return (freq >= FREQ_DAILY && freq <= FREQ_MONTHLY); }
-    static bool isValidInterval(int interval) { return interval > INTERVAL_INVALID; }
-    ScheduledRules* getSdkScheduledRules() const;
-
-private:
-    // scheduled meeting frequency (DAILY | WEEKLY | MONTHLY), this is used in conjunction with interval to allow for a repeatable skips in the event timeline
-    int mFreq = FREQ_INVALID;
-
-    // repetition interval in relation to the frequency
-    int mInterval = INTERVAL_INVALID;
-
-    // specifies when the repetitions should end
-    std::string mUntil;
-
-    // allows us to specify that an event will only occur on given week day/s
-    std::unique_ptr<mega::MegaIntegerList> mByWeekDay;
-
-    // allows us to specify that an event will only occur on a given day/s of the month
-    std::unique_ptr<mega::MegaIntegerList> mByMonthDay;
-
-    // allows us to specify that an event will only occurs on a specific weekday offset of the month. For example, every 2nd Sunday of each month
-    std::unique_ptr<mega::MegaIntegerMap> mByMonthWeekDay;
-};
-
-class MegaScheduledMeetingPrivate: public MegaScheduledMeeting
-{
-public:
-    MegaScheduledMeetingPrivate(MegaHandle chatid,
-                                    const char* timezone,
-                                    const char* startDateTime,
-                                    const char* endDateTime,
-                                    const char* title,
-                                    const char* description,
-                                    MegaHandle schedId = INVALID_HANDLE,
-                                    MegaHandle parentSchedId = INVALID_HANDLE,
-                                    MegaHandle organizerUserId = INVALID_HANDLE,
-                                    int cancelled = -1,
-                                    const char* attributes = nullptr,
-                                    const char* overrides = nullptr,
-                                    MegaScheduledFlags* flags = nullptr,
-                                    MegaScheduledRules* rules = nullptr);
-
-    MegaScheduledMeetingPrivate(const MegaScheduledMeetingPrivate *scheduledMeeting);
-    MegaScheduledMeetingPrivate(const ScheduledMeeting* scheduledMeeting);
-
-    virtual ~MegaScheduledMeetingPrivate();
-    MegaScheduledMeetingPrivate* copy() const override;
-
-    MegaHandle chatid() const override;
-    MegaHandle schedId() const override;
-    MegaHandle parentSchedId() const override;
-    MegaHandle organizerUserid() const override;
-    const char* timezone() const override;
-    const char* startDateTime() const override;
-    const char* endDateTime() const override;
-    const char* title() const override;
-    const char* description() const override;
-    const char* attributes() const override;
-    const char* overrides() const override;
-    int cancelled() const override;
-    MegaScheduledFlags* flags() const override;
-    MegaScheduledRules* rules() const override;
-
-    const ScheduledMeeting* scheduledMeeting() const;
-
->>>>>>> d0932ee0
 private:
     unique_ptr<ScheduledMeeting> mScheduledMeeting;
 };
