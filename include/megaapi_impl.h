/**
 * @file megaapi_impl.h
 * @brief Private header file of the intermediate layer for the MEGA C++ SDK.
 *
 * (c) 2013-2014 by Mega Limited, Auckland, New Zealand
 *
 * This file is part of the MEGA SDK - Client Access Engine.
 *
 * Applications using the MEGA API must present a valid application key
 * and comply with the the rules set forth in the Terms of Service.
 *
 * The MEGA SDK is distributed in the hope that it will be useful,
 * but WITHOUT ANY WARRANTY; without even the implied warranty of
 * MERCHANTABILITY or FITNESS FOR A PARTICULAR PURPOSE.
 *
 * @copyright Simplified (2-clause) BSD License.
 *
 * You should have received a copy of the license along with this
 * program.
 */

#ifndef MEGAAPI_IMPL_H
#define MEGAAPI_IMPL_H

#include <atomic>
#include <memory>

#include "mega.h"
#include "mega/gfx/external.h"
#include "megaapi.h"

#include "mega/heartbeats.h"

#define CRON_USE_LOCAL_TIME 1
#include "mega/mega_ccronexpr.h"

#ifdef HAVE_LIBUV
#include "uv.h"
#include "mega/mega_http_parser.h"
#include "mega/mega_evt_tls.h"

#endif

#ifndef _WIN32
#include <curl/curl.h>
#include <fcntl.h>
#endif

#if TARGET_OS_IPHONE
#include "mega/gfx/GfxProcCG.h"
#endif

////////////////////////////// SETTINGS //////////////////////////////
////////// Support for threads and mutexes
//Choose one of these options.
//Otherwise, C++11 threads and mutexes will be used
//#define USE_PTHREAD

////////// Support for thumbnails and previews.
//If you selected QT for threads and mutexes, it will be also used for thumbnails and previews
//You can create a subclass of MegaGfxProcessor and pass it to the constructor of MegaApi
//#define USE_FREEIMAGE
/////////////////////////// END OF SETTINGS ///////////////////////////

namespace mega
{

#if USE_PTHREAD
class MegaThread : public PosixThread {};
class MegaSemaphore : public PosixSemaphore {};
#else
class MegaThread : public CppThread {};
class MegaSemaphore : public CppSemaphore {};
#endif

#if USE_FREEIMAGE
using MegaGfxProvider = GfxProviderFreeImage;
#elif TARGET_OS_IPHONE
using MegaGfxProvider = GfxProviderCG;
#else
using MegaGfxProvider = GfxProviderExternal;
#endif

#ifdef WIN32
    #ifdef USE_CURL
    class MegaHttpIO : public CurlHttpIO {};
    #else
    class MegaHttpIO : public WinHttpIO {};
    #endif
	class MegaFileSystemAccess : public WinFileSystemAccess {};
	class MegaWaiter : public WinWaiter {};
#else
    #ifdef __APPLE__
    typedef CurlHttpIO MegaHttpIO;
        #if TARGET_OS_IPHONE
        typedef PosixFileSystemAccess MegaFileSystemAccess;
        #else
        typedef MacFileSystemAccess MegaFileSystemAccess;
        #endif
    typedef PosixWaiter MegaWaiter;
    #else
    class MegaHttpIO : public CurlHttpIO {};
    class MegaFileSystemAccess : public PosixFileSystemAccess {};
    class MegaWaiter : public PosixWaiter {};
    #endif
#endif

#ifdef HAVE_LIBUV
class MegaTCPServer;
class MegaHTTPServer;
class MegaFTPServer;
#endif

typedef std::vector<int8_t> MegaSmallIntVector;
typedef std::multimap<int8_t, int8_t> MegaSmallIntMap;

class MegaDbAccess
  : public SqliteDbAccess
{
public:
    MegaDbAccess(const LocalPath& rootPath)
      : SqliteDbAccess(rootPath)
    {
    }
}; // MegaDbAccess

class MegaErrorPrivate : public MegaError
{
public:
    /**
     * @param errorCode: API MegaError API_* value or internal ErrorCodes enum
     */
    MegaErrorPrivate(int errorCode = MegaError::API_OK);

    /**
     * @param errorCode: API MegaError API_* value or internal ErrorCodes enum
     */
    MegaErrorPrivate(int errorCode, SyncError syncError);

#ifdef ENABLE_SYNC
    /**
     * @param errorCode: API MegaError API_* value or internal ErrorCodes enum
     */
    MegaErrorPrivate(int errorCode, MegaSync::Error syncError);
#endif
    /**
     * @param errorCode: API MegaError API_* value or internal ErrorCodes enum
     */
    MegaErrorPrivate(int errorCode, long long value);

    MegaErrorPrivate(const Error &err);
    MegaErrorPrivate(const MegaError &megaError);
    ~MegaErrorPrivate() override;
    MegaError* copy() const override;
    int getErrorCode() const override;
    long long getValue() const override;
    bool hasExtraInfo() const override;
    long long getUserStatus() const override;
    long long getLinkStatus() const override;
    const char* getErrorString() const override;
    const char* toString() const override;
    const char* __str__() const override;
    const char* __toString() const override;

private:
    long long mValue = 0;
    long long mUserStatus = MegaError::UserErrorCode::USER_ETD_UNKNOWN;
    long long mLinkStatus = MegaError::LinkErrorCode::LINK_UNKNOWN;
};

class MegaFilenameAnomalyReporterProxy
  : public FilenameAnomalyReporter
{
public:
    explicit
    MegaFilenameAnomalyReporterProxy(MegaFilenameAnomalyReporter& reporter)
      : mReporter(reporter)
    {
    }

    void anomalyDetected(FilenameAnomalyType type,
                         const LocalPath& localPath,
                         const string& remotePath) override
    {
        using MegaAnomalyType =
          MegaFilenameAnomalyReporter::AnomalyType;

        assert(type < FILENAME_ANOMALY_NONE);

        mReporter.anomalyDetected(static_cast<MegaAnomalyType>(type),
                                  localPath.toPath(false).c_str(),
                                  remotePath.c_str());
    }

private:
    MegaFilenameAnomalyReporter& mReporter;
}; // MegaFilenameAnomalyReporterProxy

class MegaTransferPrivate;
class MegaTreeProcCopy : public MegaTreeProcessor
{
public:
    vector<NewNode> nn;
    unsigned nc = 0;
    bool allocated = false;

    MegaTreeProcCopy(MegaClient *client);
    bool processMegaNode(MegaNode* node) override;
    void allocnodes(void);

protected:
    MegaClient *client;
};


class MegaSizeProcessor : public MegaTreeProcessor
{
    protected:
        long long totalBytes;

    public:
        MegaSizeProcessor();
        bool processMegaNode(MegaNode* node) override;
        long long getTotalBytes();
};

class ExecuteOnce
{
    // An object to go on the requestQueue.
    // It could be completed early (eg on cancel()), in which case nothing happens when it's dequeued.
    // If not completed early, it executes on dequeue.
    // In either case the flag is set when executed, so it won't be executed in the other case.
    // An atomic type is used to make sure the flag is set and checked along with actual execution.
    // The objects referred to in the completion function must live until the first execution completes.
    // After that it doesn't matter if it contains dangling pointers etc as it won't be called anymore.
    std::function<void()> f;
    std::atomic_uint executed;

public:
    ExecuteOnce(std::function<void()> fn) : f(fn), executed(0) {}
    bool exec()
    {
        if (++executed > 1)
        {
            return false;
        }
        f();
        return true;  // indicates that this call is the time it ran
    }
};

class MegaRecursiveOperation : public MegaTransferListener
{
public:
    MegaRecursiveOperation(MegaClient* c) : mMegaapiThreadClient(c) {}
    virtual ~MegaRecursiveOperation() = default;
    virtual void start(MegaNode* node) = 0;

    void notifyStage(uint8_t stage);
    void ensureThreadStopped();

    // check if user has cancelled recursive operation by using cancelToken of associated transfer
    bool isCancelledByFolderTransferToken();

    // check if we have received onTransferFinishCallback for every transfersTotalCount
    bool allSubtransfersResolved()              { return  transfersFinishedCount >= transfersTotalCount; }

    // setter/getter for transfersTotalCount
    void setTransfersTotalCount (size_t count)  { transfersTotalCount = count; }
    size_t getTransfersTotalCount ()            { return transfersTotalCount; }

    // ---- MegaTransferListener methods ---
    void onTransferStart(MegaApi *, MegaTransfer *t) override;
    void onTransferUpdate(MegaApi *, MegaTransfer *t) override;
    void onTransferFinish(MegaApi*, MegaTransfer *t, MegaError *e) override;

protected:
    MegaApiImpl *megaApi;
    MegaTransferPrivate *transfer;
    MegaTransferListener *listener;
    int recursive;
    int tag;

    // number of sub-transfers finished with an error
    uint64_t mIncompleteTransfers = 0;

    // number of sub-transfers expected to be transferred (size of TransferQueue provided to sendPendingTransfers)
    // in case we detect that user cancelled recursive operation (via cancel token) at sendPendingTransfers,
    // those sub-transfers not processed yet (startxfer not called) will be discounted from transfersTotalCount
    size_t transfersTotalCount = 0;

    // number of sub-transfers started, onTransferStart received (startxfer called, and file injected into SDK transfer subsystem)
    size_t transfersStartedCount = 0;

    // number of sub-transfers finished, onTransferFinish received
    size_t transfersFinishedCount = 0;

    // flag to notify STAGE_TRANSFERRING_FILES to apps, when all sub-transfers have been queued in SDK core already
    bool startedTransferring = false;

    // If the thread was started, it queues a completion before exiting
    // That will be executed when the queued request is procesed
    // We also keep a pointer to it here, so cancel() can execute it early.
    shared_ptr<ExecuteOnce> mCompletionForMegaApiThread;

    // worker thread
    std::atomic_bool mWorkerThreadStopFlag { false };
    std::thread mWorkerThread;

    // thread id of MegaApiImpl thread
    std::thread::id mMainThreadId;

    // it's only safe to use this client ptr when on the MegaApiImpl's thread
    MegaClient* megaapiThreadClient();

    // called from onTransferFinish for the last sub-transfer
    void complete(Error e, bool cancelledByUser = false);

private:
    // client ptr to only be used from the MegaApiImpl's thread
    MegaClient* mMegaapiThreadClient;
};

class TransferQueue;
class MegaFolderUploadController : public MegaRecursiveOperation, public std::enable_shared_from_this<MegaFolderUploadController>
{
public:
    MegaFolderUploadController(MegaApiImpl *megaApi, MegaTransferPrivate *transfer);
    virtual ~MegaFolderUploadController();

    // ---- MegaRecursiveOperation methods ---
    void start(MegaNode* node) override;

protected:
    unique_ptr<FileSystemAccess> fsaccess;

    // Random number generator and cipher to avoid using client's which would cause threading corruption
    PrnGen rng;
    SymmCipher tmpnodecipher;

    // temporal nodeHandle for uploads from App
    handle mCurrUploadId = 1;

    // generates a temporal nodeHandle for uploads from App
    handle nextUploadId();

    struct Tree
    {
        // represents the node name in case of folder type
        string folderName;

        // Only figure out the fs type per folder (and on the worker thread), as it is expensive
		FileSystemType fsType;

        // If there is already a cloud node with this name for this parent, this is set
        // It also becomes set after we have created a cloud node for this folder
        unique_ptr<MegaNode> megaNode;

        // true when children nodes of 'megaNode' are pre-loaded already
        bool childrenLoaded = false;

        // Otherwise this is the record we will send to create this folder
        NewNode newnode;

        // files to upload to this folder
        struct FileRecord {
            LocalPath lp;
            FileFingerprint fp;
            FileRecord(const LocalPath& a, const FileFingerprint& b) : lp(a), fp(b) {}
        };
        vector<FileRecord> files;

        // subfolders
        vector<unique_ptr<Tree>> subtrees;

        void recursiveCountFolders(unsigned& existing, unsigned& total)
        {
            total += 1;
            existing += megaNode ? 1 : 0;
            for (auto& n : subtrees) { n->recursiveCountFolders(existing, total); }
        }
    };
    Tree mUploadTree;

    /* Scan entire tree recursively, and retrieve folder structure and files to be uploaded.
     * A putnodes command can only add subtrees under same target, so in case we need to add
     * subtrees under different targets, this method will generate a subtree for each one.
     * This happens on the worker thread.
     */
    enum scanFolder_result { scanFolder_succeeded, scanFolder_cancelled, scanFolder_failed };
    scanFolder_result scanFolder(Tree& tree, LocalPath& localPath, uint32_t& foldercount, uint32_t& filecount);

    // Gathers up enough (but not too many) newnode records that are all descendants of a single folder
    // and can be created in a single operation.
    // Called from the main thread just before we send the next set of folder creation commands.
    enum batchResult { batchResult_cancelled, batchResult_requestSent, batchResult_batchesComplete, batchResult_stillRecursing };
    batchResult createNextFolderBatch(Tree& tree, vector<NewNode>& newnodes, bool isBatchRootLevel);

    // Iterate through all pending files of each uploaded folder, and start all upload transfers
    bool genUploadTransfersForFiles(Tree& tree, TransferQueue& transferQueue);
};


class MegaScheduledCopyController : public MegaScheduledCopy, public MegaRequestListener, public MegaTransferListener
{
public:
    MegaScheduledCopyController(MegaApiImpl *megaApi, int tag, int folderTransferTag, handle parenthandle, const char *filename, bool attendPastBackups, const char *speriod, int64_t period=-1, int maxBackups = 10);
    MegaScheduledCopyController(MegaScheduledCopyController *backup);
    ~MegaScheduledCopyController();

    void update();
    void start(bool skip = false);
    void removeexceeding(bool currentoneOK);
    void abortCurrent();

    // MegaScheduledCopy interface
    MegaScheduledCopy *copy() override;
    const char *getLocalFolder() const override;
    MegaHandle getMegaHandle() const override;
    int getTag() const override;
    int64_t getPeriod() const override;
    const char *getPeriodString() const override;
    int getMaxBackups() const override;
    int getState() const override;
    long long getNextStartTime(long long oldStartTimeAbsolute = -1) const override;
    bool getAttendPastBackups() const override;
    MegaTransferList *getFailedTransfers() override;


    // MegaScheduledCopy setters
    void setLocalFolder(const std::string &value);
    void setMegaHandle(const MegaHandle &value);
    void setTag(int value);
    void setPeriod(const int64_t &value);
    void setPeriodstring(const std::string &value);
    void setMaxBackups(int value);
    void setState(int value);
    void setAttendPastBackups(bool value);

    //getters&setters
    int64_t getStartTime() const;
    void setStartTime(const int64_t &value);
    std::string getBackupName() const;
    void setBackupName(const std::string &value);
    int64_t getOffsetds() const;
    void setOffsetds(const int64_t &value);
    int64_t getLastbackuptime() const;
    void setLastbackuptime(const int64_t &value);
    int getFolderTransferTag() const;
    void setFolderTransferTag(int value);

    //convenience methods
    bool isBackup(std::string localname, std::string backupname) const;
    int64_t getTimeOfBackup(std::string localname) const;

protected:

    // common variables
    MegaApiImpl *megaApi;
    MegaClient *client;
    MegaScheduledCopyListener *backupListener;

    int state;
    int tag;
    int64_t lastwakeuptime;
    int64_t lastbackuptime; //ds absolute
    int pendingremovals;
    int folderTransferTag; //reused between backup instances
    std::string basepath;
    std::string backupName;
    handle parenthandle;
    int maxBackups;
    int64_t period;
    std::string periodstring;
    cron_expr ccronexpr;
    bool valid;
    int64_t offsetds; //times offset with epoch time?
    int64_t startTime; // when shall the next backup begin
    bool attendPastBackups;

    // backup instance related
    handle currentHandle;
    std::string currentName;
    std::list<LocalPath> pendingFolders;
    std::vector<MegaTransfer *> failedTransfers;
    int recursive;
    int pendingTransfers;
    int pendingTags;
    // backup instance stats
    int64_t currentBKStartTime;
    int64_t updateTime;
    long long transferredBytes;
    long long totalBytes;
    long long speed;
    long long meanSpeed;
    long long numberFiles; //number of files successfully uploaded
    long long totalFiles;
    long long numberFolders;


    // internal methods
    void onFolderAvailable(MegaHandle handle);
    bool checkCompletion();
    bool isBusy() const;
    int64_t getLastBackupTime();
    long long getNextStartTimeDs(long long oldStartTimeds = -1) const;

    std::string epochdsToString(int64_t rawtimeds) const;

    void clearCurrentBackupData();

public:
    void onRequestFinish(MegaApi* api, MegaRequest *request, MegaError *e) override;
    void onTransferStart(MegaApi *api, MegaTransfer *transfer) override;
    void onTransferUpdate(MegaApi *api, MegaTransfer *transfer) override;
    void onTransferTemporaryError(MegaApi *, MegaTransfer *t, MegaError* e) override;
    void onTransferFinish(MegaApi* api, MegaTransfer *transfer, MegaError *e) override;

    long long getNumberFolders() const override;
    void setNumberFolders(long long value);
    long long getNumberFiles() const override;
    void setNumberFiles(long long value);
    long long getMeanSpeed() const override;
    void setMeanSpeed(long long value);
    long long getSpeed() const override;
    void setSpeed(long long value);
    long long getTotalBytes() const override;
    void setTotalBytes(long long value);
    long long getTransferredBytes() const override;
    void setTransferredBytes(long long value);
    int64_t getUpdateTime() const override;
    void setUpdateTime(const int64_t &value);
    int64_t getCurrentBKStartTime() const override;
    void setCurrentBKStartTime(const int64_t &value);
    long long getTotalFiles() const override;
    void setTotalFiles(long long value);
    MegaScheduledCopyListener *getBackupListener() const;
    void setBackupListener(MegaScheduledCopyListener *value);
    cron_expr getCcronexpr() const;
    void setCcronexpr(const cron_expr &value);
    bool isValid() const;
    void setValid(bool value);
};

class MegaFolderDownloadController : public MegaRecursiveOperation, public std::enable_shared_from_this<MegaFolderDownloadController>
{
public:
    MegaFolderDownloadController(MegaApiImpl *megaApi, MegaTransferPrivate *transfer);
    virtual ~MegaFolderDownloadController();

    // ---- MegaRecursiveOperation methods ---
    void start(MegaNode *node) override;

protected:
    unique_ptr<FileSystemAccess> fsaccess;

    struct LocalTree
    {
        LocalTree(LocalPath lp)
        {
            localPath = lp;
        }

        LocalPath localPath;
        vector<unique_ptr<MegaNode>> childrenNodes;
    };
    vector<LocalTree> mLocalTree;

    // Scan entire tree recursively, and retrieve folder structure and files to be downloaded.
    enum scanFolder_result { scanFolder_succeeded, scanFolder_cancelled, scanFolder_failed };
    scanFolder_result scanFolder(MegaNode *node, LocalPath& path, FileSystemType fsType, unsigned& fileAddedCount);

    // Create all local directories in one shot. This happens on the worker thread.
    Error createFolder();

    // Iterate through all pending files, and start all download transfers
    bool genDownloadTransfersForFiles(FileSystemType fsType, TransferQueue& transferQueue);
};

class MegaNodePrivate : public MegaNode, public Cacheable
{
    public:
        MegaNodePrivate(const char *name, int type, int64_t size, int64_t ctime, int64_t mtime,
                        MegaHandle nodeMegaHandle, std::string *nodekey, std::string *fileattrstring,
                        const char *fingerprint, const char *originalFingerprint, MegaHandle owner, MegaHandle parentHandle = INVALID_HANDLE,
                        const char *privateauth = NULL, const char *publicauth = NULL, bool isPublic = true,
                        bool isForeign = false, const char *chatauth = NULL, bool isNodeDecrypted = true);

        MegaNodePrivate(MegaNode *node);
        ~MegaNodePrivate() override;
        int getType() override;
        const char* getName() override;
        const char* getFingerprint() override;
        const char* getOriginalFingerprint() override;
        bool hasCustomAttrs() override;
        MegaStringList *getCustomAttrNames() override;
        const char *getCustomAttr(const char* attrName) override;
        int getDuration() override;
        int getWidth() override;
        bool isFavourite() override;
        bool isMarkedSensitive() override;
        int getLabel() override;
        int getHeight() override;
        int getShortformat() override;
        int getVideocodecid() override;
        double getLatitude() override;
        double getLongitude() override;
        char *getBase64Handle() override;
        int64_t getSize() override;
        int64_t getCreationTime() override;
        int64_t getModificationTime() override;
        MegaHandle getHandle() override;
        MegaHandle getRestoreHandle() override;
        MegaHandle getParentHandle() override;
        std::string* getNodeKey() override;
        bool isNodeKeyDecrypted() override;
        char *getBase64Key() override;
        char* getFileAttrString() override;
        int64_t getExpirationTime() override;
        MegaHandle getPublicHandle() override;
        MegaNode* getPublicNode() override;
        char *getPublicLink(bool includeKey = true) override;
        int64_t getPublicLinkCreationTime() override;
        const char * getWritableLinkAuthKey() override;

        bool isNewLinkFormat();
        bool isFile() override;
        bool isFolder() override;
        bool isRemoved() override;
        bool hasChanged(int changeType) override;
        int getChanges() override;
        bool hasThumbnail() override;
        bool hasPreview() override;
        bool isPublic() override;
        bool isExported() override;
        bool isExpired() override;
        bool isTakenDown() override;
        bool isForeign() override;
        std::string* getPrivateAuth() override;
        MegaNodeList *getChildren() override;
        void setPrivateAuth(const char *privateAuth) override;
        void setPublicAuth(const char *publicAuth);
        void setChatAuth(const char *chatAuth);
        void setForeign(bool foreign);
        void setChildren(MegaNodeList *children);
        void setName(const char *newName);
        std::string* getPublicAuth() override;
        const char *getChatAuth() override;
        bool isShared() override;
        bool isOutShare() override;
        bool isInShare() override;
        std::string* getSharekey();
        MegaHandle getOwner() const override;
        const char* getDeviceId() const override;
        const char* getS4() const override;

        static MegaNode *fromNode(Node *node);
        MegaNode *copy() override;

        char *serialize() override;
        bool serialize(string*) override;
        static MegaNodePrivate* unserialize(string*);

    protected:
        MegaNodePrivate(Node *node);
        int type;
        const char *name;
        const char *fingerprint;
        const char *originalfingerprint;
        attr_map *customAttrs;
        int64_t size;
        int64_t ctime;
        int64_t mtime;
        MegaHandle nodehandle;
        MegaHandle parenthandle;
        MegaHandle restorehandle;
        std::string nodekey;
        std::string fileattrstring;
        std::string privateAuth;
        std::string publicAuth;
        std::string mDeviceId;
        std::string mS4;
        const char *chatAuth;
        int changed;
        struct {
            bool thumbnailAvailable : 1;
            bool previewAvailable : 1;
            bool isPublicNode : 1;
            bool outShares : 1;
            bool inShare : 1;
            bool foreign : 1;
        };
        PublicLink *plink;
        bool mNewLinkFormat;
        std::string *sharekey;   // for plinks of folders
        int duration;
        int width;
        int height;
        int shortformat;
        int videocodecid;
        double latitude;
        double longitude;
        MegaNodeList *children;
        MegaHandle owner;
        bool mFavourite;
        bool mMarkedSensitive = false; // sensitive attribute set on this node
        nodelabel_t mLabel;
        bool mIsNodeKeyDecrypted = false;
};


class MegaSetPrivate : public MegaSet
{
public:
    MegaSetPrivate(const Set& s) : mId(s.id()), mUser(s.user()), mTs(s.ts()), mName(s.name()), mCover(s.cover()), mChanges(s.changes()) {}

    MegaHandle id() const override { return mId; }
    MegaHandle user() const override { return mUser; }
    int64_t ts() const override { return mTs; }
    const char* name() const override { return mName.c_str(); }
    MegaHandle cover() const override { return mCover; }

    bool hasChanged(int changeType) const override;

    MegaSet* copy() const override { return new MegaSetPrivate(*this); }

private:
    MegaHandle mId;
    MegaHandle mUser;
    m_time_t mTs;
    string mName;
    MegaHandle mCover;
    std::bitset<CHANGE_TYPE_SIZE> mChanges;
};


class MegaSetListPrivate : public MegaSetList
{
public:
    MegaSetListPrivate(const Set *const* sets, int count); // ptr --> const ptr --> const Set
    MegaSetListPrivate(const map<handle, Set>& sets);

    void add(MegaSetPrivate&& s);
    MegaSetList* copy() const override { return new MegaSetListPrivate(*this); }

    const MegaSet* get(unsigned i) const override { return i < size() ? &mSets[i] : nullptr; }
    unsigned size() const override { return (unsigned)mSets.size(); }

private:
    vector<MegaSetPrivate> mSets;
};


class MegaSetElementPrivate : public MegaSetElement
{
public:
    MegaSetElementPrivate(const SetElement& el)
        : mId(el.id()), mNode(el.node()), mSetId(el.set()), mOrder(el.order()), mTs(el.ts()),
          mName(el.name())
        {}

    MegaHandle id() const override { return mId; }
    MegaHandle node() const override { return mNode; }
    MegaHandle setId() const override { return mSetId; }
    int64_t order() const override { return mOrder; }
    int64_t ts() const override { return mTs; }
    const char* name() const override { return mName.c_str(); }

    bool hasChanged(int changeType) const override;

    virtual MegaSetElement* copy() const override { return new MegaSetElementPrivate(*this); }

private:
    MegaHandle mId;
    MegaHandle mNode;
    MegaHandle mSetId;
    int64_t mOrder;
    m_time_t mTs;
    string mName;
    std::bitset<CHANGE_TYPE_ELEM_SIZE> mChanges;
};


class MegaSetElementListPrivate : public MegaSetElementList
{
public:
    MegaSetElementListPrivate(const SetElement *const* elements, int count); // ptr --> const ptr --> const SetElement
    MegaSetElementListPrivate(const map<handle, SetElement>* elements, const std::function<bool(handle)>& filterOut = nullptr);

    void add(MegaSetElementPrivate&& el);
    MegaSetElementList* copy() const override { return new MegaSetElementListPrivate(*this); }

    const MegaSetElement* get(unsigned i) const override { return i < size() ? &mElements[i] : nullptr; }
    unsigned size() const override { return (unsigned)mElements.size(); }

private:
    vector<MegaSetElementPrivate> mElements;
};


class MegaUserPrivate : public MegaUser
{
	public:
		MegaUserPrivate(User *user);
		MegaUserPrivate(MegaUser *user);
		static MegaUser *fromUser(User *user);
        virtual MegaUser *copy();

		~MegaUserPrivate();
        virtual const char* getEmail();
        virtual MegaHandle getHandle();
        virtual int getVisibility();
        virtual int64_t getTimestamp();
        virtual bool hasChanged(int changeType);
        virtual int getChanges();
        virtual int isOwnChange();

	protected:
		const char *email;
        MegaHandle handle;
        int visibility;
        int64_t ctime;
        int changed;
        int tag;
};

class MegaUserAlertPrivate : public MegaUserAlert
{
public:
    MegaUserAlertPrivate(UserAlert::Base* user, MegaClient* mc);
    //MegaUserAlertPrivate(const MegaUserAlertPrivate&); // default copy works for this type
    MegaUserAlert* copy() const override;

    unsigned getId() const override;
    bool getSeen() const override;
    bool getRelevant() const override;
    int getType() const override;
    const char *getTypeString() const override;
    MegaHandle getUserHandle() const override;
    MegaHandle getNodeHandle() const override;
    const char* getEmail() const override;
    const char* getPath() const override;
    const char* getName() const override;
    const char* getHeading() const override;
    const char* getTitle() const override;
    int64_t getNumber(unsigned index) const override;
    int64_t getTimestamp(unsigned index) const override;
    const char* getString(unsigned index) const override;
    MegaHandle getHandle(unsigned index) const override;
#ifdef ENABLE_CHAT
    MegaHandle getSchedId() const override;
    bool hasSchedMeetingChanged(int changeType) const override;
    MegaStringList* getUpdatedTitle() const override;
    MegaStringList* getUpdatedTimeZone() const override;
    MegaIntegerList* getUpdatedStartDate() const override;
    MegaIntegerList* getUpdatedEndDate() const override;
#endif
    bool isOwnChange() const override;
    bool isRemoved() const override;
    MegaHandle getPcrHandle() const override;

protected:
    unsigned id;
    bool seen;
    bool relevant;
    int type;
    int tag;
    string heading;
    string title;
    handle userHandle;
    string email;
    handle nodeHandle;
    handle mPcrHandle = UNDEF;
    string nodePath;
    string nodeName;
    vector<int64_t> numbers;
    vector<int64_t> timestamps;
    vector<string> extraStrings;
    vector<MegaHandle> handles;
    bool removed = false;
    handle schedMeetingId = UNDEF;
#ifdef ENABLE_CHAT
    UserAlert::UpdatedScheduledMeeting::Changeset schedMeetingChangeset;
#endif
};

class MegaHandleListPrivate : public MegaHandleList
{
public:
    MegaHandleListPrivate();
    MegaHandleListPrivate(const MegaHandleListPrivate *hList);
    virtual ~MegaHandleListPrivate();
    MegaHandleListPrivate(const vector<handle> &handles);

    MegaHandleList *copy() const override;
    MegaHandle get(unsigned int i) const override;
    unsigned int size() const override;
    void addMegaHandle(MegaHandle megaHandle) override;

private:
    std::vector<MegaHandle> mList;
};

class MegaIntegerListPrivate : public MegaIntegerList
{
public:
    MegaIntegerListPrivate();
    MegaIntegerListPrivate(const vector<int8_t>& bytesList);
    MegaIntegerListPrivate(const vector<int64_t>& integerList);
    virtual ~MegaIntegerListPrivate();
    MegaSmallIntVector* toByteList() const;
    MegaIntegerList *copy() const override;
    void add(long long i) override;
    int64_t get(int i) const override;
    int size() const override;
    const vector<int64_t>* getList() const;

private:
    vector<int64_t> mIntegers;
};

class MegaSharePrivate : public MegaShare
{
	public:
        static MegaShare *fromShare(MegaHandle nodeMegaHandle, Share *share, bool verified);
        virtual MegaShare *copy();
        virtual ~MegaSharePrivate();
        virtual const char *getUser();
        virtual MegaHandle getNodeHandle();
        virtual int getAccess();
        virtual int64_t getTimestamp();
        virtual bool isPending();
        virtual bool isVerified();

	protected:
        MegaSharePrivate(MegaHandle nodehandle, Share *share, bool verified);
		MegaSharePrivate(MegaShare *share);

		MegaHandle nodehandle;
		const char *user;
		int access;
		int64_t ts;
        bool pending;
        bool mVerified;
};

class MegaCancelTokenPrivate : public MegaCancelToken
{
public:

    // The default constructor leaves the token empty, so we don't waste space when it may not be needed (eg. a request object not related to transfers)
    MegaCancelTokenPrivate();

    // Use this one to actually embed a token
    MegaCancelTokenPrivate(CancelToken);

    void cancel() override;
    bool isCancelled() const override;

    MegaCancelTokenPrivate* existencePtr() { return cancelFlag.exists() ? this : nullptr; }

    CancelToken cancelFlag;
};

inline CancelToken convertToCancelToken(MegaCancelToken* mct)
{
    if (!mct) return CancelToken();
    return static_cast<MegaCancelTokenPrivate*>(mct)->cancelFlag;
}


class MegaTransferPrivate : public MegaTransfer, public Cacheable
{
	public:
		MegaTransferPrivate(int type, MegaTransferListener *listener = NULL);
        MegaTransferPrivate(const MegaTransferPrivate *transfer);
        virtual ~MegaTransferPrivate();

        MegaTransfer *copy() override;
	    Transfer *getTransfer() const;
        void setTransfer(Transfer *transfer);
        void setStartTime(int64_t startTime);
		void setTransferredBytes(long long transferredBytes);
		void setTotalBytes(long long totalBytes);
		void setPath(const char* path);
		void setParentPath(const char* path);
        void setNodeHandle(MegaHandle nodeHandle);
        void setParentHandle(MegaHandle parentHandle);
		void setNumConnections(int connections);
		void setStartPos(long long startPos);
		void setEndPos(long long endPos);
		void setNumRetry(int retry);
        void setStage(unsigned mStage);
		void setMaxRetries(int retry);
        void setTime(int64_t time);
		void setFileName(const char* fileName);
		void setSlot(int id);
		void setTag(int tag);
		void setSpeed(long long speed);
        void setMeanSpeed(long long meanSpeed);
		void setDeltaSize(long long deltaSize);
        void setUpdateTime(int64_t updateTime);
        void setPublicNode(MegaNode *publicNode, bool copyChildren = false);
        void setSyncTransfer(bool syncTransfer);
        void setSourceFileTemporary(bool temporary);
        void setStartFirst(bool startFirst);
        void setBackupTransfer(bool backupTransfer);
        void setForeignOverquota(bool backupTransfer);
        void setForceNewUpload(bool forceNewUpload);
        void setStreamingTransfer(bool streamingTransfer);
        void setLastBytes(char *lastBytes);
        void setLastError(const MegaError *e);
        void setFolderTransferTag(int tag);
        void setNotificationNumber(long long notificationNumber);
        void setListener(MegaTransferListener *listener);
        void setTargetOverride(bool targetOverride);
        void setCancelToken(CancelToken);

        int getType() const override;
        const char * getTransferString() const override;
        const char* toString() const override;
        const char* __str__() const override;
        const char* __toString() const override;
        virtual int64_t getStartTime() const override;
        long long getTransferredBytes() const override;
        long long getTotalBytes() const override;
        const char* getPath() const override;
        const char* getParentPath() const override;
        MegaHandle getNodeHandle() const override;
        MegaHandle getParentHandle() const override;
        long long getStartPos() const override;
        long long getEndPos() const override;
        const char* getFileName() const override;
        MegaTransferListener* getListener() const override;
        int getNumRetry() const override;
        int getMaxRetries() const override;
        unsigned getStage() const override;
        virtual int64_t getTime() const;
        int getTag() const override;
        long long getSpeed() const override;
        long long getMeanSpeed() const override;
        long long getDeltaSize() const override;
        int64_t getUpdateTime() const override;
        virtual MegaNode *getPublicNode() const;
        MegaNode *getPublicMegaNode() const override;
        bool isSyncTransfer() const override;
        bool isStreamingTransfer() const override;
        bool isFinished() const override;
        virtual bool isSourceFileTemporary() const;
        virtual bool shouldStartFirst() const;
        bool isBackupTransfer() const override;
        bool isForeignOverquota() const override;
        bool isForceNewUpload() const override;
        char *getLastBytes() const override;
        MegaError getLastError() const override;
        const MegaError *getLastErrorExtended() const override;
        bool isFolderTransfer() const override;
        int getFolderTransferTag() const override;
        virtual void setAppData(const char *data);
        const char* getAppData() const override;
        virtual void setState(int state);
        int getState() const override;
        virtual void setPriority(unsigned long long p);
        unsigned long long getPriority() const override;
        long long getNotificationNumber() const override;
        bool getTargetOverride() const override;

        bool serialize(string*) override;
        static MegaTransferPrivate* unserialize(string*);

        void startRecursiveOperation(shared_ptr<MegaRecursiveOperation>, MegaNode* node); // takes ownership of both
        void stopRecursiveOperationThread();

        long long getPlaceInQueue() const;
        void setPlaceInQueue(long long value);

        MegaCancelToken* getCancelToken() override;
        bool isRecursive() const { return recursiveOperation.get() != nullptr; }

        CancelToken& accessCancelToken() { return mCancelToken.cancelFlag; }

        // for uploads, we fingerprint the file before queueing
        // as that way, it can be done without the main mutex locked
        error fingerprint_error = API_OK;
        nodetype_t fingerprint_filetype = TYPE_UNKNOWN;
        FileFingerprint fingerprint_onDisk;

protected:
        int type;
        int tag;
        int state;
        uint64_t priority;

        struct
        {
            bool syncTransfer : 1;
            bool streamingTransfer : 1;
            bool temporarySourceFile : 1;
            bool startFirst : 1;
            bool backupTransfer : 1;
            bool foreignOverquota : 1;
            bool forceNewUpload : 1;
        };

        int64_t startTime;
        int64_t updateTime;
        int64_t time;
        long long transferredBytes;
        long long totalBytes;
        long long speed;
        long long meanSpeed;
        long long deltaSize;
        long long notificationNumber;
        MegaHandle nodeHandle;
        MegaHandle parentHandle;
        const char* path;
        const char* parentPath; //used as targetUser for uploads
        const char* fileName;
        char *lastBytes;
        MegaNode *publicNode;
        long long startPos;
        long long endPos;
        int retry;
        int maxRetries;

        long long placeInQueue = 0;

        MegaTransferListener *listener;
        Transfer *transfer = nullptr;
        std::unique_ptr<MegaError> lastError;
        MegaCancelTokenPrivate mCancelToken;  // default-constructed with no actual token inside
        int folderTransferTag;
        const char* appData;
        uint8_t mStage;

        bool mTargetOverride;

    public:
        // use shared_ptr here so callbacks can use a weak_ptr
        // to protect against the operation being cancelled in the meantime
        shared_ptr<MegaRecursiveOperation> recursiveOperation;

};

class MegaTransferDataPrivate : public MegaTransferData
{
public:
    MegaTransferDataPrivate(TransferList *transferList, long long notificationNumber);
    MegaTransferDataPrivate(const MegaTransferDataPrivate *transferData);

    virtual ~MegaTransferDataPrivate();
    virtual MegaTransferData *copy() const;
    virtual int getNumDownloads() const;
    virtual int getNumUploads() const;
    virtual int getDownloadTag(int i) const;
    virtual int getUploadTag(int i) const;
    virtual unsigned long long getDownloadPriority(int i) const;
    virtual unsigned long long getUploadPriority(int i) const;
    virtual long long getNotificationNumber() const;

protected:
    int numDownloads;
    int numUploads;
    long long notificationNumber;
    vector<int> downloadTags;
    vector<int> uploadTags;
    vector<uint64_t> downloadPriorities;
    vector<uint64_t> uploadPriorities;
};

class MegaFolderInfoPrivate : public MegaFolderInfo
{
public:
    MegaFolderInfoPrivate(int numFiles, int numFolders, int numVersions, long long currentSize, long long versionsSize);
    MegaFolderInfoPrivate(const MegaFolderInfoPrivate *folderData);

    virtual ~MegaFolderInfoPrivate();

    virtual MegaFolderInfo *copy() const;

    virtual int getNumVersions() const;
    virtual int getNumFiles() const;
    virtual int getNumFolders() const;
    virtual long long getCurrentSize() const;
    virtual long long getVersionsSize() const;

protected:
    int numFiles;
    int numFolders;
    int numVersions;
    long long currentSize;
    long long versionsSize;
};

class MegaTimeZoneDetailsPrivate : public MegaTimeZoneDetails
{
public:
    MegaTimeZoneDetailsPrivate(vector<string>* timeZones, vector<int> *timeZoneOffsets, int defaultTimeZone);
    MegaTimeZoneDetailsPrivate(const MegaTimeZoneDetailsPrivate *timeZoneDetails);

    virtual ~MegaTimeZoneDetailsPrivate();
    virtual MegaTimeZoneDetails *copy() const;

    virtual int getNumTimeZones() const;
    virtual const char *getTimeZone(int index) const;
    virtual int getTimeOffset(int index) const;
    virtual int getDefault() const;

protected:
    int defaultTimeZone;
    vector<string> timeZones;
    vector<int> timeZoneOffsets;
};

class MegaPushNotificationSettingsPrivate : public MegaPushNotificationSettings
{
public:
    MegaPushNotificationSettingsPrivate(const std::string &settingsJSON);
    MegaPushNotificationSettingsPrivate();
    MegaPushNotificationSettingsPrivate(const MegaPushNotificationSettingsPrivate *settings);

    std::string generateJson() const;
    bool isValid() const;

    virtual ~MegaPushNotificationSettingsPrivate();
    MegaPushNotificationSettings *copy() const override;

private:
    m_time_t mGlobalDND = -1;        // defaults to -1 if not defined
    int mGlobalScheduleStart = -1;   // defaults to -1 if not defined
    int mGlobalScheduleEnd = -1;     // defaults to -1 if not defined
    std::string mGlobalScheduleTimezone;

    std::map<MegaHandle, m_time_t> mChatDND;
    std::map<MegaHandle, bool> mChatAlwaysNotify;

    m_time_t mContactsDND = -1;      // defaults to -1 if not defined
    m_time_t mSharesDND = -1;        // defaults to -1 if not defined
    m_time_t mGlobalChatsDND = -1;        // defaults to -1 if not defined

    bool mJsonInvalid = false;  // true if ctor from JSON find issues

public:

    // getters

    bool isGlobalEnabled() const override;
    bool isGlobalDndEnabled() const override;
    bool isGlobalChatsDndEnabled() const override;
    int64_t getGlobalDnd() const override;
    int64_t getGlobalChatsDnd() const override;
    bool isGlobalScheduleEnabled() const override;
    int getGlobalScheduleStart() const override;
    int getGlobalScheduleEnd() const override;
    const char *getGlobalScheduleTimezone() const override;

    bool isChatEnabled(MegaHandle chatid) const override;
    bool isChatDndEnabled(MegaHandle chatid) const override;
    int64_t getChatDnd(MegaHandle chatid) const override;
    bool isChatAlwaysNotifyEnabled(MegaHandle chatid) const override;

    bool isContactsEnabled() const override;
    bool isSharesEnabled() const override;
    bool isChatsEnabled() const override;

    // setters

    void enableGlobal(bool enable) override;
    void setGlobalDnd(int64_t timestamp) override;
    void disableGlobalDnd() override;
    void setGlobalSchedule(int start, int end, const char *timezone) override;
    void disableGlobalSchedule() override;

    void enableChat(MegaHandle chatid, bool enable) override;
    void setChatDnd(MegaHandle chatid, int64_t timestamp) override;
    void setGlobalChatsDnd(int64_t timestamp) override;
    void enableChatAlwaysNotify(MegaHandle chatid, bool enable) override;

    void enableContacts(bool enable) override;
    void enableShares(bool enable) override;
    void enableChats(bool enable) override;
};

class MegaContactRequestPrivate : public MegaContactRequest
{
public:
    MegaContactRequestPrivate(PendingContactRequest *request);
    MegaContactRequestPrivate(const MegaContactRequest *request);
    virtual ~MegaContactRequestPrivate();

    static MegaContactRequest *fromContactRequest(PendingContactRequest *request);
    virtual MegaContactRequest *copy() const;

    virtual MegaHandle getHandle() const;
    virtual char* getSourceEmail() const;
    virtual char* getSourceMessage() const;
    virtual char* getTargetEmail() const;
    virtual int64_t getCreationTime() const;
    virtual int64_t getModificationTime() const;
    virtual int getStatus() const;
    virtual bool isOutgoing() const;
    virtual bool isAutoAccepted() const;

protected:
    MegaHandle handle;
    char* sourceEmail;
    char* sourceMessage;
    char* targetEmail;
    int64_t creationTime;
    int64_t modificationTime;
    int status;
    bool outgoing;
    bool autoaccepted;
};

#ifdef ENABLE_SYNC

class MegaSyncPrivate : public MegaSync
{
public:
    MegaSyncPrivate(const SyncConfig& config, MegaClient* client);
    MegaSyncPrivate(MegaSyncPrivate *sync);

    virtual ~MegaSyncPrivate();

    MegaSync *copy() override;

    MegaHandle getMegaHandle() const override;
    void setMegaHandle(MegaHandle handle);
    const char* getLocalFolder() const override;
    void setLocalFolder(const char*path);
    const char* getName() const override;
    void setName(const char*name);
    const char* getLastKnownMegaFolder() const override;
    void setLastKnownMegaFolder(const char *path);
    long long getLocalFingerprint() const override;
    void setLocalFingerprint(long long fingerprint);
    MegaHandle getBackupId() const override;
    void setBackupId(MegaHandle backupId);

    int getError() const override;
    void setError(int error);
    int getWarning() const override;
    void setWarning(int warning);

    int getType() const override;
    void setType(SyncType type);

    int getRunState() const override;

    MegaSync::SyncRunningState mRunState = SyncRunningState::RUNSTATE_DISABLED;

protected:
    MegaHandle megaHandle;
    char *localFolder;
    char *mName;
    char *lastKnownMegaFolder;
    long long fingerprint;

    SyncType mType = TYPE_UNKNOWN;

    //holds error cause
    int mError = NO_SYNC_ERROR;
    int mWarning = NO_SYNC_WARNING;

    handle mBackupId = UNDEF;
};


class MegaSyncListPrivate : public MegaSyncList
{
    public:
        MegaSyncListPrivate();
        MegaSyncListPrivate(MegaSyncPrivate **newlist, int size);
        MegaSyncListPrivate(const MegaSyncListPrivate *syncList);
        virtual ~MegaSyncListPrivate();
        MegaSyncList *copy() const override;
        MegaSync* get(int i) const override;
        int size() const override;

        void addSync(MegaSync* sync) override;

    protected:
        MegaSync** list;
        int s;
};

#endif // ENABLE_SYNC


class MegaPricingPrivate;
class MegaCurrencyPrivate;
class MegaBannerListPrivate;
class MegaRequestPrivate : public MegaRequest
{
	public:
        MegaRequestPrivate(int type, MegaRequestListener *listener = NULL);
        MegaRequestPrivate(MegaRequestPrivate *request);

        // Set the function to be executed in sendPendingRequests()
        // instead of adding more code to the huge switch there
        std::function<error()> performRequest;

        virtual ~MegaRequestPrivate();
        MegaRequest *copy() override;
        void setNodeHandle(MegaHandle nodeHandle);
        void setLink(const char* link);
        void setParentHandle(MegaHandle parentHandle);
        void setSessionKey(const char* sessionKey);
        void setName(const char* name);
        void setEmail(const char* email);
        void setPassword(const char* email);
        void setNewPassword(const char* email);
        void setPrivateKey(const char* privateKey);
        void setAccess(int access);
        void setNumRetry(int ds);
        void setNextRetryDelay(int delay);
        void setPublicNode(MegaNode* publicNode, bool copyChildren = false);
        void setNumDetails(int numDetails);
        void setFile(const char* file);
        void setParamType(int type);
        void setText(const char* text);
        void setNumber(long long number);
        void setFlag(bool flag);
        void setTransferTag(int transfer);
        void setListener(MegaRequestListener *listener);
        void setTotalBytes(long long totalBytes);
        void setTransferredBytes(long long transferredBytes);
        void setTag(int tag);
        void addProduct(unsigned int type, handle product, int proLevel, int gbStorage, int gbTransfer,
                        int months, int amount, int amountMonth, int localPrice,
                        const char *description, const char *iosid, const char *androidid,
                        std::unique_ptr<BusinessPlan>);
        void setCurrency(std::unique_ptr<CurrencyData> currencyData);
        void setProxy(Proxy *proxy);
        Proxy *getProxy();
        void setTimeZoneDetails(MegaTimeZoneDetails *timeZoneDetails);

        int getType() const override;
        const char *getRequestString() const override;
        const char* toString() const override;
        const char* __str__() const override;
        const char* __toString() const override;
        MegaHandle getNodeHandle() const override;
        const char* getLink() const override;
        MegaHandle getParentHandle() const override;
        const char* getSessionKey() const override;
        const char* getName() const override;
        const char* getEmail() const override;
        const char* getPassword() const override;
        const char* getNewPassword() const override;
        const char* getPrivateKey() const override;
        int getAccess() const override;
        const char* getFile() const override;
        int getNumRetry() const override;
        MegaNode *getPublicNode() const override;
        MegaNode *getPublicMegaNode() const override;
        int getParamType() const override;
        const char *getText() const override;
        long long getNumber() const override;
        bool getFlag() const override;
        long long getTransferredBytes() const override;
        long long getTotalBytes() const override;
        MegaRequestListener *getListener() const override;
        MegaAccountDetails *getMegaAccountDetails() const override;
        int getTransferTag() const override;
        int getNumDetails() const override;
        int getTag() const override;
        MegaPricing *getPricing() const override;
        MegaCurrency *getCurrency() const override;
        std::shared_ptr<AccountDetails> getAccountDetails() const;
        MegaAchievementsDetails *getMegaAchievementsDetails() const override;
        AchievementsDetails *getAchievementsDetails() const;
        MegaTimeZoneDetails *getMegaTimeZoneDetails () const override;
        MegaStringList *getMegaStringList() const override;
        MegaHandleList* getMegaHandleList() const override;

#ifdef ENABLE_CHAT
        MegaTextChatPeerList *getMegaTextChatPeerList() const override;
        void setMegaTextChatPeerList(MegaTextChatPeerList *chatPeers);
        MegaTextChatList *getMegaTextChatList() const override;
        void setMegaTextChatList(MegaTextChatList *chatList);
        MegaScheduledMeetingList* getMegaScheduledMeetingList() const override;
#endif
        MegaStringMap *getMegaStringMap() const override;
        void setMegaStringMap(const MegaStringMap *);
        MegaStringListMap *getMegaStringListMap() const override;
        void setMegaStringListMap(const MegaStringListMap *stringListMap);
        MegaStringTable *getMegaStringTable() const override;
        void setMegaStringTable(const MegaStringTable *stringTable);
        MegaFolderInfo *getMegaFolderInfo() const override;
        void setMegaFolderInfo(const MegaFolderInfo *);
        const MegaPushNotificationSettings *getMegaPushNotificationSettings() const override;
        void setMegaPushNotificationSettings(const MegaPushNotificationSettings *settings);
        MegaBackgroundMediaUpload *getMegaBackgroundMediaUploadPtr() const override;
        void setMegaBackgroundMediaUploadPtr(MegaBackgroundMediaUpload *);  // non-owned pointer
        void setMegaStringList(const MegaStringList* stringList);
        void setMegaHandleList(const MegaHandleList* handles);
        void setMegaHandleList(const vector<handle> &handles);
        void setMegaScheduledMeetingList(const MegaScheduledMeetingList *schedMeetingList);

        MegaScheduledCopyListener *getBackupListener() const;
        void setBackupListener(MegaScheduledCopyListener *value);

        MegaBannerList* getMegaBannerList() const override;
        void setBanners(vector< tuple<int, string, string, string, string, string, string> >&& banners);

        MegaRecentActionBucketList *getRecentActions() const override;
        void setRecentActions(std::unique_ptr<MegaRecentActionBucketList> recentActionBucketList);


        MegaSet* getMegaSet() const override;
        void setMegaSet(std::unique_ptr<MegaSet> s);

        MegaSetElementList* getMegaSetElementList() const override;
        void setMegaSetElementList(std::unique_ptr<MegaSetElementList> els);

        const MegaIntegerList* getMegaIntegerList() const override;
        void setMegaIntegerList(std::unique_ptr<MegaIntegerList> ints);

protected:
        std::shared_ptr<AccountDetails> accountDetails;
        MegaPricingPrivate *megaPricing;
        MegaCurrencyPrivate *megaCurrency;
        AchievementsDetails *achievementsDetails;
        MegaTimeZoneDetails *timeZoneDetails;
        int type;
        MegaHandle nodeHandle;
        const char* link;
        const char* name;
        MegaHandle parentHandle;
        const char* sessionKey;
        const char* email;
        const char* password;
        const char* newPassword;
        const char* privateKey;
        const char* text;
        long long number;
        int access;
        const char* file;
        int attrType;
        bool flag;
        long long totalBytes;
        long long transferredBytes;
        MegaRequestListener *listener;
        MegaScheduledCopyListener *backupListener;

        int transfer;
        int numDetails;
        MegaNode* publicNode;
        int numRetry;
        int tag;
        Proxy *proxy;

#ifdef ENABLE_CHAT
        MegaTextChatPeerList *chatPeerList;
        MegaTextChatList *chatList;
        unique_ptr<MegaScheduledMeetingList> mScheduledMeetingList;
#endif
        MegaStringMap *stringMap;
        MegaStringListMap *mStringListMap;
        MegaStringTable *mStringTable;
        MegaFolderInfo *folderInfo;
        MegaPushNotificationSettings *settings;
        MegaBackgroundMediaUpload* backgroundMediaUpload;  // non-owned pointer
        unique_ptr<MegaStringList> mStringList;
        unique_ptr<MegaHandleList> mHandleList;
        unique_ptr<MegaRecentActionBucketList> mRecentActions;

    private:
        unique_ptr<MegaBannerListPrivate> mBannerList;
        unique_ptr<MegaSet> mMegaSet;
        unique_ptr<MegaSetElementList> mMegaSetElementList;
        unique_ptr<MegaIntegerList> mMegaIntegerList;

    public:
        shared_ptr<ExecuteOnce> functionToExecute;
};

class MegaEventPrivate : public MegaEvent
{
public:
    MegaEventPrivate(int atype);
    MegaEventPrivate(MegaEventPrivate *event);
    virtual ~MegaEventPrivate();
    MegaEvent *copy() override;

    int getType() const override;
    const char *getText() const override;
    int64_t getNumber() const override;
    MegaHandle getHandle() const override;
    const char *getEventString() const override;

    std::string getValidDataToString() const;
    static const char* getEventString(int type);

    void setText(const char* text);
    void setNumber(int64_t number);
    void setHandle(const MegaHandle &handle);

protected:
    int type;
    const char* text = nullptr;
    int64_t number = -1;
    MegaHandle mHandle = INVALID_HANDLE;
};

class MegaAccountBalancePrivate : public MegaAccountBalance
{
public:
    static MegaAccountBalance *fromAccountBalance(const AccountBalance *balance);
    virtual ~MegaAccountBalancePrivate() ;
    virtual MegaAccountBalance* copy();

    virtual double getAmount() const;
    virtual char* getCurrency() const;

protected:
    MegaAccountBalancePrivate(const AccountBalance *balance);
    AccountBalance balance;
};

class MegaAccountSessionPrivate : public MegaAccountSession
{
public:
    static MegaAccountSession *fromAccountSession(const AccountSession *session);
    virtual ~MegaAccountSessionPrivate() ;
    virtual MegaAccountSession* copy();

    virtual int64_t getCreationTimestamp() const;
    virtual int64_t getMostRecentUsage() const;
    virtual char *getUserAgent() const;
    virtual char *getIP() const;
    virtual char *getCountry() const;
    virtual bool isCurrent() const;
    virtual bool isAlive() const;
    virtual MegaHandle getHandle() const;

private:
    MegaAccountSessionPrivate(const AccountSession *session);
    AccountSession session;
};

class MegaAccountPurchasePrivate : public MegaAccountPurchase
{
public:
    static MegaAccountPurchase *fromAccountPurchase(const AccountPurchase *purchase);
    virtual ~MegaAccountPurchasePrivate() ;
    virtual MegaAccountPurchase* copy();

    virtual int64_t getTimestamp() const;
    virtual char *getHandle() const;
    virtual char *getCurrency() const;
    virtual double getAmount() const;
    virtual int getMethod() const;

private:
    MegaAccountPurchasePrivate(const AccountPurchase *purchase);
    AccountPurchase purchase;
};

class MegaAccountTransactionPrivate : public MegaAccountTransaction
{
public:
    static MegaAccountTransaction *fromAccountTransaction(const AccountTransaction *transaction);
    virtual ~MegaAccountTransactionPrivate() ;
    virtual MegaAccountTransaction* copy();

    virtual int64_t getTimestamp() const;
    virtual char *getHandle() const;
    virtual char *getCurrency() const;
    virtual double getAmount() const;

private:
    MegaAccountTransactionPrivate(const AccountTransaction *transaction);
    AccountTransaction transaction;
};

class MegaAccountDetailsPrivate : public MegaAccountDetails
{
    public:
        static MegaAccountDetails *fromAccountDetails(AccountDetails *details);
        virtual ~MegaAccountDetailsPrivate();

        virtual int getProLevel();
        virtual int64_t getProExpiration();
        virtual int getSubscriptionStatus();
        virtual int64_t getSubscriptionRenewTime();
        virtual char* getSubscriptionMethod();
        virtual int getSubscriptionMethodId();
        virtual char* getSubscriptionCycle();

        virtual long long getStorageMax();
        virtual long long getStorageUsed();
        virtual long long getVersionStorageUsed();
        virtual long long getTransferMax();
        virtual long long getTransferOwnUsed();
        virtual long long getTransferSrvUsed();
        virtual long long getTransferUsed();

        virtual int getNumUsageItems();
        virtual long long getStorageUsed(MegaHandle handle);
        virtual long long getNumFiles(MegaHandle handle);
        virtual long long getNumFolders(MegaHandle handle);
        virtual long long getVersionStorageUsed(MegaHandle handle);
        virtual long long getNumVersionFiles(MegaHandle handle);

        virtual MegaAccountDetails* copy();

        virtual int getNumBalances() const;
        virtual MegaAccountBalance* getBalance(int i) const;

        virtual int getNumSessions() const;
        virtual MegaAccountSession* getSession(int i) const;

        virtual int getNumPurchases() const;
        virtual MegaAccountPurchase* getPurchase(int i) const;

        virtual int getNumTransactions() const;
        virtual MegaAccountTransaction* getTransaction(int i) const;

        virtual int getTemporalBandwidthInterval();
        virtual long long getTemporalBandwidth();
        virtual bool isTemporalBandwidthValid();

    private:
        MegaAccountDetailsPrivate(AccountDetails *details);
        AccountDetails details;
};

class MegaCurrencyPrivate : public MegaCurrency
{
public:
    ~MegaCurrencyPrivate() override;
    MegaCurrency *copy() override;

    const char *getCurrencySymbol() override;
    const char *getCurrencyName() override;
    const char *getLocalCurrencySymbol() override;
    const char *getLocalCurrencyName() override;

    void setCurrency(std::unique_ptr<CurrencyData>);    // common for all products

private:
    CurrencyData mCurrencyData;   // reused for all plans
};

class MegaPricingPrivate : public MegaPricing
{
public:
    ~MegaPricingPrivate() override;
    int getNumProducts() override;
    MegaHandle getHandle(int productIndex) override;
    int getProLevel(int productIndex) override;
    int getGBStorage(int productIndex) override;
    int getGBTransfer(int productIndex) override;
    int getMonths(int productIndex) override;
    int getAmount(int productIndex) override;
    int getLocalPrice(int productIndex) override;
    const char* getDescription(int productIndex) override;
    const char* getIosID(int productIndex) override;
    const char* getAndroidID(int productIndex) override;
    bool isBusinessType(int productIndex) override;
    int getAmountMonth(int productIndex) override;
    MegaPricing *copy() override;
    int getGBStoragePerUser(int productIndex) override;
    int getGBTransferPerUser(int productIndex) override;
    unsigned int getMinUsers(int productIndex) override;
    unsigned int getPricePerUser(int productIndex) override;
    unsigned int getLocalPricePerUser(int productIndex) override;
    unsigned int getPricePerStorage(int productIndex) override;
    unsigned int getLocalPricePerStorage(int productIndex) override;
    int getGBPerStorage(int productIndex) override;
    unsigned int getPricePerTransfer(int productIndex) override;
    unsigned int getLocalPricePerTransfer(int productIndex) override;
    int getGBPerTransfer(int productIndex) override;

    void addProduct(unsigned int type, handle product, int proLevel, int gbStorage, int gbTransfer,
                    int months, int amount, int amountMonth, unsigned localPrice,
                    const char *description, const char *iosid, const char *androidid,
                    std::unique_ptr<BusinessPlan>);

private:
    vector<unsigned int> type;
    vector<handle> handles;
    vector<int> proLevel;
    vector<int> gbStorage;
    vector<int> gbTransfer;
    vector<int> months;
    vector<int> amount;
    vector<int> amountMonth;
    vector<int> mLocalPrice;
    vector<const char *> description;
    vector<const char *> iosId;
    vector<const char *> androidId;

    std::vector<std::unique_ptr<BusinessPlan>> mBizPlan;
};

class MegaAchievementsDetailsPrivate : public MegaAchievementsDetails
{
public:
    static MegaAchievementsDetails *fromAchievementsDetails(AchievementsDetails *details);
    virtual ~MegaAchievementsDetailsPrivate();

    virtual MegaAchievementsDetails* copy();

    virtual long long getBaseStorage();
    virtual long long getClassStorage(int class_id);
    virtual long long getClassTransfer(int class_id);
    virtual int getClassExpire(int class_id);
    virtual unsigned int getAwardsCount();
    virtual int getAwardClass(unsigned int index);
    virtual int getAwardId(unsigned int index);
    virtual int64_t getAwardTimestamp(unsigned int index);
    virtual int64_t getAwardExpirationTs(unsigned int index);
    virtual MegaStringList* getAwardEmails(unsigned int index);
    virtual int getRewardsCount();
    virtual int getRewardAwardId(unsigned int index);
    virtual long long getRewardStorage(unsigned int index);
    virtual long long getRewardTransfer(unsigned int index);
    virtual long long getRewardStorageByAwardId(int award_id);
    virtual long long getRewardTransferByAwardId(int award_id);
    virtual int getRewardExpire(unsigned int index);

    virtual long long currentStorage();
    virtual long long currentTransfer();
    virtual long long currentStorageReferrals();
    virtual long long currentTransferReferrals();

private:
    MegaAchievementsDetailsPrivate(AchievementsDetails *details);
    AchievementsDetails details;
};

#ifdef ENABLE_CHAT
class MegaTextChatPeerListPrivate : public MegaTextChatPeerList
{
public:
    MegaTextChatPeerListPrivate();
    MegaTextChatPeerListPrivate(userpriv_vector *);

    virtual ~MegaTextChatPeerListPrivate();
    virtual MegaTextChatPeerList *copy() const;
    virtual void addPeer(MegaHandle h, int priv);
    virtual MegaHandle getPeerHandle(int i) const;
    virtual int getPeerPrivilege(int i) const;
    virtual int size() const;

    // returns the list of user-privilege (this object keeps the ownership)
    const userpriv_vector * getList() const;

    void setPeerPrivilege(handle uh, privilege_t priv);

private:
    userpriv_vector list;
};

class MegaTextChatPrivate : public MegaTextChat
{
public:
    MegaTextChatPrivate(const MegaTextChat *);
    MegaTextChatPrivate(const TextChat *);

    virtual ~MegaTextChatPrivate();
    MegaTextChat *copy() const override;

    MegaHandle getHandle() const override;
    int getOwnPrivilege() const override;
    int getShard() const override;
    const MegaTextChatPeerList *getPeerList() const override;
    void setPeerList(const MegaTextChatPeerList *peers) override;
    bool isGroup() const override;
    MegaHandle getOriginatingUser() const override;
    const char *getTitle() const override;
    const char *getUnifiedKey() const override;
    unsigned char getChatOptions() const override;
    int64_t getCreationTime() const override;
    bool isArchived() const override;
    bool isPublicChat() const override;
    bool isMeeting() const override;

    bool hasChanged(int changeType) const override;
    int getChanges() const override;
    int isOwnChange() const override;
    const MegaScheduledMeetingList* getScheduledMeetingList() const override;
    const MegaScheduledMeetingList* getUpdatedOccurrencesList() const override;
    const MegaHandleList* getSchedMeetingsChanged() const override;

private:
    handle id;
    int priv;
    string url;
    int shard;
    MegaTextChatPeerList *peers;
    bool group;
    handle ou;
    string title;
    string unifiedKey;
    int changed;
    int tag;
    bool archived;
    bool publicchat;
    int64_t ts;
    bool meeting;
    ChatOptions_t chatOptions;

    // list of scheduled meetings
    std::unique_ptr<MegaScheduledMeetingList> mScheduledMeetings;

    // list of scheduled meetings Id's that have changed
    std::unique_ptr<MegaHandleList> mSchedMeetingsChanged;

    // list of updated scheduled meetings occurrences (just in case app requested manually for more occurrences)
    std::unique_ptr<MegaScheduledMeetingList> mUpdatedOcurrences;
};

class MegaTextChatListPrivate : public MegaTextChatList
{
public:
    MegaTextChatListPrivate();
    MegaTextChatListPrivate(textchat_map *list);

    virtual ~MegaTextChatListPrivate();
    virtual MegaTextChatList *copy() const;
    virtual const MegaTextChat *get(unsigned int i) const;
    virtual int size() const;

    void addChat(MegaTextChatPrivate*);

private:
    MegaTextChatListPrivate(const MegaTextChatListPrivate*);
    vector<MegaTextChat*> list;
};

#endif

class MegaBannerPrivate : public MegaBanner
{
public:
    MegaBannerPrivate(std::tuple<int, std::string, std::string, std::string, std::string, std::string, std::string>&& details);
    MegaBanner* copy() const override;

    int getId() const override;
    const char* getTitle() const override;
    const char* getDescription() const override;
    const char* getImage() const override;
    const char* getUrl() const override;
    const char* getBackgroundImage() const override;
    const char* getImageLocation() const override;

private:
    std::tuple<int, std::string, std::string, std::string, std::string, std::string, std::string> mDetails;
};

class MegaBannerListPrivate : public MegaBannerList
{
public:
    MegaBannerListPrivate* copy() const override; // "different" return type is Covariant
    const MegaBanner* get(int i) const override;
    int size() const override;
    void add(MegaBannerPrivate&&);

private:
    std::vector<MegaBannerPrivate> mVector;
};

class MegaStringMapPrivate : public MegaStringMap
{
public:
    MegaStringMapPrivate();
    MegaStringMapPrivate(const string_map *map, bool toBase64 = false);
    virtual ~MegaStringMapPrivate();
    virtual MegaStringMap *copy() const;
    virtual const char *get(const char* key) const;
    virtual MegaStringList *getKeys() const;
    virtual void set(const char *key, const char *value);
    virtual int size() const;
    const string_map *getMap() const;

protected:
    MegaStringMapPrivate(const MegaStringMapPrivate *megaStringMap);
    string_map strMap;
};

class MegaIntegerMapPrivate : public MegaIntegerMap
{
public:
    MegaIntegerMapPrivate();
    MegaIntegerMapPrivate(const std::multimap<int8_t, int8_t>& bytesMap);
    MegaIntegerMapPrivate(const std::multimap<int64_t, int64_t>& integerMap);
    virtual ~MegaIntegerMapPrivate();
    MegaSmallIntMap* toByteMap() const;
    MegaIntegerMap* copy() const override;
    MegaIntegerList* getKeys() const override;
    MegaIntegerList* get(int64_t key) const override;
    int64_t size() const override;
    void set(int64_t key, int64_t value) override;
    const integer_map* getMap() const;
private:
    MegaIntegerMapPrivate(const MegaIntegerMapPrivate &megaIntegerMap);
    integer_map mIntegerMap;
};

class MegaStringListPrivate : public MegaStringList
{
public:
    MegaStringListPrivate() = default;
    MegaStringListPrivate(string_vector&&); // takes ownership
    virtual ~MegaStringListPrivate() = default;
    MegaStringList *copy() const override;
    const char* get(int i) const override;
    int size() const override;
    void add(const char* value) override;
    const string_vector& getVector();
protected:
    MegaStringListPrivate(const MegaStringListPrivate& stringList) = default;
    string_vector mList;
};

bool operator==(const MegaStringList& lhs, const MegaStringList& rhs);

class MegaStringListMapPrivate : public MegaStringListMap
{
public:
    MegaStringListMapPrivate() = default;
    MEGA_DISABLE_COPY_MOVE(MegaStringListMapPrivate)
    MegaStringListMap* copy() const override;
    const MegaStringList* get(const char* key) const override;
    MegaStringList *getKeys() const override;
    void set(const char* key, const MegaStringList* value) override; // takes ownership of value
    int size() const override;
protected:
    struct Compare
    {
        bool operator()(const std::unique_ptr<const char[]>& rhs,
                        const std::unique_ptr<const char[]>& lhs) const;
    };

    map<std::unique_ptr<const char[]>, std::unique_ptr<const MegaStringList>, Compare> mMap;
};

class MegaStringTablePrivate : public MegaStringTable
{
public:
    MegaStringTablePrivate() = default;
    MEGA_DISABLE_COPY_MOVE(MegaStringTablePrivate)
    MegaStringTable* copy() const override;
    void append(const MegaStringList* value) override; // takes ownership of value
    const MegaStringList* get(int i) const override;
    int size() const override;
protected:
    vector<std::unique_ptr<const MegaStringList>> mTable;
};

class MegaNodeListPrivate : public MegaNodeList
{
	public:
        MegaNodeListPrivate();
        MegaNodeListPrivate(node_vector& v);
        MegaNodeListPrivate(Node** newlist, int size);
        MegaNodeListPrivate(const MegaNodeListPrivate *nodeList, bool copyChildren = false);
        virtual ~MegaNodeListPrivate();
        MegaNodeList *copy() const override;
        MegaNode* get(int i) const override;
        int size() const override;

        void addNode(MegaNode* node) override;

        //This ones takes the ownership of the given node
        void addNode(std::unique_ptr<MegaNode> node);

	protected:
		MegaNode** list;
		int s;
};

class MegaChildrenListsPrivate : public MegaChildrenLists
{
    public:
        MegaChildrenListsPrivate();
        MegaChildrenListsPrivate(MegaChildrenLists*);
        MegaChildrenListsPrivate(unique_ptr<MegaNodeListPrivate> folderList, unique_ptr<MegaNodeListPrivate> fileList);
        virtual MegaChildrenLists *copy();
        virtual MegaNodeList* getFolderList();
        virtual MegaNodeList* getFileList();

    protected:
        unique_ptr<MegaNodeList> folders;
        unique_ptr<MegaNodeList> files;
};

class MegaUserListPrivate : public MegaUserList
{
	public:
        MegaUserListPrivate();
        MegaUserListPrivate(User** newlist, int size);
        virtual ~MegaUserListPrivate();
        virtual MegaUserList *copy();
        virtual MegaUser* get(int i);
        virtual int size();

	protected:
        MegaUserListPrivate(MegaUserListPrivate *userList);
		MegaUser** list;
		int s;
};

class MegaShareListPrivate : public MegaShareList
{
	public:
        MegaShareListPrivate();
        MegaShareListPrivate(Share** newlist, MegaHandle *MegaHandlelist, byte *verified, int size);
        virtual ~MegaShareListPrivate();
        virtual MegaShare* get(int i);
        virtual int size();

	protected:
		MegaShare** list;
		int s;
};

class MegaTransferListPrivate : public MegaTransferList
{
	public:
        MegaTransferListPrivate();
        MegaTransferListPrivate(MegaTransfer** newlist, int size);
        virtual ~MegaTransferListPrivate();
        virtual MegaTransfer* get(int i);
        virtual int size();

	protected:
		MegaTransfer** list;
		int s;
};

class MegaContactRequestListPrivate : public MegaContactRequestList
{
    public:
        MegaContactRequestListPrivate();
        MegaContactRequestListPrivate(PendingContactRequest ** newlist, int size);
        virtual ~MegaContactRequestListPrivate();
        virtual MegaContactRequestList *copy();
        virtual MegaContactRequest* get(int i);
        virtual int size();

    protected:
        MegaContactRequestListPrivate(MegaContactRequestListPrivate *requestList);
        MegaContactRequest** list;
        int s;
};

class MegaUserAlertListPrivate : public MegaUserAlertList
{
public:
    MegaUserAlertListPrivate();
    MegaUserAlertListPrivate(UserAlert::Base** newlist, int size, MegaClient* mc);
    MegaUserAlertListPrivate(const MegaUserAlertListPrivate &userList);
    virtual ~MegaUserAlertListPrivate();
    virtual MegaUserAlertList *copy() const;
    virtual MegaUserAlert* get(int i) const;
    virtual int size() const;
    virtual void clear();

protected:
    MegaUserAlertListPrivate(MegaUserAlertListPrivate *userList);
    MegaUserAlert** list;
    int s;
};

class MegaRecentActionBucketPrivate : public MegaRecentActionBucket
{
public:
    MegaRecentActionBucketPrivate(recentaction& ra, MegaClient* mc);
    MegaRecentActionBucketPrivate(int64_t timestamp, const string& user, handle parent, bool update, bool media, MegaNodeList*);
    virtual ~MegaRecentActionBucketPrivate();
    virtual MegaRecentActionBucket *copy() const;
    virtual int64_t getTimestamp() const;
    virtual const char* getUserEmail() const;
    virtual MegaHandle getParentHandle() const;
    virtual bool isUpdate() const;
    virtual bool isMedia() const;
    virtual const MegaNodeList* getNodes() const;

private:
    int64_t timestamp;
    string user;
    handle parent;
    bool update, media;
    MegaNodeList* nodes;
};

class MegaRecentActionBucketListPrivate : public MegaRecentActionBucketList
{
public:
    MegaRecentActionBucketListPrivate();
    MegaRecentActionBucketListPrivate(recentactions_vector& v, MegaClient* mc);
    MegaRecentActionBucketListPrivate(const MegaRecentActionBucketListPrivate &userList);
    virtual ~MegaRecentActionBucketListPrivate();
    virtual MegaRecentActionBucketList *copy() const;
    virtual MegaRecentActionBucket* get(int i) const;
    virtual int size() const;

protected:
    MegaRecentActionBucketPrivate** list;
    int s;
};

class EncryptFilePieceByChunks : public EncryptByChunks
{
    // specialisation for encrypting a piece of a file without using too much RAM
    FileAccess* fain;
    FileAccess* faout;
    m_off_t inpos, outpos;
    string buffer;
    unsigned lastsize;

public:

    EncryptFilePieceByChunks(FileAccess* cFain, m_off_t cInPos, FileAccess* cFaout, m_off_t cOutPos,
                             SymmCipher* cipher, chunkmac_map* chunkmacs, uint64_t ctriv);

    byte* nextbuffer(unsigned bufsize) override;
};

class MegaBackgroundMediaUploadPrivate : public MegaBackgroundMediaUpload
{
public:
    MegaBackgroundMediaUploadPrivate(MegaApi* api);
    MegaBackgroundMediaUploadPrivate(const string& serialised, MegaApi* api);
    ~MegaBackgroundMediaUploadPrivate();

    bool analyseMediaInfo(const char* inputFilepath) override;
    char *encryptFile(const char* inputFilepath, int64_t startPos, m_off_t* length, const char *outputFilepath,
                     bool adjustsizeonly) override;
    char *getUploadURL() override;

    bool serialize(string* s);
    char *serialize() override;

    void setThumbnail(MegaHandle h) override;
    void setPreview(MegaHandle h) override;
    void setCoordinates(double lat, double lon, bool unshareable) override;

    SymmCipher* nodecipher(MegaClient*);

    MegaApiImpl* api;
    string url;
    chunkmac_map chunkmacs;
    byte filekey[FILENODEKEYLENGTH];
    MediaProperties mediaproperties;

    double latitude = MegaNode::INVALID_COORDINATE;
    double longitude = MegaNode::INVALID_COORDINATE;
    bool unshareableGPS = false;
    handle thumbnailFA = INVALID_HANDLE;
    handle previewFA = INVALID_HANDLE;
};

struct MegaFile : public File
{
    MegaFile();

    void setTransfer(MegaTransferPrivate *transfer);
    MegaTransferPrivate *getTransfer();
    bool serialize(string*) override;

    static MegaFile* unserialize(string*);

protected:
    MegaTransferPrivate *megaTransfer;
};

struct MegaFileGet : public MegaFile
{
    void prepare(FileSystemAccess&) override;
    void updatelocalname() override;
    void progress() override;
    void completed(Transfer*, putsource_t source) override;
    void terminated(error e) override;
    MegaFileGet(MegaClient *client, Node* n, const LocalPath& dstPath, FileSystemType fsType);
    MegaFileGet(MegaClient *client, MegaNode* n, const LocalPath& dstPath);
    ~MegaFileGet() {}

    bool serialize(string*) override;
    static MegaFileGet* unserialize(string*);

private:
    MegaFileGet() {}
};

struct MegaFilePut : public MegaFile
{
    void completed(Transfer* t, putsource_t source) override;
    void terminated(error e) override;
    MegaFilePut(MegaClient *client, LocalPath clocalname, string *filename, NodeHandle ch, const char* ctargetuser, int64_t mtime = -1, bool isSourceTemporary = false, Node *pvNode = nullptr);
    ~MegaFilePut() {}

    bool serialize(string*) override;
    static MegaFilePut* unserialize(string*);

protected:
    int64_t customMtime;

private:
    MegaFilePut() {}
};

//Thread safe request queue
class RequestQueue
{
    protected:
        std::deque<MegaRequestPrivate *> requests;
        std::mutex mutex;

    public:
        RequestQueue();
        void push(MegaRequestPrivate *request);
        void push_front(MegaRequestPrivate *request);
        MegaRequestPrivate * pop();
        MegaRequestPrivate * front();
        void removeListener(MegaRequestListener *listener);
        void removeListener(MegaScheduledCopyListener *listener);
};


//Thread safe transfer queue
class TransferQueue
{
    protected:
        std::deque<MegaTransferPrivate *> transfers;
        std::mutex mutex;
        int lastPushedTransferTag = 0;

    public:
        TransferQueue();
        void push(MegaTransferPrivate *transfer);
        void push_front(MegaTransferPrivate *transfer);
        MegaTransferPrivate * pop();
        bool empty();
        size_t size();
        void clear();

        /**
         * @brief pops and returns transfer up to the designated one
         * @param lastQueuedTransfer position of the last transfer to pop
         * @param direction directio of transfers to pop
         * @return
         */
        std::vector<MegaTransferPrivate *> popUpTo(int lastQueuedTransfer, int direction);

        void removeWithFolderTag(int folderTag, std::function<void(MegaTransferPrivate *)> callback);
        void removeListener(MegaTransferListener *listener);
        int getLastPushedTag() const;
        void setAllCancelled(CancelToken t, int direction);
};


class MegaApiImpl : public MegaApp
{
    public:
        MegaApiImpl(MegaApi *api, const char *appKey, MegaGfxProcessor* processor, const char *basePath, const char *userAgent, unsigned workerThreadCount);
        virtual ~MegaApiImpl();

        static MegaApiImpl* ImplOf(MegaApi*);

        //Multiple listener management.
        void addListener(MegaListener* listener);
        void addRequestListener(MegaRequestListener* listener);
        void addTransferListener(MegaTransferListener* listener);
        void addScheduledCopyListener(MegaScheduledCopyListener* listener);
        void addGlobalListener(MegaGlobalListener* listener);
        void removeListener(MegaListener* listener);
        void removeRequestListener(MegaRequestListener* listener);
        void removeTransferListener(MegaTransferListener* listener);
        void removeScheduledCopyListener(MegaScheduledCopyListener* listener);
        void removeGlobalListener(MegaGlobalListener* listener);

        MegaRequest *getCurrentRequest();
        MegaTransfer *getCurrentTransfer();
        MegaError *getCurrentError();
        MegaNodeList *getCurrentNodes();
        MegaUserList *getCurrentUsers();

        //Utils
        long long getSDKtime();
        char *getStringHash(const char* base64pwkey, const char* inBuf);
        void getSessionTransferURL(const char *path, MegaRequestListener *listener);
        static MegaHandle base32ToHandle(const char* base32Handle);
        static handle base64ToHandle(const char* base64Handle);
        static handle base64ToUserHandle(const char* base64Handle);
        static handle base64ToBackupId(const char* backupId);
        static char *handleToBase64(MegaHandle handle);
        static char *userHandleToBase64(MegaHandle handle);
        static const char* backupIdToBase64(MegaHandle handle);
        static char *binaryToBase64(const char* binaryData, size_t length);
        static void base64ToBinary(const char *base64string, unsigned char **binary, size_t* binarysize);
        static const char* ebcEncryptKey(const char* encryptionKey, const char* plainKey);
        void retryPendingConnections(bool disconnect = false, bool includexfers = false, MegaRequestListener* listener = NULL);
        void setDnsServers(const char *dnsServers, MegaRequestListener* listener = NULL);
        void addEntropy(char* data, unsigned int size);
        static string userAttributeToString(int);
        static string userAttributeToLongName(int);
        static int userAttributeFromString(const char *name);
        static char userAttributeToScope(int);
        bool serverSideRubbishBinAutopurgeEnabled();
        bool appleVoipPushEnabled();
        bool newLinkFormatEnabled();
        int smsAllowedState();
        char* smsVerifiedPhoneNumber();
        void resetSmsVerifiedPhoneNumber(MegaRequestListener *listener);

        bool multiFactorAuthAvailable();
        void multiFactorAuthCheck(const char *email, MegaRequestListener *listener = NULL);
        void multiFactorAuthGetCode(MegaRequestListener *listener = NULL);
        void multiFactorAuthEnable(const char *pin, MegaRequestListener *listener = NULL);
        void multiFactorAuthDisable(const char *pin, MegaRequestListener *listener = NULL);
        void multiFactorAuthLogin(const char* email, const char* password, const char* pin, MegaRequestListener *listener = NULL);
        void multiFactorAuthChangePassword(const char *oldPassword, const char *newPassword, const char* pin, MegaRequestListener *listener = NULL);
        void multiFactorAuthChangeEmail(const char *email, const char* pin, MegaRequestListener *listener = NULL);
        void multiFactorAuthCancelAccount(const char* pin, MegaRequestListener *listener = NULL);

        void fetchTimeZone(bool forceApiFetch = true, MegaRequestListener *listener = NULL);

        //API requests
        void login(const char* email, const char* password, MegaRequestListener *listener = NULL);
        char *dumpSession();
        char *getSequenceNumber();
        char *getAccountAuth();
        void setAccountAuth(const char* auth);

        void fastLogin(const char* email, const char *stringHash, const char *base64pwkey, MegaRequestListener *listener = NULL);
        void fastLogin(const char* session, MegaRequestListener *listener = NULL);
        void killSession(MegaHandle sessionHandle, MegaRequestListener *listener = NULL);
        void getUserData(MegaRequestListener *listener = NULL);
        void getUserData(MegaUser *user, MegaRequestListener *listener = NULL);
        void getUserData(const char *user, MegaRequestListener *listener = NULL);
        void getMiscFlags(MegaRequestListener *listener = NULL);
        void sendDevCommand(const char *command, const char *email, long long quota, int businessStatus, int userStatus, MegaRequestListener *listener);
        void getCloudStorageUsed(MegaRequestListener *listener = NULL);
        void getAccountDetails(bool storage, bool transfer, bool pro, bool sessions, bool purchases, bool transactions, int source = -1, MegaRequestListener *listener = NULL);
        void queryTransferQuota(long long size, MegaRequestListener *listener = NULL);
        void createAccount(const char* email, const char* password, const char* firstname, const char* lastname, MegaHandle lastPublicHandle, int lastPublicHandleType, int64_t lastAccessTimestamp, MegaRequestListener *listener = NULL);
        void createEphemeralAccountPlusPlus(const char* firstname, const char* lastname, MegaRequestListener *listener = NULL);
        void resumeCreateAccount(const char* sid, MegaRequestListener *listener = NULL);
        void resumeCreateAccountEphemeralPlusPlus(const char* sid, MegaRequestListener *listener = NULL);
        void cancelCreateAccount(MegaRequestListener *listener = NULL);
        void sendSignupLink(const char* email, const char *name, const char *password, MegaRequestListener *listener = NULL);
        void resendSignupLink(const char* email, const char *name, MegaRequestListener *listener = NULL);
        void fastSendSignupLink(const char *email, const char *base64pwkey, const char *name, MegaRequestListener *listener = NULL);
        void querySignupLink(const char* link, MegaRequestListener *listener = NULL);
        void confirmAccount(const char* link, const char *password, MegaRequestListener *listener = NULL);
        void fastConfirmAccount(const char* link, const char *base64pwkey, MegaRequestListener *listener = NULL);
        void resetPassword(const char *email, bool hasMasterKey, MegaRequestListener *listener = NULL);
        void queryRecoveryLink(const char *link, MegaRequestListener *listener = NULL);
        void confirmResetPasswordLink(const char *link, const char *newPwd, const char *masterKey = NULL, MegaRequestListener *listener = NULL);
        void checkRecoveryKey(const char* link, const char* masterKey, MegaRequestListener* listener = NULL);
        void cancelAccount(MegaRequestListener *listener = NULL);
        void confirmCancelAccount(const char *link, const char *pwd, MegaRequestListener *listener = NULL);
        void resendVerificationEmail(MegaRequestListener *listener = NULL);
        void changeEmail(const char *email, MegaRequestListener *listener = NULL);
        void confirmChangeEmail(const char *link, const char *pwd, MegaRequestListener *listener = NULL);
        void setProxySettings(MegaProxy *proxySettings, MegaRequestListener *listener = NULL);
        MegaProxy *getAutoProxySettings();
        int isLoggedIn();
        void loggedInStateChanged(sessiontype_t, handle me) override;
        bool isEphemeralPlusPlus();
        void whyAmIBlocked(bool logout, MegaRequestListener *listener = NULL);
        char* getMyEmail();
        int64_t getAccountCreationTs();
        char* getMyUserHandle();
        MegaHandle getMyUserHandleBinary();
        MegaUser *getMyUser();
        bool isAchievementsEnabled();
        bool isBusinessAccount();
        bool isMasterBusinessAccount();
        bool isBusinessAccountActive();
        int getBusinessStatus();
        int64_t getOverquotaDeadlineTs();
        MegaIntegerList *getOverquotaWarningsTs();
        bool checkPassword(const char *password);
        char* getMyCredentials();
        void getUserCredentials(MegaUser *user, MegaRequestListener *listener = NULL);
        bool areCredentialsVerified(MegaUser *user);
        void verifyCredentials(MegaUser *user, MegaRequestListener *listener = NULL);
        void resetCredentials(MegaUser *user, MegaRequestListener *listener = NULL);
        char* getMyRSAPrivateKey();
        void setLogExtraForModules(bool networking, bool syncs);
        static void setLogLevel(int logLevel);
        static void setMaxPayloadLogSize(long long maxSize);
        static void addLoggerClass(MegaLogger *megaLogger, bool singleExclusiveLogger);
        static void removeLoggerClass(MegaLogger *megaLogger, bool singleExclusiveLogger);
        static void setLogToConsole(bool enable);
        static void log(int logLevel, const char* message, const char *filename = NULL, int line = -1);
        void setLoggingName(const char* loggingName);
#ifdef USE_ROTATIVEPERFORMANCELOGGER
        static void setUseRotativePerformanceLogger(const char * logPath, const char * logFileName, bool logToStdOut, long int archivedFilesAgeSeconds);
        static void setCurrentThreadNameForRotativePerformanceLogger(const char * threadName);
#endif
        void setFilenameAnomalyReporter(MegaFilenameAnomalyReporter* reporter);

        void createFolder(const char* name, MegaNode *parent, MegaRequestListener *listener = NULL);
        bool createLocalFolder(const char *path);
        static Error createLocalFolder_unlocked(LocalPath & localPath, FileSystemAccess& fsaccess);
        void moveNode(MegaNode* node, MegaNode* newParent, MegaRequestListener *listener = NULL);
        void moveNode(MegaNode* node, MegaNode* newParent, const char *newName, MegaRequestListener *listener = NULL);
        void copyNode(MegaNode* node, MegaNode *newParent, MegaRequestListener *listener = NULL);
        void copyNode(MegaNode* node, MegaNode *newParent, const char* newName, MegaRequestListener *listener = NULL);
        void renameNode(MegaNode* node, const char* newName, MegaRequestListener *listener = NULL);
        void remove(MegaNode* node, bool keepversions = false, MegaRequestListener *listener = NULL);
        void removeVersions(MegaRequestListener *listener = NULL);
        void restoreVersion(MegaNode *version, MegaRequestListener *listener = NULL);
        void cleanRubbishBin(MegaRequestListener *listener = NULL);
        void sendFileToUser(MegaNode *node, MegaUser *user, MegaRequestListener *listener = NULL);
        void sendFileToUser(MegaNode *node, const char* email, MegaRequestListener *listener = NULL);
        void upgradeSecurity(MegaRequestListener* listener = NULL);
        void setSecureFlag(bool enable);
        void setManualVerificationFlag(bool enable);
        void openShareDialog(MegaNode *node, MegaRequestListener *listener = NULL);
        void share(MegaNode *node, MegaUser* user, int level, MegaRequestListener *listener = NULL);
        void share(MegaNode* node, const char* email, int level, MegaRequestListener *listener = NULL);
        void loginToFolder(const char* megaFolderLink, const char *authKey = nullptr, MegaRequestListener *listener = NULL);
        void importFileLink(const char* megaFileLink, MegaNode* parent, MegaRequestListener *listener = NULL);
        void decryptPasswordProtectedLink(const char* link, const char* password, MegaRequestListener *listener = NULL);
        void encryptLinkWithPassword(const char* link, const char* password, MegaRequestListener *listener = NULL);
        void getDownloadUrl(MegaNode* node, bool singleUrl, MegaRequestListener *listener);
        void getPublicNode(const char* megaFileLink, MegaRequestListener *listener = NULL);
        const char *buildPublicLink(const char *publicHandle, const char *key, bool isFolder);
        void getThumbnail(MegaNode* node, const char *dstFilePath, MegaRequestListener *listener = NULL);
		void cancelGetThumbnail(MegaNode* node, MegaRequestListener *listener = NULL);
        void setThumbnail(MegaNode* node, const char *srcFilePath, MegaRequestListener *listener = NULL);
        void putThumbnail(MegaBackgroundMediaUpload* node, const char *srcFilePath, MegaRequestListener *listener = NULL);
        void setThumbnailByHandle(MegaNode* node, MegaHandle attributehandle, MegaRequestListener *listener = NULL);
        void getPreview(MegaNode* node, const char *dstFilePath, MegaRequestListener *listener = NULL);
		void cancelGetPreview(MegaNode* node, MegaRequestListener *listener = NULL);
        void setPreview(MegaNode* node, const char *srcFilePath, MegaRequestListener *listener = NULL);
        void putPreview(MegaBackgroundMediaUpload* node, const char *srcFilePath, MegaRequestListener *listener = NULL);
        void setPreviewByHandle(MegaNode* node, MegaHandle attributehandle, MegaRequestListener *listener = NULL);
        void getUserAvatar(MegaUser* user, const char *dstFilePath, MegaRequestListener *listener = NULL);
        void setAvatar(const char *dstFilePath, MegaRequestListener *listener = NULL);
        void getUserAvatar(const char *email_or_handle, const char *dstFilePath, MegaRequestListener *listener = NULL);
        static char* getUserAvatarColor(MegaUser *user);
        static char *getUserAvatarColor(const char *userhandle);
        static char* getUserAvatarSecondaryColor(MegaUser *user);
        static char *getUserAvatarSecondaryColor(const char *userhandle);
        bool testAllocation(unsigned allocCount, size_t allocSize);
        void getUserAttribute(MegaUser* user, int type, MegaRequestListener *listener = NULL);
        void getUserAttribute(const char* email_or_handle, int type, MegaRequestListener *listener = NULL);
        void getChatUserAttribute(const char* email_or_handle, int type, const char* ph, MegaRequestListener *listener = NULL);
        void getUserAttr(const char* email_or_handle, int type, const char *dstFilePath, int number = 0, MegaRequestListener *listener = NULL);
        void getChatUserAttr(const char* email_or_handle, int type, const char *dstFilePath, const char *ph = NULL, int number = 0, MegaRequestListener *listener = NULL);
        void setUserAttribute(int type, const char* value, MegaRequestListener *listener = NULL);
        void setUserAttribute(int type, const MegaStringMap* value, MegaRequestListener *listener = NULL);
        void getRubbishBinAutopurgePeriod(MegaRequestListener *listener = NULL);
        void setRubbishBinAutopurgePeriod(int days, MegaRequestListener *listener = NULL);
        const char* getDeviceId() const;
        void getDeviceName(MegaRequestListener *listener = NULL);
        void setDeviceName(const char* deviceName, MegaRequestListener *listener = NULL);
        void getDriveName(const char *pathToDrive, MegaRequestListener *listener = NULL);
        void setDriveName(const char* pathToDrive, const char *driveName, MegaRequestListener *listener = NULL);
        void getUserEmail(MegaHandle handle, MegaRequestListener *listener = NULL);
        void setCustomNodeAttribute(MegaNode *node, const char *attrName, const char *value, MegaRequestListener *listener = NULL);
        void setNodeS4(MegaNode *node, const char *value, MegaRequestListener *listener = NULL);
        void setNodeDuration(MegaNode *node, int secs, MegaRequestListener *listener = NULL);
        void setNodeLabel(MegaNode *node, int label, MegaRequestListener *listener = NULL);
        void setNodeFavourite(MegaNode *node, bool fav, MegaRequestListener *listener = NULL);
        void getFavourites(MegaNode* node, int count, MegaRequestListener* listener = nullptr);
        void setNodeSensitive(MegaNode* node, bool sensitive, MegaRequestListener* listener);
        void setNodeCoordinates(MegaNode *node, bool unshareable, double latitude, double longitude, MegaRequestListener *listener = NULL);
        void exportNode(MegaNode *node, int64_t expireTime, bool writable, bool megaHosted, MegaRequestListener *listener = NULL);
        void disableExport(MegaNode *node, MegaRequestListener *listener = NULL);
        void fetchNodes(MegaRequestListener *listener = NULL);
        void getPricing(MegaRequestListener *listener = NULL);
        void getPaymentId(handle productHandle, handle lastPublicHandle, int lastPublicHandleType, int64_t lastAccessTimestamp, MegaRequestListener *listener = NULL);
        void upgradeAccount(MegaHandle productHandle, int paymentMethod, MegaRequestListener *listener = NULL);
        void submitPurchaseReceipt(int gateway, const char *receipt, MegaHandle lastPublicHandle, int lastPublicHandleType, int64_t lastAccessTimestamp, MegaRequestListener *listener = NULL);
        void creditCardStore(const char* address1, const char* address2, const char* city,
                             const char* province, const char* country, const char *postalcode,
                             const char* firstname, const char* lastname, const char* creditcard,
                             const char* expire_month, const char* expire_year, const char* cv2,
                             MegaRequestListener *listener = NULL);

        void creditCardQuerySubscriptions(MegaRequestListener *listener = NULL);
        void creditCardCancelSubscriptions(const char* reason, MegaRequestListener *listener = NULL);
        void getPaymentMethods(MegaRequestListener *listener = NULL);

        char *exportMasterKey();
        void updatePwdReminderData(bool lastSuccess, bool lastSkipped, bool mkExported, bool dontShowAgain, bool lastLogin, MegaRequestListener *listener = NULL);

        void changePassword(const char *oldPassword, const char *newPassword, MegaRequestListener *listener = NULL);
        void inviteContact(const char* email, const char* message, int action, MegaHandle contactLink, MegaRequestListener* listener = NULL);
        void replyContactRequest(MegaContactRequest *request, int action, MegaRequestListener* listener = NULL);
        void respondContactRequest();

        void removeContact(MegaUser *user, MegaRequestListener* listener=NULL);
        void logout(bool keepSyncConfigsFile, MegaRequestListener *listener);
        void localLogout(MegaRequestListener *listener = NULL);
        void invalidateCache();
        int getPasswordStrength(const char *password);
        void submitFeedback(int rating, const char *comment, MegaRequestListener *listener = NULL);
        void reportEvent(const char *details = NULL, MegaRequestListener *listener = NULL);
        void sendEvent(int eventType, const char* message, MegaRequestListener *listener = NULL);
        void createSupportTicket(const char* message, int type = 1, MegaRequestListener *listener = NULL);

        void useHttpsOnly(bool httpsOnly, MegaRequestListener *listener = NULL);
        bool usingHttpsOnly();

        //Backups
        MegaStringList *getBackupFolders(int backuptag);
        void setScheduledCopy(const char* localPath, MegaNode *parent, bool attendPastBackups, int64_t period, string periodstring, int numBackups, MegaRequestListener *listener=NULL);
        void removeScheduledCopy(int tag, MegaRequestListener *listener=NULL);
        void abortCurrentScheduledCopy(int tag, MegaRequestListener *listener=NULL);

        //Timer
        void startTimer( int64_t period, MegaRequestListener *listener=NULL);

        //Transfers
        void startUploadForSupport(const char* localPath, bool isSourceFileTemporary, FileSystemType fsType, MegaTransferListener* listener);
        void startUpload(bool startFirst, const char* localPath, MegaNode* parent, const char* fileName, const char* targetUser, int64_t mtime, int folderTransferTag, bool isBackup, const char* appData, bool isSourceFileTemporary, bool forceNewUpload, FileSystemType fsType, CancelToken cancelToken, MegaTransferListener* listener);
        MegaTransferPrivate* createUploadTransfer(bool startFirst, const char *localPath, MegaNode *parent, const char *fileName, const char *targetUser, int64_t mtime, int folderTransferTag, bool isBackup, const char *appData, bool isSourceFileTemporary, bool forceNewUpload, FileSystemType fsType, CancelToken cancelToken, MegaTransferListener *listener, const FileFingerprint* preFingerprintedFile = nullptr);
        void startDownload (bool startFirst, MegaNode *node, const char* localPath, const char *customName, int folderTransferTag, const char *appData, CancelToken cancelToken, MegaTransferListener *listener);
        MegaTransferPrivate* createDownloadTransfer(bool startFirst, MegaNode *node, const char* localPath, const char *customName, int folderTransferTag, const char *appData, CancelToken cancelToken, MegaTransferListener *listener, FileSystemType fsType);
        void startStreaming(MegaNode* node, m_off_t startPos, m_off_t size, MegaTransferListener *listener);
        void setStreamingMinimumRate(int bytesPerSecond);
        void retryTransfer(MegaTransfer *transfer, MegaTransferListener *listener = NULL);
        void cancelTransfer(MegaTransfer *transfer, MegaRequestListener *listener=NULL);
        void cancelTransferByTag(int transferTag, MegaRequestListener *listener = NULL);
        void cancelTransfers(int direction, MegaRequestListener *listener=NULL);
        void pauseTransfers(bool pause, int direction, MegaRequestListener* listener=NULL);
        void pauseTransfer(int transferTag, bool pause, MegaRequestListener* listener = NULL);
        void moveTransferUp(int transferTag, MegaRequestListener *listener = NULL);
        void moveTransferDown(int transferTag, MegaRequestListener *listener = NULL);
        void moveTransferToFirst(int transferTag, MegaRequestListener *listener = NULL);
        void moveTransferToLast(int transferTag, MegaRequestListener *listener = NULL);
        void moveTransferBefore(int transferTag, int prevTransferTag, MegaRequestListener *listener = NULL);
        bool areTransfersPaused(int direction);
        void setUploadLimit(int bpslimit);
        void setMaxConnections(int direction, int connections, MegaRequestListener* listener = NULL);
        void setDownloadMethod(int method);
        void setUploadMethod(int method);
        bool setMaxDownloadSpeed(m_off_t bpslimit);
        bool setMaxUploadSpeed(m_off_t bpslimit);
        int getMaxDownloadSpeed();
        int getMaxUploadSpeed();
        int getCurrentDownloadSpeed();
        int getCurrentUploadSpeed();
        int getCurrentSpeed(int type);
        int getDownloadMethod();
        int getUploadMethod();
        MegaTransferData *getTransferData(MegaTransferListener *listener = NULL);
        MegaTransfer *getFirstTransfer(int type);
        void notifyTransfer(int transferTag, MegaTransferListener *listener = NULL);
        MegaTransferList *getTransfers();
        MegaTransferList *getStreamingTransfers();
        MegaTransfer* getTransferByTag(int transferTag);
        MegaTransferList *getTransfers(int type);
        MegaTransferList *getChildTransfers(int transferTag);
        MegaTransferList *getTansfersByFolderTag(int folderTransferTag);

        //Sets and Elements
        void putSet(MegaHandle sid, int optionFlags, const char* name, MegaHandle cover, MegaRequestListener* listener = nullptr);
        void removeSet(MegaHandle sid, MegaRequestListener* listener = nullptr);
        void fetchSet(MegaHandle sid, MegaRequestListener* listener = nullptr);
        void putSetElements(MegaHandle sid, const MegaHandleList* nodes, const MegaStringList* names, MegaRequestListener* listener = nullptr);
        void putSetElement(MegaHandle sid, MegaHandle eid, MegaHandle node, int optionFlags, int64_t order, const char* name, MegaRequestListener* listener = nullptr);
<<<<<<< HEAD
        void removeSetElements(MegaHandle sid, const std::vector<MegaHandle>& eids, MegaRequestListener* listener = nullptr);
=======
        void removeSetElements(MegaHandle sid, const MegaHandleList* eids, MegaRequestListener* listener = nullptr);
>>>>>>> 412e2691
        void removeSetElement(MegaHandle sid, MegaHandle eid, MegaRequestListener* listener = nullptr);

        MegaSetList* getSets();
        MegaSet* getSet(MegaHandle sid);
        MegaHandle getSetCover(MegaHandle sid);
        unsigned getSetElementCount(MegaHandle sid, bool includeElementsInRubbishBin);
        MegaSetElementList* getSetElements(MegaHandle sid, bool includeElementsInRubbishBin);
        MegaSetElement* getSetElement(MegaHandle sid, MegaHandle eid);
    private:
        bool nodeInRubbishCheck(handle) const;

    public:
#ifdef ENABLE_SYNC
        //Sync
        int syncPathState(string *path);
        MegaNode *getSyncedNode(const LocalPath& path);
        void syncFolder(const char *localFolder, const char *name, MegaHandle megaHandle, SyncConfig::Type type, const char* driveRootIfExternal = NULL, MegaRequestListener* listener = NULL);
        void loadExternalBackupSyncsFromExternalDrive(const char* externalDriveRoot, MegaRequestListener* listener);
        void closeExternalBackupSyncsFromExternalDrive(const char* externalDriveRoot, MegaRequestListener* listener);
        void copySyncDataToCache(const char *localFolder, const char *name, MegaHandle megaHandle, const char *remotePath,
                                          long long localfp, bool enabled, bool temporaryDisabled, MegaRequestListener *listener = NULL);
        void copyCachedStatus(int storageStatus, int blockStatus, int businessStatus, MegaRequestListener *listener = NULL);
        void importSyncConfigs(const char* configs, MegaRequestListener* listener);
        const char* exportSyncConfigs();
        void removeSyncById(handle backupId, MegaRequestListener *listener=NULL);
        void setSyncRunState(MegaHandle backupId, MegaSync::SyncRunningState targetState, MegaRequestListener *listener);
        MegaSyncList *getSyncs();

        bool isSynced(MegaNode *n);
        void setExcludedNames(vector<string> *excludedNames);
        void setExcludedPaths(vector<string> *excludedPaths);
        void setExclusionLowerSizeLimit(long long limit);
        void setExclusionUpperSizeLimit(long long limit);
        bool moveToLocalDebris(const char *path);
        string getLocalPath(MegaNode *node);
        long long getNumLocalNodes();
        bool isSyncable(const char *path, long long size);
        bool isInsideSync(MegaNode *node);
        bool is_syncable(Sync*, const char*, const LocalPath&);
        bool is_syncable(long long size);
        int isNodeSyncable(MegaNode *megaNode);
        MegaError *isNodeSyncableWithError(MegaNode* node);
        bool isIndexing();
        bool isSyncing();

        MegaSync *getSyncByBackupId(mega::MegaHandle backupId);
        MegaSync *getSyncByNode(MegaNode *node);
        MegaSync *getSyncByPath(const char * localPath);
        char *getBlockedPath();
#endif // ENABLE_SYNC

        void moveOrRemoveDeconfiguredBackupNodes(MegaHandle deconfiguredBackupRoot, MegaHandle backupDestination, MegaRequestListener* listener = NULL);

        MegaScheduledCopy *getScheduledCopyByTag(int tag);
        MegaScheduledCopy *getScheduledCopyByNode(MegaNode *node);
        MegaScheduledCopy *getScheduledCopyByPath(const char * localPath);

        void update();
        int isWaiting();
        int areServersBusy();

        //Statistics
        int getNumPendingUploads();
        int getNumPendingDownloads();
        int getTotalUploads();
        int getTotalDownloads();
        void resetTotalDownloads();
        void resetTotalUploads();
        void updateStats();
        long long getNumNodes();
        long long getTotalDownloadedBytes();
        long long getTotalUploadedBytes();
        long long getTotalDownloadBytes();
        long long getTotalUploadBytes();

        //Filesystem
		int getNumChildren(MegaNode* parent);
		int getNumChildFiles(MegaNode* parent);
        int getNumChildFolders(MegaNode* parent);
        MegaNodeList* getChildren(MegaNode *parent, int order, CancelToken cancelToken = CancelToken());
        MegaNodeList* getChildren(MegaNodeList *parentNodes, int order);
        MegaNodeList* getVersions(MegaNode *node);
        int getNumVersions(MegaNode *node);
        bool hasVersions(MegaNode *node);
        void getFolderInfo(MegaNode *node, MegaRequestListener *listener);
        bool isSensitiveInherited(MegaNode* node);
        MegaNodeList* getChildrenFromType(MegaNode* p, int type, int order = 1, CancelToken cancelToken = CancelToken());
        bool hasChildren(MegaNode *parent);
        MegaNode *getChildNode(MegaNode *parent, const char* name);
        MegaNode* getChildNodeOfType(MegaNode *parent, const char *name, int type = TYPE_UNKNOWN);
        MegaNode *getParentNode(MegaNode *node);
        char *getNodePath(MegaNode *node);
        char *getNodePathByNodeHandle(MegaHandle handle);
        MegaNode *getNodeByPath(const char *path, MegaNode *n = NULL);
        MegaNode *getNodeByPathOfType(const char* path, MegaNode* n, int type);
        MegaNode *getNodeByHandle(handle handler);
        MegaContactRequest *getContactRequestByHandle(MegaHandle handle);
        MegaUserList* getContacts();
        MegaUser* getContact(const char* uid);
        MegaUserAlertList* getUserAlerts();
        int getNumUnreadUserAlerts();
        MegaNodeList *getInShares(MegaUser* user, int order);
        MegaNodeList *getInShares(int order);
        MegaShareList *getInSharesList(int order);
        MegaShareList *getUnverifiedInShares(int order);
        MegaUser *getUserFromInShare(MegaNode *node, bool recurse = false);
        bool isPendingShare(MegaNode *node);
        MegaShareList *getOutShares(int order);
        MegaShareList *getOutShares(MegaNode *node);
        MegaShareList *getPendingOutShares();
        MegaShareList *getPendingOutShares(MegaNode *megaNode);
        MegaShareList *getUnverifiedOutShares(int order);
        bool isPrivateNode(MegaHandle h);
        bool isForeignNode(MegaHandle h);
        MegaNodeList *getPublicLinks(int order);
        MegaContactRequestList *getIncomingContactRequests();
        MegaContactRequestList *getOutgoingContactRequests();

        int getAccess(MegaNode* node);
        long long getSize(MegaNode *node);
        static void removeRecursively(const char *path);

        //Fingerprint
        char *getFingerprint(const char *filePath);
        char *getFingerprint(MegaNode *node);
        char *getFingerprint(MegaInputStream *inputStream, int64_t mtime);
        MegaNode *getNodeByFingerprint(const char* fingerprint);
        MegaNodeList *getNodesByFingerprint(const char* fingerprint);
        MegaNodeList *getNodesByOriginalFingerprint(const char* originalfingerprint, MegaNode* parent);
        MegaNode *getExportableNodeByFingerprint(const char *fingerprint, const char *name = NULL);
        MegaNode *getNodeByFingerprint(const char *fingerprint, MegaNode* parent);
        bool hasFingerprint(const char* fingerprint);

        //CRC
        char *getCRC(const char *filePath);
        char *getCRCFromFingerprint(const char *fingerprint);
        char *getCRC(MegaNode *node);
        MegaNode* getNodeByCRC(const char *crc, MegaNode* parent);

        //Permissions
        MegaError checkAccess(MegaNode* node, int level);
        MegaError* checkAccessErrorExtended(MegaNode* node, int level);
        MegaError checkMove(MegaNode* node, MegaNode* target);
        MegaError* checkMoveErrorExtended(MegaNode* node, MegaNode* target);

        bool isFilesystemAvailable();
        MegaNode *getRootNode();
        MegaNode* getVaultNode();
        MegaNode *getRubbishNode();
        MegaNode *getRootNode(MegaNode *node);
        bool isInRootnode(MegaNode *node, int index);

        void setDefaultFilePermissions(int permissions);
        int getDefaultFilePermissions();
        void setDefaultFolderPermissions(int permissions);
        int getDefaultFolderPermissions();

        long long getBandwidthOverquotaDelay();

        MegaRecentActionBucketList* getRecentActions(unsigned days = 90, unsigned maxnodes = 500);
        void getRecentActionsAsync(unsigned days, unsigned maxnodes, MegaRequestListener *listener = NULL);

        MegaNodeList* search(MegaNode *node, const char *searchString, CancelToken cancelToken, bool recursive = true, int order = MegaApi::ORDER_NONE, int mimeType = MegaApi::FILE_TYPE_DEFAULT, int target = MegaApi::SEARCH_TARGET_ALL, bool includeSensitive = true);
        MegaNodeList* searchWithFlags(MegaNode* node, const char* searchString, CancelToken cancelToken, bool recursive, int order, int mimeType = MegaApi::FILE_TYPE_DEFAULT, int target = MegaApi::SEARCH_TARGET_ALL, Node::Flags requiredFlags = Node::Flags(), Node::Flags excludeFlags = Node::Flags(), Node::Flags excludeRecursiveFlags = Node::Flags());

        bool processMegaTree(MegaNode* node, MegaTreeProcessor* processor, bool recursive = 1);

        MegaNode *createForeignFileNode(MegaHandle handle, const char *key, const char *name, m_off_t size, m_off_t mtime,
                                       MegaHandle parentHandle, const char *privateauth, const char *publicauth, const char *chatauth);
        MegaNode *createForeignFolderNode(MegaHandle handle, const char *name, MegaHandle parentHandle,
                                         const char *privateauth, const char *publicauth);

        MegaNode *authorizeNode(MegaNode *node);
        void authorizeMegaNodePrivate(MegaNodePrivate *node);
        MegaNode *authorizeChatNode(MegaNode *node, const char *cauth);

        const char *getVersion();
        char *getOperatingSystemVersion();
        void getLastAvailableVersion(const char *appKey, MegaRequestListener *listener = NULL);
        void getLocalSSLCertificate(MegaRequestListener *listener = NULL);
        void queryDNS(const char *hostname, MegaRequestListener *listener = NULL);
        void downloadFile(const char *url, const char *dstpath, MegaRequestListener *listener = NULL);
        const char *getUserAgent();
        const char *getBasePath();

        void contactLinkCreate(bool renew = false, MegaRequestListener *listener = NULL);
        void contactLinkQuery(MegaHandle handle, MegaRequestListener *listener = NULL);
        void contactLinkDelete(MegaHandle handle, MegaRequestListener *listener = NULL);

        void keepMeAlive(int type, bool enable, MegaRequestListener *listener = NULL);
        void acknowledgeUserAlerts(MegaRequestListener *listener = NULL);

        void getPSA(bool urlSupported, MegaRequestListener *listener = NULL);
        void setPSA(int id, MegaRequestListener *listener = NULL);

        void disableGfxFeatures(bool disable);
        bool areGfxFeaturesDisabled();

        void changeApiUrl(const char *apiURL, bool disablepkp = false);

        bool setLanguage(const char* languageCode);
        void setLanguagePreference(const char* languageCode, MegaRequestListener *listener = NULL);
        void getLanguagePreference(MegaRequestListener *listener = NULL);
        bool getLanguageCode(const char* languageCode, std::string* code);

        void setFileVersionsOption(bool disable, MegaRequestListener *listener = NULL);
        void getFileVersionsOption(MegaRequestListener *listener = NULL);

        void setContactLinksOption(bool disable, MegaRequestListener *listener = NULL);
        void getContactLinksOption(MegaRequestListener *listener = NULL);

        void retrySSLerrors(bool enable);
        void setPublicKeyPinning(bool enable);
        void pauseActionPackets();
        void resumeActionPackets();

        static std::function<bool (Node*, Node*)>getComparatorFunction(int order, MegaClient& mc);
        static void sortByComparatorFunction(node_vector&, int order, MegaClient& mc);
        static bool nodeNaturalComparatorASC(Node *i, Node *j);
        static bool nodeNaturalComparatorDESC(Node *i, Node *j);
        static bool nodeComparatorDefaultASC  (Node *i, Node *j);
        static bool nodeComparatorDefaultDESC (Node *i, Node *j);
        static bool nodeComparatorSizeASC  (Node *i, Node *j);
        static bool nodeComparatorSizeDESC (Node *i, Node *j);
        static bool nodeComparatorCreationASC  (Node *i, Node *j);
        static bool nodeComparatorCreationDESC  (Node *i, Node *j);
        static bool nodeComparatorModificationASC  (Node *i, Node *j);
        static bool nodeComparatorModificationDESC  (Node *i, Node *j);
        static bool nodeComparatorPhotoASC(Node *i, Node *j, MegaClient& mc);
        static bool nodeComparatorPhotoDESC(Node *i, Node *j, MegaClient& mc);
        static bool nodeComparatorVideoASC(Node *i, Node *j, MegaClient& mc);
        static bool nodeComparatorVideoDESC(Node *i, Node *j, MegaClient& mc);
        static bool nodeComparatorPublicLinkCreationASC(Node *i, Node *j);
        static bool nodeComparatorPublicLinkCreationDESC(Node *i, Node *j);
        static bool nodeComparatorLabelASC(Node *i, Node *j);
        static bool nodeComparatorLabelDESC(Node *i, Node *j);
        static bool nodeComparatorFavASC(Node *i, Node *j);
        static bool nodeComparatorFavDESC(Node *i, Node *j);
        static int typeComparator(Node *i, Node *j);
        static bool userComparatorDefaultASC (User *i, User *j);
        static m_off_t sizeDifference(Node *i, Node *j);

        char* escapeFsIncompatible(const char *filename, const char *dstPath);
        char* unescapeFsIncompatible(const char* name, const char *path);

        bool createThumbnail(const char* imagePath, const char *dstPath);
        bool createPreview(const char* imagePath, const char *dstPath);
        bool createAvatar(const char* imagePath, const char *dstPath);

        // these two: MEGA proxy use only
        void getUploadURL(int64_t fullFileSize, bool forceSSL, MegaRequestListener *listener);
        void completeUpload(const char* utf8Name, MegaNode *parent, const char* fingerprint, const char* fingerprintoriginal,
                                               const char *string64UploadToken, const char *string64FileKey, MegaRequestListener *listener);

        void getFileAttributeUploadURL(MegaHandle nodehandle, int64_t fullFileSize, int faType, bool forceSSL, MegaRequestListener *listener);


        void backgroundMediaUploadRequestUploadURL(int64_t fullFileSize, MegaBackgroundMediaUpload* state, MegaRequestListener *listener);
        void backgroundMediaUploadComplete(MegaBackgroundMediaUpload* state, const char* utf8Name, MegaNode *parent, const char* fingerprint, const char* fingerprintoriginal,
            const char *string64UploadToken, MegaRequestListener *listener);

        bool ensureMediaInfo();
        void setOriginalFingerprint(MegaNode* node, const char* originalFingerprint, MegaRequestListener *listener);

        bool isOnline();

#ifdef HAVE_LIBUV
        // start/stop
        bool httpServerStart(bool localOnly = true, int port = 4443, bool useTLS = false, const char *certificatepath = NULL, const char *keypath = NULL, bool useIPv6 = false);
        void httpServerStop();
        int httpServerIsRunning();

        // management
        char *httpServerGetLocalLink(MegaNode *node);
        char *httpServerGetLocalWebDavLink(MegaNode *node);
        MegaStringList *httpServerGetWebDavLinks();
        MegaNodeList *httpServerGetWebDavAllowedNodes();
        void httpServerRemoveWebDavAllowedNode(MegaHandle handle);
        void httpServerRemoveWebDavAllowedNodes();
        void httpServerSetMaxBufferSize(int bufferSize);
        int httpServerGetMaxBufferSize();
        void httpServerSetMaxOutputSize(int outputSize);
        int httpServerGetMaxOutputSize();

        // permissions
        void httpServerEnableFileServer(bool enable);
        bool httpServerIsFileServerEnabled();
        void httpServerEnableFolderServer(bool enable);
        bool httpServerIsFolderServerEnabled();
        bool httpServerIsOfflineAttributeEnabled();
        void httpServerSetRestrictedMode(int mode);
        int httpServerGetRestrictedMode();
        bool httpServerIsLocalOnly();
        void httpServerEnableOfflineAttribute(bool enable);
        void httpServerEnableSubtitlesSupport(bool enable);
        bool httpServerIsSubtitlesSupportEnabled();

        void httpServerAddListener(MegaTransferListener *listener);
        void httpServerRemoveListener(MegaTransferListener *listener);

        void fireOnStreamingStart(MegaTransferPrivate *transfer);
        void fireOnStreamingTemporaryError(MegaTransferPrivate *transfer, unique_ptr<MegaErrorPrivate> e);
        void fireOnStreamingFinish(MegaTransferPrivate *transfer, unique_ptr<MegaErrorPrivate> e);

        //FTP
        bool ftpServerStart(bool localOnly = true, int port = 4990, int dataportBegin = 1500, int dataPortEnd = 1600, bool useTLS = false, const char *certificatepath = NULL, const char *keypath = NULL);
        void ftpServerStop();
        int ftpServerIsRunning();

        // management
        char *ftpServerGetLocalLink(MegaNode *node);
        MegaStringList *ftpServerGetLinks();
        MegaNodeList *ftpServerGetAllowedNodes();
        void ftpServerRemoveAllowedNode(MegaHandle handle);
        void ftpServerRemoveAllowedNodes();
        void ftpServerSetMaxBufferSize(int bufferSize);
        int ftpServerGetMaxBufferSize();
        void ftpServerSetMaxOutputSize(int outputSize);
        int ftpServerGetMaxOutputSize();

        // permissions
        void ftpServerSetRestrictedMode(int mode);
        int ftpServerGetRestrictedMode();
        bool ftpServerIsLocalOnly();

        void ftpServerAddListener(MegaTransferListener *listener);
        void ftpServerRemoveListener(MegaTransferListener *listener);

        void fireOnFtpStreamingStart(MegaTransferPrivate *transfer);
        void fireOnFtpStreamingTemporaryError(MegaTransferPrivate *transfer, unique_ptr<MegaErrorPrivate> e);
        void fireOnFtpStreamingFinish(MegaTransferPrivate *transfer, unique_ptr<MegaErrorPrivate> e);

#endif

#ifdef ENABLE_CHAT
        void createChat(bool group, bool publicchat, MegaTextChatPeerList* peers, const MegaStringMap* userKeyMap = NULL, const char* title = NULL, bool meetingRoom = false, int chatOptions = MegaApi::CHAT_OPTIONS_EMPTY, const MegaScheduledMeeting* scheduledMeeting = nullptr, MegaRequestListener* listener = NULL);
        void setChatOption(MegaHandle chatid, int option, bool enabled, MegaRequestListener* listener = NULL);
        void inviteToChat(MegaHandle chatid, MegaHandle uh, int privilege, bool openMode, const char *unifiedKey = NULL, const char *title = NULL, MegaRequestListener *listener = NULL);
        void removeFromChat(MegaHandle chatid, MegaHandle uh = INVALID_HANDLE, MegaRequestListener *listener = NULL);
        void getUrlChat(MegaHandle chatid, MegaRequestListener *listener = NULL);
        void grantAccessInChat(MegaHandle chatid, MegaNode *n, MegaHandle uh,  MegaRequestListener *listener = NULL);
        void removeAccessInChat(MegaHandle chatid, MegaNode *n, MegaHandle uh,  MegaRequestListener *listener = NULL);
        void updateChatPermissions(MegaHandle chatid, MegaHandle uh, int privilege, MegaRequestListener *listener = NULL);
        void truncateChat(MegaHandle chatid, MegaHandle messageid, MegaRequestListener *listener = NULL);
        void setChatTitle(MegaHandle chatid, const char *title, MegaRequestListener *listener = NULL);
        void setChatUnifiedKey(MegaHandle chatid, const char *unifiedKey, MegaRequestListener *listener = NULL);
        void getChatPresenceURL(MegaRequestListener *listener = NULL);
        void registerPushNotification(int deviceType, const char *token, MegaRequestListener *listener = NULL);
        void sendChatStats(const char *data, int port, MegaRequestListener *listener = NULL);
         void sendChatLogs(const char *data, MegaHandle userid, MegaHandle callid = INVALID_HANDLE, int port = 0, MegaRequestListener *listener = NULL);
        MegaTextChatList *getChatList();
        MegaHandleList *getAttachmentAccess(MegaHandle chatid, MegaHandle h);
        bool hasAccessToAttachment(MegaHandle chatid, MegaHandle h, MegaHandle uh);
        const char* getFileAttribute(MegaHandle h);
        void archiveChat(MegaHandle chatid, int archive, MegaRequestListener *listener = NULL);
        void setChatRetentionTime(MegaHandle chatid, unsigned int period, MegaRequestListener *listener = NULL);
        void requestRichPreview(const char *url, MegaRequestListener *listener = NULL);
        void chatLinkHandle(MegaHandle chatid, bool del, bool createifmissing, MegaRequestListener *listener = NULL);
        void getChatLinkURL(MegaHandle publichandle, MegaRequestListener *listener = NULL);
        void chatLinkClose(MegaHandle chatid, const char *title, MegaRequestListener *listener = NULL);
        void chatLinkJoin(MegaHandle publichandle, const char *unifiedkey, MegaRequestListener *listener = NULL);
        void enableRichPreviews(bool enable, MegaRequestListener *listener = NULL);
        void isRichPreviewsEnabled(MegaRequestListener *listener = NULL);
        void shouldShowRichLinkWarning(MegaRequestListener *listener = NULL);
        void setRichLinkWarningCounterValue(int value, MegaRequestListener *listener = NULL);
        void enableGeolocation(MegaRequestListener *listener = NULL);
        void isGeolocationEnabled(MegaRequestListener *listener = NULL);
        bool isChatNotifiable(MegaHandle chatid);
        void startChatCall(MegaHandle chatid, MegaHandle schedId, MegaRequestListener* listener = nullptr);
        void joinChatCall(MegaHandle chatid, MegaHandle callid, MegaRequestListener* listener = nullptr);
        void endChatCall(MegaHandle chatid, MegaHandle callid, int reason = 0, MegaRequestListener *listener = nullptr);
        void setSFUid(int sfuid);
        void createOrUpdateScheduledMeeting(const MegaScheduledMeeting* scheduledMeeting, MegaRequestListener* listener = NULL);
        void removeScheduledMeeting(MegaHandle chatid, MegaHandle schedId, MegaRequestListener* listener = NULL);
        void fetchScheduledMeeting(MegaHandle chatid, MegaHandle schedId, MegaRequestListener* listener = NULL);
        void fetchScheduledMeetingEvents(MegaHandle chatid, MegaTimeStamp since, MegaTimeStamp until, unsigned int count, MegaRequestListener* listener = NULL);
#endif

        void setMyChatFilesFolder(MegaHandle nodehandle, MegaRequestListener *listener = NULL);
        void getMyChatFilesFolder(MegaRequestListener *listener = NULL);
        void setCameraUploadsFolder(MegaHandle nodehandle, bool secondary, MegaRequestListener *listener = NULL);
        void setCameraUploadsFolders(MegaHandle primaryFolder, MegaHandle secondaryFolder, MegaRequestListener *listener);
        void getCameraUploadsFolder(bool secondary, MegaRequestListener *listener = NULL);
        void setMyBackupsFolder(const char *localizedName, MegaRequestListener *listener = nullptr);
        void getUserAlias(MegaHandle uh, MegaRequestListener *listener = NULL);
        void setUserAlias(MegaHandle uh, const char *alias, MegaRequestListener *listener = NULL);

        void getPushNotificationSettings(MegaRequestListener *listener = NULL);
        void setPushNotificationSettings(MegaPushNotificationSettings *settings, MegaRequestListener *listener = NULL);

        bool isSharesNotifiable();
        bool isContactsNotifiable();

        void getAccountAchievements(MegaRequestListener *listener = NULL);
        void getMegaAchievements(MegaRequestListener *listener = NULL);

        void catchup(MegaRequestListener *listener = NULL);
        void getPublicLinkInformation(const char *megaFolderLink, MegaRequestListener *listener);

        void sendSMSVerificationCode(const char* phoneNumber, MegaRequestListener *listener = NULL, bool reverifying_whitelisted = false);
        void checkSMSVerificationCode(const char* verificationCode, MegaRequestListener *listener = NULL);

        void getRegisteredContacts(const MegaStringMap* contacts, MegaRequestListener *listener = NULL);

        void getCountryCallingCodes(MegaRequestListener *listener = NULL);

        void getBanners(MegaRequestListener *listener);
        void dismissBanner(int id, MegaRequestListener *listener);

        void setBackup(int backupType, MegaHandle targetNode, const char* localFolder, const char* backupName, int state, int subState, MegaRequestListener* listener = nullptr);
        void updateBackup(MegaHandle backupId, int backupType, MegaHandle targetNode, const char* localFolder, const char *backupName, int state, int subState, MegaRequestListener* listener = nullptr);
        void removeBackup(MegaHandle backupId, MegaRequestListener *listener = nullptr);
        void sendBackupHeartbeat(MegaHandle backupId, int status, int progress, int ups, int downs, long long ts, MegaHandle lastNode, MegaRequestListener *listener);

        void fetchGoogleAds(int adFlags, MegaStringList *adUnits, MegaHandle publicHandle, MegaRequestListener *listener = nullptr);
        void queryGoogleAds(int adFlags, MegaHandle publicHandle = INVALID_HANDLE, MegaRequestListener *listener = nullptr);

        void setCookieSettings(int settings, MegaRequestListener *listener = nullptr);
        void getCookieSettings(MegaRequestListener *listener = nullptr);
        bool cookieBannerEnabled();

        bool startDriveMonitor();
        void stopDriveMonitor();
        bool driveMonitorEnabled();

        void enableRequestStatusMonitor(bool enable);
        bool requestStatusMonitorEnabled();

        void fireOnTransferStart(MegaTransferPrivate *transfer);
        void fireOnTransferFinish(MegaTransferPrivate *transfer, unique_ptr<MegaErrorPrivate> e); // deletes `transfer` !!
        void fireOnTransferUpdate(MegaTransferPrivate *transfer);
        void fireOnFolderTransferUpdate(MegaTransferPrivate *transfer, int stage, uint32_t foldercount, uint32_t createdfoldercount, uint32_t filecount, const LocalPath* currentFolder, const LocalPath* currentFileLeafname);
        void fireOnTransferTemporaryError(MegaTransferPrivate *transfer, unique_ptr<MegaErrorPrivate> e);
        map<int, MegaTransferPrivate *> transferMap;


        MegaClient *getMegaClient();
        static FileFingerprint *getFileFingerprintInternal(const char *fingerprint);

        // You take the ownership of the returned value of both functiions
        // It can be NULL if the input parameters are invalid
        static char* getMegaFingerprintFromSdkFingerprint(const char* sdkFingerprint);
        static char* getSdkFingerprintFromMegaFingerprint(const char *megaFingerprint, m_off_t size);

        error processAbortBackupRequest(MegaRequestPrivate *request, error e);
        void fireOnBackupStateChanged(MegaScheduledCopyController *backup);
        void fireOnBackupStart(MegaScheduledCopyController *backup);
        void fireOnBackupFinish(MegaScheduledCopyController *backup, unique_ptr<MegaErrorPrivate> e);
        void fireOnBackupUpdate(MegaScheduledCopyController *backup);
        void fireOnBackupTemporaryError(MegaScheduledCopyController *backup, unique_ptr<MegaErrorPrivate> e);

        void yield();
        void lockMutex();
        void unlockMutex();
        bool tryLockMutexFor(long long time);

protected:
        void init(MegaApi *api, const char *appKey, MegaGfxProcessor* processor, const char *basePath /*= NULL*/, const char *userAgent /*= NULL*/, unsigned clientWorkerThreadCount /*= 1*/);

        static void *threadEntryPoint(void *param);

        MegaTransferPrivate* getMegaTransferPrivate(int tag);

        void fireOnRequestStart(MegaRequestPrivate *request);
        void fireOnRequestFinish(MegaRequestPrivate *request, unique_ptr<MegaErrorPrivate> e, bool callbackIsFromSyncThread = false);
        void fireOnRequestUpdate(MegaRequestPrivate *request);
        void fireOnRequestTemporaryError(MegaRequestPrivate *request, unique_ptr<MegaErrorPrivate> e);
        bool fireOnTransferData(MegaTransferPrivate *transfer);
        void fireOnUsersUpdate(MegaUserList *users);
        void fireOnUserAlertsUpdate(MegaUserAlertList *alerts);
        void fireOnNodesUpdate(MegaNodeList *nodes);
        void fireOnAccountUpdate();
        void fireOnSetsUpdate(MegaSetList* sets);
        void fireOnSetElementsUpdate(MegaSetElementList* elements);
        void fireOnContactRequestsUpdate(MegaContactRequestList *requests);
        void fireOnReloadNeeded();
        void fireOnEvent(MegaEventPrivate *event);

#ifdef ENABLE_SYNC
        void fireOnGlobalSyncStateChanged();
        void fireOnSyncStateChanged(MegaSyncPrivate *sync);
        void fireOnSyncAdded(MegaSyncPrivate *sync);
        void fireOnSyncDeleted(MegaSyncPrivate *sync);
        void fireOnFileSyncStateChanged(MegaSyncPrivate *sync, string *localPath, int newState);
#endif

#ifdef ENABLE_CHAT
        void fireOnChatsUpdate(MegaTextChatList *chats);
#endif

        void processTransferPrepare(Transfer *t, MegaTransferPrivate *transfer);
        void processTransferUpdate(Transfer *tr, MegaTransferPrivate *transfer);
        void processTransferComplete(Transfer *tr, MegaTransferPrivate *transfer);
        void processTransferFailed(Transfer *tr, MegaTransferPrivate *transfer, const Error &e, dstime timeleft);
        void processTransferRemoved(Transfer *tr, MegaTransferPrivate *transfer, const Error &e);

        // if seachString == "" type must not be default
        node_vector searchInNodeManager(MegaHandle nodeHandle, const char* searchString, int mimeType, bool recursive, Node::Flags requiredFlags, Node::Flags excludeFlags, Node::Flags excludeRecursiveFlags, CancelToken cancelToken);

        bool isValidTypeNode(Node *node, int type);

        MegaApi *api;
        std::thread thread;
        std::thread::id threadId;
        MegaClient *client;
        MegaHttpIO *httpio;
        shared_ptr<MegaWaiter> waiter;
        unique_ptr<MegaFileSystemAccess> fsAccess;
        MegaDbAccess *dbAccess;
        GfxProc *gfxAccess;
        string basePath;
        bool nocache;

        // for fingerprinting off-thread
        // one at a time is enough
        mutex fingerprintingFsAccessMutex;
        MegaFileSystemAccess fingerprintingFsAccess;

        mutex mLastRecievedLoggedMeMutex;
        sessiontype_t mLastReceivedLoggedInState = NOTLOGGEDIN;
        handle mLastReceivedLoggedInMeHandle = UNDEF;

        unique_ptr<MegaNode> mLastKnownRootNode;
        unique_ptr<MegaNode> mLastKnownVaultNode;
        unique_ptr<MegaNode> mLastKnownRubbishNode;

#ifdef HAVE_LIBUV
        MegaHTTPServer *httpServer;
        int httpServerMaxBufferSize;
        int httpServerMaxOutputSize;
        bool httpServerEnableFiles;
        bool httpServerEnableFolders;
        bool httpServerOfflineAttributeEnabled;
        int httpServerRestrictedMode;
        bool httpServerSubtitlesSupportEnabled;
        set<MegaTransferListener *> httpServerListeners;

        MegaFTPServer *ftpServer;
        int ftpServerMaxBufferSize;
        int ftpServerMaxOutputSize;
        int ftpServerRestrictedMode;
        set<MegaTransferListener *> ftpServerListeners;
#endif

        map<int, MegaScheduledCopyController *> backupsMap;

        RequestQueue requestQueue;
        TransferQueue transferQueue;
        map<int, MegaRequestPrivate *> requestMap;

        // sc requests to close existing wsc and immediately retrieve pending actionpackets
        RequestQueue scRequestQueue;

        int pendingUploads;
        int pendingDownloads;
        int totalUploads;
        int totalDownloads;
        long long totalDownloadedBytes;
        long long totalUploadedBytes;
        long long totalDownloadBytes;
        long long totalUploadBytes;
        long long notificationNumber;
        set<MegaRequestListener *> requestListeners;
        set<MegaTransferListener *> transferListeners;
        set<MegaScheduledCopyListener *> backupListeners;

#ifdef ENABLE_SYNC
        std::unique_ptr<BackupMonitor> mHeartBeatMonitor;
        MegaSyncPrivate* cachedMegaSyncPrivateByBackupId(const SyncConfig&);
        unique_ptr<MegaSyncPrivate> mCachedMegaSyncPrivate;
#endif

        set<MegaGlobalListener *> globalListeners;
        set<MegaListener *> listeners;
        retryreason_t waitingRequest;
        vector<string> excludedNames;
        vector<string> excludedPaths;
        long long syncLowerSizeLimit;
        long long syncUpperSizeLimit;
        std::recursive_timed_mutex sdkMutex;
        using SdkMutexGuard = std::unique_lock<std::recursive_timed_mutex>;   // (equivalent to typedef)
        std::atomic<bool> syncPathStateLockTimeout{ false };
        MegaTransferPrivate *currentTransfer;
        MegaRequestPrivate *activeRequest;
        MegaTransferPrivate *activeTransfer;
        MegaError *activeError;
        MegaNodeList *activeNodes;
        MegaUserList *activeUsers;
        MegaUserAlertList *activeUserAlerts;
        MegaContactRequestList *activeContactRequests;
        string appKey;

        MegaPushNotificationSettings *mPushSettings; // stores lastest-seen settings (to be able to filter notifications)
        MegaTimeZoneDetails *mTimezones;

        int threadExit;
        void loop();

        int maxRetries;

        // a request-level error occurred
        void request_error(error) override;
        void request_response_progress(m_off_t, m_off_t) override;

        // login result
        void prelogin_result(int, string*, string*, error) override;
        void login_result(error) override;
        void logout_result(error);
        void userdata_result(string*, string*, string*, Error) override;
        void pubkey_result(User *) override;

        // ephemeral session creation/resumption result

        // check the reason of being blocked
        void ephemeral_result(error) override;
        void ephemeral_result(handle, const byte*) override;
        void cancelsignup_result(error) override;

        // check the reason of being blocked
        void whyamiblocked_result(int) override;

        // contact link management
        void contactlinkcreate_result(error, handle) override;
        void contactlinkquery_result(error, handle, string*, string*, string*, string*) override;
        void contactlinkdelete_result(error) override;

        // multi-factor authentication
        void multifactorauthsetup_result(string*, error) override;
        void multifactorauthcheck_result(int) override;
        void multifactorauthdisable_result(error) override;

        // fetch time zone
        void fetchtimezone_result(error, vector<string>*, vector<int>*, int) override;

        // keep me alive feature
        void keepmealive_result(error) override;
        void acknowledgeuseralerts_result(error) override;

        // account validation by txted verification code
        void smsverificationsend_result(error) override;
        void smsverificationcheck_result(error, std::string *phoneNumber) override;

        // get registered contacts
        void getregisteredcontacts_result(error, vector<tuple<string, string, string>>*) override;

        // get country calling codes
        void getcountrycallingcodes_result(error, map<string, vector<string>>*) override;

        // get the current PSA
        void getpsa_result (error, int, string*, string*, string*, string*, string*, string*) override;

        // account creation
        void sendsignuplink_result(error) override;
        void confirmsignuplink2_result(handle, const char*, const char*, error) override;
        void setkeypair_result(error) override;

        // account credentials, properties and history
        void account_details(AccountDetails*,  bool, bool, bool, bool, bool, bool) override;
        void account_details(AccountDetails*, error) override;
        void querytransferquota_result(int) override;

        void unlink_result(handle, error) override;
        void unlinkversions_result(error) override;
        void nodes_updated(Node**, int) override;
        void users_updated(User**, int) override;
        void useralerts_updated(UserAlert::Base**, int) override;
        void account_updated() override;
        void pcrs_updated(PendingContactRequest**, int) override;
        void sets_updated(Set**, int) override;
        void setelements_updated(SetElement**, int) override;

        // password change result
        void changepw_result(error) override;

        // user attribute update notification
        void userattr_update(User*, int, const char*) override;

        void nodes_current() override;
        void catchup_result() override;
        void key_modified(handle, attr_t) override;
        void upgrading_security() override;
        void downgrade_attack() override;

        void fetchnodes_result(const Error&) override;
        void putnodes_result(const Error&, targettype_t, vector<NewNode>&, bool targetOverride, int tag) override;

        // contact request results
        void setpcr_result(handle, error, opcactions_t) override;
        void updatepcr_result(error, ipcactions_t) override;

        // file attribute fetch result
        void fa_complete(handle, fatype, const char*, uint32_t) override;
        int fa_failed(handle, fatype, int, error) override;

        // file attribute modification result
        void putfa_result(handle, fatype, error) override;

#ifdef USE_DRIVE_NOTIFICATIONS
        // external drive [dis-]connected
        void drive_presence_changed(bool appeared, const LocalPath& driveRoot) override;
#endif

        // purchase transactions
        void enumeratequotaitems_result(unsigned type, handle product, unsigned prolevel, int gbstorage, int gbtransfer,
                                        unsigned months, unsigned amount, unsigned amountMonth, unsigned localPrice,
                                        const char* description, const char* iosid, const char* androidid,
                                        std::unique_ptr<BusinessPlan>) override;
        void enumeratequotaitems_result(unique_ptr<CurrencyData>) override;
        void enumeratequotaitems_result(error e) override;
        void additem_result(error) override;
        void checkout_result(const char*, error) override;
        void submitpurchasereceipt_result(error) override;
        void creditcardstore_result(error) override;
        void creditcardquerysubscriptions_result(int, error) override;
        void creditcardcancelsubscriptions_result(error) override;
        void getpaymentmethods_result(int, error) override;
        void copysession_result(string*, error) override;

        void userfeedbackstore_result(error) override;
        void sendevent_result(error) override;
        void supportticket_result(error) override;

        // user invites/attributes
        void removecontact_result(error) override;
        void putua_result(error) override;
        void getua_result(error) override;
        void getua_result(byte*, unsigned, attr_t) override;
        void getua_result(TLVstore *, attr_t) override;
#ifdef DEBUG
        void delua_result(error) override;
        void senddevcommand_result(int) override;
#endif

        void getuseremail_result(string *, error) override;

        // exported link access result
        void openfilelink_result(const Error&) override;
        void openfilelink_result(handle, const byte*, m_off_t, string*, string*, int) override;

        // retrieval of public link information
        void folderlinkinfo_result(error, handle, handle, string *, string*, m_off_t, uint32_t, uint32_t, m_off_t, uint32_t) override;

        // global transfer queue updates (separate signaling towards the queued objects)
        void file_added(File*) override;
        void file_removed(File*, const Error& e) override;
        void file_complete(File*) override;

        void transfer_complete(Transfer *) override;
        void transfer_removed(Transfer *) override;

        File* file_resume(string*, direction_t *type) override;

        void transfer_prepare(Transfer*) override;
        void transfer_failed(Transfer*, const Error& error, dstime timeleft) override;
        void transfer_update(Transfer*) override;

        dstime pread_failure(const Error&, int, void*, dstime) override;
        bool pread_data(byte*, m_off_t, m_off_t, m_off_t, m_off_t, void*) override;

        void reportevent_result(error) override;
        void sessions_killed(handle sessionid, error e) override;

        void cleanrubbishbin_result(error) override;

        void getrecoverylink_result(error) override;
        void queryrecoverylink_result(error) override;
        void queryrecoverylink_result(int type, const char *email, const char *ip, time_t ts, handle uh, const vector<string> *emails) override;
        void getprivatekey_result(error, const byte *privk = NULL, const size_t len_privk = 0) override;
        void confirmrecoverylink_result(error) override;
        void confirmcancellink_result(error) override;
        void getemaillink_result(error) override;
        void resendverificationemail_result(error) override;
        void resetSmsVerifiedPhoneNumber_result(error) override;
        void confirmemaillink_result(error) override;
        void getversion_result(int, const char*, error) override;
        void getlocalsslcertificate_result(m_time_t, string *certdata, error) override;
        void getmegaachievements_result(AchievementsDetails*, error) override;
        void mediadetection_ready() override;
        void storagesum_changed(int64_t newsum) override;
        void getmiscflags_result(error) override;
        void getbanners_result(error e) override;
        void getbanners_result(vector< tuple<int, string, string, string, string, string, string> >&& banners) override;
        void dismissbanner_result(error e) override;
        void reqstat_progress(int permilprogress) override;

        // for internal use - for worker threads to run something on MegaApiImpl's thread, such as calls to onFire() functions
        void executeOnThread(shared_ptr<ExecuteOnce>);

#ifdef ENABLE_CHAT
        // chat-related commandsresult
        void chatcreate_result(TextChat *, error) override;
        void chatinvite_result(error) override;
        void chatremove_result(error) override;
        void chaturl_result(string*, error) override;
        void chatgrantaccess_result(error) override;
        void chatremoveaccess_result(error) override;
        void chatupdatepermissions_result(error) override;
        void chattruncate_result(error) override;
        void chatsettitle_result(error) override;
        void chatpresenceurl_result(string*, error) override;
        void registerpushnotification_result(error) override;
        void archivechat_result(error) override;
        void setchatretentiontime_result(error) override;

        void chats_updated(textchat_map *, int) override;
        void richlinkrequest_result(string*, error) override;
        void chatlink_result(handle, error) override;
        void chatlinkurl_result(handle, int, string*, string*, int, m_time_t, bool, handle, error) override;
        void chatlinkclose_result(error) override;
        void chatlinkjoin_result(error) override;
#endif

#ifdef ENABLE_SYNC
        // sync status updates and events

        // calls fireOnSyncStateChanged
        void syncupdate_stateconfig(const SyncConfig& config) override;

        // this will fill syncMap with a new MegaSyncPrivate, and fire onSyncAdded
        void sync_added(const SyncConfig& config) override;

        // this will fire onSyncStateChange if remote path of the synced node has changed
        virtual void syncupdate_remote_root_changed(const SyncConfig &) override;

        // this will call will fire EVENT_SYNCS_RESTORED
        virtual void syncs_restored(SyncError syncError) override;

        // this will call will fire EVENT_SYNCS_DISABLED
        virtual void syncs_disabled(SyncError syncError) override;

        // removes the sync from syncMap and fires onSyncDeleted callback
        void sync_removed(const SyncConfig& config) override;

        void syncupdate_syncing(bool syncing) override;
        void syncupdate_scanning(bool scanning) override;
        void syncupdate_treestate(const SyncConfig &, const LocalPath&, treestate_t, nodetype_t) override;
        bool sync_syncable(Sync *, const char*, LocalPath&, Node *) override;
        bool sync_syncable(Sync *, const char*, LocalPath&) override;

        void syncupdate_local_lockretry(bool) override;

        // for the exclusive use of sync_syncable
        unique_ptr<FileAccess> mSyncable_fa;
        std::mutex mSyncable_fa_mutex;
#endif

        void backupput_result(const Error&, handle backupId) override;

protected:
        // suggest reload due to possible race condition with other clients
        void reload(const char*, ReasonsToReload) override;

        // reload forced automatically by server
        void reloading() override;

        // wipe all users, nodes and shares
        void clearing() override;

        // failed request retry notification
        void notify_retry(dstime, retryreason_t) override;

        // notify about db commit
        void notify_dbcommit() override;

        // notify about a storage event
        void notify_storage(int) override;

        // notify about an automatic change to HTTPS
        void notify_change_to_https() override;

        // notify about account confirmation
        void notify_confirmation(const char*) override;

        // network layer disconnected
        void notify_disconnect() override;

        // notify about a finished HTTP request
        void http_result(error, int, byte *, int) override;

        // notify about a business account status change
        void notify_business_status(BizStatus status) override;

        // notify about a finished timer
        void timer_result(error) override;

        void sendPendingScRequest();
        void sendPendingRequests();
        unsigned sendPendingTransfers(TransferQueue *queue, MegaRecursiveOperation* = nullptr);
        void updateBackups();

        //Internal
        Node* getNodeByFingerprintInternal(const char *fingerprint);
        Node *getNodeByFingerprintInternal(const char *fingerprint, Node *parent);

        void getNodeAttribute(MegaNode* node, int type, const char *dstFilePath, MegaRequestListener *listener = NULL);
        void cancelGetNodeAttribute(MegaNode *node, int type, MegaRequestListener *listener = NULL);
        void setNodeAttribute(MegaNode* node, int type, const char *srcFilePath, MegaHandle attributehandle, MegaRequestListener *listener = NULL);
        void putNodeAttribute(MegaBackgroundMediaUpload* bu, int type, const char *srcFilePath, MegaRequestListener *listener = NULL);
        void setUserAttr(int type, const char *value, MegaRequestListener *listener = NULL);
        static char *getAvatarColor(handle userhandle);
        static char *getAvatarSecondaryColor(handle userhandle);
        bool isGlobalNotifiable();

        // return false if there's a schedule and it currently does not apply. Otherwise, true
        bool isScheduleNotifiable();

        // deletes backups, requests and transfers. Reset total stats for down/uploads
        void abortPendingActions(error preverror = API_OK);

        bool hasToForceUpload(const Node &node, const MegaTransferPrivate &transfer) const;

        friend class MegaBackgroundMediaUploadPrivate;
        friend class MegaFolderDownloadController;
        friend class MegaFolderUploadController;
        friend class MegaRecursiveOperation;

private:
        void setCookieSettings_sendPendingRequests(MegaRequestPrivate* request);
        error getCookieSettings_getua_result(byte* data, unsigned len, MegaRequestPrivate* request);

#ifdef ENABLE_SYNC
        void addSyncByRequest(MegaRequestPrivate* request, SyncConfig sc, MegaClient::UndoFunction revertOnError);
#endif
};

class MegaHashSignatureImpl
{
	public:
		MegaHashSignatureImpl(const char *base64Key);
		~MegaHashSignatureImpl();
		void init();
		void add(const char *data, unsigned size);
        bool checkSignature(const char *base64Signature);

	protected:
		HashSignature *hashSignature;
		AsymmCipher* asymmCypher;
};

class ExternalInputStream : public InputStreamAccess
{
    MegaInputStream *inputStream;

public:
    ExternalInputStream(MegaInputStream *inputStream);
    virtual m_off_t size();
    virtual bool read(byte *buffer, unsigned size);
};

#ifdef HAVE_LIBUV
class StreamingBuffer
{
public:
    StreamingBuffer();
    ~StreamingBuffer();
    // Allocate buffer and reset class members
    void init(size_t capacity);
    // Add data to the buffer. This will mainly come from the Transfer (or from a cache file if it's included someday).
    size_t append(const char *buf, size_t len);
    // Get buffered data size
    size_t availableData() const;
    // Get free space available in buffer
    size_t availableSpace() const;
    // Get total buffer capacity
    size_t availableCapacity() const;
    // Get the uv_buf_t for the consumer with as much buffered data as possible
    uv_buf_t nextBuffer();
    // Increase the free data counter
    void freeData(size_t len);
    // Set upper bound limit for capacity
    void setMaxBufferSize(unsigned int bufferSize);
    // Set upper bound limit for chunk size to write to the consumer
    void setMaxOutputSize(unsigned int outputSize);
    // Set file size
    void setFileSize(m_off_t fileSize);
    // Set media length in seconds
    void setDuration(int duration);
    // Rate between file size and its duration (only for media files)
    m_off_t getBytesPerSecond() const;
    // Get the actual buffer state for debugging purposes
    std::string bufferStatus() const;

    static const unsigned int MAX_BUFFER_SIZE = 2097152;
    static const unsigned int MAX_OUTPUT_SIZE = MAX_BUFFER_SIZE / 10;

private:
    // Rate between partial file size and its duration (only for media files)
    m_off_t partialDuration(m_off_t partialSize) const;

protected:
    // Circular buffer to store data to feed the consumer
    char* buffer;
    // Total buffer size
    size_t capacity;
    // Buffered data size
    size_t size;
    // Available free space in buffer
    size_t free;
    // Index for last buffered data
    size_t inpos;
    // Index for last written data (to the consumer)
    size_t outpos;
    // Upper bound limit for capacity
    size_t maxBufferSize;
    // Upper bound limit for chunk size to write to the consumer
    size_t maxOutputSize;

    // File size
    m_off_t fileSize;
    // Media length in seconds (for media files)
    int duration;
};

class MegaTCPServer;
class MegaTCPContext : public MegaTransferListener, public MegaRequestListener
{
public:
    MegaTCPContext();
    virtual ~MegaTCPContext();

    // Connection management
    MegaTCPServer *server;
    uv_tcp_t tcphandle;
    uv_async_t asynchandle;
    uv_mutex_t mutex;
    MegaApiImpl *megaApi;
    m_off_t bytesWritten;
    m_off_t size;
    char *lastBuffer;
    size_t lastBufferLen;
    bool nodereceived;
    bool finished;
    bool failed;
    bool pause;

#ifdef ENABLE_EVT_TLS
    //tls stuff:
    evt_tls_t *evt_tls;
    bool invalid;
#endif
    std::list<char*> writePointers;

    // Request information
    bool range;
    m_off_t rangeStart;
    m_off_t rangeEnd;
    m_off_t rangeWritten;
    MegaNode *node;
    std::string path;
    std::string nodehandle;
    std::string nodekey;
    std::string nodename;
    m_off_t nodesize;
    int resultCode;

};

class MegaTCPServer
{
protected:
    static void *threadEntryPoint(void *param);
    static http_parser_settings parsercfg;

    uv_loop_t uv_loop;

    set<handle> allowedHandles;
    handle lastHandle;
    list<MegaTCPContext*> connections;
    uv_async_t exit_handle;
    MegaApiImpl *megaApi;
    bool semaphoresdestroyed;
    uv_sem_t semaphoreStartup;
    uv_sem_t semaphoreEnd;
    MegaThread *thread;
    uv_tcp_t server;
    int maxBufferSize;
    int maxOutputSize;
    int restrictedMode;
    bool localOnly;
    bool started;
    int port;
    bool closing;
    int remainingcloseevents;

#ifdef ENABLE_EVT_TLS
    // TLS
    bool evtrequirescleaning;
    evt_ctx_t evtctx;
    std::string certificatepath;
    std::string keypath;
#endif

    // libuv callbacks
    static void onNewClient(uv_stream_t* server_handle, int status);
    static void onDataReceived(uv_stream_t* tcp, ssize_t nread, const uv_buf_t * buf);
    static void allocBuffer(uv_handle_t *handle, size_t suggested_size, uv_buf_t* buf);
    static void onClose(uv_handle_t* handle);

#ifdef ENABLE_EVT_TLS
    //libuv tls
    static void onNewClient_tls(uv_stream_t* server_handle, int status);
    static void onWriteFinished_tls_async(uv_write_t* req, int status);
    static void on_tcp_read(uv_stream_t *stream, ssize_t nrd, const uv_buf_t *data);
    static int uv_tls_writer(evt_tls_t *evt_tls, void *bfr, int sz);
    static void on_evt_tls_close(evt_tls_t *evt_tls, int status);
    static void on_hd_complete( evt_tls_t *evt_tls, int status);
    static void evt_on_rd(evt_tls_t *evt_tls, char *bfr, int sz);
#endif


    static void onAsyncEventClose(uv_handle_t* handle);
    static void onAsyncEvent(uv_async_t* handle);
    static void onExitHandleClose(uv_handle_t* handle);

    static void onCloseRequested(uv_async_t* handle);

    static void onWriteFinished(uv_write_t* req, int status); //This might need to go to HTTPServer
#ifdef ENABLE_EVT_TLS
    static void onWriteFinished_tls(evt_tls_t *evt_tls, int status);
#endif
    static void closeConnection(MegaTCPContext *tcpctx);
    static void closeTCPConnection(MegaTCPContext *tcpctx);

    void run();
    void initializeAndStartListening();

    void answer(MegaTCPContext* tcpctx, const char *rsp, size_t rlen);


    //virtual methods:
    virtual void processReceivedData(MegaTCPContext *tcpctx, ssize_t nread, const uv_buf_t * buf);
    virtual void processAsyncEvent(MegaTCPContext *tcpctx);
    virtual MegaTCPContext * initializeContext(uv_stream_t *server_handle) = 0;
    virtual void processWriteFinished(MegaTCPContext* tcpctx, int status) = 0;
    virtual void processOnAsyncEventClose(MegaTCPContext* tcpctx);
    virtual bool respondNewConnection(MegaTCPContext* tcpctx) = 0; //returns true if server needs to start by reading
    virtual void processOnExitHandleClose(MegaTCPServer* tcpServer);

public:
    const bool useIPv6;
    const bool useTLS;
    MegaFileSystemAccess *fsAccess;

    std::string basePath;

    MegaTCPServer(MegaApiImpl *megaApi, std::string basePath, bool useTLS = false, std::string certificatepath = std::string(), std::string keypath = std::string(), bool useIPv6 = false);
    virtual ~MegaTCPServer();
    bool start(int port, bool localOnly = true);
    void stop(bool doNotWait = false);
    int getPort();
    bool isLocalOnly();
    void setMaxBufferSize(int bufferSize);
    void setMaxOutputSize(int outputSize);
    int getMaxBufferSize();
    int getMaxOutputSize();
    void setRestrictedMode(int mode);
    int getRestrictedMode();
    bool isHandleAllowed(handle h);
    void clearAllowedHandles();
    char* getLink(MegaNode *node, std::string protocol = "http");
    bool isCurrentThread() {
        return thread->isCurrentThread();
    }

    set<handle> getAllowedHandles();
    void removeAllowedHandle(MegaHandle handle);

    void readData(MegaTCPContext* tcpctx);
};


class MegaTCServer;
class MegaHTTPServer;
class MegaHTTPContext : public MegaTCPContext
{

public:
    MegaHTTPContext();
    ~MegaHTTPContext();

    // Connection management
    StreamingBuffer streamingBuffer;
    std::unique_ptr<MegaTransferPrivate> transfer;
    http_parser parser;
    char *lastBuffer;
    size_t lastBufferLen;
    bool nodereceived;
    bool failed;
    bool pause;

    // Request information
    bool range;
    m_off_t rangeStart;
    m_off_t rangeEnd;
    m_off_t rangeWritten;
    MegaNode *node;
    std::string path;
    std::string nodehandle;
    std::string nodekey;
    std::string nodename;
    m_off_t nodesize;
    std::string nodepubauth;
    std::string nodeprivauth;
    std::string nodechatauth;
    int resultCode;


    // WEBDAV related
    int depth;
    std::string lastheader;
    std::string subpathrelative;
    const char *messageBody;
    size_t messageBodySize;
    std::string host;
    std::string destination;
    bool overwrite;
    std::unique_ptr<FileAccess> tmpFileAccess;
    std::string tmpFileName;
    std::string newname; //newname for moved node
    MegaHandle nodeToMove; //node to be moved after delete
    MegaHandle newParentNode; //parent node for moved after delete

    uv_mutex_t mutex_responses;
    std::list<std::string> responses;

    virtual void onTransferStart(MegaApi *, MegaTransfer *transfer);
    virtual bool onTransferData(MegaApi *, MegaTransfer *transfer, char *buffer, size_t size);
    virtual void onTransferFinish(MegaApi* api, MegaTransfer *transfer, MegaError *e);
    virtual void onRequestFinish(MegaApi* api, MegaRequest *request, MegaError *e);
};

class MegaHTTPServer: public MegaTCPServer
{
protected:
    set<handle> allowedWebDavHandles;

    bool fileServerEnabled;
    bool folderServerEnabled;
    bool offlineAttribute;
    bool subtitlesSupportEnabled;

    //virtual methods:
    virtual void processReceivedData(MegaTCPContext *ftpctx, ssize_t nread, const uv_buf_t * buf);
    virtual void processAsyncEvent(MegaTCPContext *ftpctx);
    virtual MegaTCPContext * initializeContext(uv_stream_t *server_handle);
    virtual void processWriteFinished(MegaTCPContext* tcpctx, int status);
    virtual void processOnAsyncEventClose(MegaTCPContext* tcpctx);
    virtual bool respondNewConnection(MegaTCPContext* tcpctx);
    virtual void processOnExitHandleClose(MegaTCPServer* tcpServer);


    // HTTP parser callback
    static int onMessageBegin(http_parser* parser);
    static int onHeadersComplete(http_parser* parser);
    static int onUrlReceived(http_parser* parser, const char* url, size_t length);
    static int onHeaderField(http_parser* parser, const char* at, size_t length);
    static int onHeaderValue(http_parser* parser, const char* at, size_t length);
    static int onBody(http_parser* parser, const char* at, size_t length);
    static int onMessageComplete(http_parser* parser);

    static void sendHeaders(MegaHTTPContext *httpctx, string *headers);
    static void sendNextBytes(MegaHTTPContext *httpctx);
    static int streamNode(MegaHTTPContext *httpctx);

    //Utility funcitons
    static std::string getHTTPMethodName(int httpmethod);
    static std::string getHTTPErrorString(int errorcode);
    static std::string getResponseForNode(MegaNode *node, MegaHTTPContext* httpctx);

    // WEBDAV related
    static std::string getWebDavPropFindResponseForNode(std::string baseURL, std::string subnodepath, MegaNode *node, MegaHTTPContext* httpctx);
    static std::string getWebDavProfFindNodeContents(MegaNode *node, std::string baseURL, bool offlineAttribute);

    static void returnHttpCodeBasedOnRequestError(MegaHTTPContext* httpctx, MegaError *e, bool synchronous = true);
    static void returnHttpCode(MegaHTTPContext* httpctx, int errorCode, std::string errorMessage = string(), bool synchronous = true);

public:

    static void returnHttpCodeAsyncBasedOnRequestError(MegaHTTPContext* httpctx, MegaError *e);
    static void returnHttpCodeAsync(MegaHTTPContext* httpctx, int errorCode, std::string errorMessage = string());

    MegaHTTPServer(MegaApiImpl *megaApi, string basePath, bool useTLS = false, std::string certificatepath = std::string(), std::string keypath = std::string(), bool useIPv6 = false);
    virtual ~MegaHTTPServer();
    char *getWebDavLink(MegaNode *node);

    void clearAllowedHandles();
    bool isHandleWebDavAllowed(handle h);
    set<handle> getAllowedWebDavHandles();
    void removeAllowedWebDavHandle(MegaHandle handle);
    void enableFileServer(bool enable);
    void enableFolderServer(bool enable);
    bool isFileServerEnabled();
    bool isFolderServerEnabled();
    void enableOfflineAttribute(bool enable);
    bool isOfflineAttributeEnabled();
    bool isSubtitlesSupportEnabled();
    void enableSubtitlesSupport(bool enable);

};

class MegaFTPServer;
class MegaFTPDataServer;
class MegaFTPContext : public MegaTCPContext
{
public:

    int command;
    std::string arg1;
    std::string arg2;
    int resultcode;
    int pasiveport;
    MegaFTPDataServer * ftpDataServer;

    std::string tmpFileName;

    MegaNode *nodeToDeleteAfterMove;

    uv_mutex_t mutex_responses;
    std::list<std::string> responses;

    uv_mutex_t mutex_nodeToDownload;

    //status
    MegaHandle cwd;
    bool atroot;
    bool athandle;
    MegaHandle parentcwd;

    std::string cwdpath;

    MegaFTPContext();
    ~MegaFTPContext();

    virtual void onTransferStart(MegaApi *, MegaTransfer *transfer);
    virtual bool onTransferData(MegaApi *, MegaTransfer *transfer, char *buffer, size_t size);
    virtual void onTransferFinish(MegaApi* api, MegaTransfer *transfer, MegaError *e);
    virtual void onRequestFinish(MegaApi* api, MegaRequest *request, MegaError *e);
};

class MegaFTPDataServer;
class MegaFTPServer: public MegaTCPServer
{
protected:
    enum{
        FTP_CMD_INVALID = -1,
        FTP_CMD_USER = 1,
        FTP_CMD_PASS,
        FTP_CMD_ACCT,
        FTP_CMD_CWD,
        FTP_CMD_CDUP,
        FTP_CMD_SMNT,
        FTP_CMD_QUIT,
        FTP_CMD_REIN,
        FTP_CMD_PORT,
        FTP_CMD_PASV,
        FTP_CMD_TYPE,
        FTP_CMD_STRU,
        FTP_CMD_MODE,
        FTP_CMD_RETR,
        FTP_CMD_STOR,
        FTP_CMD_STOU,
        FTP_CMD_APPE,
        FTP_CMD_ALLO,
        FTP_CMD_REST,
        FTP_CMD_RNFR,
        FTP_CMD_RNTO,
        FTP_CMD_ABOR,
        FTP_CMD_DELE,
        FTP_CMD_RMD,
        FTP_CMD_MKD,
        FTP_CMD_PWD,
        FTP_CMD_LIST,
        FTP_CMD_NLST,
        FTP_CMD_SITE,
        FTP_CMD_SYST,
        FTP_CMD_STAT,
        FTP_CMD_HELP,
        FTP_CMD_FEAT,  //rfc2389
        FTP_CMD_SIZE,
        FTP_CMD_PROT,
        FTP_CMD_EPSV, //rfc2428
        FTP_CMD_PBSZ, //rfc2228
        FTP_CMD_OPTS, //rfc2389
        FTP_CMD_NOOP
    };

    std::string crlfout;

    MegaHandle nodeHandleToRename;

    int pport;
    int dataportBegin;
    int dataPortEnd;

    std::string getListingLineFromNode(MegaNode *child, std::string nameToShow = string());

    MegaNode *getBaseFolderNode(std::string path);
    MegaNode *getNodeByFullFtpPath(std::string path);
    void getPermissionsString(int permissions, char *permsString);


    //virtual methods:
    virtual void processReceivedData(MegaTCPContext *tcpctx, ssize_t nread, const uv_buf_t * buf);
    virtual void processAsyncEvent(MegaTCPContext *tcpctx);
    virtual MegaTCPContext * initializeContext(uv_stream_t *server_handle);
    virtual void processWriteFinished(MegaTCPContext* tcpctx, int status);
    virtual void processOnAsyncEventClose(MegaTCPContext* tcpctx);
    virtual bool respondNewConnection(MegaTCPContext* tcpctx);
    virtual void processOnExitHandleClose(MegaTCPServer* tcpServer);

public:

    std::string newNameAfterMove;

    MegaFTPServer(MegaApiImpl *megaApi, string basePath, int dataportBegin, int dataPortEnd, bool useTLS = false, std::string certificatepath = std::string(), std::string keypath = std::string());
    virtual ~MegaFTPServer();

    static std::string getFTPErrorString(int errorcode, std::string argument = string());

    static void returnFtpCodeBasedOnRequestError(MegaFTPContext* ftpctx, MegaError *e);
    static void returnFtpCode(MegaFTPContext* ftpctx, int errorCode, std::string errorMessage = string());

    static void returnFtpCodeAsyncBasedOnRequestError(MegaFTPContext* ftpctx, MegaError *e);
    static void returnFtpCodeAsync(MegaFTPContext* ftpctx, int errorCode, std::string errorMessage = string());
    MegaNode * getNodeByFtpPath(MegaFTPContext* ftpctx, std::string path);
    std::string cdup(handle parentHandle, MegaFTPContext* ftpctx);
    std::string cd(string newpath, MegaFTPContext* ftpctx);
    std::string shortenpath(std::string path);
};

class MegaFTPDataContext;
class MegaFTPDataServer: public MegaTCPServer
{
protected:

    //virtual methods:
    virtual void processReceivedData(MegaTCPContext *tcpctx, ssize_t nread, const uv_buf_t * buf);
    virtual void processAsyncEvent(MegaTCPContext *tcpctx);
    virtual MegaTCPContext * initializeContext(uv_stream_t *server_handle);
    virtual void processWriteFinished(MegaTCPContext* tcpctx, int status);
    virtual void processOnAsyncEventClose(MegaTCPContext* tcpctx);
    virtual bool respondNewConnection(MegaTCPContext* tcpctx);
    virtual void processOnExitHandleClose(MegaTCPServer* tcpServer);

    void sendNextBytes(MegaFTPDataContext *ftpdatactx);


public:
    MegaFTPContext *controlftpctx;

    std::string resultmsj;
    MegaNode *nodeToDownload;
    std::string remotePathToUpload;
    std::string newNameToUpload;
    MegaHandle newParentNodeHandle;
    m_off_t rangeStartREST;
    void sendData();
    bool notifyNewConnectionRequired;

    MegaFTPDataServer(MegaApiImpl *megaApi, string basePath, MegaFTPContext * controlftpctx, bool useTLS = false, std::string certificatepath = std::string(), std::string keypath = std::string());
    virtual ~MegaFTPDataServer();
    string getListingLineFromNode(MegaNode *child);
};

class MegaFTPDataServer;
class MegaFTPDataContext : public MegaTCPContext
{
public:

    MegaFTPDataContext();
    ~MegaFTPDataContext();

    void setControlCodeUponDataClose(int code, std::string msg = string());

    // Connection management
    StreamingBuffer streamingBuffer;
    MegaTransferPrivate *transfer;
    char *lastBuffer;
    size_t lastBufferLen;
    bool failed;
    int ecode;
    bool pause;
    MegaNode *node;

    m_off_t rangeStart;
    m_off_t rangeWritten;

    std::string tmpFileName;
    std::unique_ptr<FileAccess> tmpFileAccess;
    size_t tmpFileSize;

    bool controlRespondedElsewhere;
    string controlResponseMessage;
    int controlResponseCode;

    virtual void onTransferStart(MegaApi *, MegaTransfer *transfer);
    virtual bool onTransferData(MegaApi *, MegaTransfer *transfer, char *buffer, size_t size);
    virtual void onTransferFinish(MegaApi* api, MegaTransfer *transfer, MegaError *e);
    virtual void onRequestFinish(MegaApi* api, MegaRequest *request, MegaError *e);
};
#endif

#ifdef ENABLE_CHAT
class MegaScheduledFlagsPrivate: public MegaScheduledFlags
{
public:
    MegaScheduledFlagsPrivate();
    MegaScheduledFlagsPrivate(const unsigned long numericValue);
    MegaScheduledFlagsPrivate(const MegaScheduledFlagsPrivate* flags);
    MegaScheduledFlagsPrivate(const ScheduledFlags* flags);
    ~MegaScheduledFlagsPrivate() override = default;
    MegaScheduledFlagsPrivate(const MegaScheduledFlagsPrivate&) = delete;
    MegaScheduledFlagsPrivate(const MegaScheduledFlagsPrivate&&) = delete;
    MegaScheduledFlagsPrivate& operator=(const MegaScheduledFlagsPrivate&) = delete;
    MegaScheduledFlagsPrivate& operator=(const MegaScheduledFlagsPrivate&&) = delete;

    void reset() override;
    void setEmailsDisabled(bool enabled);
    void importFlagsValue(unsigned long val) override;

    bool emailsDisabled() const;
    unsigned long getNumericValue() const override;

    MegaScheduledFlagsPrivate* copy() const override { return new MegaScheduledFlagsPrivate(this); }
    bool isEmpty() const override;
    unique_ptr<ScheduledFlags> getSdkScheduledFlags() const;

private:
    unique_ptr<ScheduledFlags> mScheduledFlags;
};

class MegaScheduledRulesPrivate : public MegaScheduledRules
{
public:
    MegaScheduledRulesPrivate(const int freq,
                              const int interval = INTERVAL_INVALID,
                              const MegaTimeStamp until = MEGA_INVALID_TIMESTAMP,
                              const MegaIntegerList* byWeekDay = nullptr,
                              const MegaIntegerList* byMonthDay = nullptr,
                              const MegaIntegerMap* byMonthWeekDay = nullptr);

    MegaScheduledRulesPrivate(const MegaScheduledRulesPrivate* rules);
    MegaScheduledRulesPrivate(const ScheduledRules* rules);
    ~MegaScheduledRulesPrivate() override = default;
    MegaScheduledRulesPrivate(const MegaScheduledRulesPrivate&) = delete;
    MegaScheduledRulesPrivate(const MegaScheduledRulesPrivate&&) = delete;
    MegaScheduledRulesPrivate& operator=(const MegaScheduledRulesPrivate&) = delete;
    MegaScheduledRulesPrivate& operator=(const MegaScheduledRulesPrivate&&) = delete;

    int freq() const override;
    int interval() const override;
    MegaTimeStamp until() const override;
    const mega::MegaIntegerList* byWeekDay() const override;
    const mega::MegaIntegerList* byMonthDay() const override;
    const mega::MegaIntegerMap* byMonthWeekDay() const override;

    MegaScheduledRulesPrivate* copy() const override { return new MegaScheduledRulesPrivate(this); }
    unique_ptr<ScheduledRules> getSdkScheduledRules() const;
    static bool isValidFreq(const int freq);
    static bool isValidInterval(const int interval);
    static bool isValidUntil(const m_time_t until);

private:
    unique_ptr<ScheduledRules> mScheduledRules;
    // temp memory must be held somewhere since there is a data transformation and ownership is not returned in the getters
    // (probably removed after checking MegaAPI redesign)
    mutable std::unique_ptr<mega::MegaIntegerList> mTransformedByWeekDay;
    mutable std::unique_ptr<mega::MegaIntegerList> mTransformedByMonthDay;
    mutable std::unique_ptr<mega::MegaIntegerMap> mTransformedByMonthWeekDay;
};

class MegaScheduledMeetingPrivate: public MegaScheduledMeeting
{
public:
    MegaScheduledMeetingPrivate(const MegaHandle chatid,
                                const char* timezone,
                                const MegaTimeStamp startDateTime,
                                const MegaTimeStamp endDateTime,
                                const char* title,
                                const char* description,
                                const MegaHandle schedId = INVALID_HANDLE,
                                const MegaHandle parentSchedId = INVALID_HANDLE,
                                const MegaHandle organizerUserId = INVALID_HANDLE,
                                const int cancelled = -1,
                                const char* attributes = nullptr,
                                const MegaTimeStamp overrides = MEGA_INVALID_TIMESTAMP,
                                const MegaScheduledFlags* flags = nullptr,
                                const MegaScheduledRules* rules = nullptr);

    MegaScheduledMeetingPrivate(const MegaScheduledMeetingPrivate *scheduledMeeting);
    MegaScheduledMeetingPrivate(const ScheduledMeeting* scheduledMeeting);
    ~MegaScheduledMeetingPrivate() override = default;
    MegaScheduledMeetingPrivate(const MegaScheduledMeetingPrivate&) = delete;
    MegaScheduledMeetingPrivate(const MegaScheduledMeetingPrivate&&) = delete;
    MegaScheduledMeetingPrivate& operator=(const MegaScheduledMeetingPrivate&) = delete;
    MegaScheduledMeetingPrivate& operator=(const MegaScheduledMeetingPrivate&&) = delete;

    MegaHandle chatid() const override;
    MegaHandle schedId() const override;
    MegaHandle parentSchedId() const override;
    MegaHandle organizerUserid() const override;
    const char* timezone() const override;
    MegaTimeStamp startDateTime() const override;
    MegaTimeStamp endDateTime() const override;
    const char* title() const override;
    const char* description() const override;
    const char* attributes() const override;
    MegaTimeStamp overrides() const override;
    int cancelled() const override;
    MegaScheduledFlags* flags() const override; // ownership returned
    MegaScheduledRules* rules() const override; // ownership returned

    MegaScheduledMeetingPrivate* copy() const override { return new MegaScheduledMeetingPrivate(this); }
    const ScheduledMeeting* scheduledMeeting() const   { return mScheduledMeeting.get(); }

private:
    unique_ptr<ScheduledMeeting> mScheduledMeeting;
};

class MegaScheduledMeetingListPrivate: public MegaScheduledMeetingList
{
public:
    MegaScheduledMeetingListPrivate();
    MegaScheduledMeetingListPrivate(const MegaScheduledMeetingListPrivate &);
    ~MegaScheduledMeetingListPrivate();

    MegaScheduledMeetingListPrivate *copy() const override;

    // getters
    unsigned long size() const override;
    MegaScheduledMeeting* at(unsigned long i) const override;

    // returns the first MegaScheduledMeeting, whose schedId matches with h
    // note that schedId is globally unique for all chats (in case of scheduled meetings), but this class
    // can be used to store scheduled meetings occurrences (it can contains multiple items with the same schedId)
    MegaScheduledMeeting* getBySchedId(MegaHandle h) const override;

    // setters
    void insert(MegaScheduledMeeting *sm) override;
    void clear() override;

private:
    std::vector<std::unique_ptr<MegaScheduledMeeting>> mList;
};
#endif

}

#endif //MEGAAPI_IMPL_H<|MERGE_RESOLUTION|>--- conflicted
+++ resolved
@@ -2663,11 +2663,7 @@
         void fetchSet(MegaHandle sid, MegaRequestListener* listener = nullptr);
         void putSetElements(MegaHandle sid, const MegaHandleList* nodes, const MegaStringList* names, MegaRequestListener* listener = nullptr);
         void putSetElement(MegaHandle sid, MegaHandle eid, MegaHandle node, int optionFlags, int64_t order, const char* name, MegaRequestListener* listener = nullptr);
-<<<<<<< HEAD
-        void removeSetElements(MegaHandle sid, const std::vector<MegaHandle>& eids, MegaRequestListener* listener = nullptr);
-=======
         void removeSetElements(MegaHandle sid, const MegaHandleList* eids, MegaRequestListener* listener = nullptr);
->>>>>>> 412e2691
         void removeSetElement(MegaHandle sid, MegaHandle eid, MegaRequestListener* listener = nullptr);
 
         MegaSetList* getSets();
