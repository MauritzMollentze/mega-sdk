--- conflicted
+++ resolved
@@ -784,6 +784,7 @@
 class MegaCancelTokenPrivate : public MegaCancelToken
 {
 public:
+
     // The default constructor leaves the token empty, so we don't waste space when it may not be needed (eg. a request object not related to transfers)
     MegaCancelTokenPrivate();
 
@@ -1648,37 +1649,6 @@
     AchievementsDetails details;
 };
 
-<<<<<<< HEAD
-class MegaCancelTokenPrivate : public MegaCancelToken
-{
-public:
-    enum Usage {
-        USAGE_GENERIC,  //
-        USAGE_SEARCH,   // adapt the behavior to cancel ongoing search
-    };
-
-    ~MegaCancelTokenPrivate() override;
-
-    void cancel(bool newValue = true) override;
-    bool isCancelled() const override;
-
-    // if usage other than generic, call this method to set the specific usage
-    void startProcessing(MegaCancelTokenPrivate::Usage usage, MegaClient *c);
-    void endProcessing();
-    const std::atomic_bool* getCancelFlag();
-
-private:
-    std::atomic_bool cancelFlag { false };
-    std::atomic_bool processing { false };  // only required for specific usages
-
-    Usage mUsage = USAGE_GENERIC;
-
-    // required for cancel searches
-    MegaClient* mMegaClient = nullptr;
-};
-
-=======
->>>>>>> 81155c7c
 #ifdef ENABLE_CHAT
 class MegaTextChatPeerListPrivate : public MegaTextChatPeerList
 {
@@ -2614,15 +2584,8 @@
 
         MegaRecentActionBucketList* getRecentActions(unsigned days = 90, unsigned maxnodes = 500);
 
-<<<<<<< HEAD
-        MegaNodeList* search(MegaNode *node, const char *searchString, MegaCancelToken *cancelToken, bool recursive = true, int order = MegaApi::ORDER_NONE, int type = MegaApi::FILE_TYPE_DEFAULT, int target = MegaApi::SEARCH_TARGET_ALL);
-
-        bool processMegaTree(MegaNode* node, MegaTreeProcessor* processor, bool recursive = 1);
-=======
         MegaNodeList* search(MegaNode *node, const char *searchString, CancelToken cancelToken, bool recursive = true, int order = MegaApi::ORDER_NONE, int type = MegaApi::FILE_TYPE_DEFAULT, int target = MegaApi::SEARCH_TARGET_ALL);
         bool processMegaTree(MegaNode* node, MegaTreeProcessor* processor, bool recursive = 1);
-        MegaNodeList* search(const char* searchString, CancelToken cancelToken, int order = MegaApi::ORDER_NONE, int type = MegaApi::FILE_TYPE_DEFAULT);
->>>>>>> 81155c7c
 
         MegaNode *createForeignFileNode(MegaHandle handle, const char *key, const char *name, m_off_t size, m_off_t mtime,
                                        MegaHandle parentHandle, const char *privateauth, const char *publicauth, const char *chatauth);
@@ -2944,7 +2907,7 @@
         void processTransferFailed(Transfer *tr, MegaTransferPrivate *transfer, const Error &e, dstime timeleft);
         void processTransferRemoved(Transfer *tr, MegaTransferPrivate *transfer, const Error &e);
 
-        node_vector searchInNodeManager(MegaHandle nodeHandle, const char* searchString, int type, MegaCancelTokenPrivate *cancelToken);
+        node_vector searchInNodeManager(MegaHandle nodeHandle, const char* searchString, int type, CancelToken cancelToken);
         bool isValidTypeNode(Node *node, int type);
 
         MegaApi *api;
@@ -3330,12 +3293,8 @@
         Node* getNodeByFingerprintInternal(const char *fingerprint);
         Node *getNodeByFingerprintInternal(const char *fingerprint, Node *parent);
 
-<<<<<<< HEAD
-=======
-        bool processTree(Node* node, TreeProcessor* processor, bool recursive, CancelToken cancelToken);
->>>>>>> 81155c7c
         void getNodeAttribute(MegaNode* node, int type, const char *dstFilePath, MegaRequestListener *listener = NULL);
-		    void cancelGetNodeAttribute(MegaNode *node, int type, MegaRequestListener *listener = NULL);
+        void cancelGetNodeAttribute(MegaNode *node, int type, MegaRequestListener *listener = NULL);
         void setNodeAttribute(MegaNode* node, int type, const char *srcFilePath, MegaHandle attributehandle, MegaRequestListener *listener = NULL);
         void putNodeAttribute(MegaBackgroundMediaUpload* bu, int type, const char *srcFilePath, MegaRequestListener *listener = NULL);
         void setUserAttr(int type, const char *value, MegaRequestListener *listener = NULL);
