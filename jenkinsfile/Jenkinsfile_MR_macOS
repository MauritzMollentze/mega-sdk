pipeline {
    agent { label 'osx && arm64' }

    options {
        buildDiscarder(logRotator(numToKeepStr: '135', daysToKeepStr: '21'))
        gitLabConnection('GitLabConnectionJenkins')
    }


    environment {
        BUILD_OPTIONS = ' '
        APIURL_TO_TEST = ' '
    }

    stages {
        stage('clean previous runs and update gitlab commit status'){
            steps{
                deleteDir()
                updateGitlabCommitStatus(name: 'Build & test macOS', state: 'running')
            }
        }
        stage('Get build parameters'){
            parallel{
                stage('Get build options'){
                    when {
                        allOf {
                            expression { env.gitlabTriggerPhrase != null }
                            expression { env.gitlabTriggerPhrase.contains('BUILD_OPTIONS') }
                        }
                    }
                    steps {
                        script{
                            BUILD_OPTIONS = sh(script: 'echo "$gitlabTriggerPhrase" | grep BUILD_OPTIONS | awk -F "BUILD_OPTIONS="  \'{print \$2}\' | cut -d"\"" -f2', returnStdout: true).trim()
                            println BUILD_OPTIONS
                        }
                    }
                    post{
                        always {
                            script{
                                if (currentBuild.currentResult == 'FAILURE'){
                                    addGitLabMRComment(comment: ":red_circle: ${env.JOB_NAME} FAILURE when getting the additional build parameters :worried:<br/>Build results: [Jenkins [${env.JOB_NAME} ${env.BUILD_DISPLAY_NAME}]](${env.RUN_DISPLAY_URL})<br/>Commit: ${env.GIT_COMMIT}" )
                                }
                            }
                        }
                    }
                }

                stage('Get API URL'){
<<<<<<< HEAD
                    when {
                        expression {
                            env.gitlabMergeRequestDescription.contains('USE_APIURL_TO_TEST')
                        }
                    }
=======
>>>>>>> 36bfdbca
                    steps {
                        script{
                            APIURL_TO_TEST = sh(script: 'echo "$gitlabMergeRequestDescription" | grep USE_APIURL_TO_TEST | awk -F "USE_APIURL_TO_TEST="  \'{print \$2}\' | cut -d" " -f1', returnStdout: true).trim()
                            println APIURL_TO_TEST
                            if (APIURL_TO_TEST == ""){
                                APIURL_TO_TEST = "https://g.api.mega.co.nz/"
                                echo "APIURL_TO_TEST was not found on description so ${APIURL_TO_TEST} will be used by default"
                            }
                            echo "APIURL_TO_TEST will be ${APIURL_TO_TEST}"
                        }
                    }
                    post{
                        always {
                            script{
                                if (currentBuild.currentResult == 'FAILURE'){
                                    addGitLabMRComment(comment: ":red_circle: ${env.JOB_NAME} FAILURE when getting the SDK branch :worried:<br/>Build results: [Jenkins [${env.JOB_NAME} ${env.BUILD_DISPLAY_NAME}]](${env.RUN_DISPLAY_URL})<br/>Commit: ${env.GIT_COMMIT}" )
                                }
                            }
                        }
                    }
                }

            }
        }


        stage('Checkout macOS'){
            steps {
                checkout([
                    $class: 'GitSCM',
                    branches: [[name: "origin/${env.gitlabSourceBranch}"]],
                    userRemoteConfigs: [[ url: "${env.GIT_URL_SDK}", credentialsId: "12492eb8-0278-4402-98f0-4412abfb65c1" ]],
                    extensions: [
                        [$class: "UserIdentity",name: "jenkins", email: "jenkins@jenkins"],
                        [$class: 'PreBuildMerge', options: [fastForwardMode: 'FF', mergeRemote: "origin", mergeStrategy: 'DEFAULT', mergeTarget: "${env.gitlabTargetBranch}"]]
                        ]
                ])
                script{
                    mac_sources_workspace = WORKSPACE
                    sh "echo ${BUILD_OPTIONS}"
                }
            }
        }
        stage('Build macOS'){
            options{
                timeout(time: 120, unit: 'MINUTES')
            }
            environment{
                PATH = "/usr/local/bin:${env.PATH}"
                VCPKGPATH = "/Users/macstudio3/jenkins/3rdparty"
                BUILD_DIR = "contrib/cmake/build_dir"
            }
            steps{
                dir(mac_sources_workspace){
                    sh "rm -rf ${BUILD_DIR}; mkdir ${BUILD_DIR}"

                    //Build SDK
                    sh "echo Building SDK"
                    sh "cmake -DENABLE_WERROR=1 -DENABLE_CHAT=1 -DCMAKE_BUILD_TYPE=Debug -DMega3rdPartyDir=${VCPKGPATH} ${BUILD_OPTIONS} -DCMAKE_VERBOSE_MAKEFILE=1 -DUSE_THIRDPARTY_FROM_VCPKG=1 \
                    -S ${mac_sources_workspace}/contrib/cmake -B ${mac_sources_workspace}/${BUILD_DIR}"
                    sh "cmake --build ${mac_sources_workspace}/${BUILD_DIR} --target Mega -j1"
                    sh "cmake --build ${mac_sources_workspace}/${BUILD_DIR} --target megacli -j1"
                    sh "cmake --build ${mac_sources_workspace}/${BUILD_DIR} --target megasimplesync -j1"
                    sh "cmake --build ${mac_sources_workspace}/${BUILD_DIR} --target test_unit -j1"
                    sh "cmake --build ${mac_sources_workspace}/${BUILD_DIR} --target test_integration -j1"
                    sh "cmake --build ${mac_sources_workspace}/${BUILD_DIR} --target tool_tcprelay -j1"

                    //Package megacli and megasimplesync to be archived
                    sh "echo Packaging megacli and megasimplesync to be archived"
                    sh "rm -r examples-* || :; mkdir examples-${BUILD_ID}"
                    sh "cp ${BUILD_DIR}/megacli ./examples-${BUILD_ID}"
                    sh "cp ${BUILD_DIR}/megasimplesync ./examples-${BUILD_ID}"
                    sh "install_name_tool -add_rpath @executable_path/.libs ./examples-${BUILD_ID}/megacli"
                    sh "install_name_tool -add_rpath @executable_path/.libs ./examples-${BUILD_ID}/megasimplesync"
                    sh "mkdir ./examples-${BUILD_ID}/.libs; cp -RP ${mac_sources_workspace}/../../3rdparty/vcpkg/installed/x64-osx-mega/debug/lib/*.dylib ./examples-${BUILD_ID}/.libs || :"
                    sh "cp -RP ${mac_sources_workspace}/../../3rdparty/vcpkg/installed/x64-osx-mega/debug/lib/*.dylib ./examples-${BUILD_ID}/.libs || :"
                    sh "tar czf examples-${BUILD_ID}.tar.gz ./examples-${BUILD_ID} || :"
                }
            }
        }
        stage('Run macOS tests'){
            options{
                timeout(time: 250, unit: 'MINUTES')
            }
            environment {
                MEGA_LINK_EXTRACT_SCRIPT = "${mac_sources_workspace}/tests/python/email_processor.py"
                MEGA_PWD = credentials('MEGA_PWD_DEFAULT')
                MEGA_PWD_AUX = credentials('MEGA_PWD_DEFAULT')
                MEGA_PWD_AUX2 = credentials('MEGA_PWD_DEFAULT')
                MEGA_REAL_PWD=credentials('MEGA_REAL_PWD_TEST')
                BUILD_DIR = "contrib/cmake/build_dir"
                }
            steps{
                lock(label: 'SDK_Test_Accounts', variable: 'ACCOUNTS_COMBINATION', quantity: 1, resource: null){
                    dir(mac_sources_workspace){
                        script{
                            def accounts_array = "${env.ACCOUNTS_COMBINATION}".split(',')
                            env.MEGA_EMAIL = accounts_array[0]
                            env.MEGA_EMAIL_AUX = accounts_array[1]
                            env.MEGA_EMAIL_AUX2 = accounts_array[2]
                            echo "${env.ACCOUNTS_COMBINATION}"
                        }
                        sh "echo Running tests"
                        sh """
                        cd ${env.BUILD_DIR}
                        ./test_unit &
                        pid=\$!
                        wait \$pid || FAILED=1
                        if [ -z \"\$FAILED\" ]; then
                            ./test_integration --CI --USERAGENT:${env.USER_AGENT_TESTS} --APIURL:${APIURL_TO_TEST} &
                            pid=\$!
                            wait \$pid || FAILED=2
                        fi
                        if [ -n \"\$FAILED\" ]; then
                            sleep 10
                            [ \"\$FAILED\" == \"1\" ] && last_core=`grep \"test_unit.*\$pid\" -rn /users/macstudio3/Library/Logs/DiagnosticReports | cut -d':' -f1`
                            [ \"\$FAILED\" == \"2\" ] && last_core=`grep \"test_integration.*\$pid\" -rn /users/macstudio3/Library/Logs/DiagnosticReports | cut -d':' -f1`
                            if [ -n \"\$last_core\" ]; then
                                cat \"\$last_core\"
                                rm \"\$last_core\"
                            fi
                        fi
                        gzip -c test_integration.log > test_integration_${BUILD_ID}.log.gz || :
                        rm test_integration.log || :
                        if [ -n \"\$FAILED\" ]; then
                            exit \"\$FAILED\"
                        fi
                        """
                    }
                }
            }
        }
    }

    post{
        always {
            archiveArtifacts artifacts: 'contrib/cmake/build_dir/test_integration*log*, examples-*.tar.gz', fingerprint: true
            script{
                if (currentBuild.currentResult == 'SUCCESS'){
                    addGitLabMRComment(comment: ":white_check_mark: ${currentBuild.projectName} :green_apple: <b>macOS</b> SUCCEEDED :muscle:<br/>Build results: [Jenkins [${currentBuild.displayName}]](${currentBuild.absoluteUrl})<br/>Commit: ${env.GIT_COMMIT}" )
                    updateGitlabCommitStatus(name: 'Build & test macOS', state: 'success')
                }
                if (currentBuild.currentResult == 'FAILURE'){
                    addGitLabMRComment(comment: ":red_circle: ${currentBuild.projectName} :green_apple: <b>macOS</b> FAILURE  :worried:<br/>Build results: [Jenkins [${currentBuild.displayName}]](${currentBuild.absoluteUrl})<br/>Commit: ${env.GIT_COMMIT}" )
                    updateGitlabCommitStatus(name: 'Build & test macOS', state: 'failed')
                }
                if (currentBuild.currentResult == 'ABORTED'){
                    addGitLabMRComment(comment: ":interrobang: ${currentBuild.projectName} :green_apple: <b>macOS</b> ABORTED  :confused:<br/>Build results: [Jenkins [${currentBuild.displayName}]](${currentBuild.absoluteUrl})<br/>Commit: ${env.GIT_COMMIT}" )
                    updateGitlabCommitStatus(name: 'Build & test macOS', state: 'canceled')
                }
                if (currentBuild.currentResult == 'UNSTABLE'){
                    addGitLabMRComment(comment: ":interrobang: ${currentBuild.projectName} :green_apple: <b>macOS</b> UNSTABLE  :confused:<br/>Build results: [Jenkins [${currentBuild.displayName}]](${currentBuild.absoluteUrl})<br/>Commit: ${env.GIT_COMMIT}" )
                    updateGitlabCommitStatus(name: 'Build & test macOS', state: 'failed')
                }
            }
        }
    }
}<|MERGE_RESOLUTION|>--- conflicted
+++ resolved
@@ -46,14 +46,6 @@
                 }
 
                 stage('Get API URL'){
-<<<<<<< HEAD
-                    when {
-                        expression {
-                            env.gitlabMergeRequestDescription.contains('USE_APIURL_TO_TEST')
-                        }
-                    }
-=======
->>>>>>> 36bfdbca
                     steps {
                         script{
                             APIURL_TO_TEST = sh(script: 'echo "$gitlabMergeRequestDescription" | grep USE_APIURL_TO_TEST | awk -F "USE_APIURL_TO_TEST="  \'{print \$2}\' | cut -d" " -f1', returnStdout: true).trim()
