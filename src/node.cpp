--- conflicted
+++ resolved
@@ -1167,7 +1167,6 @@
         {
             // set new name
             localname = newlocalpath->subpathFrom(p);
-<<<<<<< HEAD
             name = localname.toName(*sync->client->fsaccess);
 
             //if (node && applyToCloud)
@@ -1187,29 +1186,6 @@
             //        sync->client->setattr(node, attr_map('n', name), sync->tag);
             //    }
             //}
-=======
-            name = localname.toName(*sync->client->fsaccess, sync->mFilesystemType);
-
-            if (node)
-            {
-                if (name != node->attrs.map['n'])
-                {
-                    if (node->type == FILENODE)
-                    {
-                        treestate(TREESTATE_SYNCING);
-                    }
-                    else
-                    {
-                        sync->client->app->syncupdate_treestate(this);
-                    }
-
-                    string prevname = node->attrs.map['n'];
-
-                    // set new name
-                    sync->client->setattr(node, attr_map('n', name), sync->client->nextreqtag(), prevname.c_str(), nullptr);
-                }
-            }
->>>>>>> 5382c26c
         }
     }
 
@@ -1224,7 +1200,6 @@
         {
             parent = newparent;
 
-<<<<<<< HEAD
             //if (!newnode && node && applyToCloud)
             //{
             //    int creqtag = sync->client->reqtag;
@@ -1245,26 +1220,6 @@
             //        ts = TREESTATE_SYNCING;
             //    }
             //}
-=======
-            if (!newnode && node)
-            {
-                sync->client->nextreqtag(); //make reqtag advance to use the next one
-                LOG_debug << "Moving node: " << node->displayname() << " to " << parent->node->displayname();
-                if (sync->client->rename(node, parent->node, SYNCDEL_NONE, node->parent ? node->parent->nodeHandle() : NodeHandle(), nullptr, nullptr) == API_EACCESS
-                        && sync != parent->sync)
-                {
-                    LOG_debug << "Rename not permitted. Using node copy/delete";
-
-                    // save for deletion
-                    todelete = node;
-                }
-
-                if (type == FILENODE)
-                {
-                    ts = TREESTATE_SYNCING;
-                }
-            }
->>>>>>> 5382c26c
 
             if (sync != parent->sync)
             {
