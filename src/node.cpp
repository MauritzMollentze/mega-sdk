--- conflicted
+++ resolved
@@ -3217,17 +3217,10 @@
 {
     std::string nodeCountersBlob;
     CacheableWriter w(nodeCountersBlob);
-<<<<<<< HEAD
-    w.serializeu32(uint32_t(files));
-    w.serializeu32(uint32_t(folders));
-    w.serializei64(storage);
-    w.serializeu32(uint32_t(versions));
-=======
     w.serializeu32(static_cast<uint32_t>(files));
     w.serializeu32(static_cast<uint32_t>(folders));
     w.serializei64(storage);
     w.serializeu32(static_cast<uint32_t>(versions));
->>>>>>> 1375d715
     w.serializei64(versionStorage);
 
     return nodeCountersBlob;
@@ -3236,14 +3229,6 @@
 NodeCounter::NodeCounter(const std::string &blob)
 {
     CacheableReader r(blob);
-<<<<<<< HEAD
-    uint32_t temp;
-    r.unserializeu32(temp); files = temp;
-    r.unserializeu32(temp); folders = temp;
-    r.unserializei64(storage);
-    r.unserializeu32(temp); versions = temp;
-    r.unserializei64(versionStorage);
-=======
     if (blob.size() == 28) // 4 + 4 + 8 + 4 + 8
     {
         uint32_t auxFiles;
@@ -3289,7 +3274,6 @@
         LOG_err << "Invalid size at node counter unserialization";
         assert(false);
     }
->>>>>>> 1375d715
 }
 
 CloudNode::CloudNode(const Node& n)
