--- conflicted
+++ resolved
@@ -774,11 +774,7 @@
     if (!rr)
     {
         DWORD e = GetLastError();
-<<<<<<< HEAD
         LOG_warn << "Unable to get short path name: " << namePath.toPath(gWfsa).c_str() << ". Error code: " << e;
-=======
-        LOG_warn << "Unable to get short path name: " << namePath.toPath(gWfsa) << ". Error code: " << e;
->>>>>>> 3d964673
         sname.clear();
         return false;
     }
