/**
 * @file commands.cpp
 * @brief Implementation of various commands
 *
 * (c) 2013-2014 by Mega Limited, Auckland, New Zealand
 *
 * This file is part of the MEGA SDK - Client Access Engine.
 *
 * Applications using the MEGA API must present a valid application key
 * and comply with the the rules set forth in the Terms of Service.
 *
 * The MEGA SDK is distributed in the hope that it will be useful,
 * but WITHOUT ANY WARRANTY; without even the implied warranty of
 * MERCHANTABILITY or FITNESS FOR A PARTICULAR PURPOSE.
 *
 * @copyright Simplified (2-clause) BSD License.
 *
 * You should have received a copy of the license along with this
 * program.
 */

#include "mega/types.h"
#include "mega/command.h"
#include "mega/megaapp.h"
#include "mega/fileattributefetch.h"
#include "mega/base64.h"
#include "mega/transferslot.h"
#include "mega/transfer.h"
#include "mega/utils.h"
#include "mega/user.h"
#include "mega.h"

namespace mega {
HttpReqCommandPutFA::HttpReqCommandPutFA(MegaClient* client, handle cth, fatype ctype, string* cdata, bool checkAccess)
{
    cmd("ufa");
    arg("s", cdata->size());

    if (checkAccess)
    {
        arg("h", (byte*)&cth, MegaClient::NODEHANDLE);
    }

    persistent = true;  // object will be recycled either for retry or for
                        // posting to the file attribute server

    if (client->usehttps)
    {
        arg("ssl", 2);
    }

    th = cth;
    type = ctype;
    data = cdata;

    binary = true;

    tag = client->reqtag;
}

HttpReqCommandPutFA::~HttpReqCommandPutFA()
{
    delete data;
}

void HttpReqCommandPutFA::procresult()
{
    error e;

    if (client->json.isnumeric())
    {
        e = (error)client->json.getint();

        if (e == API_EAGAIN || e == API_ERATELIMIT)
        {
            status = REQ_FAILURE;
        }
        else
        {
            status = REQ_SUCCESS;
            return client->app->putfa_result(th, type, e);
        }
    }
    else
    {
        const char* p = NULL;

        for (;;)
        {
            switch (client->json.getnameid())
            {
                case 'p':
                    p = client->json.getvalue();
                    break;

                case EOO:
                    if (!p)
                    {
                        status = REQ_FAILURE;
                    }
                    else
                    {
                        LOG_debug << "Sending file attribute data";
                        Node::copystring(&posturl, p);
                        post(client, data->data(), data->size());
                    }
                    return;

                default:
                    if (!client->json.storeobject())
                    {
                        status = REQ_SUCCESS;
                        return client->app->putfa_result(th, type, API_EINTERNAL);
                    }
            }
        }
    }
}

CommandGetFA::CommandGetFA(MegaClient *client, int p, handle fahref, bool chunked)
{
    part = p;

    cmd("ufa");
    arg("fah", (byte*)&fahref, sizeof fahref);

    if (client->usehttps)
    {
        arg("ssl", 2);
    }

    if (chunked)
    {
        arg("r", 1);
    }
}

void CommandGetFA::procresult()
{
    fafc_map::iterator it = client->fafcs.find(part);

    if (client->json.isnumeric())
    {
        if (it != client->fafcs.end())
        {            
            faf_map::iterator fafsit;
            for (fafsit = it->second->fafs[0].begin(); fafsit != it->second->fafs[0].end(); )
            {
                // move from fresh to pending
                it->second->fafs[1][fafsit->first] = fafsit->second;
                it->second->fafs[0].erase(fafsit++);
            }

            it->second->e = (error)client->json.getint();
            it->second->req.status = REQ_FAILURE;
        }

        return;
    }

    const char* p = NULL;

    for (;;)
    {
        switch (client->json.getnameid())
        {
            case 'p':
                p = client->json.getvalue();
                break;

            case EOO:
                if (it != client->fafcs.end())
                {
                    if (p)
                    {
                        Node::copystring(&it->second->posturl, p);
                        it->second->urltime = Waiter::ds;
                        it->second->dispatch(client);
                    }
                    else
                    {
                        it->second->req.status = REQ_FAILURE;
                    }
                }

                return;

            default:
                if (!client->json.storeobject())
                {
                    it->second->req.status = REQ_FAILURE;
                    return;
                }
        }
    }
}

CommandAttachFA::CommandAttachFA(handle nh, fatype t, handle ah, int ctag)
{
    cmd("pfa");
    arg("n", (byte*)&nh, MegaClient::NODEHANDLE);

    char buf[64];

    sprintf(buf, "%u*", t);
    Base64::btoa((byte*)&ah, sizeof(ah), strchr(buf + 2, 0));
    arg("fa", buf);

    h = nh;
    type = t;
    tag = ctag;
}

void CommandAttachFA::procresult()
{
    error e;

    if (client->json.isnumeric())
    {
         e = (error)client->json.getint();
    }
    else
    {
         string fa;

         if (client->json.storeobject(&fa))
         {
               return client->app->putfa_result(h, type, fa.c_str());
         }

         e = API_EINTERNAL;
    }

    client->app->putfa_result(h, type, e);
}

// request upload target URL
CommandPutFile::CommandPutFile(MegaClient* client, TransferSlot* ctslot, int ms)
{
    tslot = ctslot;

    cmd("u");

    if (client->usehttps)
    {
        arg("ssl", 2);
    }

    arg("s", tslot->fa->size);
    arg("ms", ms);
}

void CommandPutFile::cancel()
{
    Command::cancel();
    tslot = NULL;
}

// set up file transfer with returned target URL
void CommandPutFile::procresult()
{
    if (tslot)
    {
        tslot->pendingcmd = NULL;
    }
    else
    {
        canceled = true;
    }

    if (client->json.isnumeric())
    {
        if (!canceled)
        {
            tslot->transfer->failed((error)client->json.getint());
        }
       
        return;
    }

    for (;;)
    {
        switch (client->json.getnameid())
        {
            case 'p':
                client->json.storeobject(canceled ? NULL : &tslot->tempurl);
                break;

            case EOO:
                if (canceled) return;

                if (tslot->tempurl.size())
                {
                    tslot->starttime = tslot->lastdata = client->waiter->ds;
                    return tslot->progress();
                }
                else
                {
                    return tslot->transfer->failed(API_EINTERNAL);
                }

            default:
                if (!client->json.storeobject())
                {
                    if (!canceled)
                    {
                        tslot->transfer->failed(API_EINTERNAL);
                    }

                    return;
                }
        }
    }
}

// request temporary source URL for DirectRead
CommandDirectRead::CommandDirectRead(MegaClient *client, DirectReadNode* cdrn)
{
    drn = cdrn;

    cmd("g");
    arg(drn->p ? "n" : "p", (byte*)&drn->h, MegaClient::NODEHANDLE);
    arg("g", 1);

    if (client->usehttps)
    {
        arg("ssl", 2);
    }
}

void CommandDirectRead::cancel()
{
    Command::cancel();
    drn = NULL;
}

void CommandDirectRead::procresult()
{
    if (drn)
    {
        drn->pendingcmd = NULL;
    }

    if (client->json.isnumeric())
    {
        if (!canceled && drn)
        {
            return drn->cmdresult((error)client->json.getint());
        }
    }
    else
    {
        error e = API_EINTERNAL;

        for (;;)
        {
            switch (client->json.getnameid())
            {
                case 'g':
                    client->json.storeobject(drn ? &drn->tempurl : NULL);
                    e = API_OK;
                    break;

                case 's':
                    if (drn)
                    {
                        drn->size = client->json.getint();
                    }
                    break;

                case 'd':
                    e = API_EBLOCKED;
                    break;

                case 'e':
                    e = (error)client->json.getint();
                    break;

                case EOO:
                    if (!canceled && drn)
                    {
                        drn->cmdresult(e);
                    }
                    
                    return;

                default:
                    if (!client->json.storeobject())
                    {
                        if (!canceled && drn)
                        {
                            drn->cmdresult(API_EINTERNAL);
                        }
                        
                        return;
                    }
            }
        }
    } 
}

// request temporary source URL for full-file access (p == private node)
CommandGetFile::CommandGetFile(MegaClient *client, TransferSlot* ctslot, byte* key, handle h, bool p, const char *auth)
{
    cmd("g");
    arg(p || auth ? "n" : "p", (byte*)&h, MegaClient::NODEHANDLE);
    arg("g", 1);

    if (client->usehttps)
    {
        arg("ssl", 2);
    }

    if(auth)
    {
        if(strlen(auth) == 8)
        {
            arg("en", auth);
        }
        else
        {
            arg("esid", auth);
        }
    }

    tslot = ctslot;
    ph = h;

    if (!tslot)
    {
        memcpy(filekey, key, FILENODEKEYLENGTH);
    }
}

void CommandGetFile::cancel()
{
    Command::cancel();
    tslot = NULL;
}

// process file credentials
void CommandGetFile::procresult()
{
    if (tslot)
    {
        tslot->pendingcmd = NULL;
    }

    if (client->json.isnumeric())
    {
        error e = (error)client->json.getint();

        if (canceled)
        {
            return;
        }

        if (tslot)
        {
            return tslot->transfer->failed(e);
        }

        return client->app->checkfile_result(ph, e);
    }

    const char* at = NULL;
    error e = API_EINTERNAL;
    m_off_t s = -1;
    dstime tl = 0;
    int d = 0;
    byte* buf;
    time_t ts = 0, tm = 0;

    // credentials relevant to a non-TransferSlot scenario (node query)
    string fileattrstring;
    string filenamestring;
    string filefingerprint;

    for (;;)
    {
        switch (client->json.getnameid())
        {
            case 'g':
                client->json.storeobject(tslot ? &tslot->tempurl : NULL);
                e = API_OK;
                break;

            case 's':
                s = client->json.getint();
                break;

            case 'd':
                d = 1;
                break;

            case MAKENAMEID2('t', 's'):
                ts = client->json.getint();
                break;

            case MAKENAMEID3('t', 'm', 'd'):
                tm = ts + client->json.getint();
                break;

            case MAKENAMEID2('a', 't'):
                at = client->json.getvalue();
                break;

            case MAKENAMEID2('f', 'a'):
                if (tslot)
                {
                    client->json.storeobject(&tslot->fileattrstring);
                }
                else
                {
                    client->json.storeobject(&fileattrstring);
                }
                break;

            case MAKENAMEID3('p', 'f', 'a'):
                if (tslot)
                {
                    tslot->fileattrsmutable = (int)client->json.getint();
                }
                break;

            case 'e':
                e = (error)client->json.getint();
                break;

            case MAKENAMEID2('t', 'l'):
                tl = client->json.getint();
                break;

            case EOO:
                if (d || !at)
                {
                    e = at ? API_EBLOCKED : API_EINTERNAL;

                    if (canceled)
                    {
                        return;
                    }

                    if (tslot)
                    {
                        return tslot->transfer->failed(e);
                    }

                    return client->app->checkfile_result(ph, e);
                }
                else
                {
                    // decrypt at and set filename
                    SymmCipher key;
                    const char* eos = strchr(at, '"');

                    key.setkey(filekey, FILENODE);

                    if ((buf = Node::decryptattr(tslot ? &tslot->transfer->key : &key,
                                                 at, eos ? eos - at : strlen(at))))
                    {
                        JSON json;

                        json.begin((char*)buf + 5);

                        for (;;)
                        {
                            switch (json.getnameid())
                            {
                                case 'c':
                                    if (!json.storeobject(&filefingerprint))
                                    {
                                        delete[] buf;

                                        if (tslot)
                                        {
                                            return tslot->transfer->failed(API_EINTERNAL);
                                        }

                                        return client->app->checkfile_result(ph, API_EINTERNAL);
                                    }
                                    break;

                                case 'n':
                                    if (!json.storeobject(&filenamestring))
                                    {
                                        delete[] buf;

                                        if (tslot)
                                        {
                                            return tslot->transfer->failed(API_EINTERNAL);
                                        }

                                        return client->app->checkfile_result(ph, API_EINTERNAL);
                                    }
                                    break;

                                case EOO:
                                    delete[] buf;

                                    if (tslot)
                                    {
                                        tslot->starttime = tslot->lastdata = client->waiter->ds;

                                        if (tslot->tempurl.size() && s >= 0)
                                        {
                                            return tslot->progress();
                                        }

                                        return tslot->transfer->failed(e, tl * 10);
                                    }
                                    else
                                    {
                                        return client->app->checkfile_result(ph, e, filekey, s, ts, tm,
                                                                             &filenamestring,
                                                                             &filefingerprint,
                                                                             &fileattrstring);
                                    }

                                default:
                                    if (!json.storeobject())
                                    {
                                        delete[] buf;

                                        if (tslot)
                                        {
                                            return tslot->transfer->failed(API_EINTERNAL);
                                        }
                                        else
                                        {
                                            return client->app->checkfile_result(ph, API_EINTERNAL);
                                        }
                                    }
                            }
                        }
                    }

                    if (canceled)
                    {
                        return;
                    }

                    if (tslot)
                    {
                        return tslot->transfer->failed(API_EKEY);
                    }
                    else
                    {
                        return client->app->checkfile_result(ph, API_EKEY);
                    }
                }

            default:
                if (!client->json.storeobject())
                {
                    if (tslot)
                    {
                        return tslot->transfer->failed(API_EINTERNAL);
                    }
                    else
                    {
                        return client->app->checkfile_result(ph, API_EINTERNAL);
                    }
                }
        }
    }
}

CommandSetAttr::CommandSetAttr(MegaClient* client, Node* n, SymmCipher* cipher, const char* prevattr)
{
    cmd("a");
    notself(client);

    string at;

    n->attrs.getjson(&at);
    client->makeattr(cipher, &at, at.c_str(), at.size());

    arg("n", (byte*)&n->nodehandle, MegaClient::NODEHANDLE);
    arg("at", (byte*)at.c_str(), at.size());

    h = n->nodehandle;
    tag = client->reqtag;
    syncop = prevattr;

    if(prevattr)
    {
        pa = prevattr;
    }
}

void CommandSetAttr::procresult()
{
    if (client->json.isnumeric())
    {
        error e = (error)client->json.getint();
#ifdef ENABLE_SYNC
        if(!e && syncop)
        {
            Node* node = client->nodebyhandle(h);
            if(node)
            {
                Sync* sync = NULL;
                for (sync_list::iterator it = client->syncs.begin(); it != client->syncs.end(); it++)
                {
                    if((*it)->tag == tag)
                    {
                        sync = (*it);
                        break;
                    }
                }

                if(sync)
                {
                    client->app->syncupdate_remote_rename(sync, node, pa.c_str());
                }
            }
        }
#endif
        client->app->setattr_result(h, e);
    }
    else
    {
        client->json.storeobject();
        client->app->setattr_result(h, API_EINTERNAL);
    }
}

// (the result is not processed directly - we rely on the server-client
// response)
CommandPutNodes::CommandPutNodes(MegaClient* client, handle th,
                                 const char* userhandle, NewNode* newnodes,
                                 int numnodes, int ctag, putsource_t csource)
{
    byte key[FILENODEKEYLENGTH];
    int i;

    nn = newnodes;
    nnsize = numnodes;
    type = userhandle ? USER_HANDLE : NODE_HANDLE;
    source = csource;

    cmd("p");
    notself(client);

    if (userhandle)
    {
        arg("t", userhandle);
    }
    else
    {
        arg("t", (byte*)&th, MegaClient::NODEHANDLE);
    }

    arg("sm",1);

    beginarray("n");

    for (i = 0; i < numnodes; i++)
    {
        beginobject();

        switch (nn[i].source)
        {
            case NEW_NODE:
                arg("h", (byte*)&nn[i].nodehandle, MegaClient::NODEHANDLE);
                break;

            case NEW_PUBLIC:
                arg("ph", (byte*)&nn[i].nodehandle, MegaClient::NODEHANDLE);
                break;

            case NEW_UPLOAD:
                arg("h", nn[i].uploadtoken, sizeof nn->uploadtoken);

                // include pending file attributes for this upload
                string s;

                client->pendingattrstring(nn[i].uploadhandle, &s);

                if (s.size())
                {
                    arg("fa", s.c_str(), 1);
                }
        }

        if (!ISUNDEF(nn[i].parenthandle))
        {
            arg("p", (byte*)&nn[i].parenthandle, MegaClient::NODEHANDLE);
        }

        arg("t", nn[i].type);
        arg("a", (byte*)nn[i].attrstring->data(), nn[i].attrstring->size());

        if (nn[i].nodekey.size() <= sizeof key)
        {
            client->key.ecb_encrypt((byte*)nn[i].nodekey.data(), key, nn[i].nodekey.size());
            arg("k", key, nn[i].nodekey.size());
        }
        else
        {
            arg("k", (const byte*)nn[i].nodekey.data(), nn[i].nodekey.size());
        }

        endobject();
    }

    endarray();

    // add cr element for new nodes, if applicable
    if (type == NODE_HANDLE)
    {
        Node* tn;

        if ((tn = client->nodebyhandle(th)))
        {
            ShareNodeKeys snk;

            for (i = 0; i < numnodes; i++)
            {
                switch (nn[i].source)
                {
                    case NEW_NODE:
                        snk.add((NodeCore*)(nn + i), tn, 0);
                        break;

                    case NEW_UPLOAD:
                        snk.add((NodeCore*)(nn + i), tn, 0, nn[i].uploadtoken, (int)sizeof nn->uploadtoken);
                        break;

                    case NEW_PUBLIC:
                        break;
                }
            }

            snk.get(this);
        }
    }

    tag = ctag;
}

// add new nodes and handle->node handle mapping
void CommandPutNodes::procresult()
{
    error e;

    if (client->json.isnumeric())
    {
        e = (error)client->json.getint();
        LOG_debug << "Putnodes error " << e;

#ifdef ENABLE_SYNC
        if (source == PUTNODES_SYNC)
        {
            if (e == API_EACCESS)
            {
                int creqtag = client->reqtag;
                client->reqtag = 0;
                client->sendevent(99402, "API_EACCESS putting node in sync transfer");
                client->reqtag = creqtag;
            }

            client->app->putnodes_result(e, type, NULL);

            for (int i=0; i < nnsize; i++)
            {
                if (nn[i].localnode)
                {
                    nn[i].localnode->newnode = NULL;
                }
            }

            return client->putnodes_sync_result(e, nn, 0);
        }
        else
#endif
        if (source == PUTNODES_APP)
        {
            return client->app->putnodes_result(e, type, nn);
        }
#ifdef ENABLE_SYNC
        else
        {
            return client->putnodes_syncdebris_result(e, nn);
        }
#endif
    }

    e = API_EINTERNAL;

    for (;;)
    {
        switch (client->json.getnameid())
        {
            case 'f':
                if (client->readnodes(&client->json, 1, source, nn, nnsize, tag))
                {
                    e = API_OK;
                }
                else
                {
                    LOG_err << "Parse error (readnodes)";
                }
                break;

            default:
                if (client->json.storeobject())
                {
                    continue;
                }

                e = API_EINTERNAL;
                LOG_err << "Parse error (PutNodes)";

                // fall through
            case EOO:
                client->applykeys();

#ifdef ENABLE_SYNC
                if (source == PUTNODES_SYNC)
                {
                    client->app->putnodes_result(e, type, NULL);
                    client->putnodes_sync_result(e, nn, nnsize);
                }
                else
#endif
                if (source == PUTNODES_APP)
                {
                    client->app->putnodes_result(e, type, nn);
                }
#ifdef ENABLE_SYNC
                else
                {
                    client->putnodes_syncdebris_result(e, nn);
                }
#endif
                return;
        }
    }
}

CommandMoveNode::CommandMoveNode(MegaClient* client, Node* n, Node* t, syncdel_t csyncdel, handle prevparent)
{
    h = n->nodehandle;
    syncdel = csyncdel;
    pp = prevparent;
    syncop = pp != UNDEF;

    cmd("m");
    notself(client);
    arg("n", (byte*)&h, MegaClient::NODEHANDLE);
    arg("t", (byte*)&t->nodehandle, MegaClient::NODEHANDLE);

    TreeProcShareKeys tpsk;
    client->proctree(n, &tpsk);
    tpsk.get(this);

    tag = client->reqtag;
}

void CommandMoveNode::procresult()
{
    if (client->json.isnumeric())
    {
        error e = (error)client->json.getint();
#ifdef ENABLE_SYNC
        if (syncdel != SYNCDEL_NONE)
        {
            Node* syncn = client->nodebyhandle(h);

            if (syncn)
            {
                if (e == API_OK)
                {
                    Node* n;

                    // update all todebris records in the subtree
                    for (node_set::iterator it = client->todebris.begin(); it != client->todebris.end(); it++)
                    {
                        n = *it;

                        do {
                            if (n == syncn)
                            {
                                if(syncop)
                                {
                                    Sync* sync = NULL;
                                    for (sync_list::iterator it = client->syncs.begin(); it != client->syncs.end(); it++)
                                    {
                                        if((*it)->tag == tag)
                                        {
                                            sync = (*it);
                                            break;
                                        }
                                    }

                                    if(sync)
                                    {
                                        if (n->type == FOLDERNODE)
                                        {
                                            sync->client->app->syncupdate_remote_folder_deletion(sync, n);
                                        }
                                        else
                                        {
                                            sync->client->app->syncupdate_remote_file_deletion(sync, n);
                                        }
                                    }
                                }

                                (*it)->syncdeleted = syncdel;
                                break;
                            }
                        } while ((n = n->parent));
                    }
                }
                else
                {
                    syncn->syncdeleted = SYNCDEL_NONE;
                }
            }
        }
        else if(syncop)
        {
            Node *n = client->nodebyhandle(h);
            if(n)
            {
                Sync *sync = NULL;
                for (sync_list::iterator it = client->syncs.begin(); it != client->syncs.end(); it++)
                {
                    if((*it)->tag == tag)
                    {
                        sync = (*it);
                        break;
                    }
                }

                if(sync)
                {
                    client->app->syncupdate_remote_move(sync, n, client->nodebyhandle(pp));
                }
            }
        }
#endif
        client->app->rename_result(h, e);
    }
    else
    {
        client->json.storeobject();
        client->app->rename_result(h, API_EINTERNAL);
    }
}

CommandDelNode::CommandDelNode(MegaClient* client, handle th)
{
    cmd("d");
    notself(client);

    arg("n", (byte*)&th, MegaClient::NODEHANDLE);

    h = th;
    tag = client->reqtag;
}

void CommandDelNode::procresult()
{
    if (client->json.isnumeric())
    {
        client->app->unlink_result(h, (error)client->json.getint());
    }
    else
    {
        error e = API_EINTERNAL;
        for (;;)
        {
            switch (client->json.getnameid())
            {
                case 'r':
                    if (client->json.enterarray())
                    {
                        if(client->json.isnumeric())
                        {
                            e = (error)client->json.getint();
                        }

                        client->json.leavearray();
                    }
                    break;

                case EOO:
                    client->app->unlink_result(h, e);
                    return;

                default:
                    if (!client->json.storeobject())
                    {
                        client->app->unlink_result(h, API_EINTERNAL);
                        return;
                    }
            }
        }
    }
}

CommandKillSessions::CommandKillSessions(MegaClient* client)
{
    cmd("usr");
    arg("ko", 1); // Request to kill all sessions except the current one
    
    h = UNDEF;
    tag = client->reqtag;
}

CommandKillSessions::CommandKillSessions(MegaClient* client, handle sessionid)
{
    cmd("usr");
    beginarray("s");
    element(sessionid, MegaClient::USERHANDLE);
    endarray();
    
    h = sessionid;
    tag = client->reqtag;
}
void CommandKillSessions::procresult()
{
    error e;

    if (client->json.isnumeric())
    {
        e = (error)client->json.getint();
    }
    else
    {
        e = API_EINTERNAL;
    }

    client->app->sessions_killed(h, e);
}

CommandLogout::CommandLogout(MegaClient *client)
{
    cmd("sml");

    tag = client->reqtag;
}

void CommandLogout::procresult()
{
    error e = (error)client->json.getint();
    MegaApp *app = client->app;
    if(!e)
    {
        if (client->sctable)
        {
            client->sctable->remove();
        }

#ifdef ENABLE_SYNC
        for (sync_list::iterator it = client->syncs.begin(); it != client->syncs.end(); it++)
        {
            if((*it)->statecachetable)
            {
                (*it)->statecachetable->remove();
            }
        }
#endif
        client->locallogout();
    }
    app->logout_result(e);
}

// login request with user e-mail address and user hash
CommandLogin::CommandLogin(MegaClient* client, const char* email, uint64_t emailhash, const byte *sessionkey, int csessionversion)
{
    cmd("us");

    // are we just performing a session validation?
    checksession = !email;
    sessionversion = csessionversion;

    if (!checksession)
    {
        arg("user", email);
        arg("uh", (byte*)&emailhash, sizeof emailhash);
    }
    else
    {
        if (client->sctable && client->dbaccess->currentDbVersion == DbAccess::LEGACY_DB_VERSION)
        {
            LOG_debug << "Requesting a local cache upgrade";
            arg("fa", 1);
        }
    }

    if (sessionkey)
    {
        arg("sek", sessionkey, SymmCipher::KEYLENGTH);
    }

    if (client->cachedscsn != UNDEF)
    {
        arg("sn", (byte*)&client->cachedscsn, sizeof client->cachedscsn);
    }

    tag = client->reqtag;
}

// process login result
void CommandLogin::procresult()
{
    if (client->json.isnumeric())
    {
        return client->app->login_result((error)client->json.getint());
    }

    byte hash[SymmCipher::KEYLENGTH];
    byte sidbuf[AsymmCipher::MAXKEYLENGTH];
    byte privkbuf[AsymmCipher::MAXKEYLENGTH * 2];
    byte sek[SymmCipher::KEYLENGTH];
    int len_k = 0, len_privk = 0, len_csid = 0, len_tsid = 0, len_sek = 0;
    handle me = UNDEF;
    bool fa = false;

    for (;;)
    {
        switch (client->json.getnameid())
        {
            case 'k':
                len_k = client->json.storebinary(hash, sizeof hash);
                break;

            case 'u':
                me = client->json.gethandle(MegaClient::USERHANDLE);
                break;

            case MAKENAMEID3('s', 'e', 'k'):
                len_sek = client->json.storebinary(sek, sizeof sek);
                break;

            case MAKENAMEID4('t', 's', 'i', 'd'):
                len_tsid = client->json.storebinary(sidbuf, sizeof sidbuf);
                break;

            case MAKENAMEID4('c', 's', 'i', 'd'):
                len_csid = client->json.storebinary(sidbuf, sizeof sidbuf);
                break;

            case MAKENAMEID5('p', 'r', 'i', 'v', 'k'):
                len_privk = client->json.storebinary(privkbuf, sizeof privkbuf);
                break;

            case MAKENAMEID2('f', 'a'):
                fa = client->json.getint();
                break;

            case MAKENAMEID2('s', 'n'):
                if (!client->json.getint())
                {
                    // local state cache continuity rejected: read state from
                    // server instead
                    client->cachedscsn = UNDEF;
                }
                break;

            case EOO:
                if (!checksession)
                {
                    if (ISUNDEF(me) || len_k != sizeof hash)
                    {
                        return client->app->login_result(API_EINTERNAL);
                    }

                    // decrypt and set master key
                    client->key.ecb_decrypt(hash);
                    client->key.setkey(hash);
                }
                else
                {
                    if (fa && client->sctable)
                    {
                        client->sctable->remove();
                        delete client->sctable;
                        client->sctable = NULL;
                        client->cachedscsn = UNDEF;
                        client->dbaccess->currentDbVersion = DbAccess::DB_VERSION;

                        int creqtag = client->reqtag;
                        client->reqtag = 0;
                        client->sendevent(99404, "Local DB upgrade granted");
                        client->reqtag = creqtag;
                    }
                }

                if (len_sek)
                {
                    if (len_sek != SymmCipher::KEYLENGTH)
                    {
                        return client->app->login_result(API_EINTERNAL);
                    }

                    if (checksession && sessionversion)
                    {
                        byte k[SymmCipher::KEYLENGTH];
                        memcpy(k, client->key.key, sizeof(k));

                        client->key.setkey(sek);
                        client->key.ecb_decrypt(k);
                        client->key.setkey(k);
                    }
                }

                if (len_tsid)
                {
                    client->setsid(sidbuf, MegaClient::SIDLEN);

                    // account does not have an RSA keypair set: verify
                    // password using symmetric challenge
                    if (!client->checktsid(sidbuf, len_tsid))
                    {
                        return client->app->login_result(API_EKEY);
                    }

                    // add missing RSA keypair
                    LOG_info << "Generating and adding missing RSA keypair";
                    client->setkeypair();
                }
                else
                {
                    // account has RSA keypair: decrypt server-provided session ID
                    if (len_privk < 256)
                    {
                        return client->app->login_result(API_EINTERNAL);
                    }

                    // decrypt and set private key
                    client->key.ecb_decrypt(privkbuf, len_privk);

                    if (!client->asymkey.setkey(AsymmCipher::PRIVKEY, privkbuf, len_privk))
                    {
                        return client->app->login_result(API_EKEY);
                    }

                    if (!checksession)
                    {
                        if (len_csid < 32)
                        {
                            return client->app->login_result(API_EINTERNAL);                   
                        }

                        // decrypt and set session ID for subsequent API communication
                        if (!client->asymkey.decrypt(sidbuf, len_csid, sidbuf, MegaClient::SIDLEN))
                        {
                            return client->app->login_result(API_EINTERNAL);
                        }

                        client->setsid(sidbuf, MegaClient::SIDLEN);
                    }
                }

                client->me = me;

                if (len_sek)
                {
                    client->sessionkey.assign((const char *)sek, sizeof(sek));
                }

                return client->app->login_result(API_OK);

            default:
                if (!client->json.storeobject())
                {
                    return client->app->login_result(API_EINTERNAL);
                }
        }
    }
}

CommandShareKeyUpdate::CommandShareKeyUpdate(MegaClient* client, handle sh, const char* uid, const byte* key, int len)
{
    cmd("k");
    beginarray("sr");

    element(sh, MegaClient::NODEHANDLE);
    element(uid);
    element(key, len);

    endarray();
}

CommandShareKeyUpdate::CommandShareKeyUpdate(MegaClient* client, handle_vector* v)
{
    Node* n;
    byte sharekey[SymmCipher::KEYLENGTH];

    cmd("k");
    beginarray("sr");

    for (int i = v->size(); i--;)
    {
        handle h = (*v)[i];

        if ((n = client->nodebyhandle(h)) && n->sharekey)
        {
            client->key.ecb_encrypt(n->sharekey->key, sharekey, SymmCipher::KEYLENGTH);

            element(h, MegaClient::NODEHANDLE);
            element(client->me, MegaClient::USERHANDLE);
            element(sharekey, SymmCipher::KEYLENGTH);
        }
    }

    endarray();
}

// add/remove share; include node share keys if new share
CommandSetShare::CommandSetShare(MegaClient* client, Node* n, User* u, accesslevel_t a, int newshare, const char* msg, const char* personal_representation)
{
    byte auth[SymmCipher::BLOCKSIZE];
    byte key[SymmCipher::KEYLENGTH];
    byte asymmkey[AsymmCipher::MAXKEYLENGTH];
    int t;

    tag = client->restag;

    sh = n->nodehandle;
    user = u;
    access = a;

    cmd("s2");
    arg("n", (byte*)&sh, MegaClient::NODEHANDLE);

    // Only for inviting non-contacts
    if (personal_representation)
    {
        this->personal_representation = personal_representation;
        arg("e", personal_representation);
    }

    if (msg)
    {
        this->msg = msg;
        arg("msg", msg);
    }

    if (a != ACCESS_UNKNOWN)
    {
        // securely store/transmit share key
        // by creating a symmetrically (for the sharer) and an asymmetrically
        // (for the sharee) encrypted version
        memcpy(key, n->sharekey->key, sizeof key);
        memcpy(asymmkey, key, sizeof key);

        client->key.ecb_encrypt(key);
        arg("ok", key, sizeof key);

        if (u && u->pubk.isvalid())
        {
            t = u->pubk.encrypt(asymmkey, SymmCipher::KEYLENGTH, asymmkey, sizeof asymmkey);
        }

        // outgoing handle authentication
        client->handleauth(sh, auth);
        arg("ha", auth, sizeof auth);
    }

    beginarray("s");
    beginobject();

    arg("u", u ? u->uid.c_str() : MegaClient::EXPORTEDLINK);

    if (a != ACCESS_UNKNOWN)
    {
        arg("r", a);

        if (u && u->pubk.isvalid())
        {
            arg("k", asymmkey, t);
        }
    }

    endobject();
    endarray();

    // only for a fresh share: add cr element with all node keys encrypted to
    // the share key
    if (newshare)
    {
        // the new share's nodekeys for this user: generate node list
        TreeProcShareKeys tpsk(n);
        client->proctree(n, &tpsk);
        tpsk.get(this);
    }
}

// process user element (email/handle pairs)
bool CommandSetShare::procuserresult(MegaClient* client)
{
    while (client->json.enterobject())
    {
        handle uh = UNDEF;
        const char* m = NULL;

        for (;;)
        {
            switch (client->json.getnameid())
            {
                case 'u':
                    uh = client->json.gethandle(MegaClient::USERHANDLE);
                    break;

                case 'm':
                    m = client->json.getvalue();
                    break;

                case EOO:
                    if (!ISUNDEF(uh) && m)
                    {
                        client->mapuser(uh, m);
                    }
                    return true;

                default:
                    if (!client->json.storeobject())
                    {
                        return false;
                    }
            }
        }
    }

    return false;
}

// process result of share addition/modification
void CommandSetShare::procresult()
{
    if (client->json.isnumeric())
    {
        return client->app->share_result((error)client->json.getint());
    }

    for (;;)
    {
        switch (client->json.getnameid())
        {
            byte key[SymmCipher::KEYLENGTH + 1];

            case MAKENAMEID2('o', 'k'):  // an owner key response will only
                                         // occur if the same share was created
                                         // concurrently with a different key
                if (client->json.storebinary(key, sizeof key + 1) == SymmCipher::KEYLENGTH)
                {
                    Node* n;

                    if ((n = client->nodebyhandle(sh)) && n->sharekey)
                    {
                        client->key.ecb_decrypt(key);
                        n->sharekey->setkey(key);

                        // repeat attempt with corrected share key
                        client->restag = tag;
                        client->reqs.add(new CommandSetShare(client, n, user, access, 0, msg.c_str(), personal_representation.c_str()));
                        return;
                    }
                }
                break;

            case 'u':   // user/handle confirmation
                if (client->json.enterarray())
                {
                    while (procuserresult(client))
                    {}
                    client->json.leavearray();
                }
                break;

            case 'r':
                if (client->json.enterarray())
                {
                    int i = 0;

                    while (client->json.isnumeric())
                    {
                        client->app->share_result(i++, (error)client->json.getint());
                    }

                    client->json.leavearray();
                }
                break;

            case MAKENAMEID3('s', 'n', 'k'):
                client->procsnk(&client->json);
                break;

            case MAKENAMEID3('s', 'u', 'k'):
                client->procsuk(&client->json);
                break;

            case MAKENAMEID2('c', 'r'):
                client->proccr(&client->json);
                break;

            case EOO:
                client->app->share_result(API_OK);
                return;

            default:
                if (!client->json.storeobject())
                {
                    return;
                }
        }
    }
}


CommandSetPendingContact::CommandSetPendingContact(MegaClient* client, const char* temail, opcactions_t action, const char* msg, const char* oemail)
{
    cmd("upc");

    if (oemail != NULL)
    {
        arg("e", oemail);
    }

    arg("u", temail);
    switch (action)     
    {   
        case OPCA_DELETE:
            arg("aa", "d");
            break;
        case OPCA_REMIND:
            arg("aa", "r");
            break;
        case OPCA_ADD:          
        default:
            arg("aa", "a");
            break;
    }

    if (msg != NULL)
    {
        arg("msg", msg);
    }

    tag = client->reqtag;
    this->action = action;
}

void CommandSetPendingContact::procresult()
{
    if (client->json.isnumeric())
    {
        return client->app->setpcr_result(UNDEF, (error)client->json.getint(), this->action);
    }

    handle p = UNDEF;
    for (;;)
    {
        switch (client->json.getnameid())
        {
            case 'p':
                p = client->json.gethandle(MegaClient::PCRHANDLE);  
                break;              
            case EOO:
                if (ISUNDEF(p))
                {
                    LOG_err << "Error in CommandSetPendingContact. Undefined handle";
                    client->app->setpcr_result(UNDEF, API_EINTERNAL, this->action);                    
                }
                else
                {
                    client->app->setpcr_result(p, API_OK, this->action);
                }
                return;
            default:
                if (!client->json.storeobject())
                {
                    LOG_err << "Error in CommandSetPendingContact. Parse error";
                    client->app->setpcr_result(UNDEF, API_EINTERNAL, this->action);
                    return;
                }
        }
    }
}

CommandUpdatePendingContact::CommandUpdatePendingContact(MegaClient* client, handle p, ipcactions_t action)
{
    cmd("upca");   

    arg("p", (byte*)&p, MegaClient::PCRHANDLE);
    switch (action)     
    {   
        case IPCA_ACCEPT:
            arg("aa", "a");
            break;
        case IPCA_DENY:
            arg("aa", "d");
            break;
        case IPCA_IGNORE:          
        default:
            arg("aa", "i");
            break;
    }

    tag = client->reqtag;
    this->action = action;
}

void CommandUpdatePendingContact::procresult()
{
    if (client->json.isnumeric())
    {
        return client->app->updatepcr_result((error)client->json.getint(), this->action);
    }
   
    LOG_err << "Unexpected response for CommandUpdatePendingContact";
    client->app->updatepcr_result(API_EINTERNAL, this->action);
    return;    
}


CommandEnumerateQuotaItems::CommandEnumerateQuotaItems(MegaClient* client)
{
    cmd("utqa");
    arg("f", 1);

    tag = client->reqtag;
}

void CommandEnumerateQuotaItems::procresult()
{
    if (client->json.isnumeric())
    {
        return client->app->enumeratequotaitems_result((error)client->json.getint());
    }

    handle product;
    int prolevel, gbstorage, gbtransfer, months;
    unsigned amount;
    const char* a;
    const char* c;
    const char* d;
    const char* ios;
    const char* android;
    string currency;
    string description;
    string ios_id;
    string android_id;

    while (client->json.enterarray())
    {
        if (ISUNDEF((product = client->json.gethandle(8)))
                || ((prolevel = client->json.getint()) < 0)
                || ((gbstorage = client->json.getint()) < 0)
                || ((gbtransfer = client->json.getint()) < 0)
                || ((months = client->json.getint()) < 0)
                || !(a = client->json.getvalue())
                || !(c = client->json.getvalue())
                || !(d = client->json.getvalue())
                || !(ios = client->json.getvalue())
                || !(android = client->json.getvalue()))
        {
            return client->app->enumeratequotaitems_result(API_EINTERNAL);
        }


        Node::copystring(&currency, c);
        Node::copystring(&description, d);
        Node::copystring(&ios_id, ios);
        Node::copystring(&android_id, android);


        amount = atoi(a) * 100;
        if ((c = strchr(a, '.')))
        {
            c++;
            if ((*c >= '0') && (*c <= '9'))
            {
                amount += (*c - '0') * 10;
            }
            c++;
            if ((*c >= '0') && (*c <= '9'))
            {
                amount += *c - '0';
            }
        }

        client->app->enumeratequotaitems_result(product, prolevel, gbstorage,
                                                gbtransfer, months, amount,
                                                currency.c_str(), description.c_str(),
                                                ios_id.c_str(), android_id.c_str());
        client->json.leavearray();
    }

    client->app->enumeratequotaitems_result(API_OK);
}

CommandPurchaseAddItem::CommandPurchaseAddItem(MegaClient* client, int itemclass,
                                               handle item, unsigned price,
                                               const char* currency, unsigned tax,
                                               const char* country, const char* affiliate)
{
    string sprice;
    sprice.resize(128);
    sprintf((char *)sprice.data(), "%.2f", price/100.0);
    replace( sprice.begin(), sprice.end(), ',', '.');
    cmd("uts");
    arg("it", itemclass);
    arg("si", (byte*)&item, 8);
    arg("p", sprice.c_str());
    arg("c", currency);
    if (affiliate)
    {
        arg("aff", affiliate);
    }
    else
    {
        arg("aff", (m_off_t)0);
    }

    tag = client->reqtag;

    //TODO: Complete this (tax? country?)
}

void CommandPurchaseAddItem::procresult()
{
    if (client->json.isnumeric())
    {
        return client->app->additem_result((error)client->json.getint());
    }

    handle item = client->json.gethandle(8);
    if (item != UNDEF)
    {
        client->purchase_basket.push_back(item);
        client->app->additem_result(API_OK);
    }
    else
    {
        client->json.storeobject();
        client->app->additem_result(API_EINTERNAL);
    }
}

CommandPurchaseCheckout::CommandPurchaseCheckout(MegaClient* client, int gateway)
{
    cmd("utc");

    beginarray("s");
    for (handle_vector::iterator it = client->purchase_basket.begin(); it != client->purchase_basket.end(); it++)
    {
        element((byte*)&*it, sizeof(handle));
    }

    endarray();

    arg("m", gateway);

    // empty basket
    client->purchase_begin();

    tag = client->reqtag;
}

void CommandPurchaseCheckout::procresult()
{
    if (client->json.isnumeric())
    {
        return client->app->checkout_result(NULL, (error)client->json.getint());
    }

    //Expected response: "EUR":{"res":X,"code":Y}}
    client->json.getnameid();
    if (!client->json.enterobject())
    {
        LOG_err << "Parse error (CommandPurchaseCheckout)";
        client->app->checkout_result(NULL, API_EINTERNAL);
        return;
    }

    error e = API_EINTERNAL;
    string errortype;
    for (;;)
    {
        switch (client->json.getnameid())
        {
            case MAKENAMEID3('r', 'e', 's'):
                if (client->json.isnumeric())
                {
                    e = (error)client->json.getint();
                }
                else
                {
                    client->json.storeobject(&errortype);
                    if (errortype == "S")
                    {
                        errortype.clear();
                        e = API_OK;
                    }
                }
                break;

            case MAKENAMEID4('c', 'o', 'd', 'e'):
                if (client->json.isnumeric())
                {
                    e = (error)client->json.getint();
                }
                else
                {
                    LOG_err << "Parse error in CommandPurchaseCheckout (code)";
                }
                break;
            case EOO:
                client->json.leaveobject();
                if (!errortype.size() || errortype == "FI" || e == API_OK)
                {
                    client->app->checkout_result(NULL, e);
                }
                else
                {
                    client->app->checkout_result(errortype.c_str(), e);
                }
                return;
            default:
                if (!client->json.storeobject())
                {
                    client->app->checkout_result(NULL, API_EINTERNAL);
                    return;
                }
        }
    }
}

CommandUserRequest::CommandUserRequest(MegaClient* client, const char* m, visibility_t show)
{
    cmd("ur");
    arg("u", m);
    arg("l", (int)show);

    tag = client->reqtag;
}

void CommandUserRequest::procresult()
{
    error e;

    if (client->json.isnumeric())
    {
        e = (error)client->json.getint();
    }
    else
    {
        client->json.storeobject();
        e = API_OK;
    }

    client->app->invite_result(e);
}

CommandPutUA::CommandPutUA(MegaClient* client, const char *an, const byte* av, unsigned avl)
{
    attributename = an;

    cmd("up");

    // if removing avatar, do not Base64 encode the attribute value
    if (!strcmp(an, "+a") && !strcmp((const char *)av, "none"))
    {
        arg(an,(const char *)av, avl);
    }
    else
    {
        arg(an, av, avl);
    }

    tag = client->reqtag;
}

void CommandPutUA::procresult()
{
    error e;

    if (client->json.isnumeric())
    {
        e = (error)client->json.getint();
    }
    else
    {
        client->json.storeobject();
        e = API_OK;
    }

    if (client->initkeys.keypairsInitializing)
    {
        if (!e)
        {
            if (attributename == "*keyring")
            {
                client->initkeys.keyringSetOK = true;
            }
            else if (attributename == "+puCu255")
            {
                client->initkeys.puCu255SetOK = true;
            }
            else if (attributename == "+puEd255")
            {
                client->initkeys.puEd255SetOK = true;
            }

            // if all related attributes are set...
            if (client->initkeys.keyringSetOK &&
                    client->initkeys.puCu255SetOK &&
                    client->initkeys.puEd255SetOK)
            {
                client->initkeys.keypairsInitializing = false;
                client->initkeys.keypairsInitialized = true;

                LOG_info << "Ed25519 and x25519 keypairs successfully created and stored.";
            }
        }
        else if (attributename == "*keyring" ||
                 attributename == "+puCu255" ||
                 attributename == "+puEd255")
        {
            delete client->signkey;
            client->signkey = NULL;

            delete client->chatkey;
            client->chatkey = NULL;

            int creqtag = client->reqtag;
            client->reqtag = 0;
            client->sendevent(99406, "Failed to set keypairs");
            client->reqtag = creqtag;

            client->initkeys.keypairsInitializing = false;
        }
    }

    client->app->putua_result(e);
}

CommandGetUA::CommandGetUA(MegaClient* client, const char* uid, const char* an)
{
    user = client->finduser((char*)uid);
    attributename = an;

    cmd("uga");
    arg("u", uid);
    arg("ua", an);

    tag = client->reqtag;
}

void CommandGetUA::procresult()
{
    TLVstore *tlvRecords;
    string * tlvContainer = NULL;

    if (client->json.isnumeric())
    {
        error e = (error)client->json.getint();

<<<<<<< HEAD
#ifdef USE_SODIUM
        if ((e == API_ENOENT) && (user->userhandle == client->me))
        {
            // If keyring is not found, create keypairs and send them to MEGA
=======
        // If keyring is not found, create keypairs and send them to MEGA
        if ((e == API_ENOENT) && (user->userhandle == client->me) && client->initkeys.keypairsInitializing)
        {
>>>>>>> e087c088
            if (attributename == "*keyring")
            {
                client->signkey = new EdDSA();
                client->chatkey = new ECDH();
<<<<<<< HEAD

                // prepare the attribute `*keyring`
                tlvRecords = new TLVstore;
                tlvRecords->set(EdDSA::TLV_KEY, string((const char*)client->signkey->keySeed, EdDSA::SEED_KEY_LENGTH));
                tlvRecords->set(ECDH::TLV_KEY, string((const char*)client->chatkey->privKey, ECDH::PRIVATE_KEY_LENGTH));

                // since `*keyring` is private, serialize and encrypt
                tlvContainer = tlvRecords->TLVrecordsToContainer(&client->key);

                // store keys into user attributes (skipping the procresult())
                int creqtag = client->reqtag;
                client->reqtag = 0;

                client->putua(attributename.c_str(), (byte *) tlvContainer->data(), tlvContainer->length());
                client->putua("+puEd255", (byte *) client->signkey->pubKey, EdDSA::PUBLIC_KEY_LENGTH);
                client->putua("+puCu255", (byte *) client->chatkey->pubKey, ECDH::PUBLIC_KEY_LENGTH);

                client->reqtag = creqtag;

                client->app->getua_result(tlvRecords);
                delete tlvRecords;
                delete tlvContainer;
            }
            else if (attributename == "+puEd255")   // public key not found: resend the value
            {
                client->putua(attributename.c_str(), (byte *) client->signkey->pubKey, EdDSA::PUBLIC_KEY_LENGTH);
                client->app->getua_result(client->signkey->pubKey, EdDSA::PUBLIC_KEY_LENGTH);
            }
            else if (attributename == "+puCu255")   // public key not found: resend the value
            {
                client->putua(attributename.c_str(), (byte *) client->chatkey->pubKey, ECDH::PUBLIC_KEY_LENGTH);
                client->app->getua_result(client->chatkey->pubKey, ECDH::PUBLIC_KEY_LENGTH);
            }
        }
#endif
=======

                // prepare the attribute `*keyring`
                TLVstore *tlvRecords = new TLVstore;
                tlvRecords->set(EdDSA::TLV_KEY, string((const char*)client->signkey->keySeed, EdDSA::SEED_KEY_LENGTH));
                tlvRecords->set(ECDH::TLV_KEY, string((const char*)client->chatkey->privKey, ECDH::PRIVATE_KEY_LENGTH));

                // since `*keyring` is private, serialize and encrypt
                string *tlvContainer = tlvRecords->tlvRecordsToContainer(&client->key);

                // store keys into user attributes (skipping the procresult() <-- reqtag=0)
                int creqtag = client->reqtag;
                client->reqtag = 0;

                client->putua(attributename.c_str(), (byte *) tlvContainer->data(), tlvContainer->length());
                client->putua("+puEd255", (byte *) client->signkey->pubKey, EdDSA::PUBLIC_KEY_LENGTH);
                client->putua("+puCu255", (byte *) client->chatkey->pubKey, ECDH::PUBLIC_KEY_LENGTH);

                // TODO: compute signatures for RSA and Chat keys
                // TODO: store signatures into user attributes (skipping the procresult() too)
                //                client->putua("+sigCu255", );
                //                client->putua("+sigPubk", );

                client->reqtag = creqtag;

                delete tlvRecords;
                delete tlvContainer;
            }
            // TODO: depending on how to manage the failure during setting public keys, the following may not be necessary
//            else if (attributename == "+puEd255" && client->signkey && client->initkeys.keyringSetOK)   // public key not found: resend the value if available
//            {
//                client->putua(attributename.c_str(), (byte *) client->signkey->pubKey, EdDSA::PUBLIC_KEY_LENGTH);
//                client->app->getua_result(client->signkey->pubKey, EdDSA::PUBLIC_KEY_LENGTH);
//                return;
//            }
//            else if (attributename == "+puCu255" && client->chatkey && client->initkeys.keyringSetOK)   // public key not found: resend the value if available
//            {
//                client->putua(attributename.c_str(), (byte *) client->chatkey->pubKey, ECDH::PUBLIC_KEY_LENGTH);
//                client->app->getua_result(client->chatkey->pubKey, ECDH::PUBLIC_KEY_LENGTH);
//                return;
//            }
        }

>>>>>>> e087c088
        client->app->getua_result(e);
        return;
    }
    else
    {
        const char* ptr;
        const char* end;

        if (!(ptr = client->json.getvalue()) || !(end = strchr(ptr, '"')))
        {
            client->app->getua_result(API_EINTERNAL);
            return;
<<<<<<< HEAD
=======
        }

        // if we're initializing keypairs for Ed25519 and x25519...
        if (client->initkeys.keypairsInitializing)
        {
            if (attributename == "*keyring")
            {
                client->initkeys.keyringSetOK = true;
                client->initpubkeys();
            }
            else if (attributename == "+puCu255")
            {
                client->initkeys.puCu255SetOK = true;
            }
            else if (attributename == "+puEd255")
            {
                client->initkeys.puEd255SetOK = true;
            }

            if (client->initkeys.keyringSetOK &&
                    client->initkeys.puCu255SetOK &&
                    client->initkeys.puEd255SetOK)
            {
                client->initkeys.keypairsInitialized = true;
                client->initkeys.keypairsInitializing = false;

                LOG_info << "Ed25519 and x25519 keypairs successfully retrieved.";
            }
>>>>>>> e087c088
        }

        // if there's no avatar, the value is "none" (not Base64 encoded)
        if (attributename == "+a" && !strncmp(ptr, "none", 4))
        {
            client->app->getua_result(API_ENOENT);
            return;
        }

        // convert from ASCII to binary the received data
        unsigned int datalen;
        byte* data;
        datalen = (end - ptr) / 4 * 3 + 3;
        data = new byte[datalen];
        datalen = Base64::atob(ptr, data, datalen);

//        bool nonHistoric = (attributename.at(1) == '!');

        // handle the attribute data depending on the scope
        char scope = attributename.at(0);
        switch (scope)
        {
        case '*':   // private
        {
<<<<<<< HEAD

            // decrypt the data and build the TLV records
            string datastr((const char *)data, datalen);
            tlvRecords = TLVstore::containerToTLVrecords(&datastr, &client->key);
=======
            // decrypt the data and build the TLV records
            string datastr((const char *)data, datalen);
            TLVstore *tlvRecords = TLVstore::containerToTLVrecords(&datastr, &client->key);
>>>>>>> e087c088
            if (!tlvRecords)
            {
                LOG_err << "Cannot extract TLV records for private attribute " << attributename;
                client->app->getua_result(API_EINTERNAL);
                delete [] data;
                return;
            }

<<<<<<< HEAD
#ifdef USE_SODIUM
=======
#ifdef ENABLE_CHAT
            // TODO: review the sanity checks and healing procedure taking into account the initialization flags
>>>>>>> e087c088
            if (attributename == "*keyring")
            {                
                bool signkeyUpdated = false;
                bool chatkeyUpdated = false;
                bool keyringSet = (client->signkey && client->chatkey);
                string tmpstr;

                // Ed25519 sanity checkup
                if (tlvRecords->find(EdDSA::TLV_KEY))
                {
                    tmpstr = tlvRecords->get(EdDSA::TLV_KEY);
<<<<<<< HEAD

                    // check if received private key seed is different from existing one
                    if (client->signkey && memcmp(client->signkey->keySeed, tmpstr.data(), EdDSA::SEED_KEY_LENGTH))
                    {
                        LOG_info << "Private key for Ed25519 doesn't match. Updating...";
                        delete client->signkey; // discard existing keypair
                        client->signkey = NULL;
                    }

=======

                    // check if received private key seed is different from existing one
                    if (client->signkey && memcmp(client->signkey->keySeed, tmpstr.data(), EdDSA::SEED_KEY_LENGTH))
                    {
                        LOG_warn << "Private key for Ed25519 doesn't match. Updating...";
                        delete client->signkey; // discard existing keypair
                        client->signkey = NULL;
                    }

>>>>>>> e087c088
                    if (!client->signkey)
                    {
                        client->signkey = new EdDSA((unsigned char *) tmpstr.data());
                        signkeyUpdated = true;
                    }
                }
                else    // create a new keypair
                {
                    if (client->signkey)
                    {
                        // this case should never happen: the SDK has already created the key, but not found in MEGA
                        LOG_err << "Private key for Ed25519 not found, but it exists locally. Updating...";
                        delete client->signkey; // discard existing keypair
                        client->signkey = NULL;
                    }

                    client->signkey = new EdDSA();
                    signkeyUpdated = true;
                }

                // x25519 sanity checkup
                if (tlvRecords->find(ECDH::TLV_KEY))
                {
                    tmpstr = tlvRecords->get(ECDH::TLV_KEY);

                    // check if received private key seed is different from existing one
                    if (client->chatkey && memcmp(client->chatkey->privKey, tmpstr.data(), ECDH::PRIVATE_KEY_LENGTH))
                    {
<<<<<<< HEAD
                        LOG_info << "Private key for x25519 doesn't match. Updating...";
=======
                        LOG_warn << "Private key for x25519 doesn't match. Updating...";
>>>>>>> e087c088
                        delete client->chatkey; // discard existing keypair
                        client->chatkey = NULL;
                    }

                    if (!client->chatkey)
                    {
                        client->chatkey = new ECDH((unsigned char *) tmpstr.data());
                        chatkeyUpdated = true;
                    }
                }
                else
                {
                    if (client->chatkey)
                    {
                        // this case should never happen: the SDK has already created the key, but not found in MEGA
                        LOG_err << "Private key for x25519 not found, but it exists locally. Updating...";
                        delete client->chatkey; // discard existing keypair
                        client->chatkey = NULL;
                    }

                    client->chatkey = new ECDH();
                    chatkeyUpdated = true;
                }

                // healing procedure for private keys
<<<<<<< HEAD
                if (keyringSet && (signkeyUpdated || chatkeyUpdated))
                {
                    LOG_info << "Updating keyring...";

                    tlvRecords->set(EdDSA::TLV_KEY, string((char *) client->signkey->keySeed));
                    tlvRecords->set(ECDH::TLV_KEY, string((char *) client->chatkey->privKey));
                    tlvContainer = tlvRecords->TLVrecordsToContainer(&client->key);
=======
                int creqtag = reqtag;
                reqtag = 0;
                if (keyringSet && (signkeyUpdated || chatkeyUpdated))
                {
                    LOG_warn << "Updating keyring...";
                    client->sendevent(99405, "Existing keyring overwritten");

                    tlvRecords->set(EdDSA::TLV_KEY, string((char *) client->signkey->keySeed));
                    tlvRecords->set(ECDH::TLV_KEY, string((char *) client->chatkey->privKey));
                    string *tlvContainer = tlvRecords->tlvRecordsToContainer(&client->key);
>>>>>>> e087c088

                    client->putua(attributename.c_str(), (byte *) tlvContainer->data(), tlvContainer->length());

                    delete tlvContainer;
                }
                if (!keyringSet)    // first time we see keyring, check public keys
                {
                    LOG_info << "Keyring successufully initialized";
<<<<<<< HEAD
=======

>>>>>>> e087c088
                    client->getua(user, "+puEd255");
                    client->getua(user, "+puCu255");
                }

                // healing procedure for public key Ed25519
                if (keyringSet && signkeyUpdated)
                {
                    LOG_info << "Updating public key for Ed25519";
                    client->putua("+puEd255", (byte *) client->signkey->pubKey, EdDSA::PUBLIC_KEY_LENGTH);
                }

                // healing procedure for public key x25519
                if (keyringSet && chatkeyUpdated)
                {
                    LOG_info << "Updating public key for x25519";
                    client->putua("+puCu255", (byte *) client->chatkey->pubKey, ECDH::PUBLIC_KEY_LENGTH);
                }
<<<<<<< HEAD
=======

                reqtag = creqtag;
>>>>>>> e087c088
            }
#endif

            client->app->getua_result(tlvRecords);
            delete tlvRecords;
        }
            break;
        case '+':   // public

<<<<<<< HEAD
#ifdef USE_SODIUM
=======
#ifdef ENABLE_CHAT
            // TODO: review the sanity checks and healing procedure taking into account the initialization flags
>>>>>>> e087c088
            // if own user's attribute and it's a public key, check against derived pubKey
            if (user->userhandle == client->me)
            {
                if (attributename == "+puEd255")
                {
                    if (memcmp(data, client->signkey->pubKey, EdDSA::PUBLIC_KEY_LENGTH))
                    {
                        LOG_warn << "Public key for Ed25519 doesn't match. Updating...";
                        client->putua("+puEd255", (byte *) client->signkey->pubKey, EdDSA::PUBLIC_KEY_LENGTH);
                    }
                    else
                    {
                        LOG_info << "Public key for Ed25519 matches derived public key.";
                    }
                }
                else if (attributename == "+puCu255")
                {
                    if (memcmp(data, client->chatkey->pubKey, ECDH::PUBLIC_KEY_LENGTH))
                    {
                        LOG_warn << "Public key for x25519 doesn't match. Updating...";
                        client->putua("+puCu255", (byte *) client->chatkey->pubKey, ECDH::PUBLIC_KEY_LENGTH);
                    }
                    else
                    {
                        LOG_info << "Public key for x25519 matches derived public key.";
                    }
                }
            }
#endif

            client->app->getua_result(data, datalen);
            break;

        case '#':   // protected
            client->app->getua_result(data, datalen);
            break;

        default:    // legacy attributes or unknown attribute
            if (attributename == "firstname"    ||      // protected
                    attributename == "lastname" ||      // protected
                    attributename == "country"  ||      // private
                    attributename == "birthday" ||      // private
                    attributename == "birthmonth" ||    // private
                    attributename == "birthyear")       // private
            {
                client->app->getua_result(data, datalen);
            }
            else
            {
                LOG_err << "Unknown received attribute: " << attributename;
                client->app->getua_result(API_EINTERNAL);
                delete [] data;
                return;
            }
            break;
        }

        delete [] data;
<<<<<<< HEAD
    }
}

#ifdef DEBUG
CommandDelUA::CommandDelUA(MegaClient *client, const char *an)
{
    cmd("upr");
    arg("ua", an);
}

void CommandDelUA::procresult()
{
    if (client->json.isnumeric())
    {
        client->app->delua_result((error)client->json.getint());
    }
    else
    {
        client->json.storeobject();
        client->app->delua_result(API_EINTERNAL);
=======
>>>>>>> e087c088
    }
}

#endif

// set node keys (e.g. to convert asymmetric keys to symmetric ones)
CommandNodeKeyUpdate::CommandNodeKeyUpdate(MegaClient* client, handle_vector* v)
{
    byte nodekey[FILENODEKEYLENGTH];

    cmd("k");
    beginarray("nk");

    for (int i = v->size(); i--;)
    {
        handle h = (*v)[i];

        Node* n;

        if ((n = client->nodebyhandle(h)))
        {
            client->key.ecb_encrypt((byte*)n->nodekey.data(), nodekey, n->nodekey.size());

            element(h, MegaClient::NODEHANDLE);
            element(nodekey, n->nodekey.size());
        }
    }

    endarray();
}

CommandSingleKeyCR::CommandSingleKeyCR(handle sh, handle nh, const byte* key, unsigned keylen)
{
    cmd("k");
    beginarray("cr");

    beginarray();
    element(sh, MegaClient::NODEHANDLE);
    endarray();

    beginarray();
    element(nh, MegaClient::NODEHANDLE);
    endarray();

    beginarray();
    element(0);
    element(0);
    element(key, keylen);
    endarray();

    endarray();
}

CommandKeyCR::CommandKeyCR(MegaClient* client, node_vector* rshares, node_vector* rnodes, const char* keys)
{
    cmd("k");
    beginarray("cr");

    beginarray();
    for (int i = 0; i < (int)rshares->size(); i++)
    {
        element((*rshares)[i]->nodehandle, MegaClient::NODEHANDLE);
    }

    endarray();

    beginarray();
    for (int i = 0; i < (int)rnodes->size(); i++)
    {
        element((*rnodes)[i]->nodehandle, MegaClient::NODEHANDLE);
    }

    endarray();

    beginarray();
    appendraw(keys);
    endarray();

    endarray();
}

// a == ACCESS_UNKNOWN: request public key for user handle and respond with
// share key for sn
// otherwise: request public key for user handle and continue share creation
// for node sn to user u with access a
CommandPubKeyRequest::CommandPubKeyRequest(MegaClient* client, User* user)
{
    cmd("uk");
    arg("u", user->uid.c_str());

    u = user;
    tag = client->reqtag;
}

void CommandPubKeyRequest::procresult()
{
    byte pubkbuf[AsymmCipher::MAXKEYLENGTH];
    int len_pubk = 0;
    handle uh = UNDEF;

    if (client->json.isnumeric())
    {
        error e = (error)client->json.getint();
        if(e != API_ENOENT) //API_ENOENT = unregistered users or accounts without a public key yet
        {
            LOG_err << "Unexpected error in CommandPubKeyRequest: " << e;
        }
    }

    for (;;)
    {
        switch (client->json.getnameid())
        {
            case 'u':
                uh = client->json.gethandle(MegaClient::USERHANDLE);
                break;

            case MAKENAMEID4('p', 'u', 'b', 'k'):
                len_pubk = client->json.storebinary(pubkbuf, sizeof pubkbuf);
                break;

            case EOO:
                if (!ISUNDEF(uh))
                {
                    client->mapuser(uh, u->email.c_str());
                }

                if (len_pubk && !u->pubk.setkey(AsymmCipher::PUBKEY, pubkbuf, len_pubk))
                {
                    len_pubk = 0;
                }

                if (0)
                {
                    default:
                        if (client->json.storeobject())
                        {
                            continue;
                        }
                        len_pubk = 0;
                }

                // satisfy all pending PubKeyAction requests for this user
                while (u->pkrs.size())
                {
                    client->restag = tag;
                    u->pkrs[0]->proc(client, u);
                    delete u->pkrs[0];
                    u->pkrs.pop_front();
                }

                if (len_pubk)
                {
                    client->notifyuser(u);
                }
                return;
        }
    }
}

CommandGetUserData::CommandGetUserData(MegaClient *client)
{
    cmd("ug");

    tag = client->reqtag;
}

void CommandGetUserData::procresult()
{
    string name;
    string pubk;
    string privk;
    handle jid = UNDEF;
    byte privkbuf[AsymmCipher::MAXKEYLENGTH * 2];
    int len_privk = 0;

    if (client->json.isnumeric())
    {
        return client->app->userdata_result(NULL, NULL, NULL, jid, (error)client->json.getint());
    }

    for (;;)
    {
        switch (client->json.getnameid())
        {
        case MAKENAMEID4('n', 'a', 'm', 'e'):
            client->json.storeobject(&name);
            break;

        case 'u':
            jid = client->json.gethandle(MegaClient::USERHANDLE);
            break;

        case MAKENAMEID4('p', 'u', 'b', 'k'):
            client->json.storeobject(&pubk);
            break;

        case MAKENAMEID5('p', 'r', 'i', 'v', 'k'):
            len_privk = client->json.storebinary(privkbuf, sizeof privkbuf);
            client->key.ecb_decrypt(privkbuf, len_privk);
            privk.resize(AsymmCipher::MAXKEYLENGTH * 2);
            privk.resize(Base64::btoa(privkbuf, len_privk, (char *)privk.data()));
            break;

        case EOO:
            client->app->userdata_result(&name, &pubk, &privk, jid, API_OK);
            return;

        default:
            if (!client->json.storeobject())
            {
                return client->app->userdata_result(NULL, NULL, NULL, jid, API_EINTERNAL);
            }
        }
    }
}

CommandGetUserQuota::CommandGetUserQuota(MegaClient* client, AccountDetails* ad, bool storage, bool transfer, bool pro)
{
    details = ad;

    cmd("uq");
    if (storage)
    {
        arg("strg", "1", 0);
    }
    if (transfer)
    {
        arg("xfer", "1", 0);
    }
    if (pro)
    {
        arg("pro", "1", 0);
    }

    tag = client->reqtag;
}

void CommandGetUserQuota::procresult()
{
    short td;
    bool got_storage = false;
    bool got_transfer = false;
    bool got_pro = false;

    if (client->json.isnumeric())
    {
        return client->app->account_details(details, (error)client->json.getint());
    }

    details->pro_level = 0;
    details->subscription_type = 'O';
    details->subscription_renew = 0;

    details->pro_until = 0;

    details->storage_used = 0;
    details->storage_max = 0;
    details->transfer_own_used = 0;
    details->transfer_srv_used = 0;
    details->transfer_max = 0;
    details->transfer_own_reserved = 0;
    details->transfer_srv_reserved = 0;
    details->srv_ratio = 0;

    details->transfer_hist_starttime = 0;
    details->transfer_hist_interval = 3600;
    details->transfer_hist.clear();

    details->transfer_reserved = 0;

    details->transfer_limit = 0;

    for (;;)
    {
        switch (client->json.getnameid())
        {
            case MAKENAMEID2('b', 't'):                  // age of transfer
                                                         // window start
                td = (short)client->json.getint();
                if (td != -1)
                {
                    details->transfer_hist_starttime = time(NULL) - (unsigned short)td;
                }
                break;

            case MAKENAMEID3('b', 't', 'i'):
                details->transfer_hist_interval = client->json.getint();
                break;

            case MAKENAMEID3('t', 'a', 'h'):
                if (client->json.enterarray())
                {
                    m_off_t t;

                    while ((t = client->json.getint()) >= 0)
                    {
                        details->transfer_hist.push_back(t);
                    }

                    client->json.leavearray();
                }
                break;

            case MAKENAMEID3('t', 'a', 'r'):
                details->transfer_reserved = client->json.getint();
                break;

            case MAKENAMEID3('t', 'a', 'l'):
                details->transfer_limit = client->json.getint();
                got_transfer = true;
                break;

            case MAKENAMEID3('t', 'u', 'a'):
                details->transfer_own_used += client->json.getint();
                break;

            case MAKENAMEID3('t', 'u', 'o'):
                details->transfer_srv_used += client->json.getint();
                break;

            case MAKENAMEID3('r', 'u', 'a'):
                details->transfer_own_reserved += client->json.getint();
                break;

            case MAKENAMEID3('r', 'u', 'o'):
                details->transfer_srv_reserved += client->json.getint();
                break;

            case MAKENAMEID5('c', 's', 't', 'r', 'g'):
                // storage used
                details->storage_used = client->json.getint();
                break;

            case MAKENAMEID6('c', 's', 't', 'r', 'g', 'n'):
                if (client->json.enterobject())
                {
                    handle h;
                    NodeStorage* ns;

                    while (!ISUNDEF(h = client->json.gethandle()) && client->json.enterarray())
                    {
                        ns = &details->storage[h];

                        ns->bytes = client->json.getint();
                        ns->files = client->json.getint();
                        ns->folders = client->json.getint();

                        client->json.leavearray();
                    }

                    client->json.leaveobject();
                }
                break;

            case MAKENAMEID5('m', 's', 't', 'r', 'g'):
                // total storage quota
                details->storage_max = client->json.getint();
                got_storage = true;
                break;

            case MAKENAMEID6('c', 'a', 'x', 'f', 'e', 'r'):
                // own transfer quota used
                details->transfer_own_used += client->json.getint();
                break;

            case MAKENAMEID6('c', 's', 'x', 'f', 'e', 'r'):
                // third-party transfer quota used
                details->transfer_srv_used += client->json.getint();
                break;

            case MAKENAMEID5('m', 'x', 'f', 'e', 'r'):
                // total transfer quota
                details->transfer_max = client->json.getint();
                got_transfer = true;
                break;

            case MAKENAMEID8('s', 'r', 'v', 'r', 'a', 't', 'i', 'o'):
                // percentage of transfer quota allocated to serving
                details->srv_ratio = client->json.getfloat();
                break;

            case MAKENAMEID5('u', 't', 'y', 'p', 'e'):
                // Pro plan (0 == none)
                details->pro_level = (int)client->json.getint();
                got_pro = 1;
                break;

            case MAKENAMEID5('s', 't', 'y', 'p', 'e'):
                // subscription type
                const char* ptr;
                if ((ptr = client->json.getvalue()))
                {
                    details->subscription_type = *ptr;
                }
                break;

            case MAKENAMEID6('s', 'c', 'y', 'c', 'l', 'e'):
                const char* scycle;
                if ((scycle = client->json.getvalue()))
                {
                    memcpy(details->subscription_cycle, scycle, 3);
                    details->subscription_cycle[3] = 0;
                }
                break;

            case MAKENAMEID6('s', 'r', 'e', 'n', 'e', 'w'):
                if (client->json.enterarray())
                {
                    details->subscription_renew = client->json.getint();
                    while(!client->json.leavearray())
                    {
                        client->json.storeobject();
                    }
                }
            break;

            case MAKENAMEID3('s', 'g', 'w'):
                if (client->json.enterarray())
                {
                    client->json.storeobject(&details->subscription_method);
                    while(!client->json.leavearray())
                    {
                        client->json.storeobject();
                    }
                }
            break;

            case MAKENAMEID6('s', 'u', 'n', 't', 'i', 'l'):
                // expiry of last active Pro plan (may be different from current one)
                details->pro_until = client->json.getint();
                break;

            case MAKENAMEID7('b', 'a', 'l', 'a', 'n', 'c', 'e'):
                // account balances
                if (client->json.enterarray())
                {
                    const char* cur;
                    const char* amount;

                    while (client->json.enterarray())
                    {
                        if ((amount = client->json.getvalue()) && (cur = client->json.getvalue()))
                        {
                            int t = details->balances.size();
                            details->balances.resize(t + 1);
                            details->balances[t].amount = atof(amount);
                            memcpy(details->balances[t].currency, cur, 3);
                            details->balances[t].currency[3] = 0;
                        }

                        client->json.leavearray();
                    }

                    client->json.leavearray();
                }
                break;

            case EOO:
                client->app->account_details(details, got_storage, got_transfer, got_pro, false, false, false);
                return;

            default:
                if (!client->json.storeobject())
                {
                    return client->app->account_details(details, API_EINTERNAL);
                }
        }
    }
}

CommandGetUserTransactions::CommandGetUserTransactions(MegaClient* client, AccountDetails* ad)
{
    cmd("utt");

    details = ad;
    tag = client->reqtag;
}

void CommandGetUserTransactions::procresult()
{
    details->transactions.clear();

    while (client->json.enterarray())
    {
        const char* handle = client->json.getvalue();
        time_t ts = client->json.getint();
        const char* delta = client->json.getvalue();
        const char* cur = client->json.getvalue();

        if (handle && (ts > 0) && delta && cur)
        {
            int t = details->transactions.size();
            details->transactions.resize(t + 1);
            memcpy(details->transactions[t].handle, handle, 11);
            details->transactions[t].handle[11] = 0;
            details->transactions[t].timestamp = ts;
            details->transactions[t].delta = atof(delta);
            memcpy(details->transactions[t].currency, cur, 3);
            details->transactions[t].currency[3] = 0;
        }

        client->json.leavearray();
    }

    client->app->account_details(details, false, false, false, false, true, false);
}

CommandGetUserPurchases::CommandGetUserPurchases(MegaClient* client, AccountDetails* ad)
{
    cmd("utp");

    details = ad;
    tag = client->reqtag;
}

void CommandGetUserPurchases::procresult()
{
    client->restag = tag;

    details->purchases.clear();

    while (client->json.enterarray())
    {
        const char* handle = client->json.getvalue();
        const time_t ts = client->json.getint();
        const char* amount = client->json.getvalue();
        const char* cur = client->json.getvalue();
        int method = (int)client->json.getint();

        if (handle && (ts > 0) && amount && cur && (method >= 0))
        {
            int t = details->purchases.size();
            details->purchases.resize(t + 1);
            memcpy(details->purchases[t].handle, handle, 11);
            details->purchases[t].handle[11] = 0;
            details->purchases[t].timestamp = ts;
            details->purchases[t].amount = atof(amount);
            memcpy(details->purchases[t].currency, cur, 3);
            details->purchases[t].currency[3] = 0;
            details->purchases[t].method = method;
        }

        client->json.leavearray();
    }

    client->app->account_details(details, false, false, false, true, false, false);
}

CommandGetUserSessions::CommandGetUserSessions(MegaClient* client, AccountDetails* ad)
{
    cmd("usl");
    arg("x", 1); // Request the additional id and alive information

    details = ad;
    tag = client->reqtag;
}

void CommandGetUserSessions::procresult()
{
    details->sessions.clear();

    while (client->json.enterarray())
    {
        int t = details->sessions.size();
        details->sessions.resize(t + 1);

        details->sessions[t].timestamp = client->json.getint();
        details->sessions[t].mru = client->json.getint();
        client->json.storeobject(&details->sessions[t].useragent);
        client->json.storeobject(&details->sessions[t].ip);

        const char* country = client->json.getvalue();
        memcpy(details->sessions[t].country, country ? country : "\0\0", 2);
        details->sessions[t].country[2] = 0;

        details->sessions[t].current = (int)client->json.getint();

        details->sessions[t].id = client->json.gethandle(8);
        details->sessions[t].alive = (int)client->json.getint();

        client->json.leavearray();
    }

    client->app->account_details(details, false, false, false, false, false, true);
}

CommandSetPH::CommandSetPH(MegaClient* client, Node* n, int del, m_time_t ets)
{
    cmd("l");
    arg("n", (byte*)&n->nodehandle, MegaClient::NODEHANDLE);

    if (del)
    {
        arg("d", 1);
    }

    if (ets)
    {
        arg("ets", ets);
    }

    this->h = n->nodehandle;
    this->ets = ets;
    this->tag = client->reqtag;
}

void CommandSetPH::procresult()
{
    if (client->json.isnumeric())
    {
        return client->app->exportnode_result((error)client->json.getint());
    }

    handle ph = client->json.gethandle();

    if (ISUNDEF(ph))
    {
        return client->app->exportnode_result(API_EINTERNAL);
    }

    Node *n = client->nodebyhandle(h);
    if (n)
    {
        n->setpubliclink(ph, ets, false);
        n->changed.publiclink = true;
        client->notifynode(n);
    }

    client->app->exportnode_result(h, ph);
}

CommandGetPH::CommandGetPH(MegaClient* client, handle cph, const byte* ckey, int cop)
{
    cmd("g");
    arg("p", (byte*)&cph, MegaClient::NODEHANDLE);

    ph = cph;
    havekey = ckey ? true : false;
    if (havekey)
    {
        memcpy(key, ckey, sizeof key);
    }
    tag = client->reqtag;
    op = cop;
}

void CommandGetPH::procresult()
{
    if (client->json.isnumeric())
    {
        return client->app->openfilelink_result((error)client->json.getint());
    }

    m_off_t s = -1;
    string a, fa;

    for (;;)
    {
        switch (client->json.getnameid())
        {
            case 's':
                s = client->json.getint();
                break;

            case MAKENAMEID2('a', 't'):
                client->json.storeobject(&a);
                break;

            case MAKENAMEID2('f', 'a'):
                client->json.storeobject(&fa);
                break;

            case EOO:
                // we want at least the attributes
                if (s >= 0)
                {
                    a.resize(Base64::atob(a.c_str(), (byte*)a.data(), a.size()));
                    if (havekey)
                    {
                        client->app->openfilelink_result(ph, key, s, &a, &fa, op);
                    }
                    else
                    {
                        client->app->openfilelink_result(ph, NULL, s, &a, &fa, op);
                    }
                }
                else
                {
                    client->app->openfilelink_result(API_EINTERNAL);
                }
                return;

            default:
                if (!client->json.storeobject())
                {
                    client->app->openfilelink_result(API_EINTERNAL);
                }
        }
    }
}

CommandSetMasterKey::CommandSetMasterKey(MegaClient* client, const byte* oldkey, const byte* newkey, uint64_t hash)
{
    cmd("up");
    arg("currk", oldkey, SymmCipher::KEYLENGTH);
    arg("k", newkey, SymmCipher::KEYLENGTH);
    arg("uh", (byte*)&hash, sizeof hash);

    tag = client->reqtag;
}

void CommandSetMasterKey::procresult()
{
    if (client->json.isnumeric())
    {
        client->app->changepw_result((error)client->json.getint());
    }
    else
    {
        client->app->changepw_result(API_OK);
    }
}

CommandCreateEphemeralSession::CommandCreateEphemeralSession(MegaClient* client,
                                                             const byte* key,
                                                             const byte* cpw,
                                                             const byte* ssc)
{
    memcpy(pw, cpw, sizeof pw);

    cmd("up");
    arg("k", key, SymmCipher::KEYLENGTH);
    arg("ts", ssc, 2 * SymmCipher::KEYLENGTH);

    tag = client->reqtag;
}

void CommandCreateEphemeralSession::procresult()
{
    if (client->json.isnumeric())
    {
        client->app->ephemeral_result((error)client->json.getint());
    }
    else
    {
        client->resumeephemeral(client->json.gethandle(MegaClient::USERHANDLE), pw, tag);
    }
}

CommandResumeEphemeralSession::CommandResumeEphemeralSession(MegaClient* client, handle cuh, const byte* cpw, int ctag)
{
    memcpy(pw, cpw, sizeof pw);

    uh = cuh;

    cmd("us");
    arg("user", (byte*)&uh, MegaClient::USERHANDLE);

    tag = ctag;
}

void CommandResumeEphemeralSession::procresult()
{
    byte keybuf[SymmCipher::KEYLENGTH];
    byte sidbuf[MegaClient::SIDLEN];
    int havek = 0, havecsid = 0;

    if (client->json.isnumeric())
    {
        return client->app->ephemeral_result((error)client->json.getint());
    }

    for (;;)
    {
        switch (client->json.getnameid())
        {
            case 'k':
                havek = client->json.storebinary(keybuf, sizeof keybuf) == sizeof keybuf;
                break;

            case MAKENAMEID4('t', 's', 'i', 'd'):
                havecsid = client->json.storebinary(sidbuf, sizeof sidbuf) == sizeof sidbuf;
                break;

            case EOO:
                if (!havek || !havecsid)
                {
                    return client->app->ephemeral_result(API_EINTERNAL);
                }

                client->setsid(sidbuf, sizeof sidbuf);

                client->key.setkey(pw);
                client->key.ecb_decrypt(keybuf);

                client->key.setkey(keybuf);

                if (!client->checktsid(sidbuf, sizeof sidbuf))
                {
                    return client->app->ephemeral_result(API_EKEY);
                }

                client->me = uh;

                return client->app->ephemeral_result(uh, pw);

            default:
                if (!client->json.storeobject())
                {
                    return client->app->ephemeral_result(API_EINTERNAL);
                }
        }
    }
}

CommandSendSignupLink::CommandSendSignupLink(MegaClient* client, const char* email, const char* name, byte* c)
{
    cmd("uc");
    arg("c", c, 2 * SymmCipher::KEYLENGTH);
    arg("n", (byte*)name, strlen(name));
    arg("m", (byte*)email, strlen(email));

    tag = client->reqtag;
}

void CommandSendSignupLink::procresult()
{
    if (client->json.isnumeric())
    {
        return client->app->sendsignuplink_result((error)client->json.getint());
    }

    client->json.storeobject();

    client->app->sendsignuplink_result(API_EINTERNAL);
}

CommandQuerySignupLink::CommandQuerySignupLink(MegaClient* client, const byte* code, unsigned len)
{
    confirmcode.assign((char*)code, len);

    cmd("ud");
    arg("c", code, len);

    tag = client->reqtag;
}

void CommandQuerySignupLink::procresult()
{
    string name;
    string email;
    handle uh;
    const char* kc;
    const char* pwcheck;
    string namebuf, emailbuf;
    byte pwcheckbuf[SymmCipher::KEYLENGTH];
    byte kcbuf[SymmCipher::KEYLENGTH];

    if (client->json.isnumeric())
    {
        return client->app->querysignuplink_result((error)client->json.getint());
    }

    if (client->json.storebinary(&name) && client->json.storebinary(&email)
        && (uh = client->json.gethandle(MegaClient::USERHANDLE))
        && (kc = client->json.getvalue()) && (pwcheck = client->json.getvalue()))
    {
        if (!ISUNDEF(uh)
            && (Base64::atob(pwcheck, pwcheckbuf, sizeof pwcheckbuf) == sizeof pwcheckbuf)
            && (Base64::atob(kc, kcbuf, sizeof kcbuf) == sizeof kcbuf))
        {
            client->json.leavearray();

            return client->app->querysignuplink_result(uh, name.c_str(),
                                                       email.c_str(),
                                                       pwcheckbuf, kcbuf,
                                                       (const byte*)confirmcode.data(),
                                                       confirmcode.size());
        }
    }

    client->app->querysignuplink_result(API_EINTERNAL);
}

CommandConfirmSignupLink::CommandConfirmSignupLink(MegaClient* client,
                                                   const byte* code,
                                                   unsigned len,
                                                   uint64_t emailhash)
{
    cmd("up");
    arg("c", code, len);
    arg("uh", (byte*)&emailhash, sizeof emailhash);

    tag = client->reqtag;
}

void CommandConfirmSignupLink::procresult()
{
    if (client->json.isnumeric())
    {
        return client->app->confirmsignuplink_result((error)client->json.getint());
    }

    client->json.storeobject();

    client->app->confirmsignuplink_result(API_OK);
}

CommandSetKeyPair::CommandSetKeyPair(MegaClient* client, const byte* privk,
                                     unsigned privklen, const byte* pubk,
                                     unsigned pubklen)
{
    cmd("up");
    arg("privk", privk, privklen);
    arg("pubk", pubk, pubklen);

    tag = client->reqtag;
}

void CommandSetKeyPair::procresult()
{
    if (client->json.isnumeric())
    {
        return client->app->setkeypair_result((error)client->json.getint());
    }

    client->json.storeobject();

    client->app->setkeypair_result(API_OK);
}

// fetch full node tree
CommandFetchNodes::CommandFetchNodes(MegaClient* client)
{
    cmd("f");
    arg("c", 1);
    arg("r", 1);
    arg("ca", 1);

    tag = client->reqtag;
}

// purge and rebuild node/user tree
void CommandFetchNodes::procresult()
{
    client->purgenodesusersabortsc();

    if (client->json.isnumeric())
    {
        client->fetchingnodes = false;
        return client->app->fetchnodes_result((error)client->json.getint());
    }

    for (;;)
    {
        switch (client->json.getnameid())
        {
            case 'f':
                // nodes
                if (!client->readnodes(&client->json, 0))
                {
                    client->fetchingnodes = false;
                    return client->app->fetchnodes_result(API_EINTERNAL);
                }
                break;

            case MAKENAMEID2('o', 'k'):
                // outgoing sharekeys
                client->readok(&client->json);
                break;

            case 's':
                // Fall through
            case MAKENAMEID2('p', 's'):
                // outgoing or pending shares
                client->readoutshares(&client->json);
                break;

            case 'u':
                // users/contacts
                if (!client->readusers(&client->json))
                {
                    client->fetchingnodes = false;
                    return client->app->fetchnodes_result(API_EINTERNAL);
                }
                break;

            case MAKENAMEID2('c', 'r'):
                // crypto key request
                client->proccr(&client->json);
                break;

            case MAKENAMEID2('s', 'r'):
                // sharekey distribution request
                client->procsr(&client->json);
                break;

            case MAKENAMEID2('s', 'n'):
                // sequence number
                if (!client->setscsn(&client->json))
                {
                    client->fetchingnodes = false;
                    return client->app->fetchnodes_result(API_EINTERNAL);
                }
                break;

            case MAKENAMEID3('i', 'p', 'c'):
                // Incoming pending contact
                client->readipc(&client->json);
                break;

            case MAKENAMEID3('o', 'p', 'c'):
                // Outgoing pending contact
                client->readopc(&client->json);
                break;

            case MAKENAMEID2('p', 'h'):
                // Public links handles
                client->procph(&client->json);
                break;

            case EOO:
                if (!*client->scsn)
                {
                    client->fetchingnodes = false;
                    return client->app->fetchnodes_result(API_EINTERNAL);
                }

                client->mergenewshares(0);
                client->applykeys();
                client->initsc();
                client->fetchnodestag = tag;

                // get keyring and check for missing keys
<<<<<<< HEAD
                client->getua(client->finduser(client->me), "*keyring");

=======
                client->initkeyring();
>>>>>>> e087c088
                return;

            default:
                if (!client->json.storeobject())
                {
                    client->fetchingnodes = false;
                    return client->app->fetchnodes_result(API_EINTERNAL);
                }
        }
    }
}

// report event to server logging facility
CommandReportEvent::CommandReportEvent(MegaClient *client, const char *event, const char *details)
{
    cmd("cds");
    arg("c", event);

    if (details)
    {
        arg("v", details);
    }

    tag = client->reqtag;
}

void CommandReportEvent::procresult()
{
    if (client->json.isnumeric())
    {
        client->app->reportevent_result((error)client->json.getint());
    }
    else
    {
        client->json.storeobject();
        client->app->reportevent_result(API_EINTERNAL);
    }
}

// load balancing request
CommandLoadBalancing::CommandLoadBalancing(MegaClient *client, const char *service)
{
    this->client = client;
    this->service = service;

    tag = client->reqtag;
}

void CommandLoadBalancing::procresult()
{
    if (client->json.isnumeric())
    {
        client->app->loadbalancing_result(NULL, (error)client->json.getint());
    }
    else
    {
        error e = API_EINTERNAL;
        if(!client->json.enterobject())
        {
            client->app->loadbalancing_result(NULL, API_EINTERNAL);
            return;
        }

        string servers;
        for (;;)
        {
            switch (client->json.getnameid())
            {
                case MAKENAMEID2('o', 'k'):
                    if(client->json.isnumeric() && client->json.getint())
                    {
                        e = API_OK;
                    }
                    break;

                case 'e':
                    if(client->json.isnumeric())
                    {
                        e = (error)client->json.getint();
                    }
                    break;

                case EOO:
                    client->app->loadbalancing_result(e ? NULL : &servers, e);
                    return;

                default:
                    if (!client->json.enterarray())
                    {
                        client->app->loadbalancing_result(NULL, API_EINTERNAL);
                        return;
                    }

                    while(client->json.enterobject())
                    {
                        if(servers.size())
                        {
                            servers.append(";");
                        }

                        while (client->json.getnameid() != EOO)
                        {
                            string data;
                            if (!client->json.storeobject(&data))
                            {
                                client->app->loadbalancing_result(NULL, API_EINTERNAL);
                                return;
                            }
                            if(servers.size())
                            {
                                servers.append(":");
                            }
                            servers.append(data);
                        }
                    }
                    client->json.leavearray();
                    break;
            }
        }
    }
}

CommandSubmitPurchaseReceipt::CommandSubmitPurchaseReceipt(MegaClient *client, int type, const char *receipt)
{
    cmd("vpay");
    arg("t", type);

    if(receipt)
    {
        arg("receipt", receipt);
    }

    if(type == 2 && client->loggedin() == FULLACCOUNT)
    {
        arg("user", client->finduser(client->me)->uid.c_str());
    }

    tag = client->reqtag;
}

void CommandSubmitPurchaseReceipt::procresult()
{
    if (client->json.isnumeric())
    {
        client->app->submitpurchasereceipt_result((error)client->json.getint());
    }
    else
    {
        client->json.storeobject();
        client->app->submitpurchasereceipt_result(API_EINTERNAL);
    }
}

// Credit Card Store
CommandCreditCardStore::CommandCreditCardStore(MegaClient* client, const char *cc, const char *last4, const char *expm, const char *expy, const char *hash)
{
    cmd("ccs");
    arg("cc", cc);
    arg("last4", last4);
    arg("expm", expm);
    arg("expy", expy);
    arg("hash", hash);

    tag = client->reqtag;
}

void CommandCreditCardStore::procresult()
{
    if (client->json.isnumeric())
    {
        client->app->creditcardstore_result((error)client->json.getint());
    }
    else
    {
        client->json.storeobject();
        client->app->creditcardstore_result(API_EINTERNAL);
    }
}

CommandCreditCardQuerySubscriptions::CommandCreditCardQuerySubscriptions(MegaClient* client)
{
    cmd("ccqns");

    tag = client->reqtag;
}

void CommandCreditCardQuerySubscriptions::procresult()
{
    int number = 0;
    if (client->json.isnumeric())
    {
        number = client->json.getint();
        if(number >= 0)
        {
            client->app->creditcardquerysubscriptions_result(number, API_OK);
        }
        else
        {
            client->app->creditcardquerysubscriptions_result(0, (error)number);
        }
    }
    else
    {
        client->json.storeobject();
        client->app->creditcardquerysubscriptions_result(0, API_EINTERNAL);
    }
}

CommandCreditCardCancelSubscriptions::CommandCreditCardCancelSubscriptions(MegaClient* client, const char* reason)
{
    cmd("cccs");

    if (reason)
    {
        arg("r", reason);
    }

    tag = client->reqtag;
}

void CommandCreditCardCancelSubscriptions::procresult()
{
    if (client->json.isnumeric())
    {
        client->app->creditcardcancelsubscriptions_result((error)client->json.getint());
    }
    else
    {
        client->json.storeobject();
        client->app->creditcardcancelsubscriptions_result(API_EINTERNAL);
    }
}

CommandCopySession::CommandCopySession(MegaClient *client)
{
    cmd("us");
    arg("c", 1);
    tag = client->reqtag;
}

void CommandCopySession::procresult()
{
    string session;
    byte sidbuf[AsymmCipher::MAXKEYLENGTH];
    int len_csid = 0;

    if (client->json.isnumeric())
    {
        client->app->copysession_result(NULL, (error)client->json.getint());
        return;
    }

    for (;;)
    {
        switch (client->json.getnameid())
        {
            case MAKENAMEID4('c', 's', 'i', 'd'):
                len_csid = client->json.storebinary(sidbuf, sizeof sidbuf);
                break;

            case EOO:
                if (len_csid < 32)
                {
                    return client->app->copysession_result(NULL, API_EINTERNAL);
                }

                if (!client->asymkey.decrypt(sidbuf, len_csid, sidbuf, MegaClient::SIDLEN))
                {
                    return client->app->copysession_result(NULL, API_EINTERNAL);
                }

                session.resize(MegaClient::SIDLEN * 4 / 3 + 4);
                session.resize(Base64::btoa(sidbuf, MegaClient::SIDLEN, (char *)session.data()));
                return client->app->copysession_result(&session, API_OK);

            default:
                if (!client->json.storeobject())
                {
                    return client->app->copysession_result(NULL, API_EINTERNAL);
                }
        }
    }
}

CommandGetPaymentMethods::CommandGetPaymentMethods(MegaClient *client)
{
    cmd("ufpq");
    tag = client->reqtag;
}

void CommandGetPaymentMethods::procresult()
{
    int methods = 0;

    if(!client->json.isnumeric())
    {
        LOG_err << "Parse error in ufpq";
        client->app->getpaymentmethods_result(methods, API_EINTERNAL);
        return;
    }

    do
    {
        int value = client->json.getint();
        if(value < 0)
        {
            client->app->getpaymentmethods_result(methods, (error)value);

            //Consume remaining values if they exist
            while(client->json.isnumeric())
            {
                client->json.getint();
            }
            return;
        }

        methods |= 1 << value;
    } while(client->json.isnumeric());

    client->app->getpaymentmethods_result(methods, API_OK);
}

CommandUserFeedbackStore::CommandUserFeedbackStore(MegaClient *client, const char *type, const char *blob, const char *uid)
{
    cmd("clog");

    arg("t", type);

    if (blob)
    {
        arg("d", blob);
    }

    if (uid)
    {
        arg("id", uid);
    }

    tag = client->reqtag;
}

void CommandUserFeedbackStore::procresult()
{
    if (client->json.isnumeric())
    {
        client->app->userfeedbackstore_result((error)client->json.getint());
    }
    else
    {
        client->json.storeobject();
        client->app->userfeedbackstore_result(API_EINTERNAL);
    }
}

CommandSendEvent::CommandSendEvent(MegaClient *client, int type, const char *desc)
{
    cmd("log");
    arg("e", type);
    arg("m", desc);

    tag = client->reqtag;
}

void CommandSendEvent::procresult()
{
    if (client->json.isnumeric())
    {
        client->app->sendevent_result((error)client->json.getint());
    }
    else
    {
        client->json.storeobject();
        client->app->sendevent_result(API_EINTERNAL);
    }
}

CommandCleanRubbishBin::CommandCleanRubbishBin(MegaClient *client)
{
    cmd("dr");

    tag = client->reqtag;
}

void CommandCleanRubbishBin::procresult()
{
    if (client->json.isnumeric())
    {
        client->app->cleanrubbishbin_result((error)client->json.getint());
    }
    else
    {
        client->json.storeobject();
        client->app->cleanrubbishbin_result(API_EINTERNAL);
    }
}

#ifdef ENABLE_CHAT
CommandChatCreate::CommandChatCreate(MegaClient *client, bool group, const userpriv_vector *upl)
{
    this->client = client;
    this->chatPeers = new userpriv_vector(*upl);

    cmd("mcc");
    arg("g", (group) ? 1 : 0);

    beginarray("u");

    userpriv_vector::iterator itupl;
    for (itupl = chatPeers->begin(); itupl != chatPeers->end(); itupl++)
    {
        beginobject();

        handle uh = itupl->first;
        char uid[12];
        Base64::btoa((byte*)&uh, sizeof uh, uid);
        uid[11] = 0;

        privilege_t priv = itupl->second;

        arg("u", uid);
        arg("p", priv);

        endobject();
    }

    endarray();

    tag = client->reqtag;
}

void CommandChatCreate::procresult()
{
    if (client->json.isnumeric())
    {
        client->app->chatcreate_result(NULL, (error)client->json.getint());
    }
    else
    {
        string url;
        handle chatid = UNDEF;
        int shard = -1;
        bool group = false;

        for (;;)
        {
            switch (client->json.getnameid())
            {
                case MAKENAMEID3('u','r','l'):
                    client->json.storeobject(&url);
                    break;

                case MAKENAMEID2('i','d'):
                    chatid = client->json.gethandle(MegaClient::CHATHANDLE);
                    break;

                case MAKENAMEID2('c','s'):
                    shard = client->json.getint();
                    break;

                case 'g':
                    group = client->json.getint();
                    break;

                case EOO:
                    if (chatid != UNDEF && !url.empty() && shard != -1)
                    {
                        TextChat *chat = new TextChat();
                        chat->id = chatid;
                        chat->priv = PRIV_OPERATOR;
                        chat->url = url;
                        chat->shard = shard;
                        chat->userpriv = this->chatPeers;
                        chat->group = group;

                        client->app->chatcreate_result(chat, API_OK);

                        delete chat;
                    }
                    else
                    {
                        client->app->chatcreate_result(NULL, API_EINTERNAL);
                        delete chatPeers;   // unused, but might be set at creation
                    }
                    return;

                default:
                    if (!client->json.storeobject())
                    {
                        client->app->chatcreate_result(NULL, API_EINTERNAL);
                        delete chatPeers;   // unused, but might be set at creation
                        return;
                    }
            }
        }
    }
}

CommandChatFetch::CommandChatFetch(MegaClient *client)
{
    this->client = client;

    cmd("mcf");

    tag = client->reqtag;
}

void CommandChatFetch::procresult()
{
    if (client->json.isnumeric())
    {
        client->app->chatfetch_result(NULL, (error)client->json.getint());
    }
    else
    {
        if(client->json.getnameid() != 'c')
        {
            client->app->chatfetch_result(NULL, API_EINTERNAL);
            return;
        }

        if(!client->json.enterarray())
        {
            client->app->chatfetch_result(NULL, API_EINTERNAL);
            return;
        }

        // list of chats
        textchat_vector *chatlist = new textchat_vector;
        error e = API_OK;

        while(client->json.enterobject() && !e)   // while there are more chats to read...
        {
            handle chatid = UNDEF;
            privilege_t priv = PRIV_UNKNOWN;
            string url;
            int shard = -1;
            userpriv_vector *userpriv = NULL;
            bool group = false;

            bool readingChat = true;
            while(readingChat) // read the chat information
            {
                switch (client->json.getnameid())
                {
                    case MAKENAMEID2('i','d'):
                        chatid = client->json.gethandle(MegaClient::CHATHANDLE);
                        break;

                    case 'p':
                        priv = (privilege_t) client->json.getint();
                        break;

                    case MAKENAMEID3('u','r','l'):
                        client->json.storeobject(&url);
                        break;

                    case MAKENAMEID2('c','s'):
                        shard = client->json.getint();
                        break;

                    case 'u':   // list of users participating in the chat (+privileges)
                        userpriv = client->readuserpriv(&client->json);
                        break;

                    case 'g':
                        group = client->json.getint();
                        break;

                    case EOO:
                        if (chatid != UNDEF && priv != PRIV_UNKNOWN && !url.empty()
                                && shard != -1 && userpriv)
                        {
                            TextChat *chat = new TextChat();
                            chat->id = chatid;
                            chat->priv = priv;
                            chat->url = url;
                            chat->shard = shard;
                            chat->group = group;

                            // remove yourself from the list of users (only peers matter)
                            userpriv_vector::iterator upvit;
                            for (upvit = userpriv->begin(); upvit != userpriv->end(); upvit++)
                            {
                                if (upvit->first == client->me)
                                {
                                    userpriv->erase(upvit);
                                    if (userpriv->empty())
                                    {
                                        delete userpriv;
                                        userpriv = NULL;
                                    }
                                    break;
                                }
                            }
                            chat->userpriv = userpriv;

                            chatlist->push_back(chat);
                        }
                        else
                        {
                            e = API_EINTERNAL;
                        }
                        readingChat = false;
                        break;

                    default:
                        if (!client->json.storeobject())
                        {
                            e = API_EINTERNAL;
                            readingChat = false;
                            delete userpriv;
                            userpriv = NULL;
                        }
                        break;
                }
            }
            client->json.leaveobject();
        }
        client->json.leavearray();

        if(client->json.getnameid() != MAKENAMEID2('s','n'))
        {
            e = API_EINTERNAL;
        }
        else    // sequence number received
        {
            handle t;

            if (client->json.storebinary((byte*)&t, sizeof t) != sizeof t)
            {
                e = API_EINTERNAL;
            }

            // the 'scsn' should be discarded if alrready have one from fetchnodes
            if (!*client->scsn)
            {
                Base64::btoa((byte*)&t, sizeof t, client->scsn);
            }
        }

        if (!e)
        {
            client->app->chatfetch_result(chatlist, API_OK);
        }
        else
        {
            client->app->chatfetch_result(NULL, e);
        }

        // clean allocated memory for individual chats and the list
        textchat_vector::iterator it;
        for(it = chatlist->begin(); it != chatlist->end(); it++)
        {
            delete *it;
        }
        delete chatlist;
    }
}

CommandChatInvite::CommandChatInvite(MegaClient *client, handle chatid, const char *uid, privilege_t priv)
{
    this->client = client;

    cmd("mci");

    arg("id", (byte*)&chatid, MegaClient::CHATHANDLE);
    arg("u", uid);
    arg("p", priv);

    tag = client->reqtag;
}

void CommandChatInvite::procresult()
{
    if (client->json.isnumeric())
    {
        client->app->chatinvite_result((error)client->json.getint());
    }
    else
    {
        client->json.storeobject();
        client->app->chatinvite_result(API_EINTERNAL);
    }
}

CommandChatRemove::CommandChatRemove(MegaClient *client, handle chatid, const char *uid)
{
    this->client = client;

    cmd("mcr");

    arg("id", (byte*)&chatid, MegaClient::CHATHANDLE);

    if (uid)
    {
        arg("u", uid);
    }

    tag = client->reqtag;
}

void CommandChatRemove::procresult()
{
    if (client->json.isnumeric())
    {
        client->app->chatremove_result((error)client->json.getint());
    }
    else
    {
        client->json.storeobject();
        client->app->chatremove_result(API_EINTERNAL);
    }
}

CommandChatURL::CommandChatURL(MegaClient *client, handle chatid)
{
    this->client = client;

    cmd("mcurl");

    arg("id", (byte*)&chatid, MegaClient::CHATHANDLE);

    tag = client->reqtag;
}

void CommandChatURL::procresult()
{
    if (client->json.isnumeric())
    {
        client->app->chaturl_result(NULL, (error)client->json.getint());
    }
    else
    {
        string url;
        if (!client->json.storeobject(&url))
        {
            client->app->chaturl_result(NULL, API_EINTERNAL);
        }
        else
        {
            client->app->chaturl_result(&url, API_OK);
        }
    }
}

CommandChatGrantAccess::CommandChatGrantAccess(MegaClient *client, handle chatid, handle h, const char *uid)
{
    this->client = client;

    cmd("mcga");

    arg("id", (byte*)&chatid, MegaClient::CHATHANDLE);
    arg("n", (byte*)&h, MegaClient::NODEHANDLE);
    arg("u", uid);

    tag = client->reqtag;
}

void CommandChatGrantAccess::procresult()
{
    if (client->json.isnumeric())
    {
        client->app->chatgrantaccess_result((error)client->json.getint());
    }
    else
    {
        client->json.storeobject();
        client->app->chatgrantaccess_result(API_EINTERNAL);
    }
}

CommandChatRemoveAccess::CommandChatRemoveAccess(MegaClient *client, handle chatid, handle h, const char *uid)
{
    this->client = client;

    cmd("mcra");

    arg("id", (byte*)&chatid, MegaClient::CHATHANDLE);
    arg("n", (byte*)&h, MegaClient::NODEHANDLE);
    arg("u", uid);

    tag = client->reqtag;
}

void CommandChatRemoveAccess::procresult()
{
    if (client->json.isnumeric())
    {
        client->app->chatremoveaccess_result((error)client->json.getint());
    }
    else
    {
        client->json.storeobject();
        client->app->chatremoveaccess_result(API_EINTERNAL);
    }
}
#endif


} // namespace<|MERGE_RESOLUTION|>--- conflicted
+++ resolved
@@ -2063,57 +2063,14 @@
     {
         error e = (error)client->json.getint();
 
-<<<<<<< HEAD
-#ifdef USE_SODIUM
-        if ((e == API_ENOENT) && (user->userhandle == client->me))
-        {
-            // If keyring is not found, create keypairs and send them to MEGA
-=======
+
         // If keyring is not found, create keypairs and send them to MEGA
         if ((e == API_ENOENT) && (user->userhandle == client->me) && client->initkeys.keypairsInitializing)
         {
->>>>>>> e087c088
             if (attributename == "*keyring")
             {
                 client->signkey = new EdDSA();
                 client->chatkey = new ECDH();
-<<<<<<< HEAD
-
-                // prepare the attribute `*keyring`
-                tlvRecords = new TLVstore;
-                tlvRecords->set(EdDSA::TLV_KEY, string((const char*)client->signkey->keySeed, EdDSA::SEED_KEY_LENGTH));
-                tlvRecords->set(ECDH::TLV_KEY, string((const char*)client->chatkey->privKey, ECDH::PRIVATE_KEY_LENGTH));
-
-                // since `*keyring` is private, serialize and encrypt
-                tlvContainer = tlvRecords->TLVrecordsToContainer(&client->key);
-
-                // store keys into user attributes (skipping the procresult())
-                int creqtag = client->reqtag;
-                client->reqtag = 0;
-
-                client->putua(attributename.c_str(), (byte *) tlvContainer->data(), tlvContainer->length());
-                client->putua("+puEd255", (byte *) client->signkey->pubKey, EdDSA::PUBLIC_KEY_LENGTH);
-                client->putua("+puCu255", (byte *) client->chatkey->pubKey, ECDH::PUBLIC_KEY_LENGTH);
-
-                client->reqtag = creqtag;
-
-                client->app->getua_result(tlvRecords);
-                delete tlvRecords;
-                delete tlvContainer;
-            }
-            else if (attributename == "+puEd255")   // public key not found: resend the value
-            {
-                client->putua(attributename.c_str(), (byte *) client->signkey->pubKey, EdDSA::PUBLIC_KEY_LENGTH);
-                client->app->getua_result(client->signkey->pubKey, EdDSA::PUBLIC_KEY_LENGTH);
-            }
-            else if (attributename == "+puCu255")   // public key not found: resend the value
-            {
-                client->putua(attributename.c_str(), (byte *) client->chatkey->pubKey, ECDH::PUBLIC_KEY_LENGTH);
-                client->app->getua_result(client->chatkey->pubKey, ECDH::PUBLIC_KEY_LENGTH);
-            }
-        }
-#endif
-=======
 
                 // prepare the attribute `*keyring`
                 TLVstore *tlvRecords = new TLVstore;
@@ -2156,7 +2113,6 @@
 //            }
         }
 
->>>>>>> e087c088
         client->app->getua_result(e);
         return;
     }
@@ -2169,8 +2125,6 @@
         {
             client->app->getua_result(API_EINTERNAL);
             return;
-<<<<<<< HEAD
-=======
         }
 
         // if we're initializing keypairs for Ed25519 and x25519...
@@ -2199,7 +2153,6 @@
 
                 LOG_info << "Ed25519 and x25519 keypairs successfully retrieved.";
             }
->>>>>>> e087c088
         }
 
         // if there's no avatar, the value is "none" (not Base64 encoded)
@@ -2224,16 +2177,9 @@
         {
         case '*':   // private
         {
-<<<<<<< HEAD
-
-            // decrypt the data and build the TLV records
-            string datastr((const char *)data, datalen);
-            tlvRecords = TLVstore::containerToTLVrecords(&datastr, &client->key);
-=======
             // decrypt the data and build the TLV records
             string datastr((const char *)data, datalen);
             TLVstore *tlvRecords = TLVstore::containerToTLVrecords(&datastr, &client->key);
->>>>>>> e087c088
             if (!tlvRecords)
             {
                 LOG_err << "Cannot extract TLV records for private attribute " << attributename;
@@ -2242,12 +2188,8 @@
                 return;
             }
 
-<<<<<<< HEAD
-#ifdef USE_SODIUM
-=======
 #ifdef ENABLE_CHAT
             // TODO: review the sanity checks and healing procedure taking into account the initialization flags
->>>>>>> e087c088
             if (attributename == "*keyring")
             {                
                 bool signkeyUpdated = false;
@@ -2259,17 +2201,6 @@
                 if (tlvRecords->find(EdDSA::TLV_KEY))
                 {
                     tmpstr = tlvRecords->get(EdDSA::TLV_KEY);
-<<<<<<< HEAD
-
-                    // check if received private key seed is different from existing one
-                    if (client->signkey && memcmp(client->signkey->keySeed, tmpstr.data(), EdDSA::SEED_KEY_LENGTH))
-                    {
-                        LOG_info << "Private key for Ed25519 doesn't match. Updating...";
-                        delete client->signkey; // discard existing keypair
-                        client->signkey = NULL;
-                    }
-
-=======
 
                     // check if received private key seed is different from existing one
                     if (client->signkey && memcmp(client->signkey->keySeed, tmpstr.data(), EdDSA::SEED_KEY_LENGTH))
@@ -2279,7 +2210,6 @@
                         client->signkey = NULL;
                     }
 
->>>>>>> e087c088
                     if (!client->signkey)
                     {
                         client->signkey = new EdDSA((unsigned char *) tmpstr.data());
@@ -2308,11 +2238,7 @@
                     // check if received private key seed is different from existing one
                     if (client->chatkey && memcmp(client->chatkey->privKey, tmpstr.data(), ECDH::PRIVATE_KEY_LENGTH))
                     {
-<<<<<<< HEAD
-                        LOG_info << "Private key for x25519 doesn't match. Updating...";
-=======
                         LOG_warn << "Private key for x25519 doesn't match. Updating...";
->>>>>>> e087c088
                         delete client->chatkey; // discard existing keypair
                         client->chatkey = NULL;
                     }
@@ -2338,17 +2264,8 @@
                 }
 
                 // healing procedure for private keys
-<<<<<<< HEAD
-                if (keyringSet && (signkeyUpdated || chatkeyUpdated))
-                {
-                    LOG_info << "Updating keyring...";
-
-                    tlvRecords->set(EdDSA::TLV_KEY, string((char *) client->signkey->keySeed));
-                    tlvRecords->set(ECDH::TLV_KEY, string((char *) client->chatkey->privKey));
-                    tlvContainer = tlvRecords->TLVrecordsToContainer(&client->key);
-=======
-                int creqtag = reqtag;
-                reqtag = 0;
+                int creqtag = client->reqtag;
+                client->reqtag = 0;
                 if (keyringSet && (signkeyUpdated || chatkeyUpdated))
                 {
                     LOG_warn << "Updating keyring...";
@@ -2357,7 +2274,6 @@
                     tlvRecords->set(EdDSA::TLV_KEY, string((char *) client->signkey->keySeed));
                     tlvRecords->set(ECDH::TLV_KEY, string((char *) client->chatkey->privKey));
                     string *tlvContainer = tlvRecords->tlvRecordsToContainer(&client->key);
->>>>>>> e087c088
 
                     client->putua(attributename.c_str(), (byte *) tlvContainer->data(), tlvContainer->length());
 
@@ -2366,10 +2282,7 @@
                 if (!keyringSet)    // first time we see keyring, check public keys
                 {
                     LOG_info << "Keyring successufully initialized";
-<<<<<<< HEAD
-=======
-
->>>>>>> e087c088
+
                     client->getua(user, "+puEd255");
                     client->getua(user, "+puCu255");
                 }
@@ -2387,11 +2300,8 @@
                     LOG_info << "Updating public key for x25519";
                     client->putua("+puCu255", (byte *) client->chatkey->pubKey, ECDH::PUBLIC_KEY_LENGTH);
                 }
-<<<<<<< HEAD
-=======
-
-                reqtag = creqtag;
->>>>>>> e087c088
+
+                client->reqtag = creqtag;
             }
 #endif
 
@@ -2401,12 +2311,8 @@
             break;
         case '+':   // public
 
-<<<<<<< HEAD
-#ifdef USE_SODIUM
-=======
 #ifdef ENABLE_CHAT
             // TODO: review the sanity checks and healing procedure taking into account the initialization flags
->>>>>>> e087c088
             // if own user's attribute and it's a public key, check against derived pubKey
             if (user->userhandle == client->me)
             {
@@ -2465,7 +2371,6 @@
         }
 
         delete [] data;
-<<<<<<< HEAD
     }
 }
 
@@ -2486,8 +2391,6 @@
     {
         client->json.storeobject();
         client->app->delua_result(API_EINTERNAL);
-=======
->>>>>>> e087c088
     }
 }
 
@@ -3523,12 +3426,7 @@
                 client->fetchnodestag = tag;
 
                 // get keyring and check for missing keys
-<<<<<<< HEAD
-                client->getua(client->finduser(client->me), "*keyring");
-
-=======
                 client->initkeyring();
->>>>>>> e087c088
                 return;
 
             default:
