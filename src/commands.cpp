/**
 * @file commands.cpp
 * @brief Implementation of various commands
 *
 * (c) 2013-2014 by Mega Limited, Auckland, New Zealand
 *
 * This file is part of the MEGA SDK - Client Access Engine.
 *
 * Applications using the MEGA API must present a valid application key
 * and comply with the the rules set forth in the Terms of Service.
 *
 * The MEGA SDK is distributed in the hope that it will be useful,
 * but WITHOUT ANY WARRANTY; without even the implied warranty of
 * MERCHANTABILITY or FITNESS FOR A PARTICULAR PURPOSE.
 *
 * @copyright Simplified (2-clause) BSD License.
 *
 * You should have received a copy of the license along with this
 * program.
 */

#include "mega/types.h"
#include "mega/command.h"
#include "mega/megaapp.h"
#include "mega/fileattributefetch.h"
#include "mega/base64.h"
#include "mega/transferslot.h"
#include "mega/transfer.h"
#include "mega/utils.h"
#include "mega/user.h"
#include "mega.h"
#include "mega/mediafileattribute.h"

namespace mega {
HttpReqCommandPutFA::HttpReqCommandPutFA(MegaClient* client, handle cth, fatype ctype, std::unique_ptr<string> cdata, bool checkAccess)
    : data(move(cdata))
{
    cmd("ufa");
    arg("s", data->size());

    if (checkAccess)
    {
        arg("h", (byte*)&cth, MegaClient::NODEHANDLE);
    }

    progressreported = 0;
    persistent = true;  // object will be recycled either for retry or for
                        // posting to the file attribute server

    if (client->usehttps)
    {
        arg("ssl", 2);
    }

    th = cth;
    type = ctype;

    binary = true;

    tag = client->reqtag;
}

bool HttpReqCommandPutFA::procresult(Result r)
{
    client->looprequested = true;

    if (r.wasErrorOrOK())
    {
        if (r.wasError(API_EAGAIN) || r.wasError(API_ERATELIMIT))
        {
            status = REQ_FAILURE;
        }
        else
        {
            if (r.wasError(API_EACCESS))
            {
                // create a custom attribute indicating thumbnail can't be restored from this account
                Node *n = client->nodebyhandle(th);

                char me64[12];
                Base64::btoa((const byte*)&client->me, MegaClient::USERHANDLE, me64);

                if (n && client->checkaccess(n, FULL) &&
                        (n->attrs.map.find('f') == n->attrs.map.end() || n->attrs.map['f'] != me64) )
                {
                    LOG_debug << "Restoration of file attributes is not allowed for current user (" << me64 << ").";

                    client->setattr(n, attr_map('f', me64), 0);
                }
            }

            status = REQ_SUCCESS;
            client->app->putfa_result(th, type, r.errorOrOK());
        }
        return true;
    }
    else
    {
        const char* p = NULL;

        for (;;)
        {
            switch (client->json.getnameid())
            {
                case 'p':
                    p = client->json.getvalue();
                    break;

                case EOO:
                    if (!p)
                    {
                        status = REQ_FAILURE;
                    }
                    else
                    {
                        LOG_debug << "Sending file attribute data";
                        JSON::copystring(&posturl, p);
                        progressreported = 0;
                        HttpReq::type = REQ_BINARY;
                        post(client, data->data(), unsigned(data->size()));
                    }
                    return true;

                default:
                    if (!client->json.storeobject())
                    {
                        status = REQ_SUCCESS;
                        client->app->putfa_result(th, type, API_EINTERNAL);
                        return false;
                    }
            }
        }
    }
}

m_off_t HttpReqCommandPutFA::transferred(MegaClient *client)
{
    if (httpiohandle)
    {
        client->httpio->postpos(httpiohandle);
        return true;
    }

    return 0;
}

CommandGetFA::CommandGetFA(MegaClient *client, int p, handle fahref)
{
    part = p;

    cmd("ufa");
    arg("fah", (byte*)&fahref, sizeof fahref);

    if (client->usehttps)
    {
        arg("ssl", 2);
    }

    arg("r", 1);
}

bool CommandGetFA::procresult(Result r)
{
    fafc_map::iterator it = client->fafcs.find(part);
    client->looprequested = true;

    if (r.wasErrorOrOK())
    {
        if (it != client->fafcs.end())
        {
            faf_map::iterator fafsit;
            for (fafsit = it->second->fafs[0].begin(); fafsit != it->second->fafs[0].end(); )
            {
                // move from fresh to pending
                it->second->fafs[1][fafsit->first] = fafsit->second;
                it->second->fafs[0].erase(fafsit++);
            }

            it->second->e = r.errorOrOK();
            it->second->req.status = REQ_FAILURE;
        }

        return true;
    }

    const char* p = NULL;

    for (;;)
    {
        switch (client->json.getnameid())
        {
            case 'p':
                p = client->json.getvalue();
                break;

            case EOO:
                if (it != client->fafcs.end())
                {
                    if (p)
                    {
                        JSON::copystring(&it->second->posturl, p);
                        it->second->urltime = Waiter::ds;
                        it->second->dispatch();
                    }
                    else
                    {
                        faf_map::iterator fafsit;
                        for (fafsit = it->second->fafs[0].begin(); fafsit != it->second->fafs[0].end(); )
                        {
                            // move from fresh to pending
                            it->second->fafs[1][fafsit->first] = fafsit->second;
                            it->second->fafs[0].erase(fafsit++);
                        }

                        it->second->e = API_EINTERNAL;
                        it->second->req.status = REQ_FAILURE;
                    }
                }

                return true;

            default:
                if (!client->json.storeobject())
                {
                    faf_map::iterator fafsit;
                    for (fafsit = it->second->fafs[0].begin(); fafsit != it->second->fafs[0].end(); )
                    {
                        // move from fresh to pending
                        it->second->fafs[1][fafsit->first] = fafsit->second;
                        it->second->fafs[0].erase(fafsit++);
                    }

                    it->second->e = API_EINTERNAL;
                    it->second->req.status = REQ_FAILURE;
                    return false;
                }
        }
    }
}

CommandAttachFA::CommandAttachFA(MegaClient *client, handle nh, fatype t, handle ah, int ctag)
{
    mSeqtagArray = true;
    cmd("pfa");

    arg("n", (byte*)&nh, MegaClient::NODEHANDLE);

    char buf[64];

    sprintf(buf, "%u*", t);
    Base64::btoa((byte*)&ah, sizeof(ah), strchr(buf + 2, 0));
    arg("fa", buf);

    h = nh;
    type = t;
    tag = ctag;
}

CommandAttachFA::CommandAttachFA(MegaClient *client, handle nh, fatype t, const std::string& encryptedAttributes, int ctag)
{
    mSeqtagArray = true;
    cmd("pfa");

    arg("n", (byte*)&nh, MegaClient::NODEHANDLE);

    arg("fa", encryptedAttributes.c_str());

    h = nh;
    type = t;
    tag = ctag;
}

bool CommandAttachFA::procresult(Result r)
{
    if (r.wasErrorOrOK())
    {
        client->app->putfa_result(h, type, r.errorOrOK());
        return true;
    }
    else
    {
        string fa;
        if (client->json.storeobject(&fa))
        {
#ifdef DEBUG
            Node* n = client->nodebyhandle(h);
            assert(!n || n->fileattrstring == fa);
#endif
            client->app->putfa_result(h, type, API_OK);
            return true;
        }
    }
    client->app->putfa_result(h, type, API_EINTERNAL);
    return false;
}

// request upload target URL
CommandPutFile::CommandPutFile(MegaClient* client, TransferSlot* ctslot, int ms)
{
    tslot = ctslot;

    cmd("u");

    if (client->usehttps)
    {
        arg("ssl", 2);
    }

    arg("v", 2);
    arg("s", tslot->fa->size);
    arg("ms", ms);

    // send minimum set of different tree's roots for API to check overquota
    set<handle> targetRoots;
    bool begun = false;
    for (auto &file : tslot->transfer->files)
    {
        if (!file->h.isUndef())
        {
            Node *node = client->nodeByHandle(file->h);
            if (node)
            {
                handle rootnode = client->getrootnode(node)->nodehandle;
                if (targetRoots.find(rootnode) != targetRoots.end())
                {
                    continue;
                }

                targetRoots.insert(rootnode);
            }
            if (!begun)
            {
                beginarray("t");
                begun = true;
            }

            element((byte*)&file->h, MegaClient::NODEHANDLE);
        }
    }

    if (begun)
    {
        endarray();
    }
    else
    {
        // Target user goes alone, not inside an array. Note: we are skipping this if a)more than two b)the array had been created for node handles
        for (auto &file : tslot->transfer->files)
        {
            if (file->h.isUndef() && file->targetuser.size())
            {
                arg("t", file->targetuser.c_str());
                break;
            }
        }
    }
}

void CommandPutFile::cancel()
{
    Command::cancel();
    tslot = NULL;
}

// set up file transfer with returned target URL
bool CommandPutFile::procresult(Result r)
{
    if (tslot)
    {
        tslot->pendingcmd = NULL;
    }
    else
    {
        canceled = true;
    }

    if (r.wasErrorOrOK())
    {
        if (!canceled)
        {
            tslot->transfer->failed(r.errorOrOK(), *client->mTctableRequestCommitter);
        }

        return true;
    }

    std::vector<std::string> tempurls;
    for (;;)
    {
        switch (client->json.getnameid())
        {
            case 'p':
                tempurls.push_back("");
                client->json.storeobject(canceled ? NULL : &tempurls.back());
                break;

            case EOO:
                if (canceled) return true;

                if (tempurls.size() == 1)
                {
                    tslot->transfer->tempurls = tempurls;
                    tslot->transferbuf.setIsRaid(tslot->transfer, tempurls, tslot->transfer->pos, tslot->maxRequestSize);
                    tslot->starttime = tslot->lastdata = client->waiter->ds;
                    tslot->progress();
                }
                else
                {
                    tslot->transfer->failed(API_EINTERNAL, *client->mTctableRequestCommitter);
                }
                return true;

            default:
                if (!client->json.storeobject())
                {
                    if (!canceled)
                    {
                        tslot->transfer->failed(API_EINTERNAL, *client->mTctableRequestCommitter);
                    }

                    return false;
                }
        }
    }
}

// request upload target URL for application to upload photo to using eg. iOS background upload feature
CommandPutFileBackgroundURL::CommandPutFileBackgroundURL(m_off_t size, int putmbpscap, int ctag)
{
    cmd("u");
    arg("ssl", 2);   // always SSL for background uploads
    arg("v", 2);
    arg("s", size);
    arg("ms", putmbpscap);

    tag = ctag;
}

// set up file transfer with returned target URL
bool CommandPutFileBackgroundURL::procresult(Result r)
{
    string url;

    if (r.wasErrorOrActionpacket())
    {
        if (!canceled)
        {
            client->app->backgrounduploadurl_result(r.errorResultOrActionpacket(), NULL);
        }
        return true;
    }

    for (;;)
    {
        switch (client->json.getnameid())
        {
            case 'p':
                client->json.storeobject(canceled ? NULL : &url);
                break;

            case EOO:
                if (canceled) return true;

                client->app->backgrounduploadurl_result(API_OK, &url);
                return true;

            default:
                if (!client->json.storeobject())
                {
                    if (!canceled)
                    {
                        client->app->backgrounduploadurl_result(API_EINTERNAL, NULL);
                    }
                    return false;
                }
        }
    }
}

// request temporary source URL for DirectRead
CommandDirectRead::CommandDirectRead(MegaClient *client, DirectReadNode* cdrn)
{
    drn = cdrn;

    cmd("g");
    arg(drn->p ? "n" : "p", (byte*)&drn->h, MegaClient::NODEHANDLE);
    arg("g", 1);
    arg("v", 2);  // version 2: server can supply details for cloudraid files

    if (drn->privateauth.size())
    {
        arg("esid", drn->privateauth.c_str());
    }

    if (drn->publicauth.size())
    {
        arg("en", drn->publicauth.c_str());
    }

    if (drn->chatauth.size())
    {
        arg("cauth", drn->chatauth.c_str());
    }

    if (client->usehttps)
    {
        arg("ssl", 2);
    }
}

void CommandDirectRead::cancel()
{
    Command::cancel();
    drn = NULL;
}

bool CommandDirectRead::procresult(Result r)
{
    if (drn)
    {
        drn->pendingcmd = NULL;
    }

    if (r.wasErrorOrOK())
    {
        if (!canceled && drn)
        {
            drn->cmdresult(r.errorOrOK());
        }
        return true;
    }
    else
    {
        Error e(API_EINTERNAL);
        dstime tl = 0;
        std::vector<std::string> tempurls;

        for (;;)
        {
            switch (client->json.getnameid())
            {
                case 'g':
                    if (client->json.enterarray())   // now that we are requesting v2, the reply will be an array of 6 URLs for a raid download, or a single URL for the original direct download
                    {
                        for (;;)
                        {
                            std::string tu;
                            if (!client->json.storeobject(&tu))
                            {
                                break;
                            }
                            tempurls.push_back(tu);
                        }
                        client->json.leavearray();
                    }
                    else
                    {
                        std::string tu;
                        if (client->json.storeobject(&tu))
                        {
                            tempurls.push_back(tu);
                        }
                    }
                    if (tempurls.size() == 1 || tempurls.size() == RAIDPARTS)
                    {
                        drn->tempurls.swap(tempurls);
                        e.setErrorCode(API_OK);
                    }
                    else
                    {
                        e.setErrorCode(API_EINCOMPLETE);
                    }
                    break;

                case 's':
                    if (drn)
                    {
                        drn->size = client->json.getint();
                    }
                    break;

                case 'd':
                    e = API_EBLOCKED;
                    break;

                case 'e':
                    e = (error)client->json.getint();
                    break;

                case MAKENAMEID2('t', 'l'):
                    tl = dstime(client->json.getint());
                    break;

                case EOO:
                    if (!canceled && drn)
                    {
                        if (e == API_EOVERQUOTA && !tl)
                        {
                            // default retry interval
                            tl = MegaClient::DEFAULT_BW_OVERQUOTA_BACKOFF_SECS;
                        }

                        drn->cmdresult(e, e == API_EOVERQUOTA ? tl * 10 : 0);
                    }

                    return true;

                default:
                    if (!client->json.storeobject())
                    {
                        if (!canceled && drn)
                        {
                            drn->cmdresult(e);
                        }

                        return false;
                    }
            }
        }
    }
}

// request temporary source URL for full-file access (p == private node)
CommandGetFile::CommandGetFile(MegaClient *client, TransferSlot* ctslot, const byte* key, handle h, bool p, const char *privateauth, const char *publicauth, const char *chatauth)
{
    cmd("g");
    arg(p ? "n" : "p", (byte*)&h, MegaClient::NODEHANDLE);
    arg("g", 1);
    arg("v", 2);  // version 2: server can supply details for cloudraid files

    if (client->usehttps)
    {
        arg("ssl", 2);
    }

    if (privateauth)
    {
        arg("esid", privateauth);
    }

    if (publicauth)
    {
        arg("en", publicauth);
    }

    if (chatauth)
    {
        arg("cauth", chatauth);
    }

    tslot = ctslot;
    priv = p;
    ph = h;

    if (!tslot)
    {
        memcpy(filekey, key, FILENODEKEYLENGTH);
    }
}

void CommandGetFile::cancel()
{
    Command::cancel();
    tslot = NULL;
}

// process file credentials
bool CommandGetFile::procresult(Result r)
{
    if (tslot)
    {
        tslot->pendingcmd = NULL;
    }

    if (r.wasErrorOrOK())
    {
        if (!canceled)
        {
            if (tslot)
            {
                tslot->transfer->failed(r.errorOrOK(), *client->mTctableRequestCommitter);
            }
            else
            {
                client->app->checkfile_result(ph, r.errorOrOK());
            }
        }
        return true;
    }

    const char* at = NULL;
    Error e(API_EINTERNAL);
    m_off_t s = -1;
    dstime tl = 0;
    int d = 0;
    byte* buf;
    m_time_t ts = 0, tm = 0;

    // credentials relevant to a non-TransferSlot scenario (node query)
    string fileattrstring;
    string filenamestring;
    string filefingerprint;
    std::vector<string> tempurls;

    for (;;)
    {
        switch (client->json.getnameid())
        {
            case 'g':
                if (client->json.enterarray())   // now that we are requesting v2, the reply will be an array of 6 URLs for a raid download, or a single URL for the original direct download
                {
                    for (;;)
                    {
                        std::string tu;
                        if (!client->json.storeobject(&tu))
                        {
                            break;
                        }
                        tempurls.push_back(tu);
                    }
                    client->json.leavearray();
                }
                else
                {
                    std::string tu;
                    if (client->json.storeobject(&tu))
                    {
                        tempurls.push_back(tu);
                    }
                }
                e.setErrorCode(API_OK);
                break;

            case 's':
                s = client->json.getint();
                break;

            case 'd':
                d = 1;
                break;

            case MAKENAMEID2('t', 's'):
                ts = client->json.getint();
                break;

            case MAKENAMEID3('t', 'm', 'd'):
                tm = ts + client->json.getint();
                break;

            case MAKENAMEID2('a', 't'):
                at = client->json.getvalue();
                break;

            case MAKENAMEID2('f', 'a'):
                if (tslot)
                {
                    client->json.storeobject(&tslot->fileattrstring);
                }
                else
                {
                    client->json.storeobject(&fileattrstring);
                }
                break;

            case MAKENAMEID3('p', 'f', 'a'):
                if (tslot)
                {
                    tslot->fileattrsmutable = (int)client->json.getint();
                }
                break;

            case 'e':
                e = (error)client->json.getint();
                break;

            case MAKENAMEID2('t', 'l'):
                tl = dstime(client->json.getint());
                break;

            case EOO:
                if (d || !at)
                {
                    e = at ? API_EBLOCKED : API_EINTERNAL;

                    if (!canceled)
                    {
                        if (tslot)
                        {
                            tslot->transfer->failed(e, *client->mTctableRequestCommitter);
                        }
                        else
                        {
                            client->app->checkfile_result(ph, e);
                        }
                    }
                    return true;
                }
                else
                {
                    // decrypt at and set filename
                    SymmCipher key;
                    const char* eos = strchr(at, '"');

                    key.setkey(filekey, FILENODE);

                    if ((buf = Node::decryptattr(tslot ? tslot->transfer->transfercipher() : &key,
                                                 at, eos ? eos - at : strlen(at))))
                    {
                        JSON json;

                        json.begin((char*)buf + 5);

                        for (;;)
                        {
                            switch (json.getnameid())
                            {
                                case 'c':
                                    if (!json.storeobject(&filefingerprint))
                                    {
                                        delete[] buf;

                                        if (tslot)
                                        {
                                            tslot->transfer->failed(API_EINTERNAL, *client->mTctableRequestCommitter);
                                            return true;
                                        }

                                        client->app->checkfile_result(ph, API_EINTERNAL);
                                        return true;
                                    }
                                    break;

                                case 'n':
                                    if (!json.storeobject(&filenamestring))
                                    {
                                        delete[] buf;

                                        if (tslot)
                                        {
                                            tslot->transfer->failed(API_EINTERNAL, *client->mTctableRequestCommitter);
                                            return true;
                                        }

                                        client->app->checkfile_result(ph, API_EINTERNAL);
                                        return true;
                                    }
                                    break;

                                case EOO:
                                    delete[] buf;

                                    if (tslot)
                                    {
                                        if (s >= 0 && s != tslot->transfer->size)
                                        {
                                            tslot->transfer->size = s;
                                            for (file_list::iterator it = tslot->transfer->files.begin(); it != tslot->transfer->files.end(); it++)
                                            {
                                                (*it)->size = s;
                                            }

                                            if (priv)
                                            {
                                                Node *n = client->nodebyhandle(ph);
                                                if (n)
                                                {
                                                    n->size = s;
                                                    client->notifynode(n);
                                                }
                                            }

                                            client->sendevent(99411, "Node size mismatch", 0);
                                        }

                                        tslot->starttime = tslot->lastdata = client->waiter->ds;

                                        if ((tempurls.size() == 1 || tempurls.size() == RAIDPARTS) && s >= 0)
                                        {
                                            tslot->transfer->tempurls = tempurls;
                                            tslot->transferbuf.setIsRaid(tslot->transfer, tempurls, tslot->transfer->pos, tslot->maxRequestSize);
                                            tslot->progress();
                                            return true;
                                        }

                                        if (e == API_EOVERQUOTA && tl <= 0)
                                        {
                                            // default retry interval
                                            tl = MegaClient::DEFAULT_BW_OVERQUOTA_BACKOFF_SECS;
                                        }

                                        tslot->transfer->failed(e, *client->mTctableRequestCommitter, e == API_EOVERQUOTA ? tl * 10 : 0);
                                        return true;
                                    }
                                    else
                                    {
                                        client->app->checkfile_result(ph, e, filekey, s, ts, tm,
                                                                             &filenamestring,
                                                                             &filefingerprint,
                                                                             &fileattrstring);
                                        return true;
                                    }

                                default:
                                    if (!json.storeobject())
                                    {
                                        delete[] buf;

                                        if (tslot)
                                        {
                                            tslot->transfer->failed(API_EINTERNAL, *client->mTctableRequestCommitter);
                                            return true;
                                        }
                                        else
                                        {
                                            client->app->checkfile_result(ph, API_EINTERNAL);
                                            return true;
                                        }
                                    }
                            }
                        }
                    }

                    if (canceled)
                    {
                        return true;
                    }

                    if (tslot)
                    {
                        tslot->transfer->failed(API_EKEY, *client->mTctableRequestCommitter);
                        return true;
                    }
                    else
                    {
                        client->app->checkfile_result(ph, API_EKEY);
                        return true;
                    }
                }

            default:
                if (!client->json.storeobject())
                {
                    if (tslot)
                    {
                        tslot->transfer->failed(API_EINTERNAL, *client->mTctableRequestCommitter);
                        return false;
                    }
                    else
                    {
                        client->app->checkfile_result(ph, API_EINTERNAL);
                        return false;
                    }
                }
        }
    }
}

CommandSetAttr::CommandSetAttr(MegaClient* client, Node* n, attr_map&& attrMapUpdates, int reqtag)
    : mAttrMapUpdates(attrMapUpdates)
{
    tag = reqtag;
    h = n->nodehandle;
    generationError = API_OK;

    addToNodePendingCommands(n);
}

const char* CommandSetAttr::getJSON(MegaClient* client)
{
    // We generate the command just before sending, so it's up to date for any external changes that occured in the meantime
    // And we can also take into account any changes we have sent for this node that have not yet been applied by actionpackets
    jsonWriter.clear();
    generationError = API_OK;

    cmd("a");

    string at;
    if (Node* n = client->nodebyhandle(h))
    {
        AttrMap m = n->attrs;

        // apply these changes for sending, but also any earlier changes that are ahead in the queue
        assert(!n->mPendingChanges.empty());
        if (n->mPendingChanges.chain)
        {
            for (auto& cmd : *n->mPendingChanges.chain)
            {
                if (cmd == this) break;
                if (auto attrCmd = dynamic_cast<CommandSetAttr*>(cmd))
                {
                    m.applyUpdates(attrCmd->mAttrMapUpdates);
                }
            }
        }

        m.applyUpdates(mAttrMapUpdates);

        if (SymmCipher* cipher = n->nodecipher())
        {
            m.getjson(&at);
            client->makeattr(cipher, &at, at.c_str(), int(at.size()));
        }
        else
        {
            h = UNDEF;  // dummy command to generate an error, with no effect
            generationError = API_EKEY;
        }
    }
    else
    {
        h = UNDEF;  // dummy command to generate an error, with no effect
        generationError = API_ENOENT;
    }

    arg("n", (byte*)&h, MegaClient::NODEHANDLE);
    arg("at", (byte*)at.c_str(), int(at.size()));

    return jsonWriter.getstring().c_str();
}


bool CommandSetAttr::procresult(Result r)
{
    removeFromNodePendingCommands(h, client);
    client->app->setattr_result(h, generationError ? Error(generationError) : r.errorResultOrActionpacket());
    return r.wasErrorOrActionpacket();
}

// (the result is not processed directly - we rely on the server-client
// response)
CommandPutNodes::CommandPutNodes(MegaClient* client, handle th,
                                 const char* userhandle, vector<NewNode>&& newnodes, int ctag, putsource_t csource, const char *cauth)
{
    byte key[FILENODEKEYLENGTH];

    assert(newnodes.size() > 0);
    nn = std::move(newnodes);
    type = userhandle ? USER_HANDLE : NODE_HANDLE;
    source = csource;

    mSeqtagArray = true;
    cmd("p");

    if (userhandle)
    {
        arg("t", userhandle);
        targethandle = UNDEF;
    }
    else
    {
        arg("t", (byte*)&th, MegaClient::NODEHANDLE);
        targethandle = th;
    }

    arg("sm",1);

    if (cauth)
    {
        arg("cauth", cauth);
    }

    beginarray("n");

    for (unsigned i = 0; i < nn.size(); i++)
    {
        beginobject();

        NewNode* nni = &nn[i];
        switch (nni->source)
        {
            case NEW_NODE:
                arg("h", (byte*)&nni->nodehandle, MegaClient::NODEHANDLE);
                break;

            case NEW_PUBLIC:
                arg("ph", (byte*)&nni->nodehandle, MegaClient::NODEHANDLE);
                break;

            case NEW_UPLOAD:
                arg("h", nni->uploadtoken, sizeof nn[0].uploadtoken);

                // include pending file attributes for this upload
                string s;

                if (nni->fileattributes)
                {
                    // if attributes are set on the newnode then the app is not using the pendingattr mechanism
                    s.swap(*nni->fileattributes);
                    nni->fileattributes.reset();
                }
                else
                {
                    client->pendingattrstring(nn[i].uploadhandle, &s);

#ifdef USE_MEDIAINFO
                    client->mediaFileInfo.addUploadMediaFileAttributes(nn[i].uploadhandle, &s);
#endif
                }

                if (s.size())
                {
                    arg("fa", s.c_str(), 1);
                }
        }

        if (!ISUNDEF(nn[i].parenthandle))
        {
            arg("p", (byte*)&nn[i].parenthandle, MegaClient::NODEHANDLE);
        }

        if (nn[i].type == FILENODE && !ISUNDEF(nn[i].ovhandle))
        {
            arg("ov", (byte*)&nn[i].ovhandle, MegaClient::NODEHANDLE);
        }

        arg("t", nn[i].type);
        arg("a", (byte*)nn[i].attrstring->data(), int(nn[i].attrstring->size()));

        if (nn[i].nodekey.size() <= sizeof key)
        {
            client->key.ecb_encrypt((byte*)nn[i].nodekey.data(), key, nn[i].nodekey.size());
            arg("k", key, int(nn[i].nodekey.size()));
        }
        else
        {
            arg("k", (const byte*)nn[i].nodekey.data(), int(nn[i].nodekey.size()));
        }

        endobject();
    }

    endarray();

    // add cr element for new nodes, if applicable
    if (type == NODE_HANDLE)
    {
        Node* tn;
        if ((tn = client->nodebyhandle(th)))
        {
            ShareNodeKeys snk;

            for (unsigned i = 0; i < nn.size(); i++)
            {
                switch (nn[i].source)
                {
                    case NEW_PUBLIC:
                    case NEW_NODE:
                        snk.add(nn[i].nodekey, nn[i].nodehandle, tn, 0);
                        break;

                    case NEW_UPLOAD:
                        snk.add(nn[i].nodekey, nn[i].nodehandle, tn, 0, nn[i].uploadtoken, (int)sizeof nn[i].uploadtoken);
                        break;
                }
            }

            snk.get(this, true);
        }
    }

    tag = ctag;
    addToNodePendingCommands(targethandle, client);
}

// add new nodes and handle->node handle mapping
void CommandPutNodes::removePendingDBRecordsAndTempFiles()
{
    removeFromNodePendingCommands(targethandle, client);

    pendingdbid_map::iterator it = client->pendingtcids.find(tag);
    if (it != client->pendingtcids.end())
    {
        if (client->tctable)
        {
            client->mTctableRequestCommitter->beginOnce();
            vector<uint32_t> &ids = it->second;
            for (unsigned int i = 0; i < ids.size(); i++)
            {
                if (ids[i])
                {
                    client->tctable->del(ids[i]);
                }
            }
        }
        client->pendingtcids.erase(it);
    }
    pendingfiles_map::iterator pit = client->pendingfiles.find(tag);
    if (pit != client->pendingfiles.end())
    {
        vector<LocalPath> &pfs = pit->second;
        for (unsigned int i = 0; i < pfs.size(); i++)
        {
            client->fsaccess->unlinklocal(pfs[i]);
        }
        client->pendingfiles.erase(pit);
    }
}

bool CommandPutNodes::procresult(Result r)
{
    removePendingDBRecordsAndTempFiles();

    if (r.hasJsonArray() || r.hasJsonObject())
    {
        // The response is a sparse array indicating the nodes that failed, and the corresponding error code.
        // If the first three nodes failed, the response would be e.g. [-9,-9,-9].  Success is []
        // If the second and third node failed, the response would change to {"1":-9,"2":-9}.

        unsigned arrayIndex = 0;
        for (;;)
        {
            if (r.hasJsonArray())
            {
                if (*client->json.pos == ']')
                {
                    break;
                }

                if (!client->json.isnumeric())
                {
                    client->app->putnodes_result(API_EINTERNAL, type, nn);
                    return false;
                }

                assert(arrayIndex < nn.size());
                if (arrayIndex < nn.size())
                {
                    nn[arrayIndex++].mError = error(client->json.getint());
                }
            }
            else
            {
                string index, errorCode;
                if (client->json.storeobject(&index) && *client->json.pos == ':')
                {
                    ++client->json.pos;
                    if (client->json.storeobject(&errorCode))
                    {
                        arrayIndex = unsigned(atoi(index.c_str()));
                        if (arrayIndex < nn.size())
                        {
                            nn[arrayIndex].mError = error(atoi(errorCode.c_str()));
                            continue;
                        }
                    }
                }
                if (*client->json.pos != '}')
                {
                    client->app->putnodes_result(API_EINTERNAL, type, nn);
                    return false;
                }
                break;
            }
        }

#ifdef DEBUG
        for (auto& n : nn)
        {
            // double check we got a node, or know the error why it didn't get created
            if (!((n.added && n.mAddedHandle != UNDEF && !n.mError) ||
                 (!n.added && n.mAddedHandle == UNDEF && n.mError)))
            {
                assert(false);
            }
        }
#endif

	    // when the target has been removed, the API automatically adds the new node/s
	    // into the rubbish bin
	    Node *tempNode = !nn.empty() ? client->nodebyhandle(nn.front().mAddedHandle) : nullptr;
	    bool targetOverride = (tempNode && tempNode->parenthandle != targethandle);


#ifdef ENABLE_SYNC
        if (source == PUTNODES_SYNC)
        {
            client->app->putnodes_result(API_OK, type, nn, targetOverride);
            client->putnodes_sync_result(API_OK, nn);
        }
        else
#endif
        if (source == PUTNODES_APP)
        {
            client->app->putnodes_result(emptyResponse ? API_ENOENT : API_OK, type, nn, targetOverride);
        }
#ifdef ENABLE_SYNC
        else
        {
            client->putnodes_syncdebris_result(API_OK, nn);
        }
#endif
        return true;
    }
    else
    {
        LOG_debug << "Putnodes error " << r.errorOrOK();
        if (r.wasError(API_EOVERQUOTA))
        {
            client->activateoverquota(0, false);
        }
#ifdef ENABLE_SYNC
        if (source == PUTNODES_SYNC)
        {
            if (r.wasError(API_EACCESS))
            {
                client->sendevent(99402, "API_EACCESS putting node in sync transfer", 0);
            }

            client->app->putnodes_result(r.errorOrOK(), type, nn);

            for (size_t i = 0; i < nn.size(); i++)
            {
                nn[i].localnode.reset();
            }

            client->putnodes_sync_result(r.errorOrOK(), nn);
        }
        else
        {
#endif
            if (source == PUTNODES_APP)
            {
                client->app->putnodes_result(r.errorOrOK(), type, nn);
            }
#ifdef ENABLE_SYNC
            else
            {
                client->putnodes_syncdebris_result(r.errorOrOK(), nn);
            }
        }
#endif
        return r.wasErrorOrOK();
    }
}


CommandMoveNode::CommandMoveNode(MegaClient* client, Node* n, Node* t, syncdel_t csyncdel, handle prevparent)
{
    h = n->nodehandle;
    syncdel = csyncdel;
    np = t->nodehandle;
    pp = prevparent;
    syncop = pp != UNDEF;

    cmd("m");

    // Special case for Move, we do set the 'i' field.
    // This is needed for backward compatibility, old versions used memcmp to detect if a 'd' actionpacket was followed by a 't'  actionpacket with the same 'i' (ie, a move)
    // Additionally the servers can't deliver `st` in that packet for the same reason.  And of course we will not ignore this `t` packet, despite setting 'i'.
    notself(client);

    arg("n", (byte*)&h, MegaClient::NODEHANDLE);
    arg("t", (byte*)&t->nodehandle, MegaClient::NODEHANDLE);

    TreeProcShareKeys tpsk;
    client->proctree(n, &tpsk);
    tpsk.get(this);

    tag = client->reqtag;

    addToNodePendingCommands(n);
    addToNodePendingCommands(t);
}

bool CommandMoveNode::procresult(Result r)
{
    removeFromNodePendingCommands(h, client);
    removeFromNodePendingCommands(np, client);

    if (r.wasErrorOrActionpacket())
    {
        if (r.wasError(API_EOVERQUOTA))
        {
            client->activateoverquota(0, false);
        }

#ifdef ENABLE_SYNC
        if (syncdel != SYNCDEL_NONE)
        {
            Node* syncn = client->nodebyhandle(h);

            if (syncn)
            {
                if (r.succeeded())
                {
                    Node* n;

                    // update all todebris records in the subtree
                    for (node_set::iterator it = client->todebris.begin(); it != client->todebris.end(); it++)
                    {
                        n = *it;

                        do {
                            if (n == syncn)
                            {
                                (*it)->syncdeleted = syncdel;
                                break;
                            }
                        } while ((n = n->parent));
                    }
                }
                else
                {
                    Node *tn = NULL;
                    if (syncdel == SYNCDEL_BIN || syncdel == SYNCDEL_FAILED
                            || !(tn = client->nodebyhandle(client->rootnodes[RUBBISHNODE - ROOTNODE])))
                    {
                        LOG_err << "Error moving node to the Rubbish Bin";
                        syncn->syncdeleted = SYNCDEL_NONE;
                        client->todebris.erase(syncn->todebris_it);
                        syncn->todebris_it = client->todebris.end();
                    }
                    else
                    {
                        int creqtag = client->reqtag;
                        client->reqtag = syncn->tag;
                        LOG_warn << "Move to Syncdebris failed. Moving to the Rubbish Bin instead.";
                        client->rename(syncn, tn, SYNCDEL_FAILED, pp);
                        client->reqtag = creqtag;
                    }
                }
            }
        }
#endif
        // Movement of shares and pending shares into Rubbish should remove them
        if (r.wasStrictlyError() && syncdel == SYNCDEL_NONE)
        {
            client->sendevent(99439, "Unexpected move error", 0);
        }
    }

    if (Node* n = client->nodebyhandle(h))
    {
        client->rewriteforeignkeys(n);
    }

    client->app->rename_result(h, r.errorResultOrActionpacket());
    return r.wasErrorOrActionpacket();
}

CommandDelNode::CommandDelNode(MegaClient* client, handle th, bool keepversions, int cmdtag, std::function<void(handle, error)> f)
    : mResultFunction(f)
{
    cmd("d");

    arg("n", (byte*)&th, MegaClient::NODEHANDLE);

    if (keepversions)
    {
        arg("v", 1);
    }

    h = th;
    tag = cmdtag;
    const Node* n = client->nodebyhandle(h);
    parent = (n && n->parent) ? n->parent->nodehandle : UNDEF;
}

bool CommandDelNode::procresult(Result r)
{
    error e = r.errorResultOrActionpacket();

    if (r.wasErrorOrActionpacket())
    {
        if (mResultFunction)    mResultFunction(h, e);
        else         client->app->unlink_result(h, e);
        return true;
    }
    else
    {
        error e = API_OK;

        for (;;)
        {
            switch (client->json.getnameid())
            {
                case 'r':
                    if (client->json.enterarray())
                    {
                        if(client->json.isnumeric())
                        {
                            e = (error)client->json.getint();
                        }

                        client->json.leavearray();
                    }
                    break;

                case EOO:
                    if (mResultFunction)    mResultFunction(h, e);
                    else         client->app->unlink_result(h, e);

                    return true;

                default:
                    if (!client->json.storeobject())
                    {
                        if (mResultFunction)    mResultFunction(h, API_EINTERNAL);
                        else         client->app->unlink_result(h, API_EINTERNAL);
                        return false;
                    }
            }
        }
    }
}


CommandDelVersions::CommandDelVersions(MegaClient* client)
{
    cmd("dv");
    tag = client->reqtag;
}

bool CommandDelVersions::procresult(Result r)
{
    client->app->unlinkversions_result(r.errorResultOrActionpacket());
    return r.wasErrorOrActionpacket();
}

CommandKillSessions::CommandKillSessions(MegaClient* client)
{
    cmd("usr");
    arg("ko", 1); // Request to kill all sessions except the current one

    h = UNDEF;
    tag = client->reqtag;
}

CommandKillSessions::CommandKillSessions(MegaClient* client, handle sessionid)
{
    cmd("usr");
    beginarray("s");
    element(sessionid, MegaClient::USERHANDLE);
    endarray();

    h = sessionid;
    tag = client->reqtag;
}

bool CommandKillSessions::procresult(Result r)
{
    client->app->sessions_killed(h, r.errorOrOK());
    return r.wasErrorOrOK();
}

CommandLogout::CommandLogout(MegaClient *client)
{
    cmd("sml");

    batchSeparately = true;

    tag = client->reqtag;
}

const char* CommandLogout::getJSON(MegaClient* client)
{
    if (!incrementedCount)
    {
        // only set this once we are about to send the command, in case there are others ahead of it in the queue
        client->loggingout++;
        // only set it once in case of retries.
        incrementedCount = true;
    }
    return jsonWriter.getstring().c_str();
}

bool CommandLogout::procresult(Result r)
{
    assert(r.wasErrorOrOK());
    MegaApp *app = client->app;
    if (client->loggingout > 0)
    {
        client->loggingout--;
    }
    if(r.wasError(API_OK))
    {
        // notify client after cache removal, as before
        client->loggedout = true;
    }
    else
    {
        app->logout_result(r.errorOrOK());
    }
    return true;
}

CommandPrelogin::CommandPrelogin(MegaClient* client, const char* email)
{
    cmd("us0");
    arg("user", email);
    batchSeparately = true;  // in case the account is blocked (we need to get a sid so we can issue whyamiblocked)

    this->email = email;
    tag = client->reqtag;
}

bool CommandPrelogin::procresult(Result r)
{
    if (r.wasErrorOrOK())
    {
        client->app->prelogin_result(0, NULL, NULL, r.errorOrOK());
        return true;
    }

    assert(r.hasJsonObject());
    int v = 0;
    string salt;
    for (;;)
    {
        switch (client->json.getnameid())
        {
            case 'v':
                v = int(client->json.getint());
                break;
            case 's':
                client->json.storeobject(&salt);
                break;
            case EOO:
                if (v == 0)
                {
                    LOG_err << "No version returned";
                    client->app->prelogin_result(0, NULL, NULL, API_EINTERNAL);
                }
                else if (v > 2)
                {
                    LOG_err << "Version of account not supported";
                    client->app->prelogin_result(0, NULL, NULL, API_EINTERNAL);
                }
                else if (v == 2 && !salt.size())
                {
                    LOG_err << "No salt returned";
                    client->app->prelogin_result(0, NULL, NULL, API_EINTERNAL);
                }
                else
                {
                    client->accountversion = v;
                    Base64::atob(salt, client->accountsalt);
                    client->app->prelogin_result(v, &email, &salt, API_OK);
                }
                return true;
            default:
                if (!client->json.storeobject())
                {
                    client->app->prelogin_result(0, NULL, NULL, API_EINTERNAL);
                    return false;
                }
        }
    }
}

// login request with user e-mail address and user hash
CommandLogin::CommandLogin(MegaClient* client, const char* email, const byte *emailhash, int emailhashsize, const byte *sessionkey, int csessionversion, const char *pin)
{
    cmd("us");
    batchSeparately = true;  // in case the account is blocked (we need to get a sid so we can issue whyamiblocked)

    // are we just performing a session validation?
    checksession = !email;
    sessionversion = csessionversion;

    if (!checksession)
    {
        arg("user", email);
        arg("uh", emailhash, emailhashsize);
        if (pin)
        {
            arg("mfa", pin);
        }
    }
    else
    {
        if (client->sctable && client->dbaccess->currentDbVersion == DbAccess::LEGACY_DB_VERSION)
        {
            LOG_debug << "Requesting a local cache upgrade";
            arg("fa", 1);
        }
    }

    if (sessionkey)
    {
        arg("sek", sessionkey, SymmCipher::KEYLENGTH);
    }

    if (client->cachedscsn != UNDEF)
    {
        arg("sn", (byte*)&client->cachedscsn, sizeof client->cachedscsn);
    }

    string deviceIdHash = client->getDeviceidHash();
    if (!deviceIdHash.empty())
    {
        arg("si", deviceIdHash.c_str());
    }

    tag = client->reqtag;
}

// process login result
bool CommandLogin::procresult(Result r)
{
    if (r.wasErrorOrOK())
    {
        client->app->login_result(r.errorOrOK());
        return true;
    }

    assert(r.hasJsonObject());
    byte hash[SymmCipher::KEYLENGTH];
    byte sidbuf[AsymmCipher::MAXKEYLENGTH];
    byte privkbuf[AsymmCipher::MAXKEYLENGTH * 2];
    byte sek[SymmCipher::KEYLENGTH];
    int len_k = 0, len_privk = 0, len_csid = 0, len_tsid = 0, len_sek = 0;
    handle me = UNDEF;
    bool fa = false;
    bool ach = false;

    for (;;)
    {
        switch (client->json.getnameid())
        {
            case 'k':
                len_k = client->json.storebinary(hash, sizeof hash);
                break;

            case 'u':
                me = client->json.gethandle(MegaClient::USERHANDLE);
                break;

            case MAKENAMEID3('s', 'e', 'k'):
                len_sek = client->json.storebinary(sek, sizeof sek);
                break;

            case MAKENAMEID4('t', 's', 'i', 'd'):
                len_tsid = client->json.storebinary(sidbuf, sizeof sidbuf);
                break;

            case MAKENAMEID4('c', 's', 'i', 'd'):
                len_csid = client->json.storebinary(sidbuf, sizeof sidbuf);
                break;

            case MAKENAMEID5('p', 'r', 'i', 'v', 'k'):
                len_privk = client->json.storebinary(privkbuf, sizeof privkbuf);
                break;

            case MAKENAMEID2('f', 'a'):
                fa = client->json.getint();
                break;

            case MAKENAMEID3('a', 'c', 'h'):
                ach = client->json.getint();
                break;

            case MAKENAMEID2('s', 'n'):
                if (!client->json.getint())
                {
                    // local state cache continuity rejected: read state from
                    // server instead
                    client->cachedscsn = UNDEF;
                }
                break;

            case EOO:
                if (!checksession)
                {
                    if (ISUNDEF(me) || len_k != sizeof hash)
                    {
                        client->app->login_result(API_EINTERNAL);
                        return true;
                    }

                    // decrypt and set master key
                    client->key.ecb_decrypt(hash);
                    client->key.setkey(hash);
                }
                else
                {
                    if (fa && client->sctable)
                    {
                        client->sctable->remove();
                        delete client->sctable;
                        client->sctable = NULL;
                        client->pendingsccommit = false;
                        client->cachedscsn = UNDEF;
                        client->dbaccess->currentDbVersion = DbAccess::DB_VERSION;

                        client->sendevent(99404, "Local DB upgrade granted", 0);
                    }
                }

                if (len_sek)
                {
                    if (len_sek != SymmCipher::KEYLENGTH)
                    {
                        client->app->login_result(API_EINTERNAL);
                        return true;
                    }

                    if (checksession && sessionversion)
                    {
                        byte k[SymmCipher::KEYLENGTH];
                        memcpy(k, client->key.key, sizeof(k));

                        client->key.setkey(sek);
                        client->key.ecb_decrypt(k);
                        client->key.setkey(k);
                    }
                }

                if (len_tsid)
                {
                    client->setsid(sidbuf, MegaClient::SIDLEN);

                    // account does not have an RSA keypair set: verify
                    // password using symmetric challenge
                    if (!client->checktsid(sidbuf, len_tsid))
                    {
                        LOG_warn << "Error checking tsid";
                        client->app->login_result(API_ENOENT);
                        return true;
                    }

                    // add missing RSA keypair
                    LOG_info << "Generating and adding missing RSA keypair";
                    client->setkeypair();
                }
                else
                {
                    // account has RSA keypair: decrypt server-provided session ID
                    if (len_privk < 256)
                    {
                        if (!checksession)
                        {
                            client->app->login_result(API_EINTERNAL);
                            return true;
                        }
                        else
                        {
                            // logging in with tsid to an account without a RSA keypair
                            LOG_info << "Generating and adding missing RSA keypair";
                            client->setkeypair();
                        }
                    }
                    else
                    {
                        // decrypt and set private key
                        client->key.ecb_decrypt(privkbuf, len_privk);
                        client->mPrivKey.resize(AsymmCipher::MAXKEYLENGTH * 2);
                        client->mPrivKey.resize(Base64::btoa(privkbuf, len_privk, (char *)client->mPrivKey.data()));

                        if (!client->asymkey.setkey(AsymmCipher::PRIVKEY, privkbuf, len_privk))
                        {
                            LOG_warn << "Error checking private key";
                            client->app->login_result(API_ENOENT);
                            return true;
                        }
                    }

                    if (!checksession)
                    {
                        if (len_csid < 32)
                        {
                            client->app->login_result(API_EINTERNAL);
                            return true;
                        }

                        // decrypt and set session ID for subsequent API communication
                        if (!client->asymkey.decrypt(sidbuf, len_csid, sidbuf, MegaClient::SIDLEN))
                        {
                            client->app->login_result(API_EINTERNAL);
                            return true;
                        }

                        client->setsid(sidbuf, MegaClient::SIDLEN);
                    }
                }

                client->me = me;
                client->uid = Base64Str<MegaClient::USERHANDLE>(client->me);
                client->achievements_enabled = ach;
                // Force to create own user
                client->finduser(me, 1);

                if (len_sek)
                {
                    client->sessionkey.assign((const char *)sek, sizeof(sek));
                }

#ifdef ENABLE_SYNC
                client->resetSyncConfigs();
#endif

                client->app->login_result(API_OK);
                return true;

            default:
                if (!client->json.storeobject())
                {
                    client->app->login_result(API_EINTERNAL);
                    return false;
                }
        }
    }
}

CommandShareKeyUpdate::CommandShareKeyUpdate(MegaClient*, handle sh, const char* uid, const byte* key, int len)
{
    cmd("k");
    beginarray("sr");

    element(sh, MegaClient::NODEHANDLE);
    element(uid);
    element(key, len);

    endarray();
}

CommandShareKeyUpdate::CommandShareKeyUpdate(MegaClient* client, handle_vector* v)
{
    Node* n;
    byte sharekey[SymmCipher::KEYLENGTH];

    cmd("k");
    beginarray("sr");

    for (size_t i = v->size(); i--;)
    {
        handle h = (*v)[i];

        if ((n = client->nodebyhandle(h)) && n->sharekey)
        {
            client->key.ecb_encrypt(n->sharekey->key, sharekey, SymmCipher::KEYLENGTH);

            element(h, MegaClient::NODEHANDLE);
            element(client->me, MegaClient::USERHANDLE);
            element(sharekey, SymmCipher::KEYLENGTH);
        }
    }

    endarray();
}

// add/remove share; include node share keys if new share
<<<<<<< HEAD
CommandSetShare::CommandSetShare(MegaClient* client, Node* n, User* u, accesslevel_t a, int newshare, const char* msg, const char* personal_representation, int ctag, std::function<void(Error)> f)
=======
CommandSetShare::CommandSetShare(MegaClient* client, Node* n, User* u, accesslevel_t a, int newshare, const char* msg, bool writable, const char* personal_representation)
>>>>>>> 96850bdc
{
    byte auth[SymmCipher::BLOCKSIZE];
    byte key[SymmCipher::KEYLENGTH];
    byte asymmkey[AsymmCipher::MAXKEYLENGTH];
    int t = 0;

    tag = ctag;

    sh = n->nodehandle;
    user = u;
    access = a;
<<<<<<< HEAD
    completion = move(f);
    assert(completion);
=======
    mWritable = writable;
>>>>>>> 96850bdc

    mSeqtagArray = true;
    cmd("s2");
    arg("n", (byte*)&sh, MegaClient::NODEHANDLE);

    // Only for inviting non-contacts
    if (personal_representation && personal_representation[0])
    {
        this->personal_representation = personal_representation;
        arg("e", personal_representation);
    }

    if (msg && msg[0])
    {
        this->msg = msg;
        arg("msg", msg);
    }

    if (a != ACCESS_UNKNOWN)
    {
        // securely store/transmit share key
        // by creating a symmetrically (for the sharer) and an asymmetrically
        // (for the sharee) encrypted version
        memcpy(key, n->sharekey->key, sizeof key);
        memcpy(asymmkey, key, sizeof key);

        client->key.ecb_encrypt(key);
        arg("ok", key, sizeof key);

        if (u && u->pubk.isvalid())
        {
            t = u->pubk.encrypt(client->rng, asymmkey, SymmCipher::KEYLENGTH, asymmkey, sizeof asymmkey);
        }

        // outgoing handle authentication
        client->handleauth(sh, auth);
        arg("ha", auth, sizeof auth);
    }

    beginarray("s");
    beginobject();

    arg("u", u ? ((u->show == VISIBLE) ? u->uid.c_str() : u->email.c_str()) : MegaClient::EXPORTEDLINK);
    // if the email is registered, the pubk request has returned the userhandle -->
    // sending the userhandle instead of the email makes the API to assume the user is already a contact

    if (a != ACCESS_UNKNOWN)
    {
        arg("r", a);

        if (u && u->pubk.isvalid() && t)
        {
            arg("k", asymmkey, t);
        }
    }

    endobject();
    endarray();

    // only for a fresh share: add cr element with all node keys encrypted to
    // the share key
    if (newshare)
    {
        // the new share's nodekeys for this user: generate node list
        TreeProcShareKeys tpsk(n);
        client->proctree(n, &tpsk);
        tpsk.get(this);
    }
}

// process user element (email/handle pairs)
bool CommandSetShare::procuserresult(MegaClient* client)
{
    while (client->json.enterobject())
    {
        handle uh = UNDEF;
        const char* m = NULL;

        for (;;)
        {
            switch (client->json.getnameid())
            {
                case 'u':
                    uh = client->json.gethandle(MegaClient::USERHANDLE);
                    break;

                case 'm':
                    m = client->json.getvalue();
                    break;

                case EOO:
                    if (!ISUNDEF(uh) && m)
                    {
                        client->mapuser(uh, m);
                    }
                    return true;

                default:
                    if (!client->json.storeobject())
                    {
                        return false;
                    }
            }
        }
    }

    return false;
}

// process result of share addition/modification
bool CommandSetShare::procresult(Result r)
{
    if (r.wasErrorOrOK())
    {
        completion(r.errorOrOK());
        return true;
    }

    for (;;)
    {
        switch (client->json.getnameid())
        {
            case MAKENAMEID2('o', 'k'):  // an owner key response will only
                                         // occur if the same share was created
                                         // concurrently with a different key
            {
                byte key[SymmCipher::KEYLENGTH + 1];
                if (client->json.storebinary(key, sizeof key + 1) == SymmCipher::KEYLENGTH)
                {
                    Node* n;

                    if ((n = client->nodebyhandle(sh)) && n->sharekey)
                    {
                        client->key.ecb_decrypt(key);
                        n->sharekey->setkey(key);

                        // repeat attempt with corrected share key
<<<<<<< HEAD
                        client->reqs.add(new CommandSetShare(client, n, user, access, 0, msg.c_str(), personal_representation.c_str(),
                                         tag, move(completion)));
=======
                        client->restag = tag;
                        client->reqs.add(new CommandSetShare(client, n, user, access, 0, msg.c_str(), mWritable, personal_representation.c_str()));
>>>>>>> 96850bdc
                        return false;
                    }
                }
                break;
            }

            case 'u':   // user/handle confirmation
                if (client->json.enterarray())
                {
                    while (procuserresult(client))
                    {}
                    client->json.leavearray();
                }
                break;

            case 'r':
                if (client->json.enterarray())
                {
                    int i = 0;

                    while (client->json.isnumeric())
                    {
                        // intermediate result updates, not final completion
                        client->app->share_result(i++, (error)client->json.getint());
                    }

                    client->json.leavearray();
                }
                break;

            case MAKENAMEID3('s', 'n', 'k'):
                client->procsnk(&client->json);
                break;

            case MAKENAMEID3('s', 'u', 'k'):
                client->procsuk(&client->json);
                break;

            case MAKENAMEID2('c', 'r'):
                client->proccr(&client->json);
                break;

            case EOO:
<<<<<<< HEAD
                completion(API_OK);
=======
                client->app->share_result(API_OK, mWritable);
>>>>>>> 96850bdc
                return true;

            default:
                if (!client->json.storeobject())
                {
                    return false;
                }
        }
    }
}

CommandSetPendingContact::CommandSetPendingContact(MegaClient* client, const char* temail, opcactions_t action, const char* msg, const char* oemail, handle contactLink)
{
    mV3 = false;
    cmd("upc");

    if (oemail != NULL)
    {
        arg("e", oemail);
    }

    arg("u", temail);
    switch (action)
    {
        case OPCA_DELETE:
            arg("aa", "d");
            break;
        case OPCA_REMIND:
            arg("aa", "r");
            break;
        case OPCA_ADD:
            arg("aa", "a");
            if (!ISUNDEF(contactLink))
            {
                arg("cl", (byte*)&contactLink, MegaClient::CONTACTLINKHANDLE);
            }
            break;
    }

    if (msg != NULL)
    {
        arg("msg", msg);
    }

    if (action != OPCA_REMIND)  // for reminders, need the actionpacket to update `uts`
    {
        notself(client);
    }

    tag = client->reqtag;
    this->action = action;
    this->temail = temail;
}

bool CommandSetPendingContact::procresult(Result r)
{
    if (r.wasErrorOrOK())
    {
        handle pcrhandle = UNDEF;
        if (r.wasError(API_OK)) // response for delete & remind actions is always numeric
        {
            // find the PCR by email
            PendingContactRequest *pcr = NULL;
            for (handlepcr_map::iterator it = client->pcrindex.begin();
                 it != client->pcrindex.end(); it++)
            {
                if (it->second->targetemail == temail)
                {
                    pcr = it->second;
                    pcrhandle = pcr->id;
                    break;
                }
            }

            if (!pcr)
            {
                LOG_err << "Reminded/deleted PCR not found";
            }
            else if (action == OPCA_DELETE)
            {
                pcr->changed.deleted = true;
                client->notifypcr(pcr);

                // remove pending shares related to the deleted PCR
                Node *n;
                for (node_map::iterator it = client->nodes.begin(); it != client->nodes.end(); it++)
                {
                    n = it->second;
                    if (n->pendingshares && n->pendingshares->find(pcr->id) != n->pendingshares->end())
                    {
                        client->newshares.push_back(
                                    new NewShare(n->nodehandle, 1, n->owner, ACCESS_UNKNOWN,
                                                 0, NULL, NULL, pcr->id, false));
                    }
                }

                client->mergenewshares(1);
            }
        }

        client->app->setpcr_result(pcrhandle, r.errorOrOK(), this->action);
        return true;
    }

    // if the PCR has been added, the response contains full details
    handle p = UNDEF;
    m_time_t ts = 0;
    m_time_t uts = 0;
    const char *eValue = NULL;
    const char *m = NULL;
    const char *msg = NULL;
    PendingContactRequest *pcr = NULL;
    for (;;)
    {
        switch (client->json.getnameid())
        {
            case 'p':
                p = client->json.gethandle(MegaClient::PCRHANDLE);
                break;
            case 'm':
                m = client->json.getvalue();
                break;
            case 'e':
                eValue = client->json.getvalue();
                break;
            case MAKENAMEID3('m', 's', 'g'):
                msg = client->json.getvalue();
                break;
            case MAKENAMEID2('t', 's'):
                ts = client->json.getint();
                break;
            case MAKENAMEID3('u', 't', 's'):
                uts = client->json.getint();
                break;
            case EOO:
                if (ISUNDEF(p))
                {
                    LOG_err << "Error in CommandSetPendingContact. Undefined handle";
                    client->app->setpcr_result(UNDEF, API_EINTERNAL, this->action);
                    return true;
                }

                if (action != OPCA_ADD || !eValue || !m || ts == 0 || uts == 0)
                {
                    LOG_err << "Error in CommandSetPendingContact. Wrong parameters";
                    client->app->setpcr_result(UNDEF, API_EINTERNAL, this->action);
                    return true;
                }

                pcr = new PendingContactRequest(p, eValue, m, ts, uts, msg, true);
                client->mappcr(p, pcr);

                client->notifypcr(pcr);
                client->app->setpcr_result(p, API_OK, this->action);
                return true;

            default:
                if (!client->json.storeobject())
                {
                    LOG_err << "Error in CommandSetPendingContact. Parse error";
                    client->app->setpcr_result(UNDEF, API_EINTERNAL, this->action);
                    return false;
                }
        }
    }
}

CommandUpdatePendingContact::CommandUpdatePendingContact(MegaClient* client, handle p, ipcactions_t action)
{
    cmd("upca");

    arg("p", (byte*)&p, MegaClient::PCRHANDLE);
    switch (action)
    {
        case IPCA_ACCEPT:
            arg("aa", "a");
            break;
        case IPCA_DENY:
            arg("aa", "d");
            break;
        case IPCA_IGNORE:
        default:
            arg("aa", "i");
            break;
    }

    tag = client->reqtag;
    this->action = action;
}

bool CommandUpdatePendingContact::procresult(Result r)
{
    client->app->updatepcr_result(r.errorResultOrActionpacket(), this->action);
    return r.wasErrorOrActionpacket();
}

CommandEnumerateQuotaItems::CommandEnumerateQuotaItems(MegaClient* client)
{
    cmd("utqa");
    arg("nf", 1);
    arg("b", 1);
    tag = client->reqtag;
}

bool CommandEnumerateQuotaItems::procresult(Result r)
{
    if (r.wasErrorOrOK())
    {
        client->app->enumeratequotaitems_result(r.errorOrOK());
        return true;
    }

    while (client->json.enterobject())
    {
        handle product = UNDEF;
        int prolevel = -1, gbstorage = -1, gbtransfer = -1, months = -1, type = -1;
        unsigned amount = 0, amountMonth = 0;
        const char* amountStr = nullptr;
        const char* amountMonthStr = nullptr;
        const char* curr = nullptr;
        const char* desc = nullptr;
        const char* ios = nullptr;
        const char* android = nullptr;
        string currency;
        string description;
        string ios_id;
        string android_id;
        bool finished = false;
        while (!finished)
        {
            switch (client->json.getnameid())
            {
                case MAKENAMEID2('i', 't'):
                    type = static_cast<int>(client->json.getint());
                    break;
                case MAKENAMEID2('i', 'd'):
                    product = client->json.gethandle(8);
                    break;
                case MAKENAMEID2('a', 'l'):
                    prolevel = static_cast<int>(client->json.getint());
                    break;
                case 's':
                    gbstorage = static_cast<int>(client->json.getint());
                    break;
                case 't':
                    gbtransfer = static_cast<int>(client->json.getint());
                    break;
                case 'm':
                    months = static_cast<int>(client->json.getint());
                    break;
                case 'p':
                    amountStr = client->json.getvalue();
                    break;
                case 'c':
                    curr = client->json.getvalue();
                    break;
                case 'd':
                    desc = client->json.getvalue();
                    break;
                case MAKENAMEID3('i', 'o', 's'):
                    ios = client->json.getvalue();
                    break;
                case MAKENAMEID6('g', 'o', 'o', 'g', 'l', 'e'):
                    android = client->json.getvalue();
                    break;
                case MAKENAMEID3('m', 'b', 'p'):
                    amountMonthStr = client->json.getvalue();
                    break;
                case EOO:
                    if (type < 0
                            || ISUNDEF(product)
                            || (prolevel < 0)
                            || (!type && gbstorage < 0)
                            || (!type && gbtransfer < 0)
                            || (months < 0)
                            || !amountStr
                            || !curr
                            || !desc
                            || !amountMonthStr
                            || (!type && !ios)
                            || (!type && !android))
                    {
                        client->app->enumeratequotaitems_result(API_EINTERNAL);
                        return true;
                    }

                    finished = true;
                    break;
                default:
                    client->app->enumeratequotaitems_result(API_EINTERNAL);
                    return false;
            }
        }

        client->json.leaveobject();
        JSON::copystring(&currency, curr);
        JSON::copystring(&description, desc);
        JSON::copystring(&ios_id, ios);
        JSON::copystring(&android_id, android);

        amount = atoi(amountStr) * 100;
        if ((curr = strchr(amountStr, '.')))
        {
            curr++;
            if ((*curr >= '0') && (*curr <= '9'))
            {
                amount += (*curr - '0') * 10;
            }
            curr++;
            if ((*curr >= '0') && (*curr <= '9'))
            {
                amount += *curr - '0';
            }
        }

        amountMonth = atoi(amountMonthStr) * 100;
        if ((curr = strchr(amountMonthStr, '.')))
        {
            curr++;
            if ((*curr >= '0') && (*curr <= '9'))
            {
                amountMonth += (*curr - '0') * 10;
            }
            curr++;
            if ((*curr >= '0') && (*curr <= '9'))
            {
                amountMonth += *curr - '0';
            }
        }

        client->app->enumeratequotaitems_result(type, product, prolevel, gbstorage,
                                                gbtransfer, months, amount, amountMonth,
                                                currency.c_str(), description.c_str(),
                                                ios_id.c_str(), android_id.c_str());
    }

    client->app->enumeratequotaitems_result(API_OK);
    return true;
}

CommandPurchaseAddItem::CommandPurchaseAddItem(MegaClient* client, int itemclass,
                                               handle item, unsigned price,
                                               const char* currency, unsigned /*tax*/,
                                               const char* /*country*/, handle lph,
                                               int phtype, int64_t ts)
{
    string sprice;
    sprice.resize(128);
    sprintf((char *)sprice.data(), "%.2f", price/100.0);
    replace( sprice.begin(), sprice.end(), ',', '.');
    cmd("uts");
    arg("it", itemclass);
    arg("si", (byte*)&item, 8);
    arg("p", sprice.c_str());
    arg("c", currency);
    if (!ISUNDEF(lph))
    {
        if (phtype == 0) // legacy mode
        {
            arg("aff", (byte*)&lph, MegaClient::NODEHANDLE);
        }
        else
        {
            beginobject("aff");
            arg("id", (byte*)&lph, MegaClient::NODEHANDLE);
            arg("ts", ts);
            arg("t", phtype);   // 1=affiliate id, 2=file/folder link, 3=chat link, 4=contact link
            endobject();
        }
    }

    tag = client->reqtag;

    //TODO: Complete this (tax? country?)
}

bool CommandPurchaseAddItem::procresult(Result r)
{
    if (r.wasErrorOrOK())
    {
        client->app->additem_result(r.errorOrOK());
        return true;
    }

    handle item = client->json.gethandle(8);
    if (item != UNDEF)
    {
        client->purchase_basket.push_back(item);
        client->app->additem_result(API_OK);
        return true;
    }
    else
    {
        client->json.storeobject();
        client->app->additem_result(API_EINTERNAL);
        return false;
    }
}

CommandPurchaseCheckout::CommandPurchaseCheckout(MegaClient* client, int gateway)
{
    cmd("utc");

    beginarray("s");
    for (handle_vector::iterator it = client->purchase_basket.begin(); it != client->purchase_basket.end(); it++)
    {
        element((byte*)&*it, sizeof(handle));
    }

    endarray();

    arg("m", gateway);

    // empty basket
    client->purchase_begin();

    tag = client->reqtag;
}

bool CommandPurchaseCheckout::procresult(Result r)
{
    if (r.wasErrorOrOK())
    {
        client->app->checkout_result(NULL, r.errorOrOK());
        return true;
    }

    //Expected response: "EUR":{"res":X,"code":Y}}
    client->json.getnameid();
    if (!client->json.enterobject())
    {
        LOG_err << "Parse error (CommandPurchaseCheckout)";
        client->app->checkout_result(NULL, API_EINTERNAL);
        return false;
    }

    string errortype;
    Error e;
    for (;;)
    {
        switch (client->json.getnameid())
        {
            case MAKENAMEID3('r', 'e', 's'):
                if (client->json.isnumeric())
                {
                    e = (error)client->json.getint();
                }
                else
                {
                    client->json.storeobject(&errortype);
                    if (errortype == "S")
                    {
                        errortype.clear();
                        e = API_OK;
                    }
                }
                break;

            case MAKENAMEID4('c', 'o', 'd', 'e'):
                if (client->json.isnumeric())
                {
                    e = (error)client->json.getint();
                }
                else
                {
                    LOG_err << "Parse error in CommandPurchaseCheckout (code)";
                }
                break;
            case EOO:
                client->json.leaveobject();
                if (!errortype.size() || errortype == "FI" || e == API_OK)
                {
                    client->app->checkout_result(NULL, e);
                }
                else
                {
                    client->app->checkout_result(errortype.c_str(), e);
                }
                return true;
            default:
                if (!client->json.storeobject())
                {
                    client->app->checkout_result(NULL, API_EINTERNAL);
                    return false;
                }
        }
    }
}

CommandRemoveContact::CommandRemoveContact(MegaClient* client, const char* m, visibility_t show)
{
    mV3 = false;

    this->email = m ? m : "";
    this->v = show;

    cmd("ur2");
    arg("u", m);
    arg("l", (int)show);

    tag = client->reqtag;
}

bool CommandRemoveContact::procresult(Result r)
{
    assert(r.hasJsonObject() || r.wasStrictlyError());

    if (r.hasJsonObject())
    {
        // the object contains (userhandle + email string) - caller will leaveobject() automatically

        if (User *u = client->finduser(email.c_str()))
        {
            u->show = v;
        }

        client->app->removecontact_result(API_OK);
        return true;
    }

    client->app->removecontact_result(r.errorOrOK());
    return r.wasErrorOrOK();
}

CommandPutMultipleUAVer::CommandPutMultipleUAVer(MegaClient *client, const userattr_map *attrs, int ctag)
{
    mV3 = false;

    this->attrs = *attrs;

    cmd("upv");

    for (userattr_map::const_iterator it = attrs->begin(); it != attrs->end(); it++)
    {
        attr_t type = it->first;

        beginarray(User::attr2string(type).c_str());

        element((const byte *) it->second.data(), int(it->second.size()));

        const string *attrv = client->ownuser()->getattrversion(type);
        if (attrv)
        {
            element(attrv->c_str());
        }

        endarray();
    }

    tag = ctag;
}

bool CommandPutMultipleUAVer::procresult(Result r)
{
    if (r.wasErrorOrOK())
    {
        client->sendevent(99419, "Error attaching keys", 0);

        client->app->putua_result(r.errorOrOK());
        return true;
    }

    User *u = client->ownuser();
    for(;;)   // while there are more attrs to read...
    {
        const char* ptr;
        const char* end;

        if (!(ptr = client->json.getvalue()) || !(end = strchr(ptr, '"')))
        {
            break;
        }
        attr_t type = User::string2attr(string(ptr, (end-ptr)).c_str());

        if (!(ptr = client->json.getvalue()) || !(end = strchr(ptr, '"')))
        {
            client->app->putua_result(API_EINTERNAL);
            return false;
        }
        string version = string(ptr, (end-ptr));

        userattr_map::iterator it = this->attrs.find(type);
        if (type == ATTR_UNKNOWN || version.empty() || (it == this->attrs.end()))
        {
            LOG_err << "Error in CommandPutUA. Undefined attribute or version";
            client->app->putua_result(API_EINTERNAL);
            return false;
        }
        else
        {
            u->setattr(type, &it->second, &version);
            u->setTag(tag ? tag : -1);

            if (type == ATTR_KEYRING)
            {
                TLVstore *tlvRecords = TLVstore::containerToTLVrecords(&attrs[type], &client->key);
                if (tlvRecords)
                {
                    if (tlvRecords->find(EdDSA::TLV_KEY))
                    {
                        string prEd255 = tlvRecords->get(EdDSA::TLV_KEY);
                        if (prEd255.size() == EdDSA::SEED_KEY_LENGTH)
                        {
                            client->signkey = new EdDSA(client->rng, (unsigned char *) prEd255.data());
                        }
                    }

                    if (tlvRecords->find(ECDH::TLV_KEY))
                    {
                        string prCu255 = tlvRecords->get(ECDH::TLV_KEY);
                        if (prCu255.size() == ECDH::PRIVATE_KEY_LENGTH)
                        {
                            client->chatkey = new ECDH((unsigned char *) prCu255.data());
                        }
                    }

                    if (!client->chatkey || !client->chatkey->initializationOK ||
                            !client->signkey || !client->signkey->initializationOK)
                    {
                        client->resetKeyring();
                        client->sendevent(99418, "Failed to load attached keys", 0);
                    }
                    else
                    {
                        client->sendevent(99420, "Signing and chat keys attached OK", 0);
                    }

                    delete tlvRecords;
                }
                else
                {
                    LOG_warn << "Failed to decrypt keyring after putua";
                }
            }
            else if (User::isAuthring(type))
            {
                client->mAuthRings.erase(type);
                const std::unique_ptr<TLVstore> tlvRecords(TLVstore::containerToTLVrecords(&attrs[type], &client->key));
                if (tlvRecords)
                {
                    client->mAuthRings.emplace(type, AuthRing(type, *tlvRecords));
                }
                else
                {
                    LOG_err << "Failed to decrypt keyring after putua";
                }
            }
        }
    }

    client->notifyuser(u);
    client->app->putua_result(API_OK);
    return true;
}


CommandPutUAVer::CommandPutUAVer(MegaClient* client, attr_t at, const byte* av, unsigned avl, int ctag)
{
    mV3 = false;

    this->at = at;
    this->av.assign((const char*)av, avl);

    cmd("upv");

    beginarray(User::attr2string(at).c_str());

    // if removing avatar, do not Base64 encode the attribute value
    if (at == ATTR_AVATAR && !strcmp((const char *)av, "none"))
    {
        element((const char*)av);
    }
    else
    {
        element(av, avl);
    }

    const string *attrv = client->ownuser()->getattrversion(at);
    if (client->ownuser()->isattrvalid(at) && attrv)
    {
        element(attrv->c_str());
    }

    endarray();

    tag = ctag;
}

bool CommandPutUAVer::procresult(Result r)
{
    if (r.wasErrorOrOK())
    {
        if (r.wasError(API_EEXPIRED))
        {
            User *u = client->ownuser();
            u->invalidateattr(at);
        }

        client->app->putua_result(r.errorOrOK());
    }
    else
    {
        const char* ptr;
        const char* end;

        if (!(ptr = client->json.getvalue()) || !(end = strchr(ptr, '"')))
        {
            client->app->putua_result(API_EINTERNAL);
            return false;
        }
        attr_t at = User::string2attr(string(ptr, (end-ptr)).c_str());

        if (!(ptr = client->json.getvalue()) || !(end = strchr(ptr, '"')))
        {
            client->app->putua_result(API_EINTERNAL);
            return false;
        }
        string v = string(ptr, (end-ptr));

        if (at == ATTR_UNKNOWN || v.empty() || (this->at != at))
        {
            LOG_err << "Error in CommandPutUA. Undefined attribute or version";
            client->app->putua_result(API_EINTERNAL);
            return false;
        }
        else
        {
            User *u = client->ownuser();
            u->setattr(at, &av, &v);
            u->setTag(tag ? tag : -1);

            if (User::isAuthring(at))
            {
                client->mAuthRings.erase(at);
                const std::unique_ptr<TLVstore> tlvRecords(TLVstore::containerToTLVrecords(&av, &client->key));
                if (tlvRecords)
                {
                    client->mAuthRings.emplace(at, AuthRing(at, *tlvRecords));
                }
                else
                {
                    LOG_err << "Failed to decrypt " << User::attr2string(at) << " after putua";
                }
            }
            else if (at == ATTR_BACKUP_NAMES && client->mSendingBackupName)
            {
                if (client->mPendingBackupNames.empty())
                {
                    client->mSendingBackupName = false;
                }
                else    // more names arrived during `upv`
                {
                    const std::unique_ptr<TLVstore> tlvRecords(TLVstore::containerToTLVrecords(&av, &client->key));
                    if (User::mergeUserAttribute(at, client->mPendingBackupNames, *tlvRecords.get()))
                    {
                        // serialize and encrypt the TLV container
                        std::unique_ptr<std::string> container(tlvRecords->tlvRecordsToContainer(client->rng, &client->key));
                        client->putua(at, (byte *)container->data(), unsigned(container->size()));
                    }
                    else
                    {
                        LOG_warn << "No changes to merge into existing backup names after `upv`";
                        client->mSendingBackupName = false;
                    }
                    client->mPendingBackupNames.clear();
                }
            }

            client->notifyuser(u);
            client->app->putua_result(API_OK);
        }
    }
    return true;
}


CommandPutUA::CommandPutUA(MegaClient* /*client*/, attr_t at, const byte* av, unsigned avl, int ctag, handle lph, int phtype, int64_t ts)
{
    mV3 = false;

    this->at = at;
    this->av.assign((const char*)av, avl);

    cmd("up");

    string an = User::attr2string(at);

    // if removing avatar, do not Base64 encode the attribute value
    if (at == ATTR_AVATAR && !strcmp((const char *)av, "none"))
    {
        arg(an.c_str(),(const char *)av, avl);
    }
    else
    {
        arg(an.c_str(), av, avl);
    }

    if (!ISUNDEF(lph))
    {
        beginobject("aff");
        arg("id", (byte*)&lph, MegaClient::NODEHANDLE);
        arg("ts", ts);
        arg("t", phtype);   // 1=affiliate id, 2=file/folder link, 3=chat link, 4=contact link
        endobject();
    }

    tag = ctag;
}

bool CommandPutUA::procresult(Result r)
{
    if (r.wasErrorOrOK())
    {
        client->app->putua_result(r.errorOrOK());
    }
    else
    {
        client->json.storeobject(); // [<uh>]

        User *u = client->ownuser();
        assert(u);
        if (!u)
        {
            LOG_err << "Own user not found when attempting to set user attributes";
            client->app->putua_result(API_EACCESS);
            return true;
        }
        u->setattr(at, &av, NULL);
        u->setTag(tag ? tag : -1);
        client->notifyuser(u);

        if (at == ATTR_DISABLE_VERSIONS)
        {
            client->versions_disabled = (av == "1");
            if (client->versions_disabled)
            {
                LOG_info << "File versioning is disabled";
            }
            else
            {
                LOG_info << "File versioning is enabled";
            }
        }
        else if (at == ATTR_UNSHAREABLE_KEY)
        {
            LOG_info << "Unshareable key successfully created";
            client->unshareablekey.swap(av);
        }
        client->app->putua_result(API_OK);
    }

    return true;
}

CommandGetUA::CommandGetUA(MegaClient* /*client*/, const char* uid, attr_t at, const char* ph, int ctag)
{
    mV3 = false;

    this->uid = uid;
    this->at = at;
    this->ph = ph ? string(ph) : "";

    if (ph && ph[0])
    {
        cmd("mcuga");
        arg("ph", ph);
    }
    else
    {
        cmd("uga");
    }

    arg("u", uid);
    arg("ua", User::attr2string(at).c_str());
    arg("v", 1);
    tag = ctag;
}

bool CommandGetUA::procresult(Result r)
{
    User *u = client->finduser(uid.c_str());

    if (r.wasErrorOrOK())
    {
        if (r.wasError(API_ENOENT) && u)
        {
            u->removeattr(at);
        }

        client->app->getua_result(r.errorOrOK());

        if (isFromChatPreview())    // if `mcuga` was sent, no need to do anything else
        {
            return true;
        }

        if (u && u->userhandle == client->me && !r.wasError(API_EBLOCKED))
        {
            if (client->fetchingkeys && at == ATTR_SIG_RSA_PUBK)
            {
                client->initializekeys(); // we have now all the required data
            }

            if (r.wasError(API_ENOENT) && User::isAuthring(at))
            {
                // authring not created yet, will do it upon retrieval of public keys
                client->mAuthRings.erase(at);
                client->mAuthRings.emplace(at, AuthRing(at, TLVstore()));

                if (client->mFetchingAuthrings && client->mAuthRings.size() == 3)
                {
                    client->mFetchingAuthrings = false;
                    client->fetchContactsKeys();
                }
            }
        }

        // if the attr does not exist, initialize it
        if (at == ATTR_DISABLE_VERSIONS && r.wasError(API_ENOENT))
        {
            LOG_info << "File versioning is enabled";
            client->versions_disabled = false;
        }

        return true;
    }
    else
    {
        const char* ptr;
        const char* end;
        string value, version, buf;

        //If we are in preview mode, we only can retrieve atributes with mcuga and the response format is different
        if (isFromChatPreview())
        {
            ptr = client->json.getvalue();
            if (!ptr || !(end = strchr(ptr, '"')))
            {
                client->app->getua_result(API_EINTERNAL);
            }
            else
            {
                // convert from ASCII to binary the received data
                buf.assign(ptr, (end-ptr));
                value.resize(buf.size() / 4 * 3 + 3);
                value.resize(Base64::atob(buf.data(), (byte *)value.data(), int(value.size())));
                client->app->getua_result((byte*) value.data(), unsigned(value.size()), at);
            }
            return true;
        }

        for (;;)
        {
            switch (client->json.getnameid())
            {
                case MAKENAMEID2('a','v'):
                {
                    if (!(ptr = client->json.getvalue()) || !(end = strchr(ptr, '"')))
                    {
                        client->app->getua_result(API_EINTERNAL);
                        if (client->fetchingkeys && at == ATTR_SIG_RSA_PUBK && u && u->userhandle == client->me)
                        {
                            client->initializekeys(); // we have now all the required data
                        }
                        return false;
                    }
                    buf.assign(ptr, (end-ptr));
                    break;
                }
                case 'v':
                {
                    if (!(ptr = client->json.getvalue()) || !(end = strchr(ptr, '"')))
                    {
                        client->app->getua_result(API_EINTERNAL);
                        if (client->fetchingkeys && at == ATTR_SIG_RSA_PUBK && u && u->userhandle == client->me)
                        {
                            client->initializekeys(); // we have now all the required data
                        }
                        return false;
                    }
                    version.assign(ptr, (end-ptr));
                    break;
                }
                case EOO:
                {
                    // if there's no avatar, the value is "none" (not Base64 encoded)
                    if (u && at == ATTR_AVATAR && buf == "none")
                    {
                        u->setattr(at, NULL, &version);
                        u->setTag(tag ? tag : -1);
                        client->app->getua_result(API_ENOENT);
                        client->notifyuser(u);
                        return true;
                    }

                    // convert from ASCII to binary the received data
                    value.resize(buf.size() / 4 * 3 + 3);
                    value.resize(Base64::atob(buf.data(), (byte *)value.data(), int(value.size())));

                    // Some attributes don't keep historic records, ie. *!authring or *!lstint
                    // (none of those attributes are used by the SDK yet)
                    // bool nonHistoric = (attributename.at(1) == '!');

                    // handle the attribute data depending on the scope
                    char scope = User::scope(at);

                    if (!u) // retrieval of attributes without contact-relationship
                    {
                        if (at == ATTR_AVATAR && buf == "none")
                        {
                            client->app->getua_result(API_ENOENT);
                        }
                        else
                        {
                            client->app->getua_result((byte*) value.data(), unsigned(value.size()), at);
                        }
                        return true;
                    }

                    switch (scope)
                    {
                        case '*':   // private, encrypted
                        {
                            // decrypt the data and build the TLV records
                            std::unique_ptr<TLVstore> tlvRecords { TLVstore::containerToTLVrecords(&value, &client->key) };
                            if (!tlvRecords)
                            {
                                LOG_err << "Cannot extract TLV records for private attribute " << User::attr2string(at);
                                client->app->getua_result(API_EINTERNAL);
                                return false;
                            }

                            // store the value for private user attributes (decrypted version of serialized TLV)
                            string *tlvString = tlvRecords->tlvRecordsToContainer(client->rng, &client->key);
                            u->setattr(at, tlvString, &version);
                            delete tlvString;
                            client->app->getua_result(tlvRecords.get(), at);

                            if (User::isAuthring(at))
                            {
                                client->mAuthRings.erase(at);
                                client->mAuthRings.emplace(at, AuthRing(at, *tlvRecords.get()));

                                if (client->mFetchingAuthrings && client->mAuthRings.size() == 3)
                                {
                                    client->mFetchingAuthrings = false;
                                    client->fetchContactsKeys();
                                }
                            }
                            else if (at == ATTR_BACKUP_NAMES && client->mSendingBackupName)
                            {
                                // there are pending updates to send, delayed because the attr was not up to date
                                if (User::mergeUserAttribute(at, client->mPendingBackupNames, *tlvRecords.get()))
                                {
                                    // serialize and encrypt the TLV container
                                    std::unique_ptr<std::string> container(tlvRecords->tlvRecordsToContainer(client->rng, &client->key));
                                    client->putua(at, (byte *)container->data(), unsigned(container->size()));
                                }
                                else
                                {
                                    LOG_warn << "No changes to merge into existing backup names after `uga`";
                                    client->mSendingBackupName = false;
                                }
                                client->mPendingBackupNames.clear();
                            }
                            break;
                        }
                        case '+':   // public
                        {
                            u->setattr(at, &value, &version);
                            client->app->getua_result((byte*) value.data(), unsigned(value.size()), at);

                            if (client->fetchingkeys && at == ATTR_SIG_RSA_PUBK && u && u->userhandle == client->me)
                            {
                                client->initializekeys(); // we have now all the required data
                            }

                            if (!u->isTemporary && u->userhandle != client->me)
                            {
                                if (at == ATTR_ED25519_PUBK || at == ATTR_CU25519_PUBK)
                                {
                                    client->trackKey(at, u->userhandle, value);
                                }
                                else if (at == ATTR_SIG_CU255_PUBK || at == ATTR_SIG_RSA_PUBK)
                                {
                                    client->trackSignature(at, u->userhandle, value);
                                }
                            }
                            break;
                        }
                        case '#':   // protected
                        {
                            u->setattr(at, &value, &version);
                            client->app->getua_result((byte*) value.data(), unsigned(value.size()), at);
                            break;
                        }
                        case '^': // private, non-encrypted
                        {
                            // store the value in cache in binary format
                            u->setattr(at, &value, &version);
                            client->app->getua_result((byte*) value.data(), unsigned(value.size()), at);

                            if (at == ATTR_DISABLE_VERSIONS)
                            {
                                client->versions_disabled = !strcmp(value.data(), "1");
                                if (client->versions_disabled)
                                {
                                    LOG_info << "File versioning is disabled";
                                }
                                else
                                {
                                    LOG_info << "File versioning is enabled";
                                }
                            }
                            break;
                        }
                        default:    // legacy attributes or unknown attribute
                        {
                            if (at != ATTR_FIRSTNAME &&           // protected
                                    at != ATTR_LASTNAME &&        // protected
                                    at != ATTR_COUNTRY  &&        // private
                                    at != ATTR_BIRTHDAY &&        // private
                                    at != ATTR_BIRTHMONTH &&      // private
                                    at != ATTR_BIRTHYEAR)     // private
                            {
                                LOG_err << "Unknown received attribute: " << User::attr2string(at);
                                client->app->getua_result(API_EINTERNAL);
                                return false;
                            }

                            u->setattr(at, &value, &version);
                            client->app->getua_result((byte*) value.data(), unsigned(value.size()), at);
                            break;
                        }

                    }   // switch (scope)

                    u->setTag(tag ? tag : -1);
                    client->notifyuser(u);
                    return true;
                }
                default:
                {
                    if (!client->json.storeobject())
                    {
                        LOG_err << "Error in CommandGetUA. Parse error";
                        client->app->getua_result(API_EINTERNAL);
                        if (client->fetchingkeys && at == ATTR_SIG_RSA_PUBK && u && u->userhandle == client->me)
                        {
                            client->initializekeys(); // we have now all the required data
                        }
                        return false;
                    }
                }

            }   // switch (nameid)
        }
    }
#ifndef WIN32
    return false;  // unreachable code
#endif
}

#ifdef DEBUG
CommandDelUA::CommandDelUA(MegaClient *client, const char *an)
{
    mV3 = false;

    this->an = an;

    cmd("upr");
    arg("ua", an);

    arg("v", 1);    // returns the new version for the (removed) null value

    tag = client->reqtag;
}

bool CommandDelUA::procresult(Result r)
{
    if (r.wasErrorOrOK())
    {
        client->app->delua_result(r.errorOrOK());
    }
    else
    {
        const char* ptr;
        const char* end;
        if (!(ptr = client->json.getvalue()) || !(end = strchr(ptr, '"')))
        {
            client->app->delua_result(API_EINTERNAL);
            return false;
        }

        User *u = client->ownuser();
        attr_t at = User::string2attr(an.c_str());
        string version(ptr, (end-ptr));

        u->removeattr(at, &version); // store version to filter corresponding AP in order to avoid double onUsersUpdate()

        if (at == ATTR_KEYRING)
        {
            client->resetKeyring();
        }
        else if (User::isAuthring(at))
        {
            client->mAuthRings.emplace(at, AuthRing(at, TLVstore()));
            client->getua(u, at, 0);
        }

        client->notifyuser(u);
        client->app->delua_result(API_OK);
    }
    return true;
}

CommandSendDevCommand::CommandSendDevCommand(MegaClient *client, const char *command, const char *email, long long q, int bs, int us)
{
    cmd("dev");

    arg("aa", command);
    if (email)
    {
        arg("t", email);
    }

    if ((strcmp(command, "tq") == 0))
    {
        arg("q", q);
    }
    else if ((strcmp(command, "bs") == 0))
    {
        arg("s", bs);
    }
    else if ((strcmp(command, "us") == 0))
    {
        arg("s", us);
    }
    tag = client->reqtag;
}

bool CommandSendDevCommand::procresult(Result r)
{
    client->app->senddevcommand_result(r.errorResultOrActionpacket());
    return r.wasErrorOrActionpacket();
}

#endif  // #ifdef DEBUG

CommandGetUserEmail::CommandGetUserEmail(MegaClient *client, const char *uid)
{
    mStringIsNotSeqtag = true;

    cmd("uge");
    arg("u", uid);

    tag = client->reqtag;
}

bool CommandGetUserEmail::procresult(Result r)
{
    if (r.wasErrorOrOK())
    {
        client->app->getuseremail_result(NULL, r.errorOrOK());
        return true;
    }

    string email;
    if (!client->json.storeobject(&email))
    {
        client->app->getuseremail_result(NULL, API_EINTERNAL);
        return false;
    }
    else
    {
        client->app->getuseremail_result(&email, API_OK);
        return true;
    }
}

// set node keys (e.g. to convert asymmetric keys to symmetric ones)
CommandNodeKeyUpdate::CommandNodeKeyUpdate(MegaClient* client, handle_vector* v)
{
    byte nodekey[FILENODEKEYLENGTH];

    cmd("k");
    beginarray("nk");

    for (size_t i = v->size(); i--;)
    {
        handle h = (*v)[i];

        Node* n;

        if ((n = client->nodebyhandle(h)))
        {
            client->key.ecb_encrypt((byte*)n->nodekey().data(), nodekey, n->nodekey().size());

            element(h, MegaClient::NODEHANDLE);
            element(nodekey, int(n->nodekey().size()));
        }
    }

    endarray();
}

CommandSingleKeyCR::CommandSingleKeyCR(handle sh, handle nh, const byte* key, size_t keylen)
{
    cmd("k");
    beginarray("cr");

    beginarray();
    element(sh, MegaClient::NODEHANDLE);
    endarray();

    beginarray();
    element(nh, MegaClient::NODEHANDLE);
    endarray();

    beginarray();
    element(0);
    element(0);
    element(key, static_cast<int>(keylen));
    endarray();

    endarray();
}

CommandKeyCR::CommandKeyCR(MegaClient* /*client*/, node_vector* rshares, node_vector* rnodes, const char* keys)
{
    cmd("k");
    beginarray("cr");

    beginarray();
    for (int i = 0; i < (int)rshares->size(); i++)
    {
        element((*rshares)[i]->nodehandle, MegaClient::NODEHANDLE);
    }

    endarray();

    beginarray();
    for (int i = 0; i < (int)rnodes->size(); i++)
    {
        element((*rnodes)[i]->nodehandle, MegaClient::NODEHANDLE);
    }

    endarray();

    beginarray();
    appendraw(keys);
    endarray();

    endarray();
}

// a == ACCESS_UNKNOWN: request public key for user handle and respond with
// share key for sn
// otherwise: request public key for user handle and continue share creation
// for node sn to user u with access a
CommandPubKeyRequest::CommandPubKeyRequest(MegaClient* client, User* user)
{
    mV3 = false;

    cmd("uk");
    arg("u", user->uid.c_str());

    u = user;
    tag = client->reqtag;
}

bool CommandPubKeyRequest::procresult(Result r)
{
    byte pubkbuf[AsymmCipher::MAXKEYLENGTH];
    int len_pubk = 0;
    handle uh = UNDEF;

    if (r.wasErrorOrOK())
    {
        if (!r.wasError(API_ENOENT)) //API_ENOENT = unregistered users or accounts without a public key yet
        {
            LOG_err << "Unexpected error in CommandPubKeyRequest: " << error(r.errorOrOK());
        }
    }
    else
    {
        bool finished = false;
        while (!finished)
        {
            switch (client->json.getnameid())
            {
                case 'u':
                    uh = client->json.gethandle(MegaClient::USERHANDLE);
                    break;

                case MAKENAMEID4('p', 'u', 'b', 'k'):
                    len_pubk = client->json.storebinary(pubkbuf, sizeof pubkbuf);
                    break;

                case EOO:
                    if (!u) // user has cancelled the account
                    {
                        return true;
                    }

                    if (!ISUNDEF(uh))
                    {
                        client->mapuser(uh, u->email.c_str());
                        if (u->isTemporary && u->uid == u->email) //update uid with the received USERHANDLE (will be used as target for putnodes)
                        {
                            u->uid = Base64Str<MegaClient::USERHANDLE>(uh);
                        }
                    }

                    if (client->fetchingkeys && u->userhandle == client->me && len_pubk)
                    {
                        client->pubk.setkey(AsymmCipher::PUBKEY, pubkbuf, len_pubk);
                        return true;
                    }

                    if (len_pubk && !u->pubk.setkey(AsymmCipher::PUBKEY, pubkbuf, len_pubk))
                    {
                        len_pubk = 0;
                    }

                    if (!u->isTemporary && u->userhandle != client->me && len_pubk && u->pubk.isvalid())
                    {
                        string pubkstr;
                        u->pubk.serializekeyforjs(pubkstr);
                        client->trackKey(ATTR_UNKNOWN, u->userhandle, pubkstr);
                    }
                    finished = true;
                    break;

                default:
                    if (client->json.storeobject())
                    {
                        continue;
                    }
                    len_pubk = 0;
                    finished = true;
                    break;
            }
        }
    }

    // satisfy all pending PubKeyAction requests for this user
    while (u->pkrs.size())
    {
        client->restag = tag;
        u->pkrs[0]->proc(client, u);
        u->pkrs.pop_front();
    }

    if (len_pubk && !u->isTemporary)
    {
        client->notifyuser(u);
    }

    if (u->isTemporary)
    {
        delete u;
        u = NULL;
    }

    return true;
}

void CommandPubKeyRequest::invalidateUser()
{
    u = NULL;
}

CommandGetUserData::CommandGetUserData(MegaClient *client)
{
    mV3 = false;

    cmd("ug");
    arg("v", 1);

    tag = client->reqtag;
}

bool CommandGetUserData::procresult(Result r)
{
    string name;
    string pubk;
    string privk;
    string k;
    byte privkbuf[AsymmCipher::MAXKEYLENGTH * 2];
    int len_privk = 0;
    byte pubkbuf[AsymmCipher::MAXKEYLENGTH];
    int len_pubk = 0;
    m_time_t since = 0;
    int v = 0;
    string salt;
    string smsv;
    string lastname;
    string versionLastname;
    string firstname;
    string versionFirstname;
    string language;
    string versionLanguage;
    string pwdReminderDialog;
    string versionPwdReminderDialog;
    string pushSetting;
    string versionPushSetting;
    string contactLinkVerification;
    string versionContactLinkVerification;
    handle me = UNDEF;
    string chatFolder;
    string versionChatFolder;
    string cameraUploadFolder;
    string versionCameraUploadFolder;
    string aliases;
    string versionAliases;
    string disableVersions;
    string versionDisableVersions;
    string country;
    string versionCountry;
    string birthday;
    string versionBirthday;
    string birthmonth;
    string versionBirthmonth;
    string birthyear;
    string versionBirthyear;
    string email;
    string unshareableKey;
    string versionUnshareableKey;
    string deviceNames;
    string versionDeviceNames;
    string myBackupsFolder;
    string versionMyBackupsFolder;
    string backupNames;
    string versionBackupNames;

    bool uspw = false;
    vector<m_time_t> warningTs;
    m_time_t deadlineTs = -1;

    bool b = false;
    BizMode m = BIZ_MODE_UNKNOWN;
    BizStatus s = BIZ_STATUS_UNKNOWN;
    std::set<handle> masters;
    std::vector<std::pair<BizStatus, m_time_t>> sts;

    if (r.wasErrorOrOK())
    {
        client->app->userdata_result(NULL, NULL, NULL, r.wasError(API_OK) ? Error(API_ENOENT) : r.errorOrOK());
        return true;
    }

    for (;;)
    {
        string attributeName = client->json.getnameWithoutAdvance();
        switch (client->json.getnameid())
        {
        case MAKENAMEID3('a', 'a', 'v'):    // account authentication version
            v = (int)client->json.getint();
            break;

        case MAKENAMEID3('a', 'a', 's'):    // account authentication salt
            client->json.storeobject(&salt);
            break;

        case MAKENAMEID4('n', 'a', 'm', 'e'):
            client->json.storeobject(&name);
            break;

        case 'k':   // master key
            k.resize(SymmCipher::KEYLENGTH);
            client->json.storebinary((byte *)k.data(), int(k.size()));
            break;

        case MAKENAMEID5('s', 'i', 'n', 'c', 'e'):
            since = client->json.getint();
            break;

        case MAKENAMEID4('p', 'u', 'b', 'k'):   // RSA public key
            client->json.storeobject(&pubk);
            len_pubk = Base64::atob(pubk.c_str(), pubkbuf, sizeof pubkbuf);
            break;

        case MAKENAMEID5('p', 'r', 'i', 'v', 'k'):  // RSA private key (encrypted to MK)
            len_privk = client->json.storebinary(privkbuf, sizeof privkbuf);
            break;

        case MAKENAMEID5('f', 'l', 'a', 'g', 's'):
            if (client->json.enterobject())
            {
                if (client->readmiscflags(&client->json) != API_OK)
                {
                    client->app->userdata_result(NULL, NULL, NULL, API_EINTERNAL);
                    return false;
                }
                client->json.leaveobject();
            }
            break;

        case 'u':
            me = client->json.gethandle(MegaClient::USERHANDLE);
            break;

        case MAKENAMEID8('l', 'a', 's', 't', 'n', 'a', 'm', 'e'):
            parseUserAttribute(lastname, versionLastname);
            break;

        case MAKENAMEID6('^', '!', 'l', 'a', 'n', 'g'):
            parseUserAttribute(language, versionLanguage);
            break;

        case MAKENAMEID8('b', 'i', 'r', 't', 'h', 'd', 'a', 'y'):
            parseUserAttribute(birthday, versionBirthday);
            break;

        case MAKENAMEID7('c', 'o', 'u', 'n', 't', 'r', 'y'):
            parseUserAttribute(country, versionCountry);
            break;

        case MAKENAMEID4('^', '!', 'p', 's'):
            parseUserAttribute(pushSetting, versionPushSetting);
            break;

        case MAKENAMEID5('^', '!', 'p', 'r', 'd'):
            parseUserAttribute(pwdReminderDialog, versionPwdReminderDialog);
            break;

        case MAKENAMEID4('^', 'c', 'l', 'v'):
            parseUserAttribute(contactLinkVerification, versionContactLinkVerification);
            break;

        case MAKENAMEID4('^', '!', 'd', 'v'):
            parseUserAttribute(disableVersions, versionDisableVersions);
            break;

        case MAKENAMEID4('*', '!', 'c', 'f'):
            parseUserAttribute(chatFolder, versionChatFolder);
            break;

        case MAKENAMEID5('*', '!', 'c', 'a', 'm'):
            parseUserAttribute(cameraUploadFolder, versionCameraUploadFolder);
            break;

        case MAKENAMEID8('*', '!', '>', 'a', 'l', 'i', 'a', 's'):
            parseUserAttribute(aliases, versionAliases);
            break;

        case MAKENAMEID5('e', 'm', 'a', 'i', 'l'):
            client->json.storeobject(&email);
            break;

        case MAKENAMEID5('*', '~', 'u', 's', 'k'):
            parseUserAttribute(unshareableKey, versionUnshareableKey, false);
            break;

        case MAKENAMEID4('*', '!', 'd', 'n'):
            parseUserAttribute(deviceNames, versionDeviceNames);
            break;

        case MAKENAMEID5('*', '!', 'b', 'a', 'k'):
            parseUserAttribute(myBackupsFolder, versionMyBackupsFolder);
            break;

        case MAKENAMEID4('*', '!', 'b', 'n'):
            parseUserAttribute(backupNames, versionBackupNames);
            break;

        case 'b':   // business account's info
            assert(!b);
            b = true;
            if (client->json.enterobject())
            {
                bool endobject = false;
                while (!endobject)
                {
                    switch (client->json.getnameid())
                    {
                        case 's':   // status
                            // -1: expired, 1: active, 2: grace-period
                            s = BizStatus(client->json.getint32());
                            break;

                        case 'm':   // mode
                            m = BizMode(client->json.getint32());
                            break;

                        case MAKENAMEID2('m', 'u'):
                            if (client->json.enterarray())
                            {
                                for (;;)
                                {
                                    handle uh = client->json.gethandle(MegaClient::USERHANDLE);
                                    if (!ISUNDEF(uh))
                                    {
                                        masters.emplace(uh);
                                    }
                                    else
                                    {
                                        break;
                                    }
                                }
                                client->json.leavearray();
                            }
                            break;

                        case MAKENAMEID3('s', 't', 's'):    // status timestamps
                            // ie. "sts":[{"s":-1,"ts":1566182227},{"s":1,"ts":1563590227}]
                            client->json.enterarray();
                            while (client->json.enterobject())
                            {
                                BizStatus status = BIZ_STATUS_UNKNOWN;
                                m_time_t ts = 0;

                                bool exit = false;
                                while (!exit)
                                {
                                    switch (client->json.getnameid())
                                    {
                                        case 's':
                                           status = BizStatus(client->json.getint());
                                           break;

                                        case MAKENAMEID2('t', 's'):
                                           ts = client->json.getint();
                                           break;

                                        case EOO:
                                            if (status != BIZ_STATUS_UNKNOWN && ts != 0)
                                            {
                                                sts.push_back(std::make_pair(status, ts));
                                            }
                                            else
                                            {
                                                LOG_warn << "Unpaired/missing business status-ts in b.sts";
                                            }
                                            exit = true;
                                            break;

                                        default:
                                            if (!client->json.storeobject())
                                            {
                                                client->app->userdata_result(NULL, NULL, NULL, API_EINTERNAL);
                                                return false;
                                            }
                                    }
                                }
                                client->json.leaveobject();
                            }
                            client->json.leavearray();
                            break;

                        case EOO:
                            endobject = true;
                            break;

                        default:
                            if (!client->json.storeobject())
                            {
                                client->app->userdata_result(NULL, NULL, NULL, API_EINTERNAL);
                                return false;
                            }
                    }
                }
                client->json.leaveobject();
            }
            break;

        case MAKENAMEID4('s', 'm', 's', 'v'):   // SMS verified phone number
            if (!client->json.storeobject(&smsv))
            {
                LOG_err << "Invalid verified phone number (smsv)";
                assert(false);
            }
            break;

        case MAKENAMEID4('u', 's', 'p', 'w'):   // user paywall data
        {
            uspw = true;

            if (client->json.enterobject())
            {
                bool endobject = false;
                while (!endobject)
                {
                    switch (client->json.getnameid())
                    {
                        case MAKENAMEID2('d', 'l'): // deadline timestamp
                            deadlineTs = client->json.getint();
                            break;

                        case MAKENAMEID3('w', 't', 's'):    // warning timestamps
                            // ie. "wts":[1591803600,1591813600,1591823600

                            if (client->json.enterarray())
                            {
                                m_time_t ts;
                                while (client->json.isnumeric() && (ts = client->json.getint()) != -1)
                                {
                                    warningTs.push_back(ts);
                                }

                                client->json.leavearray();
                            }
                            break;

                        case EOO:
                            endobject = true;
                            break;

                        default:
                            if (!client->json.storeobject())
                            {
                                client->app->userdata_result(NULL, NULL, NULL, API_EINTERNAL);
                                return false;
                            }
                    }
                }
                client->json.leaveobject();
            }
            break;
        }

        case EOO:
        {
            assert(me == client->me);

            if (len_privk)
            {
                client->key.ecb_decrypt(privkbuf, len_privk);
                privk.resize(AsymmCipher::MAXKEYLENGTH * 2);
                privk.resize(Base64::btoa(privkbuf, len_privk, (char *)privk.data()));

                // RSA private key should be already assigned at login
                assert(privk == client->mPrivKey);
                if (client->mPrivKey.empty())
                {
                    LOG_warn << "Private key not set by login, setting at `ug` response...";
                    if (!client->asymkey.setkey(AsymmCipher::PRIVKEY, privkbuf, len_privk))
                    {
                        LOG_warn << "Error checking private key at `ug` response";
                    }
                }
            }

            if (len_pubk)
            {
                client->pubk.setkey(AsymmCipher::PUBKEY, pubkbuf, len_pubk);
            }

            if (v)
            {
                client->accountversion = v;
            }

            if (salt.size())
            {
                Base64::atob(salt, client->accountsalt);
            }

            client->accountsince = since;
            client->mSmsVerifiedPhone = smsv;

            client->k = k;

            client->btugexpiration.backoff(MegaClient::USER_DATA_EXPIRATION_BACKOFF_SECS * 10);
            client->cachedug = true;

            // pre-load received user attributes into cache
            User* u = client->ownuser();
            if (u)
            {
                int changes = 0;
                if (u->email.empty())
                {
                    u->email = email;
                }

                if (firstname.size())
                {
                    changes += u->updateattr(ATTR_FIRSTNAME, &firstname, &versionFirstname);
                }

                if (lastname.size())
                {
                    changes += u->updateattr(ATTR_LASTNAME, &lastname, &versionLastname);
                }

                if (language.size())
                {
                    changes += u->updateattr(ATTR_LANGUAGE, &language, &versionLanguage);
                }

                if (birthday.size())
                {
                    changes += u->updateattr(ATTR_BIRTHDAY, &birthday, &versionBirthday);
                }

                if (birthmonth.size())
                {
                    changes += u->updateattr(ATTR_BIRTHMONTH, &birthmonth, &versionBirthmonth);
                }

                if (birthyear.size())
                {
                    changes += u->updateattr(ATTR_BIRTHYEAR, &birthyear, &versionBirthyear);
                }

                if (country.size())
                {
                    changes += u->updateattr(ATTR_COUNTRY, &country, &versionCountry);
                }

                if (pwdReminderDialog.size())
                {
                    changes += u->updateattr(ATTR_PWD_REMINDER, &pwdReminderDialog, &versionPwdReminderDialog);
                }

                if (pushSetting.size())
                {
                    changes += u->updateattr(ATTR_PUSH_SETTINGS, &pushSetting, &versionPushSetting);

                    // initialize the settings for the intermediate layer by simulating there was a getua()
                    client->app->getua_result((byte*) pushSetting.data(), (unsigned) pushSetting.size(), ATTR_PUSH_SETTINGS);
                }

                if (contactLinkVerification.size())
                {
                    changes += u->updateattr(ATTR_CONTACT_LINK_VERIFICATION, &contactLinkVerification, &versionContactLinkVerification);
                }

                if (disableVersions.size())
                {
                    changes += u->updateattr(ATTR_DISABLE_VERSIONS, &disableVersions, &versionDisableVersions);

                    // initialize the status of file-versioning for the client
                    client->versions_disabled = (disableVersions == "1");
                    if (client->versions_disabled)
                    {
                        LOG_info << "File versioning is disabled";
                    }
                    else
                    {
                        LOG_info << "File versioning is enabled";
                    }
                }
                else    // attribute does not exists
                {
                    LOG_info << "File versioning is enabled";
                    client->versions_disabled = false;
                }

                if (chatFolder.size())
                {
                    unique_ptr<TLVstore> tlvRecords(TLVstore::containerToTLVrecords(&chatFolder, &client->key));
                    if (tlvRecords)
                    {
                        // store the value for private user attributes (decrypted version of serialized TLV)
                        unique_ptr<string> tlvString(tlvRecords->tlvRecordsToContainer(client->rng, &client->key));
                        changes += u->updateattr(ATTR_MY_CHAT_FILES_FOLDER, tlvString.get(), &versionChatFolder);
                    }
                    else
                    {
                        LOG_err << "Cannot extract TLV records for ATTR_MY_CHAT_FILES_FOLDER";
                    }
                }

                if (cameraUploadFolder.size())
                {
                    unique_ptr<TLVstore> tlvRecords(TLVstore::containerToTLVrecords(&cameraUploadFolder, &client->key));
                    if (tlvRecords)
                    {
                        // store the value for private user attributes (decrypted version of serialized TLV)
                        unique_ptr<string> tlvString(tlvRecords->tlvRecordsToContainer(client->rng, &client->key));
                        changes += u->updateattr(ATTR_CAMERA_UPLOADS_FOLDER, tlvString.get(), &versionCameraUploadFolder);
                    }
                    else
                    {
                        LOG_err << "Cannot extract TLV records for ATTR_CAMERA_UPLOADS_FOLDER";
                    }
                }

                if (!myBackupsFolder.empty())
                {
                    unique_ptr<TLVstore> tlvRecords(TLVstore::containerToTLVrecords(&myBackupsFolder, &client->key));
                    if (tlvRecords)
                    {
                        // store the value for private user attributes (decrypted version of serialized TLV)
                        unique_ptr<string> tlvString(tlvRecords->tlvRecordsToContainer(client->rng, &client->key));
                        changes += u->updateattr(ATTR_MY_BACKUPS_FOLDER, tlvString.get(), &versionMyBackupsFolder);
                    }
                    else
                    {
                        LOG_err << "Cannot extract TLV records for ATTR_MY_BACKUPS_FOLDER";
                    }
                }

                if (aliases.size())
                {
                    unique_ptr<TLVstore> tlvRecords(TLVstore::containerToTLVrecords(&aliases, &client->key));
                    if (tlvRecords)
                    {
                        // store the value for private user attributes (decrypted version of serialized TLV)
                        unique_ptr<string> tlvString(tlvRecords->tlvRecordsToContainer(client->rng, &client->key));
                        changes += u->updateattr(ATTR_ALIAS, tlvString.get(), &versionAliases);
                    }
                    else
                    {
                        LOG_err << "Cannot extract TLV records for ATTR_ALIAS";
                    }
                }

                if (unshareableKey.size() == Base64Str<SymmCipher::BLOCKSIZE>::STRLEN)
                {
                    changes += u->updateattr(ATTR_UNSHAREABLE_KEY, &unshareableKey, &versionUnshareableKey);
                    client->unshareablekey.swap(unshareableKey);
                }
                else if (unshareableKey.empty())    // it has not been created yet
                {
                    LOG_info << "Creating unshareable key...";
                    byte newunshareablekey[SymmCipher::BLOCKSIZE];
                    client->rng.genblock(newunshareablekey, sizeof(newunshareablekey));
                    client->putua(ATTR_UNSHAREABLE_KEY, newunshareablekey, sizeof(newunshareablekey), 0);
                }
                else
                {
                    LOG_err << "Unshareable key wrong length";
                }

                if (deviceNames.size())
                {
                    unique_ptr<TLVstore> tlvRecords(TLVstore::containerToTLVrecords(&deviceNames, &client->key));
                    if (tlvRecords)
                    {
                        // store the value for private user attributes (decrypted version of serialized TLV)
                        unique_ptr<string> tlvString(tlvRecords->tlvRecordsToContainer(client->rng, &client->key));
                        changes += u->updateattr(ATTR_DEVICE_NAMES, tlvString.get(), &versionDeviceNames);
                    }
                    else
                    {
                        LOG_err << "Cannot extract TLV records for ATTR_DEVICE_NAMES";
                    }
                }

                if (backupNames.size())
                {
                    unique_ptr<TLVstore> tlvRecords(TLVstore::containerToTLVrecords(&backupNames, &client->key));
                    if (tlvRecords)
                    {
                        // store the value for private user attributes (decrypted version of serialized TLV)
                        unique_ptr<string> tlvString(tlvRecords->tlvRecordsToContainer(client->rng, &client->key));
                        changes += u->updateattr(ATTR_BACKUP_NAMES, tlvString.get(), &versionBackupNames);
                    }
                    else
                    {
                        LOG_err << "Cannot extract TLV records for ATTR_BACKUP_NAMES";
                    }
                }

                if (changes > 0)
                {
                    u->setTag(tag ? tag : -1);
                    client->notifyuser(u);
                }
            }

            if (b)  // business account
            {
                // integrity checks
                if ((s < BIZ_STATUS_EXPIRED || s > BIZ_STATUS_GRACE_PERIOD)  // status not received or invalid
                        || (m == BIZ_MODE_UNKNOWN))  // master flag not received or invalid
                {
                    std::string err = "GetUserData: invalid business status / account mode";
                    LOG_err << err;
                    client->sendevent(99450, err.c_str(), 0);
                    client->mBizMode = BIZ_MODE_SUBUSER;
                    client->mBizExpirationTs = client->mBizGracePeriodTs = 0;
                    client->setBusinessStatus(BIZ_STATUS_EXPIRED);
                }
                else
                {
                    for (auto it : sts)
                    {
                        BizStatus status = it.first;
                        m_time_t ts = it.second;
                        if (status == BIZ_STATUS_EXPIRED)
                        {
                            client->mBizExpirationTs = ts;
                        }
                        else if (status == BIZ_STATUS_GRACE_PERIOD)
                        {
                            client->mBizGracePeriodTs = ts;
                        }
                        else
                        {
                            LOG_warn << "Unexpected status in b.sts. Status: " << status << "ts: " << ts;
                        }
                    }

                    client->mBizMode = m;
                    // subusers must receive the list of master users
                    assert(m != BIZ_MODE_SUBUSER || !masters.empty());
                    client->mBizMasters = masters;

                    client->setBusinessStatus(s);

                    // if current business status will expire sooner than the scheduled `ug`, update the
                    // backoff to a shorter one in order to refresh the business status asap
                    m_time_t auxts = 0;
                    m_time_t now = m_time(nullptr);
                    if (client->mBizGracePeriodTs && client->mBizGracePeriodTs > now)
                    {
                        auxts = client->mBizGracePeriodTs;
                    }
                    else if (client->mBizExpirationTs && client->mBizExpirationTs > now)
                    {
                        auxts = client->mBizExpirationTs;
                    }
                    if (auxts)
                    {
                        dstime diff = static_cast<dstime>((now - auxts) * 10);
                        dstime current = client->btugexpiration.backoffdelta();
                        if (current > diff)
                        {
                            client->btugexpiration.backoff(diff);
                        }
                    }
                    // TODO: check if type of account has changed and notify with new event (not yet supported by API)
                }
            }
            else
            {
                client->mBizMode = BIZ_MODE_UNKNOWN;
                client->mBizMasters.clear();
                client->mBizExpirationTs = client->mBizGracePeriodTs = 0;
                client->setBusinessStatus(BIZ_STATUS_INACTIVE);
            }

            if (uspw)
            {
                if (deadlineTs == -1 || warningTs.empty())
                {
                    LOG_err << "uspw received with missing timestamps";
                }
                else
                {
                    client->mOverquotaWarningTs = std::move(warningTs);
                    client->mOverquotaDeadlineTs = deadlineTs;
                    client->activateoverquota(0, true);
                }

            }

            client->app->userdata_result(&name, &pubk, &privk, API_OK);
            return true;
        }
        default:
            switch (User::string2attr(attributeName.c_str()))
            {
                case ATTR_FIRSTNAME:
                    parseUserAttribute(firstname, versionFirstname);
                    break;

                case ATTR_BIRTHMONTH:
                    parseUserAttribute(birthmonth, versionBirthmonth);
                    break;

                case ATTR_BIRTHYEAR:
                    parseUserAttribute(birthyear, versionBirthyear);
                    break;

                default:
                    if (!client->json.storeobject())
                    {
                        client->app->userdata_result(NULL, NULL, NULL, API_EINTERNAL);
                        return false;
                    }
                    break;
            }

            break;
        }
    }
}

void CommandGetUserData::parseUserAttribute(std::string &value, std::string &version, bool asciiToBinary)
{
    string info;
    if (!client->json.storeobject(&info))
    {
        LOG_err << "Failed to parse user attribute from the array";
        return;
    }

    string buf;
    JSON json;
    json.pos = info.c_str() + 1;
    for (;;)
    {
        switch (json.getnameid())
        {
            case MAKENAMEID2('a','v'):  // value
            {
                json.storeobject(&buf);
                break;
            }
            case 'v':   // version
            {
                json.storeobject(&version);
                break;
            }
            case EOO:
            {
                value = asciiToBinary ? Base64::atob(buf) : buf;
                return;
            }
            default:
            {
                if (!json.storeobject())
                {
                    version.clear();
                    LOG_err << "Failed to parse user attribute inside the array";
                    return;
                }
            }
        }
    }
}

CommandGetMiscFlags::CommandGetMiscFlags(MegaClient *client)
{
    mV3 = false;

    cmd("gmf");

    // this one can get the smsve flag when the account is blocked (if it's in a batch by itself)
    batchSeparately = true;
    suppressSID = true;

    tag = client->reqtag;
}

bool CommandGetMiscFlags::procresult(Result r)
{
    Error e;
    if (r.wasErrorOrOK())
    {
        e = r.errorOrOK();
        if (!e)
        {
            LOG_err << "Unexpected response for gmf: no flags, but no error";
            e = API_ENOENT;
        }
        LOG_err << "gmf failed: " << e;
    }
    else
    {
        e = client->readmiscflags(&client->json);
    }

    client->app->getmiscflags_result(e);
    return error(e) != API_EINTERNAL;
}

CommandGetUserQuota::CommandGetUserQuota(MegaClient* client, AccountDetails* ad, bool storage, bool transfer, bool pro, int source)
{
    mV3 = false;

    details = ad;
    mStorage = storage;
    mTransfer = transfer;
    mPro = pro;

    cmd("uq");
    if (storage)
    {
        arg("strg", "1", 0);
    }
    if (transfer)
    {
        arg("xfer", "1", 0);
    }
    if (pro)
    {
        arg("pro", "1", 0);
    }

    arg("src", source);

    arg("v", 1);

    tag = client->reqtag;
}

bool CommandGetUserQuota::procresult(Result r)
{
    m_off_t td;
    bool got_storage = false;
    bool got_storage_used = false;
    int uslw = -1;

    if (r.wasErrorOrOK())
    {
        client->app->account_details(details, r.errorOrOK());
        return true;
    }

    details->pro_level = 0;
    details->subscription_type = 'O';
    details->subscription_renew = 0;
    details->subscription_method.clear();
    memset(details->subscription_cycle, 0, sizeof(details->subscription_cycle));

    details->pro_until = 0;

    details->storage_used = 0;
    details->storage_max = 0;

    details->transfer_max = 0;
    details->transfer_own_used = 0;
    details->transfer_srv_used = 0;
    details->srv_ratio = 0;

    details->transfer_hist_starttime = 0;
    details->transfer_hist_interval = 3600;
    details->transfer_hist.clear();
    details->transfer_hist_valid = true;

    details->transfer_reserved = 0;
    details->transfer_own_reserved = 0;
    details->transfer_srv_reserved = 0;

    for (;;)
    {
        switch (client->json.getnameid())
        {
            case MAKENAMEID2('b', 't'):
            // "Base time age", this is number of seconds since the start of the current quota buckets
                // age of transfer
                // window start
                td = client->json.getint();
                if (td != -1)
                {
                    details->transfer_hist_starttime = m_time() - td;
                }
                break;

            case MAKENAMEID3('t', 'a', 'h'):
            // The free IP-based quota buckets, 6 entries for 6 hours
                if (client->json.enterarray())
                {
                    m_off_t t;

                    while (client->json.isnumeric() && (t = client->json.getint()) != -1)
                    {
                        details->transfer_hist.push_back(t);
                    }

                    client->json.leavearray();
                }
                break;

            case MAKENAMEID3('t', 'a', 'r'):
            // IP transfer reserved
                details->transfer_reserved = client->json.getint();
                break;

            case MAKENAMEID3('r', 'u', 'a'):
            // Actor reserved quota
                details->transfer_own_reserved += client->json.getint();
                break;

            case MAKENAMEID3('r', 'u', 'o'):
            // Owner reserved quota
                details->transfer_srv_reserved += client->json.getint();
                break;

            case MAKENAMEID5('c', 's', 't', 'r', 'g'):
            // Your total account storage usage
                details->storage_used = client->json.getint();
                got_storage_used = true;
                break;

            case MAKENAMEID6('c', 's', 't', 'r', 'g', 'n'):
            // Storage breakdown of root nodes and shares for your account
            // [bytes, numFiles, numFolders, versionedBytes, numVersionedFiles]
                if (client->json.enterobject())
                {
                    handle h;
                    NodeStorage* ns;

                    while (!ISUNDEF(h = client->json.gethandle()) && client->json.enterarray())
                    {
                        ns = &details->storage[h];

                        ns->bytes = client->json.getint();
                        ns->files = uint32_t(client->json.getint());
                        ns->folders = uint32_t(client->json.getint());
                        ns->version_bytes = client->json.getint();
                        ns->version_files = client->json.getint32();

#ifdef _DEBUG
                        // TODO: remove this debugging block once local count is confirmed to work correctly 100%
                        // verify the new local storage counters per root match server side (could fail if actionpackets are pending)
                        auto iter = client->mNodeCounters.find(h);
                        if (iter != client->mNodeCounters.end())
                        {
                            LOG_debug << client->nodebyhandle(h)->displaypath() << " " << iter->second.storage << " " << ns->bytes << " " << iter->second.files << " " << ns->files << " " << iter->second.folders << " " << ns->folders << " "
                                      << iter->second.versionStorage << " " << ns->version_bytes << " " << iter->second.versions << " " << ns->version_files
                                      << (iter->second.storage == ns->bytes && iter->second.files == ns->files && iter->second.folders == ns->folders && iter->second.versionStorage == ns->version_bytes && iter->second.versions == ns->version_files
                                          ? "" : " ******************************************* mismatch *******************************************");
                        }
#endif

                        while(client->json.storeobject());
                        client->json.leavearray();
                    }

                    client->json.leaveobject();
                }
                break;

            case MAKENAMEID5('m', 's', 't', 'r', 'g'):
            // maximum storage allowance
                details->storage_max = client->json.getint();
                got_storage = true;
                break;

            case MAKENAMEID6('c', 'a', 'x', 'f', 'e', 'r'):
            // PRO transfer quota consumed by yourself
                details->transfer_own_used += client->json.getint();
                break;

            case MAKENAMEID3('t', 'u', 'o'):
            // Transfer usage by the owner on quotad which hasn't yet been committed back to the API DB. Supplements caxfer
                details->transfer_own_used += client->json.getint();
                break;

            case MAKENAMEID6('c', 's', 'x', 'f', 'e', 'r'):
            // PRO transfer quota served to others
                details->transfer_srv_used += client->json.getint();
                break;

            case MAKENAMEID3('t', 'u', 'a'):
            // Transfer usage served to other users which hasn't yet been committed back to the API DB. Supplements csxfer
                details->transfer_srv_used += client->json.getint();
                break;

            case MAKENAMEID5('m', 'x', 'f', 'e', 'r'):
            // maximum transfer allowance
                details->transfer_max = client->json.getint();
                break;

            case MAKENAMEID8('s', 'r', 'v', 'r', 'a', 't', 'i', 'o'):
            // The ratio of your PRO transfer quota that is able to be served to others
                details->srv_ratio = client->json.getfloat();
                break;

            case MAKENAMEID5('u', 't', 'y', 'p', 'e'):
            // PRO type. 0 means Free; 4 is Pro Lite as it was added late; 100 indicates a business.
                details->pro_level = (int)client->json.getint();
                break;

            case MAKENAMEID5('s', 't', 'y', 'p', 'e'):
            // Flag indicating if this is a recurring subscription or one-off. "O" is one off, "R" is recurring.
                const char* ptr;
                if ((ptr = client->json.getvalue()))
                {
                    details->subscription_type = *ptr;
                }
                break;

            case MAKENAMEID6('s', 'c', 'y', 'c', 'l', 'e'):
                const char* scycle;
                if ((scycle = client->json.getvalue()))
                {
                    memcpy(details->subscription_cycle, scycle, 3);
                    details->subscription_cycle[3] = 0;
                }
                break;

            case MAKENAMEID6('s', 'r', 'e', 'n', 'e', 'w'):
            // Only provided for recurring subscriptions to indicate the best estimate of when the subscription will renew
                if (client->json.enterarray())
                {
                    details->subscription_renew = client->json.getint();
                    while(!client->json.leavearray())
                    {
                        client->json.storeobject();
                    }
                }
                break;

            case MAKENAMEID3('s', 'g', 'w'):
                if (client->json.enterarray())
                {
                    client->json.storeobject(&details->subscription_method);
                    while(!client->json.leavearray())
                    {
                        client->json.storeobject();
                    }
                }
                break;

            case MAKENAMEID3('r', 't', 't'):
                details->transfer_hist_valid = !client->json.getint();
                break;

            case MAKENAMEID6('s', 'u', 'n', 't', 'i', 'l'):
            // Time the last active PRO plan will expire (may be different from current one)
                details->pro_until = client->json.getint();
                break;

            case MAKENAMEID7('b', 'a', 'l', 'a', 'n', 'c', 'e'):
            // Balance of your account
                if (client->json.enterarray())
                {
                    const char* cur;
                    const char* amount;

                    while (client->json.enterarray())
                    {
                        if ((amount = client->json.getvalue()) && (cur = client->json.getvalue()))
                        {
                            size_t t = details->balances.size();
                            details->balances.resize(t + 1);
                            details->balances[t].amount = atof(amount);
                            memcpy(details->balances[t].currency, cur, 3);
                            details->balances[t].currency[3] = 0;
                        }

                        client->json.leavearray();
                    }

                    client->json.leavearray();
                }
                break;

            case MAKENAMEID4('u', 's', 'l', 'w'):
            // The percentage (in 1000s) indicating the limit at which you are 'nearly' over. Currently 98% for PRO, 90% for free.
                uslw = int(client->json.getint());
                break;

            case EOO:
                assert(!mStorage || (got_storage && got_storage_used) || client->loggedinfolderlink());

                if (mStorage)
                {
                    if (uslw <= 0)
                    {
                        uslw = 9000;
                        LOG_warn << "Using default almost overstorage threshold";
                    }

                    if (details->storage_used >= details->storage_max)
                    {
                        LOG_debug << "Account full";
                        bool isPaywall = (client->ststatus == STORAGE_PAYWALL);
                        client->activateoverquota(0, isPaywall);
                    }
                    else if (details->storage_used >= (details->storage_max / 10000 * uslw))
                    {
                        LOG_debug << "Few storage space available";
                        client->setstoragestatus(STORAGE_ORANGE);
                    }
                    else
                    {
                        LOG_debug << "There are no storage problems";
                        client->setstoragestatus(STORAGE_GREEN);
                    }
                }

                client->app->account_details(details, mStorage, mTransfer, mPro, false, false, false);
                return true;

            default:
                if (!client->json.storeobject())
                {
                    client->app->account_details(details, API_EINTERNAL);
                    return false;
                }
        }
    }
}

CommandQueryTransferQuota::CommandQueryTransferQuota(MegaClient* client, m_off_t size)
{
    cmd("qbq");
    arg("s", size);

    tag = client->reqtag;
}

bool CommandQueryTransferQuota::procresult(Result r)
{
    if (!r.wasErrorOrOK())
    {
        LOG_err << "Unexpected response: " << client->json.pos;
        client->json.storeobject();

        // Returns 0 to not alarm apps and don't show overquota pre-warnings
        // if something unexpected is received, following the same approach as
        // in the webclient
        client->app->querytransferquota_result(0);
        return false;
    }

    client->app->querytransferquota_result(r.errorOrOK());
    return true;
}

CommandGetUserTransactions::CommandGetUserTransactions(MegaClient* client, AccountDetails* ad)
{
    cmd("utt");

    details = ad;
    tag = client->reqtag;
}

bool CommandGetUserTransactions::procresult(Result r)
{
    details->transactions.clear();

    while (client->json.enterarray())
    {
        const char* handle = client->json.getvalue();
        m_time_t ts = client->json.getint();
        const char* delta = client->json.getvalue();
        const char* cur = client->json.getvalue();

        if (handle && (ts > 0) && delta && cur)
        {
            size_t t = details->transactions.size();
            details->transactions.resize(t + 1);
            memcpy(details->transactions[t].handle, handle, 11);
            details->transactions[t].handle[11] = 0;
            details->transactions[t].timestamp = ts;
            details->transactions[t].delta = atof(delta);
            memcpy(details->transactions[t].currency, cur, 3);
            details->transactions[t].currency[3] = 0;
        }

        client->json.leavearray();
    }

    client->app->account_details(details, false, false, false, false, true, false);
    return true;
}

CommandGetUserPurchases::CommandGetUserPurchases(MegaClient* client, AccountDetails* ad)
{
    cmd("utp");

    details = ad;
    tag = client->reqtag;
}

bool CommandGetUserPurchases::procresult(Result r)
{
    client->restag = tag;

    details->purchases.clear();

    while (client->json.enterarray())
    {
        const char* handle = client->json.getvalue();
        const m_time_t ts = client->json.getint();
        const char* amount = client->json.getvalue();
        const char* cur = client->json.getvalue();
        int method = (int)client->json.getint();

        if (handle && (ts > 0) && amount && cur && (method >= 0))
        {
            size_t t = details->purchases.size();
            details->purchases.resize(t + 1);
            memcpy(details->purchases[t].handle, handle, 11);
            details->purchases[t].handle[11] = 0;
            details->purchases[t].timestamp = ts;
            details->purchases[t].amount = atof(amount);
            memcpy(details->purchases[t].currency, cur, 3);
            details->purchases[t].currency[3] = 0;
            details->purchases[t].method = method;
        }

        client->json.leavearray();
    }

    client->app->account_details(details, false, false, false, true, false, false);
    return true;
}

CommandGetUserSessions::CommandGetUserSessions(MegaClient* client, AccountDetails* ad)
{
    cmd("usl");
    arg("x", 1); // Request the additional id and alive information

    details = ad;
    tag = client->reqtag;
}

bool CommandGetUserSessions::procresult(Result r)
{
    details->sessions.clear();

    while (client->json.enterarray())
    {
        size_t t = details->sessions.size();
        details->sessions.resize(t + 1);

        details->sessions[t].timestamp = client->json.getint();
        details->sessions[t].mru = client->json.getint();
        client->json.storeobject(&details->sessions[t].useragent);
        client->json.storeobject(&details->sessions[t].ip);

        const char* country = client->json.getvalue();
        memcpy(details->sessions[t].country, country ? country : "\0\0", 2);
        details->sessions[t].country[2] = 0;

        details->sessions[t].current = (int)client->json.getint();

        details->sessions[t].id = client->json.gethandle(8);
        details->sessions[t].alive = (int)client->json.getint();

        client->json.leavearray();
    }

    client->app->account_details(details, false, false, false, false, false, true);
    return true;
}

<<<<<<< HEAD
CommandSetPH::CommandSetPH(MegaClient* client, Node* n, int del, m_time_t cets, int ctag, std::function<void(Error, handle, handle)> f)
=======
CommandSetPH::CommandSetPH(MegaClient* client, Node* n, int del, m_time_t ets, bool writable)
>>>>>>> 96850bdc
{
    mStringIsNotSeqtag = true;
    mSeqtagArray = true;

    h = n->nodehandle;
    ets = cets;
    tag = ctag;
    completion = move(f);
    assert(completion);

    cmd("l");
    arg("n", (byte*)&n->nodehandle, MegaClient::NODEHANDLE);

    if (del)
    {
        arg("d", 1);
    }

    if (ets)
    {
        arg("ets", ets);
    }
<<<<<<< HEAD
=======

    if (writable)
    {
        arg("w", "1");
    }

    this->h = n->nodehandle;
    this->ets = ets;
    this->tag = client->reqtag;
    mWritable = writable;
>>>>>>> 96850bdc
}

bool CommandSetPH::procresult(Result r)
{
    if (r.wasErrorOrOK())
    {
        completion(r.errorOrOK(), UNDEF, UNDEF);
        return true;
    }

    handle ph = UNDEF;
    std::string authKey;

    if (mWritable) // aparently, depending on 'w', the response can be [{"ph":"XXXXXXXX","w":"YYYYYYYYYYYYYYYYYYYYYY"}] or simply [XXXXXXXX]
    {
        bool exit = false;
        while (!exit)
        {
            switch (client->json.getnameid())
            {
            case 'w':
                client->json.storeobject(&authKey);
                break;

            case MAKENAMEID2('p', 'h'):
                ph = client->json.gethandle();
                break;

            case EOO:
            {
                if (authKey.empty())
                {
                    client->app->exportnode_result(API_EINTERNAL);
                    return true;
                }
                exit = true;
                break;
            }
            default:
                if (!client->json.storeobject())
                {
                    client->app->exportnode_result(API_EINTERNAL);
                    return true;
                }
            }
        }
    }
    else    // format: [XXXXXXXX]
    {
        ph = client->json.gethandle();
    }

    if (ISUNDEF(ph))
    {
        completion(API_EINTERNAL, UNDEF, UNDEF);
        return true;
    }

#ifdef DEBUG
    Node *n = client->nodebyhandle(h);
<<<<<<< HEAD
    assert(n && n->plink && n->plink->ph == ph);
#endif
    completion(API_OK, h, ph);
=======
    if (n)
    {
        n->setpubliclink(ph, time(nullptr), ets, false, authKey);
        n->changed.publiclink = true;
        client->notifynode(n);
    }

    client->app->exportnode_result(h, ph);

>>>>>>> 96850bdc
    return true;
}

CommandGetPH::CommandGetPH(MegaClient* client, handle cph, const byte* ckey, int cop)
{
    cmd("g");
    arg("p", (byte*)&cph, MegaClient::NODEHANDLE);

    ph = cph;
    havekey = ckey ? true : false;
    if (havekey)
    {
        memcpy(key, ckey, sizeof key);
    }
    tag = client->reqtag;
    op = cop;
}

bool CommandGetPH::procresult(Result r)
{
    if (r.wasErrorOrOK())
    {
        client->app->openfilelink_result(r.errorOrOK());
        return true;
    }

    m_off_t s = -1;
    string a, fa;

    for (;;)
    {
        switch (client->json.getnameid())
        {
            case 's':
                s = client->json.getint();
                break;

            case MAKENAMEID2('a', 't'):
                client->json.storeobject(&a);
                break;

            case MAKENAMEID2('f', 'a'):
                client->json.storeobject(&fa);
                break;

            case EOO:
                // we want at least the attributes
                if (s >= 0)
                {
                    a.resize(Base64::atob(a.c_str(), (byte*)a.data(), int(a.size())));
                    if (havekey)
                    {
                        client->app->openfilelink_result(ph, key, s, &a, &fa, op);
                    }
                    else
                    {
                        client->app->openfilelink_result(ph, NULL, s, &a, &fa, op);
                    }
                }
                else
                {
                    client->app->openfilelink_result(API_EINTERNAL);
                }
                return true;

            default:
                if (!client->json.storeobject())
                {
                    client->app->openfilelink_result(API_EINTERNAL);
                    return false;
                }
        }
    }
}

CommandSetMasterKey::CommandSetMasterKey(MegaClient* client, const byte* newkey, const byte *hash, int hashsize, const byte *clientrandomvalue, const char *pin, string *salt)
{
    mStringIsNotSeqtag = true;

    memcpy(this->newkey, newkey, SymmCipher::KEYLENGTH);

    cmd("up");
    arg("k", newkey, SymmCipher::KEYLENGTH);
    if (clientrandomvalue)
    {
        arg("crv", clientrandomvalue, SymmCipher::KEYLENGTH);
    }
    arg("uh", hash, hashsize);
    if (pin)
    {
        arg("mfa", pin);
    }

    if (salt)
    {
        this->salt = *salt;
    }

    tag = client->reqtag;
}

bool CommandSetMasterKey::procresult(Result r)
{
    if (r.wasErrorOrOK())
    {
        client->app->changepw_result(r.errorOrOK());
    }
    else
    {
        // update encrypted MK and salt for further checkups
        client->k.assign((const char *) newkey, SymmCipher::KEYLENGTH);
        client->accountsalt = salt;

        client->json.storeobject();
        client->app->changepw_result(API_OK);
    }
    return true;
}

CommandCreateEphemeralSession::CommandCreateEphemeralSession(MegaClient* client,
                                                             const byte* key,
                                                             const byte* cpw,
                                                             const byte* ssc)
{
    mStringIsNotSeqtag = true;

    memcpy(pw, cpw, sizeof pw);

    cmd("up");
    arg("k", key, SymmCipher::KEYLENGTH);
    arg("ts", ssc, 2 * SymmCipher::KEYLENGTH);

    tag = client->reqtag;
}

bool CommandCreateEphemeralSession::procresult(Result r)
{
    if (r.wasErrorOrOK())
    {
        client->ephemeralSession = false;
        client->app->ephemeral_result(r.errorOrOK());
    }
    else
    {
        client->me = client->json.gethandle(MegaClient::USERHANDLE);
        client->uid = Base64Str<MegaClient::USERHANDLE>(client->me);
        client->resumeephemeral(client->me, pw, tag);
    }
    return true;
}

CommandResumeEphemeralSession::CommandResumeEphemeralSession(MegaClient*, handle cuh, const byte* cpw, int ctag)
{
    memcpy(pw, cpw, sizeof pw);

    uh = cuh;

    cmd("us");
    arg("user", (byte*)&uh, MegaClient::USERHANDLE);

    tag = ctag;
}

bool CommandResumeEphemeralSession::procresult(Result r)
{
    byte keybuf[SymmCipher::KEYLENGTH];
    byte sidbuf[MegaClient::SIDLEN];
    int havek = 0, havecsid = 0;

    if (r.wasErrorOrOK())
    {
        client->app->ephemeral_result(r.errorOrOK());
        return true;
    }

    for (;;)
    {
        switch (client->json.getnameid())
        {
            case 'k':
                havek = client->json.storebinary(keybuf, sizeof keybuf) == sizeof keybuf;
                break;

            case MAKENAMEID4('t', 's', 'i', 'd'):
                havecsid = client->json.storebinary(sidbuf, sizeof sidbuf) == sizeof sidbuf;
                break;

            case EOO:
                if (!havek || !havecsid)
                {
                    client->app->ephemeral_result(API_EINTERNAL);
                    return false;
                }

                client->setsid(sidbuf, sizeof sidbuf);

                client->key.setkey(pw);
                client->key.ecb_decrypt(keybuf);

                client->key.setkey(keybuf);

                if (!client->checktsid(sidbuf, sizeof sidbuf))
                {
                    client->app->ephemeral_result(API_EKEY);
                    return true;
                }

                client->me = uh;
                client->uid = Base64Str<MegaClient::USERHANDLE>(client->me);

                client->app->ephemeral_result(uh, pw);
                return true;

            default:
                if (!client->json.storeobject())
                {
                    client->app->ephemeral_result(API_EINTERNAL);
                    return false;
                }
        }
    }
}

CommandCancelSignup::CommandCancelSignup(MegaClient *client)
{
    cmd("ucr");

    tag = client->reqtag;
}

bool CommandCancelSignup::procresult(Result r)
{
    client->app->cancelsignup_result(r.errorOrOK());
    return r.wasErrorOrOK();
}

CommandWhyAmIblocked::CommandWhyAmIblocked(MegaClient *client)
{
    cmd("whyamiblocked");
    batchSeparately = true;  // don't let any other commands that might get batched with it cause the whole batch to fail

    tag = client->reqtag;
}

bool CommandWhyAmIblocked::procresult(Result r)
{
    if (r.wasErrorOrOK())
    {
        if (r.wasError(API_OK)) //unblocked
        {
            client->unblock();
        }

        client->app->whyamiblocked_result(r.errorOrOK());
        return true;
    }
    else if (client->json.isnumeric())
    {
         int response = int(client->json.getint());
         client->app->whyamiblocked_result(response);
         return true;
    }

    client->json.storeobject();
    client->app->whyamiblocked_result(API_EINTERNAL);
	return false;
}

CommandSendSignupLink::CommandSendSignupLink(MegaClient* client, const char* email, const char* name, byte* c)
{
    cmd("uc");
    arg("c", c, 2 * SymmCipher::KEYLENGTH);
    arg("n", (byte*)name, int(strlen(name)));
    arg("m", (byte*)email, int(strlen(email)));

    tag = client->reqtag;
}

bool CommandSendSignupLink::procresult(Result r)
{
    client->app->sendsignuplink_result(r.errorOrOK());
    return r.wasErrorOrOK();
}

CommandSendSignupLink2::CommandSendSignupLink2(MegaClient* client, const char* email, const char* name)
{
    cmd("uc2");
    arg("n", (byte*)name, int(strlen(name)));
    arg("m", (byte*)email, int(strlen(email)));
    arg("v", 2);
    tag = client->reqtag;
}

CommandSendSignupLink2::CommandSendSignupLink2(MegaClient* client, const char* email, const char* name, byte *clientrandomvalue, byte *encmasterkey, byte *hashedauthkey)
{
    cmd("uc2");
    arg("n", (byte*)name, int(strlen(name)));
    arg("m", (byte*)email, int(strlen(email)));
    arg("crv", clientrandomvalue, SymmCipher::KEYLENGTH);
    arg("hak", hashedauthkey, SymmCipher::KEYLENGTH);
    arg("k", encmasterkey, SymmCipher::KEYLENGTH);
    arg("v", 2);

    tag = client->reqtag;
}

bool CommandSendSignupLink2::procresult(Result r)
{
    client->app->sendsignuplink_result(r.errorOrOK());
    return r.wasErrorOrOK();
}

CommandQuerySignupLink::CommandQuerySignupLink(MegaClient* client, const byte* code, unsigned len)
{
    confirmcode.assign((char*)code, len);

    cmd("ud");
    arg("c", code, len);

    tag = client->reqtag;
}

bool CommandQuerySignupLink::procresult(Result r)
{
    string name;
    string email;
    handle uh;
    const char* kc;
    const char* pwcheck;
    string namebuf, emailbuf;
    byte pwcheckbuf[SymmCipher::KEYLENGTH];
    byte kcbuf[SymmCipher::KEYLENGTH];

    if (r.wasErrorOrOK())
    {
        client->app->querysignuplink_result(r.errorOrOK());
        return true;
    }

    assert(r.hasJsonArray());
    if (client->json.storebinary(&name) && client->json.storebinary(&email)
        && (uh = client->json.gethandle(MegaClient::USERHANDLE))
        && (kc = client->json.getvalue()) && (pwcheck = client->json.getvalue()))
    {
        if (!ISUNDEF(uh)
            && (Base64::atob(pwcheck, pwcheckbuf, sizeof pwcheckbuf) == sizeof pwcheckbuf)
            && (Base64::atob(kc, kcbuf, sizeof kcbuf) == sizeof kcbuf))
        {
            client->app->querysignuplink_result(uh, name.c_str(),
                                                       email.c_str(),
                                                       pwcheckbuf, kcbuf,
                                                       (const byte*)confirmcode.data(),
                                                       confirmcode.size());
            return true;
        }
    }

    client->app->querysignuplink_result(API_EINTERNAL);
	return false;
}

CommandConfirmSignupLink2::CommandConfirmSignupLink2(MegaClient* client,
                                                   const byte* code,
                                                   unsigned len)
{
    cmd("ud2");
    arg("c", code, len);

    tag = client->reqtag;
}

bool CommandConfirmSignupLink2::procresult(Result r)
{
    string name;
    string email;
    handle uh = UNDEF;
    int version = 0;

    if (r.wasErrorOrOK())
    {
        client->app->confirmsignuplink2_result(UNDEF, NULL, NULL, r.errorOrOK());
        return true;
    }

    assert(r.hasJsonArray());
    if (client->json.storebinary(&email) && client->json.storebinary(&name))
    {
        uh = client->json.gethandle(MegaClient::USERHANDLE);
        version = int(client->json.getint());
    }
    while (client->json.storeobject());

    if (!ISUNDEF(uh) && version == 2)
    {
        client->ephemeralSession = false;
        client->app->confirmsignuplink2_result(uh, name.c_str(), email.c_str(), API_OK);
        return true;
    }
    else
    {
        client->app->confirmsignuplink2_result(UNDEF, NULL, NULL, API_EINTERNAL);
        return false;
    }
}

CommandConfirmSignupLink::CommandConfirmSignupLink(MegaClient* client,
                                                   const byte* code,
                                                   unsigned len,
                                                   uint64_t emailhash)
{
    mStringIsNotSeqtag = true;

    cmd("up");
    arg("c", code, len);
    arg("uh", (byte*)&emailhash, sizeof emailhash);

    tag = client->reqtag;
}

bool CommandConfirmSignupLink::procresult(Result r)
{
    assert(r.hasJsonItem() || r.wasStrictlyError());

    if (r.hasJsonItem())
    {
        client->json.storeobject();
        client->ephemeralSession = false;
        client->app->confirmsignuplink_result(API_OK);
        return true;
    }

    client->app->confirmsignuplink_result(r.errorOrOK());
    return r.wasStrictlyError();
}

CommandSetKeyPair::CommandSetKeyPair(MegaClient* client, const byte* privk,
                                     unsigned privklen, const byte* pubk,
                                     unsigned pubklen)
{
    mStringIsNotSeqtag = true;

    cmd("up");
    arg("privk", privk, privklen);
    arg("pubk", pubk, pubklen);

    tag = client->reqtag;

    len = privklen;
    privkBuffer.reset(new byte[privklen]);
    memcpy(privkBuffer.get(), privk, len);
}

bool CommandSetKeyPair::procresult(Result r)
{
    if (r.wasErrorOrOK())
    {
        client->app->setkeypair_result(r.errorOrOK());
        return true;
    }

    client->json.storeobject();

    client->key.ecb_decrypt(privkBuffer.get(), len);
    client->mPrivKey.resize(AsymmCipher::MAXKEYLENGTH * 2);
    client->mPrivKey.resize(Base64::btoa(privkBuffer.get(), len, (char *)client->mPrivKey.data()));

    client->app->setkeypair_result(API_OK);
    return true;
}

// fetch full node tree
CommandFetchNodes::CommandFetchNodes(MegaClient* client, bool nocache)
{
    cmd("f");
    arg("c", 1);
    arg("r", 1);

    if (!nocache)
    {
        arg("ca", 1);
    }

    // The servers are more efficient with this command when it's the only one in the batch
    batchSeparately = true;

    tag = client->reqtag;
}

// purge and rebuild node/user tree
bool CommandFetchNodes::procresult(Result r)
{
    WAIT_CLASS::bumpds();
    client->fnstats.timeToLastByte = Waiter::ds - client->fnstats.startTime;

    client->purgenodesusersabortsc(true);

    if (r.wasErrorOrOK())
    {
        client->fetchingnodes = false;
        client->app->fetchnodes_result(r.errorOrOK());
        return true;
    }

    for (;;)
    {
        switch (client->json.getnameid())
        {
            case 'f':
                // nodes
                if (!client->readnodes(&client->json, 0, PUTNODES_APP, nullptr, 0, false, nullptr, nullptr))
                {
                    client->fetchingnodes = false;
                    client->app->fetchnodes_result(API_EINTERNAL);
                    return false;
                }
                break;

            case MAKENAMEID2('f', '2'):
                // old versions
                if (!client->readnodes(&client->json, 0, PUTNODES_APP, nullptr, 0, false, nullptr, nullptr))
                {
                    client->fetchingnodes = false;
                    client->app->fetchnodes_result(API_EINTERNAL);
                    return false;
                }
                break;

            case MAKENAMEID2('o', 'k'):
                // outgoing sharekeys
                client->readok(&client->json);
                break;

            case 's':
                // Fall through
            case MAKENAMEID2('p', 's'):
                // outgoing or pending shares
                client->readoutshares(&client->json);
                break;

            case 'u':
                // users/contacts
                if (!client->readusers(&client->json, false))
                {
                    client->fetchingnodes = false;
                    client->app->fetchnodes_result(API_EINTERNAL);
                    return false;
                }
                break;

            case MAKENAMEID2('c', 'r'):
                // crypto key request
                client->proccr(&client->json);
                break;

            case MAKENAMEID2('s', 'r'):
                // sharekey distribution request
                client->procsr(&client->json);
                break;

            case MAKENAMEID2('s', 'n'):
                // sequence number
                if (!client->scsn.setScsn(&client->json))
                {
                    client->fetchingnodes = false;
                    client->app->fetchnodes_result(API_EINTERNAL);
                    return false;
                }
                break;

            case MAKENAMEID3('i', 'p', 'c'):
                // Incoming pending contact
                client->readipc(&client->json);
                break;

            case MAKENAMEID3('o', 'p', 'c'):
                // Outgoing pending contact
                client->readopc(&client->json);
                break;

            case MAKENAMEID2('p', 'h'):
                // Public links handles
                client->procph(&client->json);
                break;

#ifdef ENABLE_CHAT
            case MAKENAMEID3('m', 'c', 'f'):
                // List of chatrooms
                client->procmcf(&client->json);
                break;

            case MAKENAMEID5('m', 'c', 'p', 'n', 'a'):   // fall-through
            case MAKENAMEID4('m', 'c', 'n', 'a'):
                // nodes shared in chatrooms
                client->procmcna(&client->json);
                break;
#endif
            case EOO:
            {
                if (!client->scsn.ready())
                {
                    client->fetchingnodes = false;
                    client->app->fetchnodes_result(API_EINTERNAL);
                    return false;
                }

                client->mergenewshares(0);
                client->applykeys();
                client->initStatusTable();
                client->initsc();
                client->pendingsccommit = false;
                client->fetchnodestag = tag;

                WAIT_CLASS::bumpds();
                client->fnstats.timeToCached = Waiter::ds - client->fnstats.startTime;
                client->fnstats.nodesCached = client->nodes.size();
                return true;
            }
            default:
                if (!client->json.storeobject())
                {
                    client->fetchingnodes = false;
                    client->app->fetchnodes_result(API_EINTERNAL);
                    return false;
                }
        }
    }
}

// report event to server logging facility
CommandReportEvent::CommandReportEvent(MegaClient *client, const char *event, const char *details)
{
    cmd("cds");
    arg("c", event);

    if (details)
    {
        arg("v", details);
    }

    tag = client->reqtag;
}

bool CommandReportEvent::procresult(Result r)
{
    client->app->reportevent_result(r.errorOrOK());
    return r.wasErrorOrOK();
}

CommandSubmitPurchaseReceipt::CommandSubmitPurchaseReceipt(MegaClient *client, int type, const char *receipt, handle lph, int phtype, int64_t ts)
{
    cmd("vpay");
    arg("t", type);

    if(receipt)
    {
        arg("receipt", receipt);
    }

    if(type == 2 && client->loggedin() == FULLACCOUNT)
    {
        arg("user", client->finduser(client->me)->uid.c_str());
    }

    if (!ISUNDEF(lph))
    {
        if (phtype == 0) // legacy mode
        {
            arg("aff", (byte*)&lph, MegaClient::NODEHANDLE);
        }
        else
        {
            beginobject("aff");
            arg("id", (byte*)&lph, MegaClient::NODEHANDLE);
            arg("ts", ts);
            arg("t", phtype);   // 1=affiliate id, 2=file/folder link, 3=chat link, 4=contact link
            endobject();
        }
    }

    tag = client->reqtag;
}

bool CommandSubmitPurchaseReceipt::procresult(Result r)
{
    client->app->submitpurchasereceipt_result(r.errorOrOK());
    return r.wasErrorOrOK();
}

// Credit Card Store
CommandCreditCardStore::CommandCreditCardStore(MegaClient* client, const char *cc, const char *last4, const char *expm, const char *expy, const char *hash)
{
    cmd("ccs");
    arg("cc", cc);
    arg("last4", last4);
    arg("expm", expm);
    arg("expy", expy);
    arg("hash", hash);

    tag = client->reqtag;
}

bool CommandCreditCardStore::procresult(Result r)
{
    client->app->creditcardstore_result(r.errorOrOK());
    return r.wasErrorOrOK();
}

CommandCreditCardQuerySubscriptions::CommandCreditCardQuerySubscriptions(MegaClient* client)
{
    cmd("ccqns");

    tag = client->reqtag;
}

bool CommandCreditCardQuerySubscriptions::procresult(Result r)
{
    if (r.wasErrorOrOK())
    {
        client->app->creditcardquerysubscriptions_result(0, r.errorOrOK());
        return true;
    }
    else if (client->json.isnumeric())
    {
        int number = int(client->json.getint());
        client->app->creditcardquerysubscriptions_result(number, API_OK);
        return true;
    }
    else
    {
        client->json.storeobject();
        client->app->creditcardquerysubscriptions_result(0, API_EINTERNAL);
        return false;
    }
}

CommandCreditCardCancelSubscriptions::CommandCreditCardCancelSubscriptions(MegaClient* client, const char* reason)
{
    cmd("cccs");

    if (reason)
    {
        arg("r", reason);
    }

    tag = client->reqtag;
}

bool CommandCreditCardCancelSubscriptions::procresult(Result r)
{
    client->app->creditcardcancelsubscriptions_result(r.errorOrOK());
    return r.wasErrorOrOK();
}

CommandCopySession::CommandCopySession(MegaClient *client)
{
    cmd("us");
    arg("c", 1);
    batchSeparately = true;  // don't let any other commands that might get batched with it cause the whole batch to fail when blocked
    tag = client->reqtag;
}

bool CommandCopySession::procresult(Result r)
{
    string session;
    byte sidbuf[AsymmCipher::MAXKEYLENGTH];
    int len_csid = 0;

    if (r.wasErrorOrOK())
    {
        client->app->copysession_result(NULL, r.errorOrOK());
        return true;
    }

    for (;;)
    {
        switch (client->json.getnameid())
        {
            case MAKENAMEID4('c', 's', 'i', 'd'):
                len_csid = client->json.storebinary(sidbuf, sizeof sidbuf);
                break;

            case EOO:
                if (len_csid < 32)
                {
                    client->app->copysession_result(NULL, API_EINTERNAL);
                    return false;
                }

                if (!client->asymkey.decrypt(sidbuf, len_csid, sidbuf, MegaClient::SIDLEN))
                {
                    client->app->copysession_result(NULL, API_EINTERNAL);
                    return false;
                }

                session.resize(MegaClient::SIDLEN * 4 / 3 + 4);
                session.resize(Base64::btoa(sidbuf, MegaClient::SIDLEN, (char *)session.data()));
                client->app->copysession_result(&session, API_OK);
                return true;

            default:
                if (!client->json.storeobject())
                {
                    client->app->copysession_result(NULL, API_EINTERNAL);
                    return false;
                }
        }
    }
}

CommandGetPaymentMethods::CommandGetPaymentMethods(MegaClient *client)
{
    cmd("ufpq");
    tag = client->reqtag;
}

bool CommandGetPaymentMethods::procresult(Result r)
{
    int methods = 0;
    int64_t value;

    if (r.wasErrorOrOK())
    {
        if (!r.wasError(API_OK))
        {
            client->app->getpaymentmethods_result(methods, r.errorOrOK());

            //Consume remaining values if they exist
            while(client->json.isnumeric())
            {
                client->json.getint();
            }
            return true;
        }

        value = static_cast<int64_t>(error(r.errorOrOK()));
    }
    else if (client->json.isnumeric())
    {
        value = client->json.getint();
    }
    else
    {
        LOG_err << "Parse error in ufpq";
        client->app->getpaymentmethods_result(methods, API_EINTERNAL);
        return false;
    }

    methods |= 1 << value;

    while (client->json.isnumeric())
    {
        value = client->json.getint();
        if (value < 0)
        {
            client->app->getpaymentmethods_result(methods, static_cast<error>(value));

            //Consume remaining values if they exist
            while(client->json.isnumeric())
            {
                client->json.getint();
            }
            return true;
        }

        methods |= 1 << value;
    }

    client->app->getpaymentmethods_result(methods, API_OK);
    return true;
}

CommandUserFeedbackStore::CommandUserFeedbackStore(MegaClient *client, const char *type, const char *blob, const char *uid)
{
    cmd("clog");

    arg("t", type);

    if (blob)
    {
        arg("d", blob);
    }

    if (uid)
    {
        arg("id", uid);
    }

    tag = client->reqtag;
}

bool CommandUserFeedbackStore::procresult(Result r)
{
    client->app->userfeedbackstore_result(r.errorOrOK());
    return r.wasErrorOrOK();
}

CommandSendEvent::CommandSendEvent(MegaClient *client, int type, const char *desc)
{
    cmd("log");
    arg("e", type);
    arg("m", desc);

    tag = client->reqtag;
}

bool CommandSendEvent::procresult(Result r)
{
    client->app->sendevent_result(r.errorOrOK());
    return r.wasErrorOrOK();
}

CommandSupportTicket::CommandSupportTicket(MegaClient *client, const char *message, int type)
{
    cmd("sse");
    arg("t", type);
    arg("b", 1);    // base64 encoding for `msg`
    arg("m", (const byte*)message, int(strlen(message)));

    tag = client->reqtag;
}

bool CommandSupportTicket::procresult(Result r)
{
    client->app->supportticket_result(r.errorOrOK());
    return r.wasErrorOrOK();
}

CommandCleanRubbishBin::CommandCleanRubbishBin(MegaClient *client)
{
    cmd("dr");

    tag = client->reqtag;
}

bool CommandCleanRubbishBin::procresult(Result r)
{
    client->app->cleanrubbishbin_result(r.errorOrOK());
    return r.wasErrorOrOK();
}

CommandGetRecoveryLink::CommandGetRecoveryLink(MegaClient *client, const char *email, int type, const char *pin)
{
    cmd("erm");
    arg("m", email);
    arg("t", type);

    if (type == CANCEL_ACCOUNT && pin)
    {
        arg("mfa", pin);
    }

    tag = client->reqtag;
}

bool CommandGetRecoveryLink::procresult(Result r)
{
    client->app->getrecoverylink_result(r.errorOrOK());
    return r.wasErrorOrOK();
}

CommandQueryRecoveryLink::CommandQueryRecoveryLink(MegaClient *client, const char *linkcode)
{
    cmd("erv");
    arg("c", linkcode);

    tag = client->reqtag;
}

bool CommandQueryRecoveryLink::procresult(Result r)
{
    // [<code>,"<email>","<ip_address>",<timestamp>,"<user_handle>",["<email>"]]   (and we are already in the array)
    string email;
    string ip;
    m_time_t ts;
    handle uh;

    if (r.wasStrictlyError())
    {
        client->app->queryrecoverylink_result(r.errorOrOK());
        return true;
    }

    if (!client->json.isnumeric())
    {
        client->app->queryrecoverylink_result(API_EINTERNAL);
        return false;
    }

    int type = static_cast<int>(client->json.getint());

    if ( !client->json.storeobject(&email)  ||
         !client->json.storeobject(&ip)     ||
         ((ts = client->json.getint()) == -1) ||
         !(uh = client->json.gethandle(MegaClient::USERHANDLE)) )
    {
        client->app->queryrecoverylink_result(API_EINTERNAL);
        return false;
    }

    string tmp;
    vector<string> emails;

    // read emails registered for this account
    client->json.enterarray();
    while (client->json.storeobject(&tmp))
    {
        emails.push_back(tmp);
        if (*client->json.pos == ']')
        {
            break;
        }
    }
    client->json.leavearray();  // emails array

    if (!emails.size()) // there should be at least one email
    {
        client->app->queryrecoverylink_result(API_EINTERNAL);
        return false;
    }

    if (client->loggedin() == FULLACCOUNT && uh != client->me)
    {
        client->app->queryrecoverylink_result(API_EACCESS);
        return true;
    }

    client->app->queryrecoverylink_result(type, email.c_str(), ip.c_str(), time_t(ts), uh, &emails);
    return true;
}

CommandGetPrivateKey::CommandGetPrivateKey(MegaClient *client, const char *code)
{
    cmd("erx");
    arg("r", "gk");
    arg("c", code);

    tag = client->reqtag;
}

bool CommandGetPrivateKey::procresult(Result r)
{
    if (r.wasErrorOrOK())   // error
    {
        client->app->getprivatekey_result(r.errorOrOK());
        return true;
    }
    else
    {
        byte privkbuf[AsymmCipher::MAXKEYLENGTH * 2];
        int len_privk = client->json.storebinary(privkbuf, sizeof privkbuf);

        // account has RSA keypair: decrypt server-provided session ID
        if (len_privk < 256)
        {
            client->app->getprivatekey_result(API_EINTERNAL);
            return false;
        }
        else
        {
            client->app->getprivatekey_result((error)API_OK, privkbuf, len_privk);
            return true;
        }
    }
}

CommandConfirmRecoveryLink::CommandConfirmRecoveryLink(MegaClient *client, const char *code, const byte *hash, int hashsize, const byte *clientrandomvalue, const byte *encMasterKey, const byte *initialSession)
{
    cmd("erx");

    if (!initialSession)
    {
        arg("r", "sk");
    }

    arg("c", code);

    arg("x", encMasterKey, SymmCipher::KEYLENGTH);
    if (!clientrandomvalue)
    {
        arg("y", hash, hashsize);
    }
    else
    {
        beginobject("y");
        arg("crv", clientrandomvalue, SymmCipher::KEYLENGTH);
        arg("hak", hash, hashsize); //hashed authentication key
        endobject();
    }

    if (initialSession)
    {
        arg("z", initialSession, 2 * SymmCipher::KEYLENGTH);
    }

    tag = client->reqtag;
}

bool CommandConfirmRecoveryLink::procresult(Result r)
{
    client->app->confirmrecoverylink_result(r.errorOrOK());
    return r.wasErrorOrOK();
}

CommandConfirmCancelLink::CommandConfirmCancelLink(MegaClient *client, const char *code)
{
    cmd("erx");
    arg("c", code);

    tag = client->reqtag;
}

bool CommandConfirmCancelLink::procresult(Result r)
{
    MegaApp *app = client->app;
    app->confirmcancellink_result(r.errorOrOK());
    if (r.wasError(API_OK))
    {
        app->request_error(API_ESID);
    }
    return r.wasErrorOrOK();
}

CommandResendVerificationEmail::CommandResendVerificationEmail(MegaClient *client)
{
    cmd("era");
    batchSeparately = true;  // don't let any other commands that might get batched with it cause the whole batch to fail

    tag = client->reqtag;
}

bool CommandResendVerificationEmail::procresult(Result r)
{
    client->app->resendverificationemail_result(r.errorOrOK());
    return r.wasErrorOrOK();
}

CommandResetSmsVerifiedPhoneNumber::CommandResetSmsVerifiedPhoneNumber(MegaClient *client)
{
    cmd("smsr");
    tag = client->reqtag;
}

bool CommandResetSmsVerifiedPhoneNumber::procresult(Result r)
{
    if (r.wasError(API_OK))
    {
        client->mSmsVerifiedPhone.clear();
    }
    client->app->resetSmsVerifiedPhoneNumber_result(r.errorOrOK());
    return r.wasErrorOrOK();
}

CommandValidatePassword::CommandValidatePassword(MegaClient *client, const char *email, uint64_t emailhash)
{
    cmd("us");
    arg("user", email);
    arg("uh", (byte*)&emailhash, sizeof emailhash);

    tag = client->reqtag;
}

bool CommandValidatePassword::procresult(Result r)
{
    if (r.wasError(API_OK))
    {
        client->app->validatepassword_result(r.errorOrOK());
        return true;
    }
    else
    {
        assert(r.hasJsonObject());  // we don't use the object contents, and will exit the object automatically
        client->app->validatepassword_result(API_OK);
        return r.hasJsonObject();
    }
}

CommandGetEmailLink::CommandGetEmailLink(MegaClient *client, const char *email, int add, const char *pin)
{
    cmd("se");

    if (add)
    {
        arg("aa", "a");     // add
    }
    else
    {
        arg("aa", "r");     // remove
    }
    arg("e", email);
    if (pin)
    {
        arg("mfa", pin);
    }

    tag = client->reqtag;
}

bool CommandGetEmailLink::procresult(Result r)
{
    client->app->getemaillink_result(r.errorOrOK());
    return r.wasErrorOrOK();
}

CommandConfirmEmailLink::CommandConfirmEmailLink(MegaClient *client, const char *code, const char *email, const byte *newLoginHash, bool replace)
{
    mV3 = false;
    this->email = email;
    this->replace = replace;

    cmd("sec");

    arg("c", code);
    arg("e", email);
    if (newLoginHash)
    {
        arg("uh", newLoginHash, sizeof(uint64_t));
    }
    if (replace)
    {
        arg("r", 1);    // replace the current email address by this one
    }
    notself(client);

    tag = client->reqtag;
}

bool CommandConfirmEmailLink::procresult(Result r)
{
    if (r.wasError(API_OK))
    {
        User *u = client->finduser(client->me);

        if (replace)
        {
            LOG_debug << "Email changed from `" << u->email << "` to `" << email << "`";

            client->mapuser(u->userhandle, email.c_str()); // update email used as index for user's map
            u->changed.email = true;
            client->notifyuser(u);
        }
        // TODO: once we manage multiple emails, add the new email to the list of emails
    }

    client->app->confirmemaillink_result(r.errorOrOK());
    return r.wasErrorOrOK();
}

CommandGetVersion::CommandGetVersion(MegaClient *client, const char *appKey)
{
    this->client = client;
    cmd("lv");
    arg("a", appKey);
    tag = client->reqtag;
}

bool CommandGetVersion::procresult(Result r)
{
    int versioncode = 0;
    string versionstring;

    if (r.wasErrorOrOK())
    {
        client->app->getversion_result(0, NULL, r.errorOrOK());
        return r.wasErrorOrOK();
    }

    assert(r.hasJsonObject());
    for (;;)
    {
        switch (client->json.getnameid())
        {
            case 'c':
                versioncode = int(client->json.getint());
                break;

            case 's':
                client->json.storeobject(&versionstring);
                break;

            case EOO:
                client->app->getversion_result(versioncode, versionstring.c_str(), API_OK);
                return true;

            default:
                if (!client->json.storeobject())
                {
                    client->app->getversion_result(0, NULL, API_EINTERNAL);
                    return false;
                }
        }
    }
}

CommandGetLocalSSLCertificate::CommandGetLocalSSLCertificate(MegaClient *client)
{
    this->client = client;
    cmd("lc");
    arg("v", 1);

    tag = client->reqtag;
}

bool CommandGetLocalSSLCertificate::procresult(Result r)
{
    if (r.wasErrorOrOK())
    {
        client->app->getlocalsslcertificate_result(0, NULL, r.errorOrOK());
        return true;
    }

    assert(r.hasJsonObject());
    string certdata;
    m_time_t ts = 0;
    int numelements = 0;

    for (;;)
    {
        switch (client->json.getnameid())
        {
            case 't':
            {
                ts = client->json.getint();
                break;
            }
            case 'd':
            {
                string data;
                client->json.enterarray();
                while (client->json.storeobject(&data))
                {
                    if (numelements)
                    {
                        certdata.append(";");
                    }
                    numelements++;
                    certdata.append(data);
                }
                client->json.leavearray();
                break;
            }
            case EOO:
            {
                if (numelements < 2)
                {
                    client->app->getlocalsslcertificate_result(0, NULL, API_EINTERNAL);
                    return false;
                }
                client->app->getlocalsslcertificate_result(ts, &certdata, API_OK);
                return true;
            }

            default:
                if (!client->json.storeobject())
                {
                    client->app->getlocalsslcertificate_result(0, NULL, API_EINTERNAL);
                    return false;
                }
        }
    }
}

#ifdef ENABLE_CHAT
CommandChatCreate::CommandChatCreate(MegaClient *client, bool group, bool publicchat, const userpriv_vector *upl, const string_map *ukm, const char *title)
{
    mV3 = false;

    this->client = client;
    this->chatPeers = new userpriv_vector(*upl);
    this->mPublicChat = publicchat;
    this->mTitle = title ? string(title) : "";
    this->mUnifiedKey = "";

    cmd("mcc");
    arg("g", (group) ? 1 : 0);

    if (group && title)
    {
        arg("ct", title);
    }

    if (publicchat)
    {
        arg("m", 1);

        char ownHandleB64[12];
        Base64::btoa((byte *)&client->me, MegaClient::USERHANDLE, ownHandleB64);
        ownHandleB64[11] = '\0';

        string_map::const_iterator it = ukm->find(ownHandleB64);
        if (it != ukm->end())
        {
            mUnifiedKey = it->second;
            arg("ck", mUnifiedKey.c_str());
        }
    }

    beginarray("u");

    userpriv_vector::iterator itupl;
    for (itupl = chatPeers->begin(); itupl != chatPeers->end(); itupl++)
    {
        beginobject();

        handle uh = itupl->first;
        privilege_t priv = itupl->second;

        arg("u", (byte *)&uh, MegaClient::USERHANDLE);
        arg("p", priv);

        if (publicchat)
        {
            char uid[12];
            Base64::btoa((byte*)&uh, MegaClient::USERHANDLE, uid);
            uid[11] = '\0';

            string_map::const_iterator ituk = ukm->find(uid);
            if(ituk != ukm->end())
            {
                arg("ck", ituk->second.c_str());
            }
        }
        endobject();
    }

    endarray();

    arg("v", 1);
    notself(client);

    tag = client->reqtag;
}

bool CommandChatCreate::procresult(Result r)
{
    if (r.wasErrorOrOK())
    {
        client->app->chatcreate_result(NULL, r.errorOrOK());
        delete chatPeers;
        return true;
    }
    else
    {
        handle chatid = UNDEF;
        int shard = -1;
        bool group = false;
        m_time_t ts = -1;

        for (;;)
        {
            switch (client->json.getnameid())
            {
                case MAKENAMEID2('i','d'):
                    chatid = client->json.gethandle(MegaClient::CHATHANDLE);
                    break;

                case MAKENAMEID2('c','s'):
                    shard = int(client->json.getint());
                    break;

                case 'g':
                    group = client->json.getint();
                    break;

                case MAKENAMEID2('t', 's'):  // actual creation timestamp
                    ts = client->json.getint();
                    break;

                case EOO:
                    if (chatid != UNDEF && shard != -1)
                    {
                        if (client->chats.find(chatid) == client->chats.end())
                        {
                            client->chats[chatid] = new TextChat();
                        }

                        TextChat *chat = client->chats[chatid];
                        chat->id = chatid;
                        chat->priv = PRIV_MODERATOR;
                        chat->shard = shard;
                        delete chat->userpriv;  // discard any existing `userpriv`
                        chat->userpriv = this->chatPeers;
                        chat->group = group;
                        chat->ts = (ts != -1) ? ts : 0;
                        chat->publicchat = mPublicChat;
                        chat->setTag(tag ? tag : -1);
                        if (chat->group && !mTitle.empty())
                        {
                            chat->title = mTitle;
                        }
                        if (mPublicChat)
                        {
                            chat->unifiedKey = mUnifiedKey;
                        }

                        client->notifychat(chat);
                        client->app->chatcreate_result(chat, API_OK);
                    }
                    else
                    {
                        client->app->chatcreate_result(NULL, API_EINTERNAL);
                        delete chatPeers;   // unused, but might be set at creation
                    }
                    return true;

                default:
                    if (!client->json.storeobject())
                    {
                        client->app->chatcreate_result(NULL, API_EINTERNAL);
                        delete chatPeers;   // unused, but might be set at creation
                        return false;
                    }
            }
        }
    }
}

CommandChatInvite::CommandChatInvite(MegaClient *client, handle chatid, handle uh, privilege_t priv, const char *unifiedkey, const char* title)
{
    mV3 = false;

    this->client = client;
    this->chatid = chatid;
    this->uh = uh;
    this->priv = priv;
    this->title = title ? string(title) : "";

    cmd("mci");

    arg("id", (byte*)&chatid, MegaClient::CHATHANDLE);
    arg("u", (byte *)&uh, MegaClient::USERHANDLE);
    arg("p", priv);
    arg("v", 1);

    if (title)
    {
        arg("ct", title);
    }

    if (unifiedkey)
    {
        arg("ck", unifiedkey);
    }

    notself(client);

    tag = client->reqtag;
}

bool CommandChatInvite::procresult(Result r)
{
    if (r.wasError(API_OK))
    {
        if (client->chats.find(chatid) == client->chats.end())
        {
            // the invitation succeed for a non-existing chatroom
            client->app->chatinvite_result(API_EINTERNAL);
            return true;
        }

        TextChat *chat = client->chats[chatid];
        if (!chat->userpriv)
        {
            chat->userpriv = new userpriv_vector();
        }

        chat->userpriv->push_back(userpriv_pair(uh, priv));

        if (!title.empty())  // only if title was set for this chatroom, update it
        {
            chat->title = title;
        }

        chat->setTag(tag ? tag : -1);
        client->notifychat(chat);
    }

    client->app->chatinvite_result(r.errorOrOK());
    return r.wasErrorOrOK();
}

CommandChatRemove::CommandChatRemove(MegaClient *client, handle chatid, handle uh)
{
    mV3 = false;

    this->client = client;
    this->chatid = chatid;
    this->uh = uh;

    cmd("mcr");

    arg("id", (byte*)&chatid, MegaClient::CHATHANDLE);

    if (uh != client->me)
    {
        arg("u", (byte *)&uh, MegaClient::USERHANDLE);
    }
    arg("v", 1);
    notself(client);

    tag = client->reqtag;
}

bool CommandChatRemove::procresult(Result r)
{
    if (r.wasError(API_OK))
    {
        if (client->chats.find(chatid) == client->chats.end())
        {
            // the invitation succeed for a non-existing chatroom
            client->app->chatremove_result(API_EINTERNAL);
            return true;
        }

        TextChat *chat = client->chats[chatid];
        if (chat->userpriv)
        {
            userpriv_vector::iterator upvit;
            for (upvit = chat->userpriv->begin(); upvit != chat->userpriv->end(); upvit++)
            {
                if (upvit->first == uh)
                {
                    chat->userpriv->erase(upvit);
                    if (chat->userpriv->empty())
                    {
                        delete chat->userpriv;
                        chat->userpriv = NULL;
                    }
                    break;
                }
            }
        }
        else
        {
            if (uh != client->me)
            {
                // the removal succeed, but the list of peers is empty
                client->app->chatremove_result(API_EINTERNAL);
                return true;
            }
        }

        if (uh == client->me)
        {
            chat->priv = PRIV_RM;

            // clear the list of peers (if re-invited, peers will be re-added)
            delete chat->userpriv;
            chat->userpriv = NULL;
        }

        chat->setTag(tag ? tag : -1);
        client->notifychat(chat);
    }

    client->app->chatremove_result(r.errorOrOK());
    return r.wasErrorOrOK();
}

CommandChatURL::CommandChatURL(MegaClient *client, handle chatid)
{
    mStringIsNotSeqtag = true;

    this->client = client;

    cmd("mcurl");

    arg("id", (byte*)&chatid, MegaClient::CHATHANDLE);
    arg("v", 1);

    tag = client->reqtag;
}

bool CommandChatURL::procresult(Result r)
{
    if (r.wasErrorOrOK())
    {
        client->app->chaturl_result(NULL, r.errorOrOK());
        return true;
    }
    else
    {
        string url;
        if (!client->json.storeobject(&url))
        {
            client->app->chaturl_result(NULL, API_EINTERNAL);
            return false;
        }
        else
        {
            client->app->chaturl_result(&url, API_OK);
            return true;
        }
    }
}

CommandChatGrantAccess::CommandChatGrantAccess(MegaClient *client, handle chatid, handle h, const char *uid)
{
    mV3 = false;

    this->client = client;
    this->chatid = chatid;
    this->h = h;
    Base64::atob(uid, (byte*)&uh, MegaClient::USERHANDLE);

    cmd("mcga");

    arg("id", (byte*)&chatid, MegaClient::CHATHANDLE);
    arg("n", (byte*)&h, MegaClient::NODEHANDLE);
    arg("u", uid);
    arg("v", 1);
    notself(client);

    tag = client->reqtag;
}

bool CommandChatGrantAccess::procresult(Result r)
{
    if (r.wasError(API_OK))
    {
        if (client->chats.find(chatid) == client->chats.end())
        {
            // the action succeed for a non-existing chatroom??
            client->app->chatgrantaccess_result(API_EINTERNAL);
            return true;
        }

        TextChat *chat = client->chats[chatid];
        chat->setNodeUserAccess(h, uh);

        chat->setTag(tag ? tag : -1);
        client->notifychat(chat);
    }

    client->app->chatgrantaccess_result(r.errorOrOK());
    return r.wasErrorOrOK();
}

CommandChatRemoveAccess::CommandChatRemoveAccess(MegaClient *client, handle chatid, handle h, const char *uid)
{
    mV3 = false;

    this->client = client;
    this->chatid = chatid;
    this->h = h;
    Base64::atob(uid, (byte*)&uh, MegaClient::USERHANDLE);

    cmd("mcra");

    arg("id", (byte*)&chatid, MegaClient::CHATHANDLE);
    arg("n", (byte*)&h, MegaClient::NODEHANDLE);
    arg("u", uid);
    arg("v", 1);
    notself(client);

    tag = client->reqtag;
}

bool CommandChatRemoveAccess::procresult(Result r)
{
    if (r.wasError(API_OK))
    {
        if (client->chats.find(chatid) == client->chats.end())
        {
            // the action succeed for a non-existing chatroom??
            client->app->chatremoveaccess_result(API_EINTERNAL);
            return true;
        }

        TextChat *chat = client->chats[chatid];
        chat->setNodeUserAccess(h, uh, true);

        chat->setTag(tag ? tag : -1);
        client->notifychat(chat);
    }

    client->app->chatremoveaccess_result(r.errorOrOK());
    return r.wasErrorOrOK();
}

CommandChatUpdatePermissions::CommandChatUpdatePermissions(MegaClient *client, handle chatid, handle uh, privilege_t priv)
{
    mV3 = false;

    this->client = client;
    this->chatid = chatid;
    this->uh = uh;
    this->priv = priv;

    cmd("mcup");
    arg("v", 1);

    arg("id", (byte*)&chatid, MegaClient::CHATHANDLE);
    arg("u", (byte *)&uh, MegaClient::USERHANDLE);
    arg("p", priv);
    notself(client);

    tag = client->reqtag;
}

bool CommandChatUpdatePermissions::procresult(Result r)
{
    if (r.wasError(API_OK))
    {
        if (client->chats.find(chatid) == client->chats.end())
        {
            // the invitation succeed for a non-existing chatroom
            client->app->chatupdatepermissions_result(API_EINTERNAL);
            return true;
        }

        TextChat *chat = client->chats[chatid];
        if (uh != client->me)
        {
            if (!chat->userpriv)
            {
                // the update succeed, but that peer is not included in the chatroom
                client->app->chatupdatepermissions_result(API_EINTERNAL);
                return true;
            }

            bool found = false;
            userpriv_vector::iterator upvit;
            for (upvit = chat->userpriv->begin(); upvit != chat->userpriv->end(); upvit++)
            {
                if (upvit->first == uh)
                {
                    chat->userpriv->erase(upvit);
                    chat->userpriv->push_back(userpriv_pair(uh, priv));
                    found = true;
                    break;
                }
            }

            if (!found)
            {
                // the update succeed, but that peer is not included in the chatroom
                client->app->chatupdatepermissions_result(API_EINTERNAL);
                return true;
            }
        }
        else
        {
            chat->priv = priv;
        }

        chat->setTag(tag ? tag : -1);
        client->notifychat(chat);
    }

    client->app->chatupdatepermissions_result(r.errorOrOK());
    return r.wasErrorOrOK();
}


CommandChatTruncate::CommandChatTruncate(MegaClient *client, handle chatid, handle messageid)
{
    mV3 = false;

    this->client = client;
    this->chatid = chatid;

    cmd("mct");
    arg("v", 1);

    arg("id", (byte*)&chatid, MegaClient::CHATHANDLE);
    arg("m", (byte*)&messageid, MegaClient::CHATHANDLE);
    notself(client);

    tag = client->reqtag;
}

bool CommandChatTruncate::procresult(Result r)
{
    if (r.wasError(API_OK))
    {
        if (client->chats.find(chatid) == client->chats.end())
        {
            // the truncation succeed for a non-existing chatroom
            client->app->chattruncate_result(API_EINTERNAL);
            return true;
        }

        TextChat *chat = client->chats[chatid];
        chat->setTag(tag ? tag : -1);
        client->notifychat(chat);
    }

    client->app->chattruncate_result(r.errorOrOK());
    return r.wasErrorOrOK();
}

CommandChatSetTitle::CommandChatSetTitle(MegaClient *client, handle chatid, const char *title)
{
    mV3 = false;

    this->client = client;
    this->chatid = chatid;
    this->title = title ? string(title) : "";

    cmd("mcst");
    arg("v", 1);

    arg("id", (byte*)&chatid, MegaClient::CHATHANDLE);
    arg("ct", title);
    notself(client);

    tag = client->reqtag;
}

bool CommandChatSetTitle::procresult(Result r)
{
    if (r.wasError(API_OK))
    {
        if (client->chats.find(chatid) == client->chats.end())
        {
            // the invitation succeed for a non-existing chatroom
            client->app->chatsettitle_result(API_EINTERNAL);
            return true;
        }

        TextChat *chat = client->chats[chatid];
        chat->title = title;

        chat->setTag(tag ? tag : -1);
        client->notifychat(chat);
    }

    client->app->chatsettitle_result(r.errorOrOK());
    return r.wasErrorOrOK();
}

CommandChatPresenceURL::CommandChatPresenceURL(MegaClient *client)
{
    mStringIsNotSeqtag = true;
    this->client = client;
    cmd("pu");
    tag = client->reqtag;
}

bool CommandChatPresenceURL::procresult(Result r)
{
    if (r.wasErrorOrOK())
    {
        client->app->chatpresenceurl_result(NULL, r.errorOrOK());
        return true;
    }
    else
    {
        string url;
        if (!client->json.storeobject(&url))
        {
            client->app->chatpresenceurl_result(NULL, API_EINTERNAL);
            return false;
        }
        else
        {
            client->app->chatpresenceurl_result(&url, API_OK);
            return true;
        }
    }
}

CommandRegisterPushNotification::CommandRegisterPushNotification(MegaClient *client, int deviceType, const char *token)
{
    this->client = client;
    cmd("spt");
    arg("p", deviceType);
    arg("t", token);

    tag = client->reqtag;
}

bool CommandRegisterPushNotification::procresult(Result r)
{
    client->app->registerpushnotification_result(r.errorOrOK());
    return r.wasErrorOrOK();
}

CommandArchiveChat::CommandArchiveChat(MegaClient *client, handle chatid, bool archive)
{
    mV3 = false;

    this->mChatid = chatid;
    this->mArchive = archive;

    cmd("mcsf");

    arg("id", (byte*)&chatid, MegaClient::CHATHANDLE);
    arg("m", 1);
    arg("f", archive);

    notself(client);

    tag = client->reqtag;
}

bool CommandArchiveChat::procresult(Result r)
{
    if (r.wasError(API_OK))
    {
        textchat_map::iterator it = client->chats.find(mChatid);
        if (it == client->chats.end())
        {
            LOG_err << "Archive chat succeeded for a non-existing chatroom";
            client->app->archivechat_result(API_ENOENT);
            return true;
        }

        TextChat *chat = it->second;
        chat->setFlag(mArchive, TextChat::FLAG_OFFSET_ARCHIVE);

        chat->setTag(tag ? tag : -1);
        client->notifychat(chat);
    }

    client->app->archivechat_result(r.errorOrOK());
    return r.wasErrorOrOK();
}

CommandSetChatRetentionTime::CommandSetChatRetentionTime(MegaClient *client, handle chatid, unsigned period)
{
    mChatid = chatid;

    cmd("mcsr");
    arg("id", (byte*)&chatid, MegaClient::CHATHANDLE);
    arg("d", period);
    arg("ds", 1);
    tag = client->reqtag;
}

bool CommandSetChatRetentionTime::procresult(Result r)
{
    client->app->setchatretentiontime_result(r.errorResultOrActionpacket());
    return true;
}

CommandRichLink::CommandRichLink(MegaClient *client, const char *url)
{
    cmd("erlsd");

    arg("url", url);

    tag = client->reqtag;
}

bool CommandRichLink::procresult(Result r)
{
    // error format: [{"error":<code>}]
    // result format: [{"result":{
    //                      "url":"<url>",
    //                      "t":"<title>",
    //                      "d":"<description>",
    //                      "ic":"<format>:<icon_B64>",
    //                      "i":"<format>:<image>"}}]

    if (r.wasErrorOrOK())
    {
        client->app->richlinkrequest_result(NULL, r.errorOrOK());
        return true;
    }


    string res;
    int errCode = 0;
    string metadata;
    for (;;)
    {
        switch (client->json.getnameid())
        {
            case MAKENAMEID5('e', 'r', 'r', 'o', 'r'):
                errCode = int(client->json.getint());
                break;

            case MAKENAMEID6('r', 'e', 's', 'u', 'l', 't'):
                client->json.storeobject(&metadata);
                break;

            case EOO:
            {
                error e = API_EINTERNAL;
                if (!metadata.empty())
                {
                    client->app->richlinkrequest_result(&metadata, API_OK);
                    return true;
                }
                else if (errCode)
                {
                    switch(errCode)
                    {
                        case 403:
                            e = API_EACCESS;
                            break;

                        case 404:
                            e = API_ENOENT;
                            break;

                        default:
                            e = API_EINTERNAL;
                            break;
                    }
                }

                client->app->richlinkrequest_result(NULL, e);
                return true;
            }

            default:
                if (!client->json.storeobject())
                {
                    client->app->richlinkrequest_result(NULL, API_EINTERNAL);
                    return false;
                }
        }
    }
}

CommandChatLink::CommandChatLink(MegaClient *client, handle chatid, bool del, bool createifmissing)
{
    mStringIsNotSeqtag = true;

    mDelete = del;

    cmd("mcph");
    arg("id", (byte*)&chatid, MegaClient::CHATHANDLE);

    if (del)
    {
        arg("d", 1);
    }

    if (!createifmissing)
    {
        arg("cim", (m_off_t)0);
    }

    tag = client->reqtag;
}

bool CommandChatLink::procresult(Result r)
{
    if (r.wasErrorOrOK())
    {
        if (r.wasError(API_OK) && !mDelete)
        {
            LOG_err << "Unexpected response for create/get chatlink";
            client->app->chatlink_result(UNDEF, API_EINTERNAL);
            return true;
        }

        client->app->chatlink_result(UNDEF, r.errorOrOK());
        return true;
    }
    else
    {
        handle h = client->json.gethandle(MegaClient::CHATLINKHANDLE);
        if (ISUNDEF(h))
        {
            client->app->chatlink_result(UNDEF, API_EINTERNAL);
            return false;
        }
        else
        {
            client->app->chatlink_result(h, API_OK);
            return true;
        }
    }
}

CommandChatLinkURL::CommandChatLinkURL(MegaClient *client, handle publichandle)
{
    mStringIsNotSeqtag = true;

    cmd("mcphurl");
    arg("ph", (byte*)&publichandle, MegaClient::CHATLINKHANDLE);

    tag = client->reqtag;
}

bool CommandChatLinkURL::procresult(Result r)
{
    if (r.wasErrorOrOK())
    {
        client->app->chatlinkurl_result(UNDEF, -1, NULL, NULL, -1, 0, r.errorOrOK());
        return true;
    }
    else
    {
        handle chatid = UNDEF;
        int shard = -1;
        int numPeers = -1;
        string url;
        string ct;
        m_time_t ts = 0;

        for (;;)
        {
            switch (client->json.getnameid())
            {
                case MAKENAMEID2('i','d'):
                    chatid = client->json.gethandle(MegaClient::CHATHANDLE);
                    break;

                case MAKENAMEID2('c','s'):
                    shard = int(client->json.getint());
                    break;

                case MAKENAMEID2('c','t'):  // chat-title
                    client->json.storeobject(&ct);
                    break;

                case MAKENAMEID3('u','r','l'):
                    client->json.storeobject(&url);
                    break;

                case MAKENAMEID3('n','c','m'):
                    numPeers = int(client->json.getint());
                    break;

                case MAKENAMEID2('t', 's'):
                    ts = client->json.getint();
                    break;

                case EOO:
                    if (chatid != UNDEF && shard != -1 && !url.empty() && !ct.empty() && numPeers != -1)
                    {
                        client->app->chatlinkurl_result(chatid, shard, &url, &ct, numPeers, ts, API_OK);
                    }
                    else
                    {
                        client->app->chatlinkurl_result(UNDEF, -1, NULL, NULL, -1, 0, API_EINTERNAL);
                    }
                    return true;

                default:
                    if (!client->json.storeobject())
                    {
                        client->app->chatlinkurl_result(UNDEF, -1, NULL, NULL, -1, 0, API_EINTERNAL);
                        return false;
                    }
            }
        }
    }
}

CommandChatLinkClose::CommandChatLinkClose(MegaClient *client, handle chatid, const char *title)
{
    mV3 = false;

    mChatid = chatid;
    mTitle = title ? string(title) : "";

    cmd("mcscm");
    arg("id", (byte*)&chatid, MegaClient::CHATHANDLE);

    if (title)
    {
        arg("ct", title);
    }

    notself(client);
    tag = client->reqtag;
}

bool CommandChatLinkClose::procresult(Result r)
{
    if (r.wasError(API_OK))
    {
        textchat_map::iterator it = client->chats.find(mChatid);
        if (it == client->chats.end())
        {
            LOG_err << "Chat link close succeeded for a non-existing chatroom";
            client->app->chatlinkclose_result(API_ENOENT);
            return true;
        }

        TextChat *chat = it->second;
        chat->setMode(false);
        if (!mTitle.empty())
        {
            chat->title = mTitle;
        }

        chat->setTag(tag ? tag : -1);
        client->notifychat(chat);
    }

    client->app->chatlinkclose_result(r.errorOrOK());
    return r.wasErrorOrOK();
}

CommandChatLinkJoin::CommandChatLinkJoin(MegaClient *client, handle publichandle, const char *unifiedkey)
{
    cmd("mciph");
    arg("ph", (byte*)&publichandle, MegaClient::CHATLINKHANDLE);
    arg("ck", unifiedkey);
    tag = client->reqtag;
}

bool CommandChatLinkJoin::procresult(Result r)
{
    client->app->chatlinkjoin_result(r.errorOrOK());
    return r.wasErrorOrOK();
}

#endif

CommandGetMegaAchievements::CommandGetMegaAchievements(MegaClient *client, AchievementsDetails *details, bool registered_user)
{
    this->details = details;

    if (registered_user)
    {
        cmd("maf");
    }
    else
    {
        cmd("mafu");
    }

    arg("v", (m_off_t)0);

    tag = client->reqtag;
}

bool CommandGetMegaAchievements::procresult(Result r)
{
    if (r.wasErrorOrOK())
    {
        client->app->getmegaachievements_result(details, r.errorOrOK());
        return true;
    }

    details->permanent_size = 0;
    details->achievements.clear();
    details->awards.clear();
    details->rewards.clear();

    for (;;)
    {
        switch (client->json.getnameid())
        {
            case 's':
                details->permanent_size = client->json.getint();
                break;

            case 'u':
                if (client->json.enterobject())
                {
                    for (;;)
                    {
                        achievement_class_id id = achievement_class_id(client->json.getnameid());
                        if (id == EOO)
                        {
                            break;
                        }
                        id -= '0';   // convert to number

                        if (client->json.enterarray())
                        {
                            Achievement achievement;
                            achievement.storage = client->json.getint();
                            achievement.transfer = client->json.getint();
                            const char *exp_ts = client->json.getvalue();
                            char *pEnd = NULL;
                            achievement.expire = int(strtol(exp_ts, &pEnd, 10));
                            if (*pEnd == 'm')
                            {
                                achievement.expire *= 30;
                            }
                            else if (*pEnd == 'y')
                            {
                                achievement.expire *= 365;
                            }

                            details->achievements[id] = achievement;

                            while(client->json.storeobject());
                            client->json.leavearray();
                        }
                    }

                    client->json.leaveobject();
                }
                else
                {
                    LOG_err << "Failed to parse Achievements of MEGA achievements";
                    client->json.storeobject();
                    client->app->getmegaachievements_result(details, API_EINTERNAL);
                    return false;
                }
                break;

            case 'a':
                if (client->json.enterarray())
                {
                    while (client->json.enterobject())
                    {
                        Award award;
                        award.achievement_class = 0;
                        award.award_id = 0;
                        award.ts = 0;
                        award.expire = 0;

                        bool finished = false;
                        while (!finished)
                        {
                            switch (client->json.getnameid())
                            {
                            case 'a':
                                award.achievement_class = achievement_class_id(client->json.getint());
                                break;
                            case 'r':
                                award.award_id = int(client->json.getint());
                                break;
                            case MAKENAMEID2('t', 's'):
                                award.ts = client->json.getint();
                                break;
                            case 'e':
                                award.expire = client->json.getint();
                                break;
                            case 'm':
                                if (client->json.enterarray())
                                {
                                    string email;
                                    while(client->json.storeobject(&email))
                                    {
                                        award.emails_invited.push_back(email);
                                    }

                                    client->json.leavearray();
                                }
                                break;
                            case EOO:
                                finished = true;
                                break;
                            default:
                                client->json.storeobject();
                                break;
                            }
                        }

                        details->awards.push_back(award);

                        client->json.leaveobject();
                    }

                    client->json.leavearray();
                }
                else
                {
                    LOG_err << "Failed to parse Awards of MEGA achievements";
                    client->json.storeobject();
                    client->app->getmegaachievements_result(details, API_EINTERNAL);
                    return false;
                }
                break;

            case 'r':
                if (client->json.enterobject())
                {
                    for (;;)
                    {
                        nameid id = client->json.getnameid();
                        if (id == EOO)
                        {
                            break;
                        }

                        Reward reward;
                        reward.award_id = int(id - '0');   // convert to number

                        client->json.enterarray();

                        reward.storage = client->json.getint();
                        reward.transfer = client->json.getint();
                        const char *exp_ts = client->json.getvalue();
                        char *pEnd = NULL;
                        reward.expire = int(strtol(exp_ts, &pEnd, 10));
                        if (*pEnd == 'm')
                        {
                            reward.expire *= 30;
                        }
                        else if (*pEnd == 'y')
                        {
                            reward.expire *= 365;
                        }

                        while(client->json.storeobject());
                        client->json.leavearray();

                        details->rewards.push_back(reward);
                    }

                    client->json.leaveobject();
                }
                else
                {
                    LOG_err << "Failed to parse Rewards of MEGA achievements";
                    client->json.storeobject();
                    client->app->getmegaachievements_result(details, API_EINTERNAL);
                    return false;
                }
                break;

            case EOO:
                client->app->getmegaachievements_result(details, API_OK);
                return true;

            default:
                if (!client->json.storeobject())
                {
                    LOG_err << "Failed to parse MEGA achievements";
                    client->app->getmegaachievements_result(details, API_EINTERNAL);
                    return false;
                }
                break;
        }
    }
}

CommandGetWelcomePDF::CommandGetWelcomePDF(MegaClient *client)
{
    cmd("wpdf");

    tag = client->reqtag;
}

bool CommandGetWelcomePDF::procresult(Result r)
{
    if (r.wasErrorOrOK())
    {
        client->app->getwelcomepdf_result(UNDEF, NULL, r.errorOrOK());
        return true;
    }

    handle ph = UNDEF;
    byte keybuf[FILENODEKEYLENGTH];
    int len_key = 0;
    string key;

    for (;;)
    {
        switch (client->json.getnameid())
        {
            case MAKENAMEID2('p', 'h'):
                ph = client->json.gethandle(MegaClient::NODEHANDLE);
                break;

            case 'k':
                len_key = client->json.storebinary(keybuf, sizeof keybuf);
                break;

            case EOO:
                if (ISUNDEF(ph) || len_key != FILENODEKEYLENGTH)
                {
                    client->app->getwelcomepdf_result(UNDEF, NULL, API_EINTERNAL);
                    return false;
                }
                key.assign((const char *) keybuf, len_key);
                client->app->getwelcomepdf_result(ph, &key, API_OK);
                return true;

            default:
                if (!client->json.storeobject())
                {
                    LOG_err << "Failed to parse welcome PDF response";
                    client->app->getwelcomepdf_result(UNDEF, NULL, API_EINTERNAL);
                    return false;
                }
                break;
        }
    }
}


CommandMediaCodecs::CommandMediaCodecs(MegaClient* c, Callback cb)
{
    cmd("mc");

    client = c;
    callback = cb;
}

bool CommandMediaCodecs::procresult(Result r)
{
    if (r.wasErrorOrOK())
    {
        LOG_err << "mc result: " << error(r.errorOrOK());
        return true;
    }

    if (!client->json.isnumeric())
    {
        // It's wrongly formatted, consume this one so the next command can be processed.
        LOG_err << "mc response badly formatted";
        return false;
    }

    int version = static_cast<int>(client->json.getint());
    callback(client, version);
    return true;
}

CommandContactLinkCreate::CommandContactLinkCreate(MegaClient *client, bool renew)
{
    mStringIsNotSeqtag = true;

    if (renew)
    {
        cmd("clr");
    }
    else
    {
        cmd("clc");
    }

    tag = client->reqtag;
}

bool CommandContactLinkCreate::procresult(Result r)
{
    if (r.wasErrorOrOK())
    {
        client->app->contactlinkcreate_result(r.errorOrOK(), UNDEF);
    }
    else
    {
        handle h = client->json.gethandle(MegaClient::CONTACTLINKHANDLE);
        client->app->contactlinkcreate_result(API_OK, h);
    }
    return true;
}

CommandContactLinkQuery::CommandContactLinkQuery(MegaClient *client, handle h)
{
    cmd("clg");
    arg("cl", (byte*)&h, MegaClient::CONTACTLINKHANDLE);

    arg("b", 1);    // return firstname/lastname in B64

    tag = client->reqtag;
}

bool CommandContactLinkQuery::procresult(Result r)
{
    handle h = UNDEF;
    string email;
    string firstname;
    string lastname;
    string avatar;

    if (r.wasErrorOrOK())
    {
        client->app->contactlinkquery_result(r.errorOrOK(), h, &email, &firstname, &lastname, &avatar);
        return true;
    }

    for (;;)
    {
        switch (client->json.getnameid())
        {
            case 'h':
                h = client->json.gethandle(MegaClient::USERHANDLE);
                break;
            case 'e':
                client->json.storeobject(&email);
                break;
            case MAKENAMEID2('f', 'n'):
                client->json.storeobject(&firstname);
                break;
            case MAKENAMEID2('l', 'n'):
                client->json.storeobject(&lastname);
                break;
            case MAKENAMEID2('+', 'a'):
                client->json.storeobject(&avatar);
                break;
            case EOO:
                client->app->contactlinkquery_result(API_OK, h, &email, &firstname, &lastname, &avatar);
                return true;
            default:
                if (!client->json.storeobject())
                {
                    LOG_err << "Failed to parse query contact link response";
                    client->app->contactlinkquery_result(API_EINTERNAL, h, &email, &firstname, &lastname, &avatar);
                    return false;
                }
                break;
        }
    }
}

CommandContactLinkDelete::CommandContactLinkDelete(MegaClient *client, handle h)
{
    cmd("cld");
    if (!ISUNDEF(h))
    {
        arg("cl", (byte*)&h, MegaClient::CONTACTLINKHANDLE);
    }
    tag = client->reqtag;
}

bool CommandContactLinkDelete::procresult(Result r)
{
    client->app->contactlinkdelete_result(r.errorOrOK());
    return r.wasErrorOrOK();
}

CommandKeepMeAlive::CommandKeepMeAlive(MegaClient *client, int type, bool enable)
{
    if (enable)
    {
        cmd("kma");
    }
    else
    {
        cmd("kmac");
    }
    arg("t", type);

    tag = client->reqtag;
}

bool CommandKeepMeAlive::procresult(Result r)
{
    client->app->keepmealive_result(r.errorOrOK());
    return r.wasErrorOrOK();
}

CommandMultiFactorAuthSetup::CommandMultiFactorAuthSetup(MegaClient *client, const char *pin)
{
    mStringIsNotSeqtag = true;

    cmd("mfas");
    if (pin)
    {
        arg("mfa", pin);
    }
    tag = client->reqtag;
}

bool CommandMultiFactorAuthSetup::procresult(Result r)
{
    if (r.wasErrorOrOK())
    {
        client->app->multifactorauthsetup_result(NULL, r.errorOrOK());
        return true;
    }

    string code;
    if (!client->json.storeobject(&code))
    {
        client->app->multifactorauthsetup_result(NULL, API_EINTERNAL);
        return false;
    }
    client->app->multifactorauthsetup_result(&code, API_OK);
    return true;
}

CommandMultiFactorAuthCheck::CommandMultiFactorAuthCheck(MegaClient *client, const char *email)
{
    cmd("mfag");
    arg("e", email);

    tag = client->reqtag;
}

bool CommandMultiFactorAuthCheck::procresult(Result r)
{
    if (r.wasErrorOrOK())
    {
        client->app->multifactorauthcheck_result(r.errorOrOK());
        return true;
    }

    if (client->json.isnumeric())
    {
        client->app->multifactorauthcheck_result(static_cast<int>(client->json.getint()));
        return true;
    }
    else
    {
        client->app->multifactorauthcheck_result(API_EINTERNAL);
        return false;
    }
}

CommandMultiFactorAuthDisable::CommandMultiFactorAuthDisable(MegaClient *client, const char *pin)
{
    cmd("mfad");
    arg("mfa", pin);

    tag = client->reqtag;
}

bool CommandMultiFactorAuthDisable::procresult(Result r)
{
    client->app->multifactorauthdisable_result(r.errorOrOK());
    return r.wasErrorOrOK();
}

CommandGetPSA::CommandGetPSA(bool urlSupport, MegaClient *client)
{
    cmd("gpsa");

    if (urlSupport)
    {
        arg("w", 1);
    }

    tag = client->reqtag;
}

bool CommandGetPSA::procresult(Result r)
{
    if (r.wasErrorOrOK())
    {
        client->app->getpsa_result(r.errorOrOK(), 0, NULL, NULL, NULL, NULL, NULL, NULL);
        return true;
    }

    int id = 0;
    string temp;
    string title, text, imagename, imagepath;
    string buttonlink, buttontext, url;

    for (;;)
    {
        switch (client->json.getnameid())
        {
            case MAKENAMEID2('i', 'd'):
                id = int(client->json.getint());
                break;
            case 't':
                client->json.storeobject(&temp);
                Base64::atob(temp, title);
                break;
            case 'd':
                client->json.storeobject(&temp);
                Base64::atob(temp, text);
                break;
            case MAKENAMEID3('i', 'm', 'g'):
                client->json.storeobject(&imagename);
                break;
            case 'l':
                client->json.storeobject(&buttonlink);
                break;
            case MAKENAMEID3('u', 'r', 'l'):
                client->json.storeobject(&url);
                break;
            case 'b':
                client->json.storeobject(&temp);
                Base64::atob(temp, buttontext);
                break;
            case MAKENAMEID3('d', 's', 'p'):
                client->json.storeobject(&imagepath);
                break;
            case EOO:
                imagepath.append(imagename);
                imagepath.append(".png");
                client->app->getpsa_result(API_OK, id, &title, &text, &imagepath, &buttontext, &buttonlink, &url);
                return true;
            default:
                if (!client->json.storeobject())
                {
                    LOG_err << "Failed to parse get PSA response";
                    client->app->getpsa_result(API_EINTERNAL, 0, NULL, NULL, NULL, NULL, NULL, NULL);
                    return false;
                }
                break;
        }
    }
}

CommandFetchTimeZone::CommandFetchTimeZone(MegaClient *client, const char *timezone, const char* timeoffset)
{
    cmd("ftz");
    arg("utz", timezone);
    arg("uo", timeoffset);

    tag = client->reqtag;
}

bool CommandFetchTimeZone::procresult(Result r)
{
    if (r.wasErrorOrOK())
    {
        client->app->fetchtimezone_result(r.errorOrOK(), NULL, NULL, -1);
        return true;
    }

    string currenttz;
    int currentto;
    vector<string> timezones;
    vector<int> timeoffsets;
    string defaulttz;
    int defaulttzindex = -1;

    for (;;)
    {
        switch (client->json.getnameid())
        {
            case MAKENAMEID7('c', 'h', 'o', 'i', 'c', 'e', 's'):
                if (client->json.enterobject())
                {
                    while (client->json.storeobject(&currenttz))
                    {
                        currentto = int(client->json.getint());
                        timezones.push_back(currenttz);
                        timeoffsets.push_back(currentto);
                    }
                    client->json.leaveobject();
                }
                else if (!client->json.storeobject())
                {
                    LOG_err << "Failed to parse fetch time zone response";
                    client->app->fetchtimezone_result(API_EINTERNAL, NULL, NULL, -1);
                    return false;
                }
                break;

            case MAKENAMEID7('d', 'e', 'f', 'a', 'u', 'l', 't'):
                if (client->json.isnumeric())
                {
                    client->json.getint();
                }
                else
                {
                    client->json.storeobject(&defaulttz);
                }
                break;

            case EOO:
                if (!defaulttz.empty())    // default received as string
                {
                    for (int i = 0; i < (int)timezones.size(); i++)
                    {
                        if (timezones[i] == defaulttz)
                        {
                            defaulttzindex = i;
                            break;
                        }
                    }
                }
                client->app->fetchtimezone_result(API_OK, &timezones, &timeoffsets, defaulttzindex);
                return true;

            default:
                if (!client->json.storeobject())
                {
                    LOG_err << "Failed to parse fetch time zone response";
                    client->app->fetchtimezone_result(API_EINTERNAL, NULL, NULL, -1);
                    return false;
                }
                break;
        }
    }
}

CommandSetLastAcknowledged::CommandSetLastAcknowledged(MegaClient* client)
{
    cmd("sla");
    tag = client->reqtag;
}

bool CommandSetLastAcknowledged::procresult(Result r)
{
    client->app->acknowledgeuseralerts_result(r.errorOrOK());
    return r.wasErrorOrOK();
}

CommandSMSVerificationSend::CommandSMSVerificationSend(MegaClient* client, const string& phoneNumber, bool reVerifyingWhitelisted)
{
    cmd("smss");
    batchSeparately = true;  // don't let any other commands that might get batched with it cause the whole batch to fail

    assert(isPhoneNumber(phoneNumber));
    arg("n", phoneNumber.c_str());

    if (reVerifyingWhitelisted)
    {
        arg("to", 1);   // test override
    }

    tag = client->reqtag;
}

bool CommandSMSVerificationSend::isPhoneNumber(const string& s)
{
    for (auto i = s.size(); i--; )
    {
        if (!(isdigit(s[i]) || (i == 0 && s[i] == '+')))
        {
            return false;
        }
    }
    return s.size() > 6;
}

bool CommandSMSVerificationSend::procresult(Result r)
{
    client->app->smsverificationsend_result(r.errorOrOK());
    return r.wasErrorOrOK();
}

CommandSMSVerificationCheck::CommandSMSVerificationCheck(MegaClient* client, const string& verificationcode)
{
    mStringIsNotSeqtag = true;

    cmd("smsv");
    batchSeparately = true;  // don't let any other commands that might get batched with it cause the whole batch to fail

    if (isVerificationCode(verificationcode))
    {
        arg("c", verificationcode.c_str());
    }

    tag = client->reqtag;
}

bool CommandSMSVerificationCheck::isVerificationCode(const string& s)
{
    for (const char c : s)
    {
        if (!isdigit(c))
        {
            return false;
        }
    }
    return s.size() == 6;
}

bool CommandSMSVerificationCheck::procresult(Result r)
{
    if (r.wasErrorOrOK())
    {
        client->app->smsverificationcheck_result(r.errorOrOK(), nullptr);
        return true;
    }

    string phoneNumber;
    if (!client->json.storeobject(&phoneNumber))
    {
        client->app->smsverificationcheck_result(API_EINTERNAL, nullptr);
        return false;
    }

    assert(CommandSMSVerificationSend::isPhoneNumber(phoneNumber));
    client->mSmsVerifiedPhone = phoneNumber;
    client->app->smsverificationcheck_result(API_OK, &phoneNumber);
    return true;
}

CommandGetRegisteredContacts::CommandGetRegisteredContacts(MegaClient* client, const map<const char*, const char*>& contacts)
{
    cmd("usabd");

    arg("v", 1);

    beginobject("e");
    for (const auto& pair : contacts)
    {
        arg(Base64::btoa(pair.first).c_str(), // name is text-input from user, need conversion too
            (byte *)pair.second, static_cast<int>(strlen(pair.second)));
    }
    endobject();

    tag = client->reqtag;
}

bool CommandGetRegisteredContacts::procresult(Result r)
{
    if (r.wasErrorOrOK())
    {
        client->app->getregisteredcontacts_result(r.errorOrOK(), nullptr);
        return true;
    }

    vector<tuple<string, string, string>> registeredContacts;

    string entryUserDetail;
    string id;
    string userDetail;

    bool success = true;
    while (client->json.enterobject())
    {
        bool exit = false;
        while (!exit)
        {
            switch (client->json.getnameid())
            {
                case MAKENAMEID3('e', 'u', 'd'):
                {
                    client->json.storeobject(&entryUserDetail);
                    break;
                }
                case MAKENAMEID2('i', 'd'):
                {
                    client->json.storeobject(&id);
                    break;
                }
                case MAKENAMEID2('u', 'd'):
                {
                    client->json.storeobject(&userDetail);
                    break;
                }
                case EOO:
                {
                    if (entryUserDetail.empty() || id.empty() || userDetail.empty())
                    {
                        LOG_err << "Missing or empty field when parsing 'get registered contacts' response";
                        success = false;
                    }
                    else
                    {
                        registeredContacts.emplace_back(
                                    make_tuple(Base64::atob(entryUserDetail), move(id),
                                               Base64::atob(userDetail)));
                    }
                    exit = true;
                    break;
                }
                default:
                {
                    if (!client->json.storeobject())
                    {
                        LOG_err << "Failed to parse 'get registered contacts' response";
                        client->app->getregisteredcontacts_result(API_EINTERNAL, nullptr);
                        return false;
                    }
                }
            }
        }
        client->json.leaveobject();
    }
    if (success)
    {
        client->app->getregisteredcontacts_result(API_OK, &registeredContacts);
        return true;
    }
    else
    {
        client->app->getregisteredcontacts_result(API_EINTERNAL, nullptr);
        return false;
    }
}

CommandGetCountryCallingCodes::CommandGetCountryCallingCodes(MegaClient* client)
{
    cmd("smslc");

    batchSeparately = true;
    tag = client->reqtag;
}

bool CommandGetCountryCallingCodes::procresult(Result r)
{
    if (r.wasErrorOrOK())
    {
        client->app->getcountrycallingcodes_result(r.errorOrOK(), nullptr);
        return true;
    }

    map<string, vector<string>> countryCallingCodes;

    string countryCode;
    vector<string> callingCodes;

    bool success = true;
    while (client->json.enterobject())
    {
        bool exit = false;
        while (!exit)
        {
            switch (client->json.getnameid())
            {
                case MAKENAMEID2('c', 'c'):
                {
                    client->json.storeobject(&countryCode);
                    break;
                }
                case MAKENAMEID1('l'):
                {
                    if (client->json.enterarray())
                    {
                        std::string code;
                        while (client->json.storeobject(&code))
                        {
                            callingCodes.emplace_back(move(code));
                        }
                        client->json.leavearray();
                    }
                    break;
                }
                case EOO:
                {
                    if (countryCode.empty() || callingCodes.empty())
                    {
                        LOG_err << "Missing or empty fields when parsing 'get country calling codes' response";
                        success = false;
                    }
                    else
                    {
                        countryCallingCodes.emplace(make_pair(move(countryCode), move(callingCodes)));
                    }
                    exit = true;
                    break;
                }
                default:
                {
                    if (!client->json.storeobject())
                    {
                        LOG_err << "Failed to parse 'get country calling codes' response";
                        client->app->getcountrycallingcodes_result(API_EINTERNAL, nullptr);
                        return false;
                    }
                }
            }
        }
        client->json.leaveobject();
    }
    if (success)
    {
        client->app->getcountrycallingcodes_result(API_OK, &countryCallingCodes);
        return true;
    }
    else
    {
        client->app->getcountrycallingcodes_result(API_EINTERNAL, nullptr);
        return false;
    }
}

CommandFolderLinkInfo::CommandFolderLinkInfo(MegaClient* client, handle publichandle)
{
    ph = publichandle;

    cmd("pli");
    arg("ph", (byte*)&publichandle, MegaClient::NODEHANDLE);

    tag = client->reqtag;
}

bool CommandFolderLinkInfo::procresult(Result r)
{
    if (r.wasErrorOrOK())
    {
        client->app->folderlinkinfo_result(r.errorOrOK(), UNDEF, UNDEF, NULL, NULL, 0, 0, 0, 0, 0);
        return true;
    }
    string attr;
    string key;
    handle owner = UNDEF;
    handle ph = 0;
    m_off_t currentSize = 0;
    m_off_t versionsSize  = 0;
    int numFolders = 0;
    int numFiles = 0;
    int numVersions = 0;

    for (;;)
    {
        switch (client->json.getnameid())
        {
        case MAKENAMEID5('a','t','t','r','s'):
            client->json.storeobject(&attr);
            break;

        case MAKENAMEID2('p','h'):
            ph = client->json.gethandle(MegaClient::NODEHANDLE);
            break;

        case 'u':
            owner = client->json.gethandle(MegaClient::USERHANDLE);
            break;

        case 's':
            if (client->json.enterarray())
            {
                currentSize = client->json.getint();
                numFiles = int(client->json.getint());
                numFolders = int(client->json.getint());
                versionsSize  = client->json.getint();
                numVersions = int(client->json.getint());
                client->json.leavearray();
            }
            break;

        case 'k':
            client->json.storeobject(&key);
            break;

        case EOO:
            if (attr.empty())
            {
                LOG_err << "The folder link information doesn't contain the attr string";
                client->app->folderlinkinfo_result(API_EINCOMPLETE, UNDEF, UNDEF, NULL, NULL, 0, 0, 0, 0, 0);
                return false;
            }
            if (key.size() <= 9 || key.find(":") == string::npos)
            {
                LOG_err << "The folder link information doesn't contain a valid decryption key";
                client->app->folderlinkinfo_result(API_EKEY, UNDEF, UNDEF, NULL, NULL, 0, 0, 0, 0, 0);
                return false;
            }
            if (ph != this->ph)
            {
                LOG_err << "Folder link information: public handle doesn't match";
                client->app->folderlinkinfo_result(API_EINTERNAL, UNDEF, UNDEF, NULL, NULL, 0, 0, 0, 0, 0);
                return false;
            }

            client->app->folderlinkinfo_result(API_OK, owner, ph, &attr, &key, currentSize, numFiles, numFolders, versionsSize, numVersions);
            return true;

        default:
            if (!client->json.storeobject())
            {
                LOG_err << "Failed to parse folder link information response";
                client->app->folderlinkinfo_result(API_EINTERNAL, UNDEF, UNDEF, NULL, NULL, 0, 0, 0, 0, 0);
                return false;
            }
            break;
        }
    }
}

// to register a new backup
CommandBackupPut::CommandBackupPut(MegaClient *client, BackupType type, const std::string& backupName, handle nodeHandle, const string& localFolder, const std::string &deviceId, int state, int subState, const string& extraData)
{
    assert(type != BackupType::INVALID);

    cmd("sp");

    arg("t", type);
    arg("h", (byte*)&nodeHandle, MegaClient::NODEHANDLE);
    arg("l", localFolder.c_str());
    arg("d", deviceId.c_str());
    arg("s", state);
    arg("ss", subState);

    if (!extraData.empty())
        arg("e", extraData.c_str());

    mBackupName = Base64::btoa(backupName);
    tag = client->reqtag;
    mUpdate = false;
}

// to update an already registered backup
CommandBackupPut::CommandBackupPut(MegaClient* client, handle backupId, BackupType type, handle nodeHandle, const char* localFolder, const char *deviceId, int state, int subState, const char* extraData)
{
    mStringIsNotSeqtag = true;

    cmd("sp");

    arg("id", (byte*)&backupId, MegaClient::BACKUPHANDLE);

    if (type != BackupType::INVALID)
    {
        arg("t", type);
    }

    if (nodeHandle != UNDEF)
    {
        arg("h", (byte*)&nodeHandle, MegaClient::NODEHANDLE);
    }

    if (localFolder)
    {
        arg("l", localFolder);
    }

    if (deviceId)
    {
        arg("d", deviceId);
    }

    if (state >= 0)
    {
        arg("s", state);
    }

    if (subState >= 0)
    {
        arg("ss", subState);
    }

    if (extraData)
    {
        arg("e", extraData);
    }

    tag = client->reqtag;
    mUpdate = true;
}

bool CommandBackupPut::procresult(Result r)
{
    assert(r.wasStrictlyError() || r.hasJsonItem());
    handle backupId = UNDEF;
    Error e = API_OK;

    if (r.hasJsonItem())
    {
        backupId = client->json.gethandle(MegaClient::BACKUPHANDLE);
        e = API_OK;
    }
    else
    {
        e = r.errorOrOK();
    }

    // Upon new backup successfully registered --> set the backup name silently
    if (!mUpdate && !ISUNDEF(backupId))
    {
        assert(r.succeeded());

        std::string key {Base64Str<MegaClient::BACKUPHANDLE>(backupId)};
        attr_t attrType = ATTR_BACKUP_NAMES;

        User *ownUser = client->finduser(client->me);
        const std::string *oldValue = ownUser->getattr(attrType);

        if (oldValue && !ownUser->isattrvalid(attrType)) // not fetched yet or outdated
        {
            LOG_warn << "Cannot immediately set backup name for backup id: " << backupId << ". Fetching...";
            client->getua(ownUser, attrType, 0);
            client->mSendingBackupName = true;
        }

        if (client->mSendingBackupName)
        {
            // accumulate this update for the future, in order to avoid race conditions
            // they will be sent upon `upv` completion for the update in progress
            client->mPendingBackupNames[key] = mBackupName;
        }
        else
        {
            // send backup name for this backup directly
            std::unique_ptr<TLVstore> tlv { !oldValue
                        ? new TLVstore()
                        : TLVstore::containerToTLVrecords(oldValue, &client->key) };

            client->mPendingBackupNames[key] = mBackupName;
            if (User::mergeUserAttribute(attrType, client->mPendingBackupNames, *tlv.get()))
            {
                // serialize and encrypt the TLV container
                std::unique_ptr<std::string> container(tlv->tlvRecordsToContainer(client->rng, &client->key));
                client->putua(attrType, (byte *)container->data(), unsigned(container->size()));

                client->mSendingBackupName = true;
            }
            else
            {
                LOG_warn << "No changes to merge into existing backup names with the new one for backup id: " << backupId;
            }
            client->mPendingBackupNames.clear();
        }
    }

    if (mUpdate)
    {
        client->app->backupupdate_result(e, backupId);
    }
    else
    {
        client->app->backupput_result(e, backupId);
    }
    return r.wasStrictlyError() || r.hasJsonItem();
}

CommandBackupPutHeartBeat::CommandBackupPutHeartBeat(MegaClient* client, handle backupId, uint8_t status, int8_t progress, uint32_t uploads, uint32_t downloads, m_time_t ts, handle lastNode)
{
    cmd("sphb");

    arg("id", (byte*)&backupId, MegaClient::BACKUPHANDLE);
    arg("s", status);
    if (progress != -1)
    {
        arg("p", progress);
    }
    arg("qu", uploads);
    arg("qd", downloads);
    if (ts != -1)
    {
        arg("lts", ts);
    }
    if (!ISUNDEF(lastNode))
    {
        arg("lh", (byte*)&lastNode, MegaClient::NODEHANDLE);
    }

    tag = client->reqtag;
}

bool CommandBackupPutHeartBeat::procresult(Result r)
{
    client->app->backupputheartbeat_result(r.errorOrOK());
    return r.wasErrorOrOK();
}

CommandBackupRemove::CommandBackupRemove(MegaClient *client, handle backupId)
    : mBackupId(backupId)
{
    cmd("sr");
    arg("id", (byte*)&backupId, MegaClient::BACKUPHANDLE);

    tag = client->reqtag;
}

bool CommandBackupRemove::procresult(Result r)
{
    client->app->backupremove_result(r.errorOrOK(), mBackupId);


    // Upon removal of backup successfully --> remove the backup name silently for the user's attribute
    if (r.succeeded())
    {
        std::string key {Base64Str<MegaClient::BACKUPHANDLE>(mBackupId)};
        attr_t attrType = ATTR_BACKUP_NAMES;

        User *ownUser = client->finduser(client->me);
        const std::string *oldValue = ownUser->getattr(attrType);

        if (oldValue && !ownUser->isattrvalid(attrType)) // not fetched yet or outdated
        {
            LOG_warn << "Cannot immediately remove backup name for backup id: " << key << ". Fetching...";
            client->getua(ownUser, attrType, 0);
            client->mSendingBackupName = true;
        }

        if (client->mSendingBackupName)
        {
            // accumulate this update for the future, in order to avoid race conditions
            // they will be sent upon `upv` completion for the update in progress
            client->mPendingBackupNames[key] = Base64::btoa("");
        }
        else if (oldValue)  // in the event of non-existing attribute, nothing to update
        {
            // send backup name for this backup directly
            std::unique_ptr<TLVstore> tlv { TLVstore::containerToTLVrecords(oldValue, &client->key) };

            client->mPendingBackupNames[key] = Base64::btoa("");
            if (User::mergeUserAttribute(attrType, client->mPendingBackupNames, *tlv.get()))
            {
                // serialize and encrypt the TLV container
                std::unique_ptr<std::string> container(tlv->tlvRecordsToContainer(client->rng, &client->key));
                client->putua(attrType, (byte *)container->data(), unsigned(container->size()));

                client->mSendingBackupName = true;
            }
            else
            {
                LOG_warn << "No changes to merge into existing backup names after removal of backup id: " << key;
            }
            client->mPendingBackupNames.clear();
        }
    }

    return r.wasErrorOrOK();
}

CommandGetBanners::CommandGetBanners(MegaClient* client)
{
    cmd("gban");

    tag = client->reqtag;
}

bool CommandGetBanners::procresult(Result r)
{
    if (r.wasErrorOrOK())
    {
        client->app->getbanners_result(r.errorOrOK());
        return true; // because parsing didn't fail
    }

    /*
        {
            "id": 2, ///The banner id
            "t": "R2V0IFZlcmlmaWVk", ///Banner title
            "d": "TWFrZSBpdCBlYXNpZXIgZm9yIHlvdXIgY29udGFjdHMgdG8gZmluZCB5b3Ugb24gTUVHQS4", ///Banner description.
            "img": "Verified_image.png", ///Image name.
            "l": "", ///URL
            "bimg": "Verified_BG.png", ///background image name.
            "dsp": "https://domain/path" ///Where to get the image.
        }, {"id":3, ...}, ... ]
    */

    vector< tuple<int, string, string, string, string, string, string> > banners;

    // loop array elements
    while (client->json.enterobject())
    {
        int id = 0;
        string title, description, img, url, bimg, dsp;
        bool exit = false;

        // loop and read object members
        while (!exit)
        {
            switch (client->json.getnameid())
            {
            case MAKENAMEID2('i', 'd'):
                id = client->json.getint32();
                break;

            case MAKENAMEID1('t'):
                client->json.storeobject(&title);
                title = Base64::atob(title);
                break;

            case MAKENAMEID1('d'):
                client->json.storeobject(&description);
                description = Base64::atob(description);
                break;

            case MAKENAMEID3('i', 'm', 'g'):
                client->json.storeobject(&img);
                break;

            case MAKENAMEID1('l'):
                client->json.storeobject(&url);
                break;

            case MAKENAMEID4('b', 'i', 'm', 'g'):
                client->json.storeobject(&bimg);
                break;

            case MAKENAMEID3('d', 's', 'p'):
                client->json.storeobject(&dsp);
                break;

            case EOO:
                if (!id || title.empty() || description.empty())
                {
                    LOG_err << "Missing id, title or description in response to gban";
                    client->app->getbanners_result(API_EINTERNAL);
                    return false;
                }
                exit = true;
                break;

            default:
                if (!client->json.storeobject()) // skip unknown member
                {
                    LOG_err << "Failed to parse banners response";
                    client->app->getbanners_result(API_EINTERNAL);
                    return false;
                }
                break;
            }
        }

        banners.emplace_back(make_tuple(id, move(title), move(description), move(img), move(url), move(bimg), move(dsp)));

        client->json.leaveobject();
    }

    client->app->getbanners_result(move(banners));

    return true;
}

CommandDismissBanner::CommandDismissBanner(MegaClient* client, int id, m_time_t timestamp)
{
    cmd("dban");
    arg("id", id); // id of the Smart Banner
    arg("ts", timestamp);

    tag = client->reqtag;
}

bool CommandDismissBanner::procresult(Result r)
{
    client->app->dismissbanner_result(r.errorOrOK());
    return r.wasErrorOrOK();
}

bool CommandFetchGoogleAds::procresult(Command::Result r)
{
    string_map result;
    if (r.wasStrictlyError())
    {
        mCompletion(r.errorOrOK(), result);
        return true;
    }

    bool error = false;

    while (client->json.enterobject() && !error)
    {
        std::string id;
        std::string iu;
        bool exit = false;
        while (!exit)
        {
            switch (client->json.getnameid())
            {
                case MAKENAMEID2('i', 'd'):
                    client->json.storeobject(&id);
                    break;

                case MAKENAMEID2('i', 'u'):
                    client->json.storeobject(&iu);
                    break;

                case EOO:
                    exit = true;
                    if (!id.empty() && !iu.empty())
                    {
                        result[id] = iu;
                    }
                    else
                    {
                        error = true;
                        result.clear();
                    }
                    break;

                default:
                    if (!client->json.storeobject())
                    {
                        result.clear();
                        mCompletion(API_EINTERNAL, result);
                        return false;
                    }
                    break;
            }
        }

        client->json.leaveobject();
    }

    mCompletion((error ? API_EINTERNAL : API_OK), result);

    return !error;
}

CommandFetchGoogleAds::CommandFetchGoogleAds(MegaClient* client, int adFlags, const std::vector<std::string> &adUnits, handle publicHandle, CommandFetchGoogleAdsCompletion completion)
    : mCompletion(completion)
{
    cmd("adf");
    arg("ad", adFlags);
    arg("af", 2); // IU (mobile apps)

    if (!ISUNDEF(publicHandle))
    {
        arg("p", publicHandle);
    }

    beginarray("au");
    for (const std::string& adUnit : adUnits)
    {
        element(adUnit.c_str());
    }
    endarray();

    tag = client->reqtag;
}

bool CommandQueryGoogleAds::procresult(Command::Result r)
{
    if (r.wasErrorOrOK())
    {
        mCompletion(r.errorOrOK(), 0);
        return true;
    }

    if (!client->json.isnumeric())
    {
        // It's wrongly formatted, consume this one so the next command can be processed.
        LOG_err << "Command response badly formatted";
        mCompletion(API_EINTERNAL, 0);
        return false;
    }

    int value = client->json.getint32();
    mCompletion(API_OK, value);
    return true;
}

CommandQueryGoogleAds::CommandQueryGoogleAds(MegaClient* client, int adFlags, handle publicHandle, CommandQueryGoogleAdsCompletion completion)
    : mCompletion(completion)
{
    cmd("ads");
    arg("ad", adFlags);
    if (!ISUNDEF(publicHandle))
    {
        arg("ph", publicHandle);
    }

    tag = client->reqtag;
}

} // namespace<|MERGE_RESOLUTION|>--- conflicted
+++ resolved
@@ -1940,11 +1940,7 @@
 }
 
 // add/remove share; include node share keys if new share
-<<<<<<< HEAD
-CommandSetShare::CommandSetShare(MegaClient* client, Node* n, User* u, accesslevel_t a, int newshare, const char* msg, const char* personal_representation, int ctag, std::function<void(Error)> f)
-=======
-CommandSetShare::CommandSetShare(MegaClient* client, Node* n, User* u, accesslevel_t a, int newshare, const char* msg, bool writable, const char* personal_representation)
->>>>>>> 96850bdc
+CommandSetShare::CommandSetShare(MegaClient* client, Node* n, User* u, accesslevel_t a, int newshare, const char* msg, bool writable, const char* personal_representation, int ctag, std::function<void(Error, bool writable)> f)
 {
     byte auth[SymmCipher::BLOCKSIZE];
     byte key[SymmCipher::KEYLENGTH];
@@ -1956,12 +1952,10 @@
     sh = n->nodehandle;
     user = u;
     access = a;
-<<<<<<< HEAD
+    mWritable = writable;
+
     completion = move(f);
     assert(completion);
-=======
-    mWritable = writable;
->>>>>>> 96850bdc
 
     mSeqtagArray = true;
     cmd("s2");
@@ -2076,7 +2070,7 @@
 {
     if (r.wasErrorOrOK())
     {
-        completion(r.errorOrOK());
+        completion(r.errorOrOK(), mWritable);
         return true;
     }
 
@@ -2099,13 +2093,8 @@
                         n->sharekey->setkey(key);
 
                         // repeat attempt with corrected share key
-<<<<<<< HEAD
-                        client->reqs.add(new CommandSetShare(client, n, user, access, 0, msg.c_str(), personal_representation.c_str(),
+                        client->reqs.add(new CommandSetShare(client, n, user, access, 0, msg.c_str(), mWritable, personal_representation.c_str(),
                                          tag, move(completion)));
-=======
-                        client->restag = tag;
-                        client->reqs.add(new CommandSetShare(client, n, user, access, 0, msg.c_str(), mWritable, personal_representation.c_str()));
->>>>>>> 96850bdc
                         return false;
                     }
                 }
@@ -2129,7 +2118,7 @@
                     while (client->json.isnumeric())
                     {
                         // intermediate result updates, not final completion
-                        client->app->share_result(i++, (error)client->json.getint());
+                        client->app->share_result(i++, (error)client->json.getint(), mWritable);
                     }
 
                     client->json.leavearray();
@@ -2149,11 +2138,7 @@
                 break;
 
             case EOO:
-<<<<<<< HEAD
-                completion(API_OK);
-=======
-                client->app->share_result(API_OK, mWritable);
->>>>>>> 96850bdc
+                completion(API_OK, mWritable);
                 return true;
 
             default:
@@ -4883,11 +4868,7 @@
     return true;
 }
 
-<<<<<<< HEAD
-CommandSetPH::CommandSetPH(MegaClient* client, Node* n, int del, m_time_t cets, int ctag, std::function<void(Error, handle, handle)> f)
-=======
-CommandSetPH::CommandSetPH(MegaClient* client, Node* n, int del, m_time_t ets, bool writable)
->>>>>>> 96850bdc
+CommandSetPH::CommandSetPH(MegaClient* client, Node* n, int del, m_time_t cets, bool writable, int ctag, std::function<void(Error, handle, handle)> f)
 {
     mStringIsNotSeqtag = true;
     mSeqtagArray = true;
@@ -4910,19 +4891,13 @@
     {
         arg("ets", ets);
     }
-<<<<<<< HEAD
-=======
 
     if (writable)
     {
         arg("w", "1");
     }
 
-    this->h = n->nodehandle;
-    this->ets = ets;
-    this->tag = client->reqtag;
     mWritable = writable;
->>>>>>> 96850bdc
 }
 
 bool CommandSetPH::procresult(Result r)
@@ -4955,7 +4930,7 @@
             {
                 if (authKey.empty())
                 {
-                    client->app->exportnode_result(API_EINTERNAL);
+                    completion(API_EINTERNAL, UNDEF, UNDEF);
                     return true;
                 }
                 exit = true;
@@ -4964,7 +4939,7 @@
             default:
                 if (!client->json.storeobject())
                 {
-                    client->app->exportnode_result(API_EINTERNAL);
+                    completion(API_EINTERNAL, UNDEF, UNDEF);
                     return true;
                 }
             }
@@ -4983,21 +4958,9 @@
 
 #ifdef DEBUG
     Node *n = client->nodebyhandle(h);
-<<<<<<< HEAD
     assert(n && n->plink && n->plink->ph == ph);
 #endif
     completion(API_OK, h, ph);
-=======
-    if (n)
-    {
-        n->setpubliclink(ph, time(nullptr), ets, false, authKey);
-        n->changed.publiclink = true;
-        client->notifynode(n);
-    }
-
-    client->app->exportnode_result(h, ph);
-
->>>>>>> 96850bdc
     return true;
 }
 
