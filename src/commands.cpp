--- conflicted
+++ resolved
@@ -3111,11 +3111,7 @@
             if (*client->json.pos == '}')
             {
                 client->notifyuser(u);
-<<<<<<< HEAD
                 mCompletion(API_OK);
-=======
-                client->app->putua_result(API_OK);
->>>>>>> 2eefbc69
                 return true;
             }
 
@@ -3152,11 +3148,7 @@
                         string prCu255;
                         if (tlvRecords->get(ECDH::TLV_KEY, prCu255) && prCu255.size() == ECDH::PRIVATE_KEY_LENGTH)
                         {
-<<<<<<< HEAD
                             client->chatkey = new ECDH(prCu255);
-=======
-                            client->chatkey = new ECDH((unsigned char *) prCu255.data());
->>>>>>> 2eefbc69
                         }
 
                         if (!client->chatkey || !client->chatkey->initializationOK ||
@@ -3196,24 +3188,12 @@
     else if (r.wasErrorOrOK())
     {
         client->sendevent(99419, "Error attaching keys", 0);
-<<<<<<< HEAD
-
         mCompletion(r.errorOrOK());
         return true;
     }
 
     mCompletion(API_EINTERNAL);
     return false;
-
-=======
-
-        client->app->putua_result(r.errorOrOK());
-        return true;
-    }
-
-    client->app->putua_result(API_EINTERNAL);
-    return false;
->>>>>>> 2eefbc69
 }
 
 
