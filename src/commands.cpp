/**
 * @file commands.cpp
 * @brief Implementation of various commands
 *
 * (c) 2013-2014 by Mega Limited, Auckland, New Zealand
 *
 * This file is part of the MEGA SDK - Client Access Engine.
 *
 * Applications using the MEGA API must present a valid application key
 * and comply with the the rules set forth in the Terms of Service.
 *
 * The MEGA SDK is distributed in the hope that it will be useful,
 * but WITHOUT ANY WARRANTY; without even the implied warranty of
 * MERCHANTABILITY or FITNESS FOR A PARTICULAR PURPOSE.
 *
 * @copyright Simplified (2-clause) BSD License.
 *
 * You should have received a copy of the license along with this
 * program.
 */

#include "mega/types.h"
#include "mega/command.h"
#include "mega/megaapp.h"
#include "mega/fileattributefetch.h"
#include "mega/base64.h"
#include "mega/transferslot.h"
#include "mega/transfer.h"
#include "mega/utils.h"
#include "mega/user.h"
#include "mega.h"
#include "mega/mediafileattribute.h"

namespace mega {
HttpReqCommandPutFA::HttpReqCommandPutFA(MegaClient* client, handle cth, fatype ctype, std::unique_ptr<string> cdata, bool checkAccess)
    : data(move(cdata))
{
    cmd("ufa");
    arg("s", data->size());

    if (checkAccess)
    {
        arg("h", (byte*)&cth, MegaClient::NODEHANDLE);
    }

    progressreported = 0;
    persistent = true;  // object will be recycled either for retry or for
                        // posting to the file attribute server

    if (client->usehttps)
    {
        arg("ssl", 2);
    }

    th = cth;
    type = ctype;

    binary = true;

    tag = client->reqtag;
}

void HttpReqCommandPutFA::procresult()
{
    error e;
    client->looprequested = true;

    if (client->json.isnumeric())
    {
        e = (error)client->json.getint();

        if (e == API_EAGAIN || e == API_ERATELIMIT)
        {
            status = REQ_FAILURE;
        }
        else
        {
            if (e == API_EACCESS)
            {
                // create a custom attribute indicating thumbnail can't be restored from this account
                Node *n = client->nodebyhandle(th);

                char me64[12];
                Base64::btoa((const byte*)&client->me, MegaClient::USERHANDLE, me64);

                if (n && client->checkaccess(n, FULL) &&
                        (n->attrs.map.find('f') == n->attrs.map.end() || n->attrs.map['f'] != me64) )
                {
                    LOG_debug << "Restoration of file attributes is not allowed for current user (" << me64 << ").";
                    n->attrs.map['f'] = me64;

                    int creqtag = client->reqtag;
                    client->reqtag = 0;
                    client->setattr(n);
                    client->reqtag = creqtag;
                }
            }

            status = REQ_SUCCESS;
            return client->app->putfa_result(th, type, e);
        }
    }
    else
    {
        const char* p = NULL;

        for (;;)
        {
            switch (client->json.getnameid())
            {
                case 'p':
                    p = client->json.getvalue();
                    break;

                case EOO:
                    if (!p)
                    {
                        status = REQ_FAILURE;
                    }
                    else
                    {
                        LOG_debug << "Sending file attribute data";
                        Node::copystring(&posturl, p);
                        progressreported = 0;
                        HttpReq::type = REQ_BINARY;
                        post(client, data->data(), unsigned(data->size()));
                    }
                    return;

                default:
                    if (!client->json.storeobject())
                    {
                        status = REQ_SUCCESS;
                        return client->app->putfa_result(th, type, API_EINTERNAL);
                    }
            }
        }
    }
}

m_off_t HttpReqCommandPutFA::transferred(MegaClient *client)
{
    if (httpiohandle)
    {
        return client->httpio->postpos(httpiohandle);
    }

    return 0;
}

CommandGetFA::CommandGetFA(MegaClient *client, int p, handle fahref)
{
    part = p;

    cmd("ufa");
    arg("fah", (byte*)&fahref, sizeof fahref);

    if (client->usehttps)
    {
        arg("ssl", 2);
    }

    arg("r", 1);
}

void CommandGetFA::procresult()
{
    fafc_map::iterator it = client->fafcs.find(part);
    client->looprequested = true;

    if (client->json.isnumeric())
    {
        if (it != client->fafcs.end())
        {            
            faf_map::iterator fafsit;
            for (fafsit = it->second->fafs[0].begin(); fafsit != it->second->fafs[0].end(); )
            {
                // move from fresh to pending
                it->second->fafs[1][fafsit->first] = fafsit->second;
                it->second->fafs[0].erase(fafsit++);
            }

            it->second->e = (error)client->json.getint();
            it->second->req.status = REQ_FAILURE;
        }

        return;
    }

    const char* p = NULL;

    for (;;)
    {
        switch (client->json.getnameid())
        {
            case 'p':
                p = client->json.getvalue();
                break;

            case EOO:
                if (it != client->fafcs.end())
                {
                    if (p)
                    {
                        Node::copystring(&it->second->posturl, p);
                        it->second->urltime = Waiter::ds;
                        it->second->dispatch();
                    }
                    else
                    {
                        faf_map::iterator fafsit;
                        for (fafsit = it->second->fafs[0].begin(); fafsit != it->second->fafs[0].end(); )
                        {
                            // move from fresh to pending
                            it->second->fafs[1][fafsit->first] = fafsit->second;
                            it->second->fafs[0].erase(fafsit++);
                        }

                        it->second->e = API_EINTERNAL;
                        it->second->req.status = REQ_FAILURE;
                    }
                }

                return;

            default:
                if (!client->json.storeobject())
                {
                    faf_map::iterator fafsit;
                    for (fafsit = it->second->fafs[0].begin(); fafsit != it->second->fafs[0].end(); )
                    {
                        // move from fresh to pending
                        it->second->fafs[1][fafsit->first] = fafsit->second;
                        it->second->fafs[0].erase(fafsit++);
                    }

                    it->second->e = API_EINTERNAL;
                    it->second->req.status = REQ_FAILURE;
                    return;
                }
        }
    }
}

CommandAttachFA::CommandAttachFA(MegaClient *client, handle nh, fatype t, handle ah, int ctag)
{
    cmd("pfa");
    notself(client);

    arg("n", (byte*)&nh, MegaClient::NODEHANDLE);

    char buf[64];

    sprintf(buf, "%u*", t);
    Base64::btoa((byte*)&ah, sizeof(ah), strchr(buf + 2, 0));
    arg("fa", buf);

    h = nh;
    type = t;
    tag = ctag;
}

CommandAttachFA::CommandAttachFA(MegaClient *client, handle nh, fatype t, const std::string& encryptedAttributes, int ctag)
{
    cmd("pfa");
    notself(client);

    arg("n", (byte*)&nh, MegaClient::NODEHANDLE);

    arg("fa", encryptedAttributes.c_str());

    h = nh;
    type = t;
    tag = ctag;
}

void CommandAttachFA::procresult()
{
    error e;

    if (client->json.isnumeric())
    {
         e = (error)client->json.getint();
    }
    else
    {
         string fa;

         if (client->json.storeobject(&fa))
         {
             Node* n = client->nodebyhandle(h);
             if (n)
             {
                n->fileattrstring = fa;
                n->changed.fileattrstring = true;
                client->notifynode(n);
             }
             return client->app->putfa_result(h, type, fa.c_str());
         }

         e = API_EINTERNAL;
    }

    client->app->putfa_result(h, type, e);
}

// request upload target URL
CommandPutFile::CommandPutFile(MegaClient* client, TransferSlot* ctslot, int ms)
{
    tslot = ctslot;

    cmd("u");

    if (client->usehttps)
    {
        arg("ssl", 2);
    }

    arg("v", 2);
    arg("s", tslot->fa->size);
    arg("ms", ms);

    // send minimum set of different tree's roots for API to check overquota
    set<handle> targetRoots;
    bool begun = false;
    for (auto &file : tslot->transfer->files)
    {
        if (!ISUNDEF(file->h))
        {
            Node *node = client->nodebyhandle(file->h);
            if (node)
            {
                handle rootnode = client->getrootnode(node)->nodehandle;
                if (targetRoots.find(rootnode) != targetRoots.end())
                {
                    continue;
                }

                targetRoots.insert(rootnode);
            }
            if (!begun)
            {
                beginarray("t");
                begun = true;
            }

            element((byte*)&file->h, MegaClient::NODEHANDLE);
        }
    }

    if (begun)
    {
        endarray();
    }
    else
    {
        // Target user goes alone, not inside an array. Note: we are skipping this if a)more than two b)the array had been created for node handles
        for (auto &file : tslot->transfer->files)
        {
            if (ISUNDEF(file->h) && file->targetuser.size())
            {
                arg("t", file->targetuser.c_str());
                break;
            }
        }
    }
}

void CommandPutFile::cancel()
{
    Command::cancel();
    tslot = NULL;
}

// set up file transfer with returned target URL
void CommandPutFile::procresult()
{
    if (tslot)
    {
        tslot->pendingcmd = NULL;
    }
    else
    {
        canceled = true;
    }

    if (client->json.isnumeric())
    {
        if (!canceled)
        {
            tslot->transfer->failed(error(client->json.getint()), *client->mTctableRequestCommitter);
        }
       
        return;
    }

    std::vector<std::string> tempurls;
    for (;;)
    {
        switch (client->json.getnameid())
        {
            case 'p':
                tempurls.push_back("");
                client->json.storeobject(canceled ? NULL : &tempurls.back());
                break;

            case EOO:
                if (canceled) return;

                if (tempurls.size() == 1)
                {
                    tslot->transfer->tempurls = tempurls;
                    tslot->transferbuf.setIsRaid(tslot->transfer, tempurls, tslot->transfer->pos, tslot->maxRequestSize);
                    tslot->starttime = tslot->lastdata = client->waiter->ds;
                    return tslot->progress();
                }
                else
                {
                    return tslot->transfer->failed(API_EINTERNAL, *client->mTctableRequestCommitter);
                }

            default:
                if (!client->json.storeobject())
                {
                    if (!canceled)
                    {
                        tslot->transfer->failed(API_EINTERNAL, *client->mTctableRequestCommitter);
                    }

                    return;
                }
        }
    }
}

// request upload target URL for application to upload photo to using eg. iOS background upload feature
CommandPutFileBackgroundURL::CommandPutFileBackgroundURL(m_off_t size, int putmbpscap, int ctag)
{
    cmd("u");
    arg("ssl", 2);   // always SSL for background uploads
    arg("v", 2);
    arg("s", size);
    arg("ms", putmbpscap);

    tag = ctag;
}

// set up file transfer with returned target URL
void CommandPutFileBackgroundURL::procresult()
{
    string url;

    if (client->json.isnumeric())
    {
        error e = (error)client->json.getint();
        if (!canceled)
        {
            client->app->backgrounduploadurl_result(e, NULL);
        }
        return;
    }

    for (;;)
    {
        switch (client->json.getnameid())
        {
            case 'p':
                client->json.storeobject(canceled ? NULL : &url);
                break;

            case EOO:
                if (canceled) return;

                client->app->backgrounduploadurl_result(API_OK, &url);
                return;

            default:
                if (!client->json.storeobject())
                {
                    if (!canceled)
                    {
                        client->app->backgrounduploadurl_result(API_EINTERNAL, NULL);
                    }
                    return;
                }
        }
    }
}

// request temporary source URL for DirectRead
CommandDirectRead::CommandDirectRead(MegaClient *client, DirectReadNode* cdrn)
{
    drn = cdrn;

    cmd("g");
    arg(drn->p ? "n" : "p", (byte*)&drn->h, MegaClient::NODEHANDLE);
    arg("g", 1);
    arg("v", 2);  // version 2: server can supply details for cloudraid files
	
    if (drn->privateauth.size())
    {
        arg("esid", drn->privateauth.c_str());
    }

    if (drn->publicauth.size())
    {
        arg("en", drn->publicauth.c_str());
    }

    if (drn->chatauth.size())
    {
        arg("cauth", drn->chatauth.c_str());
    }

    if (client->usehttps)
    {
        arg("ssl", 2);
    }
}

void CommandDirectRead::cancel()
{
    Command::cancel();
    drn = NULL;
}

void CommandDirectRead::procresult()
{
    if (drn)
    {
        drn->pendingcmd = NULL;
    }

    if (client->json.isnumeric())
    {
        if (!canceled && drn)
        {
            return drn->cmdresult(error(client->json.getint()));
        }
    }
    else
    {
        error e = API_EINTERNAL;
        dstime tl = 0;
        std::vector<std::string> tempurls;

        for (;;)
        {
            switch (client->json.getnameid())
            {
                case 'g':
                    if (client->json.enterarray())   // now that we are requesting v2, the reply will be an array of 6 URLs for a raid download, or a single URL for the original direct download
                    {
                        for (;;)
                        {
                            std::string tu;
                            if (!client->json.storeobject(&tu))
                            {
                                break;
                            }
                            tempurls.push_back(tu);
                        }
                        client->json.leavearray();
                    }
                    else
                    {
                        std::string tu;
                        if (client->json.storeobject(&tu))
                        {
                            tempurls.push_back(tu);
                        }
                    }
                    if (tempurls.size() == 1 || tempurls.size() == RAIDPARTS)
                    {
                        drn->tempurls.swap(tempurls);
                        e = API_OK;
                    }
                    else
                    {
                        e = API_EINCOMPLETE;
                    }
                    break;

                case 's':
                    if (drn)
                    {
                        drn->size = client->json.getint();
                    }
                    break;

                case 'd':
                    e = API_EBLOCKED;
                    break;

                case 'e':
                    e = (error)client->json.getint();
                    break;

                case MAKENAMEID2('t', 'l'):
                    tl = dstime(client->json.getint());
                    break;

                case EOO:
                    if (!canceled && drn)
                    {
                        if (e == API_EOVERQUOTA && !tl)
                        {
                            // default retry interval
                            tl = MegaClient::DEFAULT_BW_OVERQUOTA_BACKOFF_SECS;
                        }

                        drn->cmdresult(e, e == API_EOVERQUOTA ? tl * 10 : 0);
                    }

                    return;

                default:
                    if (!client->json.storeobject())
                    {
                        if (!canceled && drn)
                        {
                            drn->cmdresult(API_EINTERNAL);
                        }
                        
                        return;
                    }
            }
        }
    } 
}

// request temporary source URL for full-file access (p == private node)
CommandGetFile::CommandGetFile(MegaClient *client, TransferSlot* ctslot, const byte* key, handle h, bool p, const char *privateauth, const char *publicauth, const char *chatauth)
{
    cmd("g");
    arg(p ? "n" : "p", (byte*)&h, MegaClient::NODEHANDLE);
    arg("g", 1);
    arg("v", 2);  // version 2: server can supply details for cloudraid files

    if (client->usehttps)
    {
        arg("ssl", 2);
    }

    if (privateauth)
    {
        arg("esid", privateauth);
    }

    if (publicauth)
    {
        arg("en", publicauth);
    }

    if (chatauth)
    {
        arg("cauth", chatauth);
    }

    tslot = ctslot;
    priv = p;
    ph = h;

    if (!tslot)
    {
        memcpy(filekey, key, FILENODEKEYLENGTH);
    }
}

void CommandGetFile::cancel()
{
    Command::cancel();
    tslot = NULL;
}

// process file credentials
void CommandGetFile::procresult()
{
    if (tslot)
    {
        tslot->pendingcmd = NULL;
    }

    if (client->json.isnumeric())
    {
        error e = (error)client->json.getint();

        if (canceled)
        {
            return;
        }

        if (tslot)
        {
            return tslot->transfer->failed(e, *client->mTctableRequestCommitter);
        }

        return client->app->checkfile_result(ph, e);
    }

    const char* at = NULL;
    error e = API_EINTERNAL;
    m_off_t s = -1;
    dstime tl = 0;
    int d = 0;
    byte* buf;
    m_time_t ts = 0, tm = 0;

    // credentials relevant to a non-TransferSlot scenario (node query)
    string fileattrstring;
    string filenamestring;
    string filefingerprint;
    std::vector<string> tempurls;

    for (;;)
    {
        switch (client->json.getnameid())
        {
            case 'g':
                if (client->json.enterarray())   // now that we are requesting v2, the reply will be an array of 6 URLs for a raid download, or a single URL for the original direct download
                {
                    for (;;)
                    {
                        std::string tu;
                        if (!client->json.storeobject(&tu))
                        {
                            break;
                        }
                        tempurls.push_back(tu);
                    }
                    client->json.leavearray();
                }
                else
                {
                    std::string tu;
                    if (client->json.storeobject(&tu))
                    {
                        tempurls.push_back(tu);
                    }
                }
                e = API_OK;
                break;

            case 's':
                s = client->json.getint();
                break;

            case 'd':
                d = 1;
                break;

            case MAKENAMEID2('t', 's'):
                ts = client->json.getint();
                break;

            case MAKENAMEID3('t', 'm', 'd'):
                tm = ts + client->json.getint();
                break;

            case MAKENAMEID2('a', 't'):
                at = client->json.getvalue();
                break;

            case MAKENAMEID2('f', 'a'):
                if (tslot)
                {
                    client->json.storeobject(&tslot->fileattrstring);
                }
                else
                {
                    client->json.storeobject(&fileattrstring);
                }
                break;

            case MAKENAMEID3('p', 'f', 'a'):
                if (tslot)
                {
                    tslot->fileattrsmutable = (int)client->json.getint();
                }
                break;

            case 'e':
                e = (error)client->json.getint();
                break;

            case MAKENAMEID2('t', 'l'):
                tl = dstime(client->json.getint());
                break;

            case EOO:
                if (d || !at)
                {
                    e = at ? API_EBLOCKED : API_EINTERNAL;

                    if (canceled)
                    {
                        return;
                    }

                    if (tslot)
                    {
                        return tslot->transfer->failed(e, *client->mTctableRequestCommitter);
                    }

                    return client->app->checkfile_result(ph, e);
                }
                else
                {
                    // decrypt at and set filename
                    SymmCipher key;
                    const char* eos = strchr(at, '"');

                    key.setkey(filekey, FILENODE);

                    if ((buf = Node::decryptattr(tslot ? tslot->transfer->transfercipher() : &key,
                                                 at, eos ? eos - at : strlen(at))))
                    {
                        JSON json;

                        json.begin((char*)buf + 5);

                        for (;;)
                        {
                            switch (json.getnameid())
                            {
                                case 'c':
                                    if (!json.storeobject(&filefingerprint))
                                    {
                                        delete[] buf;

                                        if (tslot)
                                        {
                                            return tslot->transfer->failed(API_EINTERNAL, *client->mTctableRequestCommitter);
                                        }

                                        return client->app->checkfile_result(ph, API_EINTERNAL);
                                    }
                                    break;

                                case 'n':
                                    if (!json.storeobject(&filenamestring))
                                    {
                                        delete[] buf;

                                        if (tslot)
                                        {
                                            return tslot->transfer->failed(API_EINTERNAL, *client->mTctableRequestCommitter);
                                        }

                                        return client->app->checkfile_result(ph, API_EINTERNAL);
                                    }
                                    break;

                                case EOO:
                                    delete[] buf;

                                    if (tslot)
                                    {
                                        if (s >= 0 && s != tslot->transfer->size)
                                        {
                                            tslot->transfer->size = s;
                                            for (file_list::iterator it = tslot->transfer->files.begin(); it != tslot->transfer->files.end(); it++)
                                            {
                                                (*it)->size = s;
                                            }

                                            if (priv)
                                            {
                                                Node *n = client->nodebyhandle(ph);
                                                if (n)
                                                {
                                                    n->size = s;
                                                    client->notifynode(n);
                                                }
                                            }

                                            int creqtag = client->reqtag;
                                            client->reqtag = 0;
                                            client->sendevent(99411, "Node size mismatch");
                                            client->reqtag = creqtag;
                                        }

                                        tslot->starttime = tslot->lastdata = client->waiter->ds;

                                        if ((tempurls.size() == 1 || tempurls.size() == RAIDPARTS) && s >= 0)
                                        {
                                            tslot->transfer->tempurls = tempurls;
                                            tslot->transferbuf.setIsRaid(tslot->transfer, tempurls, tslot->transfer->pos, tslot->maxRequestSize);
                                            return tslot->progress();
                                        }

                                        if (e == API_EOVERQUOTA && tl <= 0)
                                        {
                                            // default retry interval
                                            tl = MegaClient::DEFAULT_BW_OVERQUOTA_BACKOFF_SECS;
                                        }
                                        
                                        return tslot->transfer->failed(e, *client->mTctableRequestCommitter, e == API_EOVERQUOTA ? tl * 10 : 0);
                                    }
                                    else
                                    {
                                        return client->app->checkfile_result(ph, e, filekey, s, ts, tm,
                                                                             &filenamestring,
                                                                             &filefingerprint,
                                                                             &fileattrstring);
                                    }

                                default:
                                    if (!json.storeobject())
                                    {
                                        delete[] buf;

                                        if (tslot)
                                        {
                                            return tslot->transfer->failed(API_EINTERNAL, *client->mTctableRequestCommitter);
                                        }
                                        else
                                        {
                                            return client->app->checkfile_result(ph, API_EINTERNAL);
                                        }
                                    }
                            }
                        }
                    }

                    if (canceled)
                    {
                        return;
                    }

                    if (tslot)
                    {
                        return tslot->transfer->failed(API_EKEY, *client->mTctableRequestCommitter);
                    }
                    else
                    {
                        return client->app->checkfile_result(ph, API_EKEY);
                    }
                }

            default:
                if (!client->json.storeobject())
                {
                    if (tslot)
                    {
                        return tslot->transfer->failed(API_EINTERNAL, *client->mTctableRequestCommitter);
                    }
                    else
                    {
                        return client->app->checkfile_result(ph, API_EINTERNAL);
                    }
                }
        }
    }
}

CommandSetAttr::CommandSetAttr(MegaClient* client, Node* n, SymmCipher* cipher, const char* prevattr)
{
    cmd("a");
    notself(client);

    string at;

    n->attrs.getjson(&at);
    client->makeattr(cipher, &at, at.c_str(), int(at.size()));

    arg("n", (byte*)&n->nodehandle, MegaClient::NODEHANDLE);
    arg("at", (byte*)at.c_str(), int(at.size()));

    h = n->nodehandle;
    tag = client->reqtag;
    syncop = prevattr;

    if(prevattr)
    {
        pa = prevattr;
    }
}

void CommandSetAttr::procresult()
{
    if (client->json.isnumeric())
    {
        error e = (error)client->json.getint();
#ifdef ENABLE_SYNC
        if(!e && syncop)
        {
            Node* node = client->nodebyhandle(h);
            if(node)
            {
                Sync* sync = NULL;
                for (sync_list::iterator it = client->syncs.begin(); it != client->syncs.end(); it++)
                {
                    if((*it)->tag == tag)
                    {
                        sync = (*it);
                        break;
                    }
                }

                if(sync)
                {
                    client->app->syncupdate_remote_rename(sync, node, pa.c_str());
                }
            }
        }
#endif
        client->app->setattr_result(h, e);
    }
    else
    {
        client->json.storeobject();
        client->app->setattr_result(h, API_EINTERNAL);
    }
}

// (the result is not processed directly - we rely on the server-client
// response)
CommandPutNodes::CommandPutNodes(MegaClient* client, handle th,
                                 const char* userhandle, NewNode* newnodes,
                                 int numnodes, int ctag, putsource_t csource, const char *cauth)
{
    byte key[FILENODEKEYLENGTH];
    int i;

    nn = newnodes;
    nnsize = numnodes;
    type = userhandle ? USER_HANDLE : NODE_HANDLE;
    source = csource;

    cmd("p");
    notself(client);

    if (userhandle)
    {
        arg("t", userhandle);
        targethandle = UNDEF;
    }
    else
    {
        arg("t", (byte*)&th, MegaClient::NODEHANDLE);
        targethandle = th;
    }

    arg("sm",1);

    if (cauth)
    {
        arg("cauth", cauth);
    }

    beginarray("n");

    for (i = 0; i < numnodes; i++)
    {
        beginobject();

        NewNode* nni = &nn[i];
        switch (nni->source)
        {
            case NEW_NODE:
                arg("h", (byte*)&nni->nodehandle, MegaClient::NODEHANDLE);
                break;

            case NEW_PUBLIC:
                arg("ph", (byte*)&nni->nodehandle, MegaClient::NODEHANDLE);
                break;

            case NEW_UPLOAD:
                arg("h", nni->uploadtoken, sizeof nn->uploadtoken);

                // include pending file attributes for this upload
                string s;

                if (nni->fileattributes)
                {
                    // if attributes are set on the newnode then the app is not using the pendingattr mechanism
                    s.swap(*nni->fileattributes);
                    delete nni->fileattributes;
                    nni->fileattributes = NULL;
                }
                else
                {
                    client->pendingattrstring(nn[i].uploadhandle, &s);

#ifdef USE_MEDIAINFO
                    client->mediaFileInfo.addUploadMediaFileAttributes(nn[i].uploadhandle, &s);
#endif
                }

                if (s.size())
                {
                    arg("fa", s.c_str(), 1);
                }                
        }

        if (!ISUNDEF(nn[i].parenthandle))
        {
            arg("p", (byte*)&nn[i].parenthandle, MegaClient::NODEHANDLE);
        }

        if (nn[i].type == FILENODE && !ISUNDEF(nn[i].ovhandle))
        {
            arg("ov", (byte*)&nn[i].ovhandle, MegaClient::NODEHANDLE);
        }

        arg("t", nn[i].type);
        arg("a", (byte*)nn[i].attrstring->data(), int(nn[i].attrstring->size()));

        if (nn[i].nodekey.size() <= sizeof key)
        {
            client->key.ecb_encrypt((byte*)nn[i].nodekey.data(), key, nn[i].nodekey.size());
            arg("k", key, int(nn[i].nodekey.size()));
        }
        else
        {
            arg("k", (const byte*)nn[i].nodekey.data(), int(nn[i].nodekey.size()));
        }

        endobject();
    }

    endarray();

    // add cr element for new nodes, if applicable
    if (type == NODE_HANDLE)
    {
        Node* tn;

        if ((tn = client->nodebyhandle(th)))
        {
            ShareNodeKeys snk;

            for (i = 0; i < numnodes; i++)
            {
                switch (nn[i].source)
                {
                    case NEW_PUBLIC:
                    case NEW_NODE:
                        snk.add(nn[i].nodekey, nn[i].nodehandle, tn, 0);
                        break;

                    case NEW_UPLOAD:
                        snk.add(nn[i].nodekey, nn[i].nodehandle, tn, 0, nn[i].uploadtoken, (int)sizeof nn->uploadtoken);
                        break;
                }
            }

            snk.get(this, true);
        }
    }

    tag = ctag;
}

// add new nodes and handle->node handle mapping
void CommandPutNodes::procresult()
{
    error e;

    pendingdbid_map::iterator it = client->pendingtcids.find(tag);
    if (it != client->pendingtcids.end())
    {
        if (client->tctable)
        {
            client->mTctableRequestCommitter->beginOnce();
            vector<uint32_t> &ids = it->second;
            for (unsigned int i = 0; i < ids.size(); i++)
            {
                if (ids[i])
                {
                    client->tctable->del(ids[i]);
                }
            }
        }
        client->pendingtcids.erase(it);
    }
    pendingfiles_map::iterator pit = client->pendingfiles.find(tag);
    if (pit != client->pendingfiles.end())
    {
        vector<string> &pfs = pit->second;
        for (unsigned int i = 0; i < pfs.size(); i++)
        {
            client->fsaccess->unlinklocal(&pfs[i]);
        }
        client->pendingfiles.erase(pit);
    }

    if (client->json.isnumeric())
    {
        e = (error)client->json.getint();
        LOG_debug << "Putnodes error " << e;
        if (e == API_EOVERQUOTA)
        {
            client->activateoverquota(0);
        }
#ifdef ENABLE_SYNC
        if (source == PUTNODES_SYNC)
        {
            if (e == API_EACCESS)
            {
                int creqtag = client->reqtag;
                client->reqtag = 0;
                client->sendevent(99402, "API_EACCESS putting node in sync transfer");
                client->reqtag = creqtag;
            }

            client->app->putnodes_result(e, type, NULL);

            for (int i=0; i < nnsize; i++)
            {
                if (nn[i].localnode)
                {
                    nn[i].localnode->newnode = NULL;
                }
            }

            return client->putnodes_sync_result(e, nn, nnsize);
        }
        else
        {
#endif
            if (source == PUTNODES_APP)
            {
                return client->app->putnodes_result(e, type, nn);
            }
#ifdef ENABLE_SYNC
            else
            {
                return client->putnodes_syncdebris_result(e, nn);
            }
        }
#endif
    }

    e = API_EINTERNAL;

    bool noexit = true;
    bool empty = false;
    while (noexit)
    {
        switch (client->json.getnameid())
        {
            case 'f':
                empty = !memcmp(client->json.pos, "[]", 2);
                if (client->readnodes(&client->json, 1, source, nn, nnsize, tag, true))  // do apply keys to received nodes only as we go for command response, much much faster for many small responses
                {
                    e = API_OK;
                }
                else
                {
                    LOG_err << "Parse error (readnodes)";
                    e = API_EINTERNAL;
                    noexit = false;
                }
                break;

            case MAKENAMEID2('f', '2'):
                if (!client->readnodes(&client->json, 1, PUTNODES_APP, NULL, 0, 0, true))  // do apply keys to received nodes only as we go for command response, much much faster for many small responses
                {
                    LOG_err << "Parse error (readversions)";
                    e = API_EINTERNAL;
                    noexit = false;
                }
                break;

            default:
                if (client->json.storeobject())
                {
                    continue;
                }

                e = API_EINTERNAL;
                LOG_err << "Parse error (PutNodes)";

                // fall through
            case EOO:
                noexit = false;
                break;
        }
    }

    client->sendkeyrewrites();

#ifdef ENABLE_SYNC
    if (source == PUTNODES_SYNC)
    {
        client->app->putnodes_result(e, type, NULL);
        client->putnodes_sync_result(e, nn, nnsize);
    }
    else
#endif
    if (source == PUTNODES_APP)
    {
#ifdef ENABLE_SYNC
        if (!ISUNDEF(targethandle))
        {
            Node *parent = client->nodebyhandle(targethandle);
            if (parent && parent->localnode)
            {
                // A node has been added by a regular (non sync) putnodes
                // inside a synced folder, so force a syncdown to detect
                // and sync the changes.
                client->syncdownrequired = true;
            }
        }
#endif
        client->app->putnodes_result((!e && empty) ? API_ENOENT : e, type, nn);
    }
#ifdef ENABLE_SYNC
    else
    {
        client->putnodes_syncdebris_result(e, nn);
    }
#endif
}

CommandMoveNode::CommandMoveNode(MegaClient* client, Node* n, Node* t, syncdel_t csyncdel, handle prevparent)
{
    h = n->nodehandle;
    syncdel = csyncdel;
    np = t->nodehandle;
    pp = prevparent;
    syncop = pp != UNDEF;

    cmd("m");
    notself(client);
    arg("n", (byte*)&h, MegaClient::NODEHANDLE);
    arg("t", (byte*)&t->nodehandle, MegaClient::NODEHANDLE);

    TreeProcShareKeys tpsk;
    client->proctree(n, &tpsk);
    tpsk.get(this);

    tag = client->reqtag;
}

void CommandMoveNode::procresult()
{
    if (client->json.isnumeric())
    {
        error e = (error)client->json.getint();
        if (e == API_EOVERQUOTA)
        {
            client->activateoverquota(0);
        }

#ifdef ENABLE_SYNC
        if (syncdel != SYNCDEL_NONE)
        {
            Node* syncn = client->nodebyhandle(h);

            if (syncn)
            {
                if (e == API_OK)
                {
                    Node* n;

                    // update all todebris records in the subtree
                    for (node_set::iterator it = client->todebris.begin(); it != client->todebris.end(); it++)
                    {
                        n = *it;

                        do {
                            if (n == syncn)
                            {
                                if (syncop)
                                {
                                    Sync* sync = NULL;
                                    for (sync_list::iterator its = client->syncs.begin(); its != client->syncs.end(); its++)
                                    {
                                        if ((*its)->tag == tag)
                                        {
                                            sync = (*its);
                                            break;
                                        }
                                    }

                                    if (sync)
                                    {
                                        if ((*it)->type == FOLDERNODE)
                                        {
                                            sync->client->app->syncupdate_remote_folder_deletion(sync, (*it));
                                        }
                                        else
                                        {
                                            sync->client->app->syncupdate_remote_file_deletion(sync, (*it));
                                        }
                                    }
                                }

                                (*it)->syncdeleted = syncdel;
                                break;
                            }
                        } while ((n = n->parent));
                    }
                }
                else
                {
                    Node *tn = NULL;
                    if (syncdel == SYNCDEL_BIN || syncdel == SYNCDEL_FAILED
                            || !(tn = client->nodebyhandle(client->rootnodes[RUBBISHNODE - ROOTNODE])))
                    {
                        LOG_err << "Error moving node to the Rubbish Bin";
                        syncn->syncdeleted = SYNCDEL_NONE;
                        client->todebris.erase(syncn->todebris_it);
                        syncn->todebris_it = client->todebris.end();
                    }
                    else
                    {
                        int creqtag = client->reqtag;
                        client->reqtag = syncn->tag;
                        LOG_warn << "Move to Syncdebris failed. Moving to the Rubbish Bin instead.";
                        client->rename(syncn, tn, SYNCDEL_FAILED, pp);
                        client->reqtag = creqtag;
                    }
                }
            }
        }
        else if(syncop)
        {
            Node *n = client->nodebyhandle(h);
            if(n)
            {
                Sync *sync = NULL;
                for (sync_list::iterator it = client->syncs.begin(); it != client->syncs.end(); it++)
                {
                    if((*it)->tag == tag)
                    {
                        sync = (*it);
                        break;
                    }
                }

                if(sync)
                {
                    client->app->syncupdate_remote_move(sync, n, client->nodebyhandle(pp));
                }
            }
        }
#endif
        // Movement of shares and pending shares into Rubbish should remove them
        if (!e)
        {
            Node *n = client->nodebyhandle(h);
            if (n && (n->pendingshares || n->outshares))
            {
                Node *rootnode = client->nodebyhandle(np);
                while (rootnode)
                {
                    if (!rootnode->parent)
                    {
                        break;
                    }
                    rootnode = rootnode->parent;
                }
                if (rootnode && rootnode->type == RUBBISHNODE)
                {
                    share_map::iterator it;
                    if (n->pendingshares)
                    {
                        for (it = n->pendingshares->begin(); it != n->pendingshares->end(); it++)
                        {
                            client->newshares.push_back(new NewShare(
                                                            n->nodehandle, 1, n->owner, ACCESS_UNKNOWN,
                                                            0, NULL, NULL, it->first, false));
                        }
                    }

                    if (n->outshares)
                    {
                        for (it = n->outshares->begin(); it != n->outshares->end(); it++)
                        {
                            client->newshares.push_back(new NewShare(
                                                            n->nodehandle, 1, it->first, ACCESS_UNKNOWN,
                                                            0, NULL, NULL, UNDEF, false));
                        }
                    }

                    client->mergenewshares(1);
                }
            }
        }
        else if (syncdel == SYNCDEL_NONE)
        {
            int creqtag = client->reqtag;
            client->reqtag = 0;
            client->sendevent(99439, "Unexpected move error");
            client->reqtag = creqtag;
        }

        client->app->rename_result(h, e);
    }
    else
    {
        client->json.storeobject();
        client->app->rename_result(h, API_EINTERNAL);
    }
}

CommandDelNode::CommandDelNode(MegaClient* client, handle th, bool keepversions)
{
    cmd("d");
    notself(client);

    arg("n", (byte*)&th, MegaClient::NODEHANDLE);

    if (keepversions)
    {
        arg("v", 1);
    }

    h = th;
    tag = client->reqtag;
}

void CommandDelNode::procresult()
{
    if (client->json.isnumeric())
    {
        client->app->unlink_result(h, (error)client->json.getint());
    }
    else
    {
        error e = API_EINTERNAL;
        for (;;)
        {
            switch (client->json.getnameid())
            {
                case 'r':
                    if (client->json.enterarray())
                    {
                        if(client->json.isnumeric())
                        {
                            e = (error)client->json.getint();
                        }

                        client->json.leavearray();
                    }
                    break;

                case EOO:
                    client->app->unlink_result(h, e);
                    return;

                default:
                    if (!client->json.storeobject())
                    {
                        client->app->unlink_result(h, API_EINTERNAL);
                        return;
                    }
            }
        }
    }
}

CommandDelVersions::CommandDelVersions(MegaClient* client)
{
    cmd("dv");
    tag = client->reqtag;
}

void CommandDelVersions::procresult()
{
    error e = API_EINTERNAL;
    if (client->json.isnumeric())
    {
        e = (error)client->json.getint();
    }
    client->app->unlinkversions_result(e);
}

CommandKillSessions::CommandKillSessions(MegaClient* client)
{
    cmd("usr");
    arg("ko", 1); // Request to kill all sessions except the current one
    
    h = UNDEF;
    tag = client->reqtag;
}

CommandKillSessions::CommandKillSessions(MegaClient* client, handle sessionid)
{
    cmd("usr");
    beginarray("s");
    element(sessionid, MegaClient::USERHANDLE);
    endarray();
    
    h = sessionid;
    tag = client->reqtag;
}
void CommandKillSessions::procresult()
{
    error e;

    if (client->json.isnumeric())
    {
        e = (error)client->json.getint();
    }
    else
    {
        e = API_EINTERNAL;
    }

    client->app->sessions_killed(h, e);
}

CommandLogout::CommandLogout(MegaClient *client)
{
    cmd("sml");

    batchSeparately = true;

    tag = client->reqtag;
}

void CommandLogout::procresult()
{
    error e = (error)client->json.getint();
    MegaApp *app = client->app;
    if (client->loggingout > 0)
    {
        client->loggingout--;
    }
    if(!e)
    {
        // notify client after cache removal, as before
        client->loggedout = true;
    }
    else
    {
        app->logout_result(e);
    }
}

CommandPrelogin::CommandPrelogin(MegaClient* client, const char* email)
{
    cmd("us0");
    arg("user", email);
    batchSeparately = true;  // in case the account is blocked (we need to get a sid so we can issue whyamiblocked)

    this->email = email;
    tag = client->reqtag;
}

void CommandPrelogin::procresult()
{
    if (client->json.isnumeric())
    {
        return client->app->prelogin_result(0, NULL, NULL, (error)client->json.getint());
    }

    int v = 0;
    string salt;
    for (;;)
    {
        switch (client->json.getnameid())
        {
            case 'v':
                v = int(client->json.getint());
                break;
            case 's':
                client->json.storeobject(&salt);
                break;
            case EOO:
                if (v == 0)
                {
                    LOG_err << "No version returned";
                    return client->app->prelogin_result(0, NULL, NULL, API_EINTERNAL);
                }
                else if (v > 2)
                {
                    LOG_err << "Version of account not supported";
                    return client->app->prelogin_result(0, NULL, NULL, API_EINTERNAL);
                }
                else if (v == 2 && !salt.size())
                {
                    LOG_err << "No salt returned";
                    return client->app->prelogin_result(0, NULL, NULL, API_EINTERNAL);
                }
                client->accountversion = v;
                Base64::atob(salt, client->accountsalt);
                client->app->prelogin_result(v, &email, &salt, API_OK);
                return;
            default:
                if (!client->json.storeobject())
                {
                    return client->app->prelogin_result(0, NULL, NULL, API_EINTERNAL);
                }
        }
    }
}

// login request with user e-mail address and user hash
CommandLogin::CommandLogin(MegaClient* client, const char* email, const byte *emailhash, int emailhashsize, const byte *sessionkey, int csessionversion, const char *pin)
{
    cmd("us");
    batchSeparately = true;  // in case the account is blocked (we need to get a sid so we can issue whyamiblocked)

    // are we just performing a session validation?
    checksession = !email;
    sessionversion = csessionversion;

    if (!checksession)
    {
        arg("user", email);
        arg("uh", emailhash, emailhashsize);
        if (pin)
        {
            arg("mfa", pin);
        }
    }
    else
    {
        if (client->sctable && client->dbaccess->currentDbVersion == DbAccess::LEGACY_DB_VERSION)
        {
            LOG_debug << "Requesting a local cache upgrade";
            arg("fa", 1);
        }
    }

    if (sessionkey)
    {
        arg("sek", sessionkey, SymmCipher::KEYLENGTH);
    }

    if (client->cachedscsn != UNDEF)
    {
        arg("sn", (byte*)&client->cachedscsn, sizeof client->cachedscsn);
    }

    string id;
    if (!MegaClient::statsid)
    {
        client->fsaccess->statsid(&id);
        if (id.size())
        {
            size_t len = id.size() + 1;
            char *buff = new char[len];
            memcpy(buff, id.c_str(), len);
            MegaClient::statsid = buff;
        }
    }
    else
    {
        id = MegaClient::statsid;
    }

    if (id.size())
    {
        string hash;
        HashSHA256 hasher;
        hasher.add((const byte*)id.data(), unsigned(id.size()));
        hasher.get(&hash);
        arg("si", (const byte*)hash.data(), int(hash.size()));
    }

    tag = client->reqtag;
}

// process login result
void CommandLogin::procresult()
{
    if (client->json.isnumeric())
    {
        return client->app->login_result((error)client->json.getint());
    }

    byte hash[SymmCipher::KEYLENGTH];
    byte sidbuf[AsymmCipher::MAXKEYLENGTH];
    byte privkbuf[AsymmCipher::MAXKEYLENGTH * 2];
    byte sek[SymmCipher::KEYLENGTH];
    int len_k = 0, len_privk = 0, len_csid = 0, len_tsid = 0, len_sek = 0;
    handle me = UNDEF;
    bool fa = false;
    bool ach = false;

    for (;;)
    {
        switch (client->json.getnameid())
        {
            case 'k':
                len_k = client->json.storebinary(hash, sizeof hash);
                break;

            case 'u':
                me = client->json.gethandle(MegaClient::USERHANDLE);
                break;

            case MAKENAMEID3('s', 'e', 'k'):
                len_sek = client->json.storebinary(sek, sizeof sek);
                break;

            case MAKENAMEID4('t', 's', 'i', 'd'):
                len_tsid = client->json.storebinary(sidbuf, sizeof sidbuf);
                break;

            case MAKENAMEID4('c', 's', 'i', 'd'):
                len_csid = client->json.storebinary(sidbuf, sizeof sidbuf);
                break;

            case MAKENAMEID5('p', 'r', 'i', 'v', 'k'):
                len_privk = client->json.storebinary(privkbuf, sizeof privkbuf);
                break;

            case MAKENAMEID2('f', 'a'):
                fa = client->json.getint();
                break;

            case MAKENAMEID3('a', 'c', 'h'):
                ach = client->json.getint();
                break;

            case MAKENAMEID2('s', 'n'):
                if (!client->json.getint())
                {
                    // local state cache continuity rejected: read state from
                    // server instead
                    client->cachedscsn = UNDEF;
                }
                break;

            case EOO:
                if (!checksession)
                {
                    if (ISUNDEF(me) || len_k != sizeof hash)
                    {
                        return client->app->login_result(API_EINTERNAL);
                    }

                    // decrypt and set master key
                    client->key.ecb_decrypt(hash);
                    client->key.setkey(hash);
                }
                else
                {
                    if (fa && client->sctable)
                    {
                        client->sctable->remove();
                        delete client->sctable;
                        client->sctable = NULL;
                        client->pendingsccommit = false;
                        client->cachedscsn = UNDEF;
                        client->dbaccess->currentDbVersion = DbAccess::DB_VERSION;

                        int creqtag = client->reqtag;
                        client->reqtag = 0;
                        client->sendevent(99404, "Local DB upgrade granted");
                        client->reqtag = creqtag;
                    }
                }

                if (len_sek)
                {
                    if (len_sek != SymmCipher::KEYLENGTH)
                    {
                        return client->app->login_result(API_EINTERNAL);
                    }

                    if (checksession && sessionversion)
                    {
                        byte k[SymmCipher::KEYLENGTH];
                        memcpy(k, client->key.key, sizeof(k));

                        client->key.setkey(sek);
                        client->key.ecb_decrypt(k);
                        client->key.setkey(k);
                    }
                }

                if (len_tsid)
                {
                    client->setsid(sidbuf, MegaClient::SIDLEN);

                    // account does not have an RSA keypair set: verify
                    // password using symmetric challenge
                    if (!client->checktsid(sidbuf, len_tsid))
                    {
                        LOG_warn << "Error checking tsid";
                        return client->app->login_result(API_ENOENT);
                    }

                    // add missing RSA keypair
                    LOG_info << "Generating and adding missing RSA keypair";
                    client->setkeypair();
                }
                else
                {
                    // account has RSA keypair: decrypt server-provided session ID
                    if (len_privk < 256)
                    {
                        if (!checksession)
                        {
                            return client->app->login_result(API_EINTERNAL);
                        }
                        else
                        {
                            // logging in with tsid to an account without a RSA keypair
                            LOG_info << "Generating and adding missing RSA keypair";
                            client->setkeypair();
                        }
                    }
                    else
                    {
                        // decrypt and set private key
                        client->key.ecb_decrypt(privkbuf, len_privk);

                        if (!client->asymkey.setkey(AsymmCipher::PRIVKEY, privkbuf, len_privk))
                        {
                            LOG_warn << "Error checking private key";
                            return client->app->login_result(API_ENOENT);
                        }
                    }

                    if (!checksession)
                    {
                        if (len_csid < 32)
                        {
                            return client->app->login_result(API_EINTERNAL);                   
                        }

                        // decrypt and set session ID for subsequent API communication
                        if (!client->asymkey.decrypt(sidbuf, len_csid, sidbuf, MegaClient::SIDLEN))
                        {
                            return client->app->login_result(API_EINTERNAL);
                        }

                        client->setsid(sidbuf, MegaClient::SIDLEN);
                    }
                }

                client->me = me;
                client->uid = Base64Str<MegaClient::USERHANDLE>(client->me);
                client->achievements_enabled = ach;

                if (len_sek)
                {
                    client->sessionkey.assign((const char *)sek, sizeof(sek));
                }

<<<<<<< HEAD
#ifdef ENABLE_SYNC
                client->resetSyncConfigs();
#endif
=======
                // fetch the unshareable key straight away, so we have it before fetchnodes-from-server completes .
                client->reqs.add(new CommandUnshareableUA(client, true, 5));
>>>>>>> 177df50f

                return client->app->login_result(API_OK);

            default:
                if (!client->json.storeobject())
                {
                    return client->app->login_result(API_EINTERNAL);
                }
        }
    }
}

CommandShareKeyUpdate::CommandShareKeyUpdate(MegaClient*, handle sh, const char* uid, const byte* key, int len)
{
    cmd("k");
    beginarray("sr");

    element(sh, MegaClient::NODEHANDLE);
    element(uid);
    element(key, len);

    endarray();
}

CommandShareKeyUpdate::CommandShareKeyUpdate(MegaClient* client, handle_vector* v)
{
    Node* n;
    byte sharekey[SymmCipher::KEYLENGTH];

    cmd("k");
    beginarray("sr");

    for (size_t i = v->size(); i--;)
    {
        handle h = (*v)[i];

        if ((n = client->nodebyhandle(h)) && n->sharekey)
        {
            client->key.ecb_encrypt(n->sharekey->key, sharekey, SymmCipher::KEYLENGTH);

            element(h, MegaClient::NODEHANDLE);
            element(client->me, MegaClient::USERHANDLE);
            element(sharekey, SymmCipher::KEYLENGTH);
        }
    }

    endarray();
}

// add/remove share; include node share keys if new share
CommandSetShare::CommandSetShare(MegaClient* client, Node* n, User* u, accesslevel_t a, int newshare, const char* msg, const char* personal_representation)
{
    byte auth[SymmCipher::BLOCKSIZE];
    byte key[SymmCipher::KEYLENGTH];
    byte asymmkey[AsymmCipher::MAXKEYLENGTH];
    int t = 0;

    tag = client->restag;

    sh = n->nodehandle;
    user = u;
    access = a;

    cmd("s2");
    arg("n", (byte*)&sh, MegaClient::NODEHANDLE);

    // Only for inviting non-contacts
    if (personal_representation && personal_representation[0])
    {
        this->personal_representation = personal_representation;
        arg("e", personal_representation);
    }

    if (msg && msg[0])
    {
        this->msg = msg;
        arg("msg", msg);
    }

    if (a != ACCESS_UNKNOWN)
    {
        // securely store/transmit share key
        // by creating a symmetrically (for the sharer) and an asymmetrically
        // (for the sharee) encrypted version
        memcpy(key, n->sharekey->key, sizeof key);
        memcpy(asymmkey, key, sizeof key);

        client->key.ecb_encrypt(key);
        arg("ok", key, sizeof key);

        if (u && u->pubk.isvalid())
        {
            t = u->pubk.encrypt(client->rng, asymmkey, SymmCipher::KEYLENGTH, asymmkey, sizeof asymmkey);
        }

        // outgoing handle authentication
        client->handleauth(sh, auth);
        arg("ha", auth, sizeof auth);
    }

    beginarray("s");
    beginobject();

    arg("u", u ? ((u->show == VISIBLE) ? u->uid.c_str() : u->email.c_str()) : MegaClient::EXPORTEDLINK);
    // if the email is registered, the pubk request has returned the userhandle -->
    // sending the userhandle instead of the email makes the API to assume the user is already a contact

    if (a != ACCESS_UNKNOWN)
    {
        arg("r", a);

        if (u && u->pubk.isvalid() && t)
        {
            arg("k", asymmkey, t);
        }
    }

    endobject();
    endarray();

    // only for a fresh share: add cr element with all node keys encrypted to
    // the share key
    if (newshare)
    {
        // the new share's nodekeys for this user: generate node list
        TreeProcShareKeys tpsk(n);
        client->proctree(n, &tpsk);
        tpsk.get(this);
    }
}

// process user element (email/handle pairs)
bool CommandSetShare::procuserresult(MegaClient* client)
{
    while (client->json.enterobject())
    {
        handle uh = UNDEF;
        const char* m = NULL;

        for (;;)
        {
            switch (client->json.getnameid())
            {
                case 'u':
                    uh = client->json.gethandle(MegaClient::USERHANDLE);
                    break;

                case 'm':
                    m = client->json.getvalue();
                    break;

                case EOO:
                    if (!ISUNDEF(uh) && m)
                    {
                        client->mapuser(uh, m);
                    }
                    return true;

                default:
                    if (!client->json.storeobject())
                    {
                        return false;
                    }
            }
        }
    }

    return false;
}

// process result of share addition/modification
void CommandSetShare::procresult()
{
    if (client->json.isnumeric())
    {
        return client->app->share_result(error(client->json.getint()));
    }

    for (;;)
    {
        switch (client->json.getnameid())
        {
            case MAKENAMEID2('o', 'k'):  // an owner key response will only
                                         // occur if the same share was created
                                         // concurrently with a different key
            {
                byte key[SymmCipher::KEYLENGTH + 1];
                if (client->json.storebinary(key, sizeof key + 1) == SymmCipher::KEYLENGTH)
                {
                    Node* n;

                    if ((n = client->nodebyhandle(sh)) && n->sharekey)
                    {
                        client->key.ecb_decrypt(key);
                        n->sharekey->setkey(key);

                        // repeat attempt with corrected share key
                        client->restag = tag;
                        client->reqs.add(new CommandSetShare(client, n, user, access, 0, msg.c_str(), personal_representation.c_str()));
                        return;
                    }
                }
                break;
            }
                
            case 'u':   // user/handle confirmation
                if (client->json.enterarray())
                {
                    while (procuserresult(client))
                    {}
                    client->json.leavearray();
                }
                break;

            case 'r':
                if (client->json.enterarray())
                {
                    int i = 0;

                    while (client->json.isnumeric())
                    {
                        client->app->share_result(i++, (error)client->json.getint());
                    }

                    client->json.leavearray();
                }
                break;

            case MAKENAMEID3('s', 'n', 'k'):
                client->procsnk(&client->json);
                break;

            case MAKENAMEID3('s', 'u', 'k'):
                client->procsuk(&client->json);
                break;

            case MAKENAMEID2('c', 'r'):
                client->proccr(&client->json);
                break;

            case EOO:
                client->app->share_result(API_OK);
                return;

            default:
                if (!client->json.storeobject())
                {
                    return;
                }
        }
    }
}


CommandSetPendingContact::CommandSetPendingContact(MegaClient* client, const char* temail, opcactions_t action, const char* msg, const char* oemail, handle contactLink)
{
    cmd("upc");

    if (oemail != NULL)
    {
        arg("e", oemail);
    }

    arg("u", temail);
    switch (action)     
    {   
        case OPCA_DELETE:
            arg("aa", "d");
            break;
        case OPCA_REMIND:
            arg("aa", "r");
            break;
        case OPCA_ADD:
            arg("aa", "a");
            if (!ISUNDEF(contactLink))
            {
                arg("cl", (byte*)&contactLink, MegaClient::CONTACTLINKHANDLE);
            }
            break;
    }

    if (msg != NULL)
    {
        arg("msg", msg);
    }

    if (action != OPCA_REMIND)  // for reminders, need the actionpacket to update `uts`
    {
        notself(client);
    }

    tag = client->reqtag;
    this->action = action;
    this->temail = temail;
}

void CommandSetPendingContact::procresult()
{
    if (client->json.isnumeric())
    {
        error e = (error)client->json.getint();

        handle pcrhandle = UNDEF;
        if (!e) // response for delete & remind actions is always numeric
        {
            // find the PCR by email
            PendingContactRequest *pcr = NULL;
            for (handlepcr_map::iterator it = client->pcrindex.begin();
                 it != client->pcrindex.end(); it++)
            {
                if (it->second->targetemail == temail)
                {
                    pcr = it->second;
                    pcrhandle = pcr->id;
                    break;
                }
            }

            if (!pcr)
            {
                LOG_err << "Reminded/deleted PCR not found";
            }
            else if (action == OPCA_DELETE)
            {
                pcr->changed.deleted = true;
                client->notifypcr(pcr);

                // remove pending shares related to the deleted PCR
                Node *n;
                for (node_map::iterator it = client->nodes.begin(); it != client->nodes.end(); it++)
                {
                    n = it->second;
                    if (n->pendingshares && n->pendingshares->find(pcr->id) != n->pendingshares->end())
                    {
                        client->newshares.push_back(
                                    new NewShare(n->nodehandle, 1, n->owner, ACCESS_UNKNOWN,
                                                 0, NULL, NULL, pcr->id, false));
                    }
                }

                client->mergenewshares(1);
            }
        }

        return client->app->setpcr_result(pcrhandle, e, this->action);
    }

    // if the PCR has been added, the response contains full details
    handle p = UNDEF;    
    m_time_t ts = 0;
    m_time_t uts = 0;
    const char *e = NULL;
    const char *m = NULL;
    const char *msg = NULL;
    PendingContactRequest *pcr = NULL;
    for (;;)
    {
        switch (client->json.getnameid())
        {
            case 'p':
                p = client->json.gethandle(MegaClient::PCRHANDLE);  
                break;
            case 'm':
                m = client->json.getvalue();
                break;
            case 'e':
                e = client->json.getvalue();
                break;
            case MAKENAMEID3('m', 's', 'g'):
                msg = client->json.getvalue();
                break;
            case MAKENAMEID2('t', 's'):
                ts = client->json.getint();
                break;
            case MAKENAMEID3('u', 't', 's'):
                uts = client->json.getint();
                break;
            case EOO:
                if (ISUNDEF(p))
                {
                    LOG_err << "Error in CommandSetPendingContact. Undefined handle";
                    client->app->setpcr_result(UNDEF, API_EINTERNAL, this->action);                    
                    return;
                }

                if (action != OPCA_ADD || !e || !m || ts == 0 || uts == 0)
                {
                    LOG_err << "Error in CommandSetPendingContact. Wrong parameters";
                    client->app->setpcr_result(UNDEF, API_EINTERNAL, this->action);
                    return;
                }

                pcr = new PendingContactRequest(p, e, m, ts, uts, msg, true);
                client->mappcr(p, pcr);

                client->notifypcr(pcr);
                client->app->setpcr_result(p, API_OK, this->action);
                return;

            default:
                if (!client->json.storeobject())
                {
                    LOG_err << "Error in CommandSetPendingContact. Parse error";
                    client->app->setpcr_result(UNDEF, API_EINTERNAL, this->action);
                    return;
                }
        }
    }
}

CommandUpdatePendingContact::CommandUpdatePendingContact(MegaClient* client, handle p, ipcactions_t action)
{
    cmd("upca");   

    arg("p", (byte*)&p, MegaClient::PCRHANDLE);
    switch (action)     
    {   
        case IPCA_ACCEPT:
            arg("aa", "a");
            break;
        case IPCA_DENY:
            arg("aa", "d");
            break;
        case IPCA_IGNORE:          
        default:
            arg("aa", "i");
            break;
    }

    tag = client->reqtag;
    this->action = action;
}

void CommandUpdatePendingContact::procresult()
{
    if (client->json.isnumeric())
    {
        return client->app->updatepcr_result((error)client->json.getint(), this->action);
    }
   
    LOG_err << "Unexpected response for CommandUpdatePendingContact";
    client->app->updatepcr_result(API_EINTERNAL, this->action);
    return;    
}


CommandEnumerateQuotaItems::CommandEnumerateQuotaItems(MegaClient* client)
{
    cmd("utqa");
    arg("nf", 1);
    arg("b", 1);
    tag = client->reqtag;
}

void CommandEnumerateQuotaItems::procresult()
{
    if (client->json.isnumeric())
    {
        return client->app->enumeratequotaitems_result((error)client->json.getint());
    }

    while (client->json.enterobject())
    {
        handle product = UNDEF;
        int prolevel = -1, gbstorage = -1, gbtransfer = -1, months = -1, type = -1;
        unsigned amount = 0, amountMonth = 0;
        const char* amountStr = nullptr;
        const char* amountMonthStr = nullptr;
        const char* curr = nullptr;
        const char* desc = nullptr;
        const char* ios = nullptr;
        const char* android = nullptr;
        string currency;
        string description;
        string ios_id;
        string android_id;
        bool finished = false;
        while (!finished)
        {
            switch (client->json.getnameid())
            {
                case MAKENAMEID2('i', 't'):
                    type = static_cast<int>(client->json.getint());
                    break;
                case MAKENAMEID2('i', 'd'):
                    product = client->json.gethandle(8);
                    break;
                case MAKENAMEID2('a', 'l'):
                    prolevel = static_cast<int>(client->json.getint());
                    break;
                case 's':
                    gbstorage = static_cast<int>(client->json.getint());
                    break;
                case 't':
                    gbtransfer = static_cast<int>(client->json.getint());
                    break;
                case 'm':
                    months = static_cast<int>(client->json.getint());
                    break;
                case 'p':
                    amountStr = client->json.getvalue();
                    break;
                case 'c':
                    curr = client->json.getvalue();
                    break;
                case 'd':
                    desc = client->json.getvalue();
                    break;
                case MAKENAMEID3('i', 'o', 's'):
                    ios = client->json.getvalue();
                    break;
                case MAKENAMEID6('g', 'o', 'o', 'g', 'l', 'e'):
                    android = client->json.getvalue();
                    break;
                case MAKENAMEID3('m', 'b', 'p'):
                    amountMonthStr = client->json.getvalue();
                    break;
                case EOO:
                    if (type < 0
                            || ISUNDEF(product)
                            || (prolevel < 0)
                            || (!type && gbstorage < 0)
                            || (!type && gbtransfer < 0)
                            || (months < 0)
                            || !amountStr
                            || !curr
                            || !desc
                            || !amountMonthStr
                            || (!type && !ios)
                            || (!type && !android))
                    {
                        return client->app->enumeratequotaitems_result(API_EINTERNAL);
                    }

                    finished = true;
                    break;
                default:
                    return client->app->enumeratequotaitems_result(API_EINTERNAL);
            }
        }

        client->json.leaveobject();
        Node::copystring(&currency, curr);
        Node::copystring(&description, desc);
        Node::copystring(&ios_id, ios);
        Node::copystring(&android_id, android);

        amount = atoi(amountStr) * 100;
        if ((curr = strchr(amountStr, '.')))
        {
            curr++;
            if ((*curr >= '0') && (*curr <= '9'))
            {
                amount += (*curr - '0') * 10;
            }
            curr++;
            if ((*curr >= '0') && (*curr <= '9'))
            {
                amount += *curr - '0';
            }
        }

        amountMonth = atoi(amountMonthStr) * 100;
        if ((curr = strchr(amountMonthStr, '.')))
        {
            curr++;
            if ((*curr >= '0') && (*curr <= '9'))
            {
                amountMonth += (*curr - '0') * 10;
            }
            curr++;
            if ((*curr >= '0') && (*curr <= '9'))
            {
                amountMonth += *curr - '0';
            }
        }

        client->app->enumeratequotaitems_result(type, product, prolevel, gbstorage,
                                                gbtransfer, months, amount, amountMonth,
                                                currency.c_str(), description.c_str(),
                                                ios_id.c_str(), android_id.c_str());
    }

    client->app->enumeratequotaitems_result(API_OK);
}

CommandPurchaseAddItem::CommandPurchaseAddItem(MegaClient* client, int itemclass,
                                               handle item, unsigned price,
                                               const char* currency, unsigned /*tax*/,
                                               const char* /*country*/, handle lph,
                                               int phtype, int64_t ts)
{
    string sprice;
    sprice.resize(128);
    sprintf((char *)sprice.data(), "%.2f", price/100.0);
    replace( sprice.begin(), sprice.end(), ',', '.');
    cmd("uts");
    arg("it", itemclass);
    arg("si", (byte*)&item, 8);
    arg("p", sprice.c_str());
    arg("c", currency);
    if (!ISUNDEF(lph))
    {
        if (phtype == 0) // legacy mode
        {
            arg("aff", (byte*)&lph, MegaClient::NODEHANDLE);
        }
        else
        {
            beginobject("aff");
            arg("id", (byte*)&lph, MegaClient::NODEHANDLE);
            arg("ts", ts);
            arg("t", phtype);   // 1=affiliate id, 2=file/folder link, 3=chat link, 4=contact link
            endobject();
        }
    }

    tag = client->reqtag;

    //TODO: Complete this (tax? country?)
}

void CommandPurchaseAddItem::procresult()
{
    if (client->json.isnumeric())
    {
        return client->app->additem_result(error(client->json.getint()));
    }

    handle item = client->json.gethandle(8);
    if (item != UNDEF)
    {
        client->purchase_basket.push_back(item);
        client->app->additem_result(API_OK);
    }
    else
    {
        client->json.storeobject();
        client->app->additem_result(API_EINTERNAL);
    }
}

CommandPurchaseCheckout::CommandPurchaseCheckout(MegaClient* client, int gateway)
{
    cmd("utc");

    beginarray("s");
    for (handle_vector::iterator it = client->purchase_basket.begin(); it != client->purchase_basket.end(); it++)
    {
        element((byte*)&*it, sizeof(handle));
    }

    endarray();

    arg("m", gateway);

    // empty basket
    client->purchase_begin();

    tag = client->reqtag;
}

void CommandPurchaseCheckout::procresult()
{
    if (client->json.isnumeric())
    {
        return client->app->checkout_result(NULL, error(client->json.getint()));
    }

    //Expected response: "EUR":{"res":X,"code":Y}}
    client->json.getnameid();
    if (!client->json.enterobject())
    {
        LOG_err << "Parse error (CommandPurchaseCheckout)";
        client->app->checkout_result(NULL, API_EINTERNAL);
        return;
    }

    error e = API_EINTERNAL;
    string errortype;
    for (;;)
    {
        switch (client->json.getnameid())
        {
            case MAKENAMEID3('r', 'e', 's'):
                if (client->json.isnumeric())
                {
                    e = (error)client->json.getint();
                }
                else
                {
                    client->json.storeobject(&errortype);
                    if (errortype == "S")
                    {
                        errortype.clear();
                        e = API_OK;
                    }
                }
                break;

            case MAKENAMEID4('c', 'o', 'd', 'e'):
                if (client->json.isnumeric())
                {
                    e = (error)client->json.getint();
                }
                else
                {
                    LOG_err << "Parse error in CommandPurchaseCheckout (code)";
                }
                break;
            case EOO:
                client->json.leaveobject();
                if (!errortype.size() || errortype == "FI" || e == API_OK)
                {
                    client->app->checkout_result(NULL, e);
                }
                else
                {
                    client->app->checkout_result(errortype.c_str(), e);
                }
                return;
            default:
                if (!client->json.storeobject())
                {
                    client->app->checkout_result(NULL, API_EINTERNAL);
                    return;
                }
        }
    }
}

CommandRemoveContact::CommandRemoveContact(MegaClient* client, const char* m, visibility_t show)
{
    this->email = m ? m : "";
    this->v = show;

    cmd("ur2");
    arg("u", m);
    arg("l", (int)show);

    tag = client->reqtag;
}

void CommandRemoveContact::procresult()
{
    error e;

    if (client->json.isnumeric())
    {
        e = (error)client->json.getint();
    }
    else
    {
        client->json.storeobject();
        e = API_OK;

        User *u = client->finduser(email.c_str());
        if (u)
        {
            u->show = v;
        }
    }

    client->app->removecontact_result(e);
}


CommandPutMultipleUAVer::CommandPutMultipleUAVer(MegaClient *client, const userattr_map *attrs, int ctag)
{
    this->attrs = *attrs;

    cmd("upv");

    for (userattr_map::const_iterator it = attrs->begin(); it != attrs->end(); it++)
    {
        attr_t type = it->first;

        beginarray(User::attr2string(type).c_str());

        element((const byte *) it->second.data(), int(it->second.size()));

        const string *attrv = client->ownuser()->getattrversion(type);
        if (attrv)
        {
            element(attrv->c_str());
        }

        endarray();
    }

    tag = ctag;
}

void CommandPutMultipleUAVer::procresult()
{
    if (client->json.isnumeric())
    {
        int creqtag = client->reqtag;
        client->reqtag = 0;
        client->sendevent(99419, "Error attaching keys");
        client->reqtag = creqtag;

        return client->app->putua_result((error)client->json.getint());
    }

    User *u = client->ownuser();
    for(;;)   // while there are more attrs to read...
    {
        const char* ptr;
        const char* end;

        if (!(ptr = client->json.getvalue()) || !(end = strchr(ptr, '"')))
        {
            break;
        }
        attr_t type = User::string2attr(string(ptr, (end-ptr)).c_str());

        if (!(ptr = client->json.getvalue()) || !(end = strchr(ptr, '"')))
        {
            return client->app->putua_result(API_EINTERNAL);
        }
        string version = string(ptr, (end-ptr));

        userattr_map::iterator it = this->attrs.find(type);
        if (type == ATTR_UNKNOWN || version.empty() || (it == this->attrs.end()))
        {
            LOG_err << "Error in CommandPutUA. Undefined attribute or version";
            return client->app->putua_result(API_EINTERNAL);
        }
        else
        {
            u->setattr(type, &it->second, &version);
            u->setTag(tag ? tag : -1);

            if (type == ATTR_KEYRING)
            {
                TLVstore *tlvRecords = TLVstore::containerToTLVrecords(&attrs[type], &client->key);
                if (tlvRecords)
                {
                    if (tlvRecords->find(EdDSA::TLV_KEY))
                    {
                        string prEd255 = tlvRecords->get(EdDSA::TLV_KEY);
                        if (prEd255.size() == EdDSA::SEED_KEY_LENGTH)
                        {
                            client->signkey = new EdDSA(client->rng, (unsigned char *) prEd255.data());
                        }
                    }

                    if (tlvRecords->find(ECDH::TLV_KEY))
                    {
                        string prCu255 = tlvRecords->get(ECDH::TLV_KEY);
                        if (prCu255.size() == ECDH::PRIVATE_KEY_LENGTH)
                        {
                            client->chatkey = new ECDH((unsigned char *) prCu255.data());
                        }
                    }

                    if (!client->chatkey || !client->chatkey->initializationOK ||
                            !client->signkey || !client->signkey->initializationOK)
                    {
                        client->resetKeyring();

                        int creqtag = client->reqtag;
                        client->reqtag = 0;
                        client->sendevent(99418, "Failed to load attached keys");
                        client->reqtag = creqtag;
                    }
                    else
                    {
                        int creqtag = client->reqtag;
                        client->reqtag = 0;
                        client->sendevent(99420, "Signing and chat keys attached OK");
                        client->reqtag = creqtag;
                    }

                    delete tlvRecords;
                }
                else
                {
                    LOG_warn << "Failed to decrypt keyring after putua";
                }
            }
            else if (User::isAuthring(type))
            {
                client->mAuthRings.erase(type);
                const std::unique_ptr<TLVstore> tlvRecords(TLVstore::containerToTLVrecords(&attrs[type], &client->key));
                if (tlvRecords)
                {
                    client->mAuthRings.emplace(type, AuthRing(type, *tlvRecords));
                }
                else
                {
                    LOG_err << "Failed to decrypt keyring after putua";
                }
            }
        }
    }

    client->notifyuser(u);
    client->app->putua_result(API_OK);
}

CommandPutUAVer::CommandPutUAVer(MegaClient* client, attr_t at, const byte* av, unsigned avl, int ctag)
{
    this->at = at;
    this->av.assign((const char*)av, avl);

    cmd("upv");

    beginarray(User::attr2string(at).c_str());

    // if removing avatar, do not Base64 encode the attribute value
    if (at == ATTR_AVATAR && !strcmp((const char *)av, "none"))
    {
        element((const char*)av);
    }
    else
    {
        element(av, avl);
    }

    const string *attrv = client->ownuser()->getattrversion(at);
    if (client->ownuser()->isattrvalid(at) && attrv)
    {
        element(attrv->c_str());
    }

    endarray();

    tag = ctag;
}

void CommandPutUAVer::procresult()
{
    if (client->json.isnumeric())
    {
        client->app->putua_result((error)client->json.getint());
    }
    else
    {
        const char* ptr;
        const char* end;

        if (!(ptr = client->json.getvalue()) || !(end = strchr(ptr, '"')))
        {
            client->app->putua_result(API_EINTERNAL);
            return;
        }
        attr_t at = User::string2attr(string(ptr, (end-ptr)).c_str());

        if (!(ptr = client->json.getvalue()) || !(end = strchr(ptr, '"')))
        {
            client->app->putua_result(API_EINTERNAL);
            return;
        }
        string v = string(ptr, (end-ptr));

        if (at == ATTR_UNKNOWN || v.empty() || (this->at != at))
        {
            LOG_err << "Error in CommandPutUA. Undefined attribute or version";
            client->app->putua_result(API_EINTERNAL);
        }
        else
        {
            User *u = client->ownuser();
            u->setattr(at, &av, &v);
            u->setTag(tag ? tag : -1);

            if (User::isAuthring(at))
            {
                client->mAuthRings.erase(at);
                const std::unique_ptr<TLVstore> tlvRecords(TLVstore::containerToTLVrecords(&av, &client->key));
                if (tlvRecords)
                {
                    client->mAuthRings.emplace(at, AuthRing(at, *tlvRecords));
                }
                else
                {
                    LOG_err << "Failed to decrypt " << User::attr2string(at) << " after putua";
                }
            }

            client->notifyuser(u);
            client->app->putua_result(API_OK);
        }
    }
}

CommandPutUA::CommandPutUA(MegaClient* /*client*/, attr_t at, const byte* av, unsigned avl, int ctag)
{
    this->at = at;
    this->av.assign((const char*)av, avl);

    cmd("up");

    string an = User::attr2string(at);

    // if removing avatar, do not Base64 encode the attribute value
    if (at == ATTR_AVATAR && !strcmp((const char *)av, "none"))
    {
        arg(an.c_str(),(const char *)av, avl);
    }
    else
    {
        arg(an.c_str(), av, avl);
    }

    tag = ctag;
}

void CommandPutUA::procresult()
{
    error e;

    if (client->json.isnumeric())
    {
        e = (error)client->json.getint();
    }
    else
    {
        client->json.storeobject(); // [<uh>]
        e = API_OK;

        User *u = client->ownuser();
        assert(u);
        if (!u)
        {
            LOG_err << "Own user not found when attempting to set user attributes";
            client->app->putua_result(API_EACCESS);
            return;
        }
        u->setattr(at, &av, NULL);
        u->setTag(tag ? tag : -1);
        client->notifyuser(u);

        if (at == ATTR_DISABLE_VERSIONS)
        {
            client->versions_disabled = (av == "1");
            if (client->versions_disabled)
            {
                LOG_info << "File versioning is disabled";
            }
            else
            {
                LOG_info << "File versioning is enabled";
            }
        }
    }

    client->app->putua_result(e);
}

CommandGetUA::CommandGetUA(MegaClient* /*client*/, const char* uid, attr_t at, const char* ph, int ctag)
{
    this->uid = uid;
    this->at = at;
    this->ph = ph ? string(ph) : "";

    if (ph && ph[0])
    {
        cmd("mcuga");
        arg("ph", ph);
    }
    else
    {
        cmd("uga");
    }

    arg("u", uid);
    arg("ua", User::attr2string(at).c_str());
    arg("v", 1);
    tag = ctag;
}

void CommandGetUA::procresult()
{
    User *u = client->finduser(uid.c_str());

    if (client->json.isnumeric())
    {
        error e = (error)client->json.getint();

        if (e == API_ENOENT && u)
        {
            u->removeattr(at);
        }

        client->app->getua_result(e);

        if (isFromChatPreview())    // if `mcuga` was sent, no need to do anything else
        {
            return;
        }

        if (u && u->userhandle == client->me && e != API_EBLOCKED)
        {
            if (client->fetchingkeys && at == ATTR_SIG_RSA_PUBK)
            {
                client->initializekeys(); // we have now all the required data
            }

            if (e == API_ENOENT && User::isAuthring(at))
            {
                // authring not created yet, will do it upon retrieval of public keys
                client->mAuthRings.erase(at);
                client->mAuthRings.emplace(at, AuthRing(at, TLVstore()));

                if (client->mFetchingAuthrings && client->mAuthRings.size() == 3)
                {
                    client->mFetchingAuthrings = false;
                    client->fetchContactsKeys();
                }
            }
        }

        // if the attr does not exist, initialize it
        if (at == ATTR_DISABLE_VERSIONS && e == API_ENOENT)
        {
            LOG_info << "File versioning is enabled";
            client->versions_disabled = false;
        }
    }
    else
    {
        const char* ptr;
        const char* end;
        string value, version, buf;

        //If we are in preview mode, we only can retrieve atributes with mcuga and the response format is different
        if (isFromChatPreview())
        {
            ptr = client->json.getvalue();
            if (!ptr || !(end = strchr(ptr, '"')))
            {
                client->app->getua_result(API_EINTERNAL);
            }
            else
            {
                // convert from ASCII to binary the received data
                buf.assign(ptr, (end-ptr));
                value.resize(buf.size() / 4 * 3 + 3);
                value.resize(Base64::atob(buf.data(), (byte *)value.data(), int(value.size())));
                client->app->getua_result((byte*) value.data(), unsigned(value.size()), at);
            }
            return;
        }

        for (;;)
        {
            switch (client->json.getnameid())
            {
                case MAKENAMEID2('a','v'):
                {
                    if (!(ptr = client->json.getvalue()) || !(end = strchr(ptr, '"')))
                    {
                        client->app->getua_result(API_EINTERNAL);
                        if (client->fetchingkeys && at == ATTR_SIG_RSA_PUBK && u && u->userhandle == client->me)
                        {
                            client->initializekeys(); // we have now all the required data
                        }
                        return;
                    }
                    buf.assign(ptr, (end-ptr));
                    break;
                }
                case 'v':
                {
                    if (!(ptr = client->json.getvalue()) || !(end = strchr(ptr, '"')))
                    {
                        client->app->getua_result(API_EINTERNAL);
                        if (client->fetchingkeys && at == ATTR_SIG_RSA_PUBK && u && u->userhandle == client->me)
                        {
                            client->initializekeys(); // we have now all the required data
                        }
                        return;
                    }
                    version.assign(ptr, (end-ptr));
                    break;
                }
                case EOO:
                {
                    // if there's no avatar, the value is "none" (not Base64 encoded)
                    if (u && at == ATTR_AVATAR && buf == "none")
                    {
                        u->setattr(at, NULL, &version);
                        u->setTag(tag ? tag : -1);
                        client->app->getua_result(API_ENOENT);
                        client->notifyuser(u);
                        return;
                    }

                    // convert from ASCII to binary the received data
                    value.resize(buf.size() / 4 * 3 + 3);
                    value.resize(Base64::atob(buf.data(), (byte *)value.data(), int(value.size())));

                    // Some attributes don't keep historic records, ie. *!authring or *!lstint
                    // (none of those attributes are used by the SDK yet)
                    // bool nonHistoric = (attributename.at(1) == '!');

                    // handle the attribute data depending on the scope
                    char scope = User::scope(at);

                    if (!u) // retrieval of attributes without contact-relationship
                    {
                        if (at == ATTR_AVATAR && buf == "none")
                        {
                            client->app->getua_result(API_ENOENT);
                        }
                        else
                        {
                            client->app->getua_result((byte*) value.data(), unsigned(value.size()), at);
                        }
                        return;
                    }

                    switch (scope)
                    {
                        case '*':   // private, encrypted
                        {
                            // decrypt the data and build the TLV records
                            TLVstore *tlvRecords = TLVstore::containerToTLVrecords(&value, &client->key);
                            if (!tlvRecords)
                            {
                                LOG_err << "Cannot extract TLV records for private attribute " << User::attr2string(at);
                                client->app->getua_result(API_EINTERNAL);
                                return;
                            }

                            // store the value for private user attributes (decrypted version of serialized TLV)
                            string *tlvString = tlvRecords->tlvRecordsToContainer(client->rng, &client->key);
                            u->setattr(at, tlvString, &version);
                            delete tlvString;
                            client->app->getua_result(tlvRecords, at);

                            if (User::isAuthring(at))
                            {
                                client->mAuthRings.erase(at);
                                client->mAuthRings.emplace(at, AuthRing(at, *tlvRecords));

                                if (client->mFetchingAuthrings && client->mAuthRings.size() == 3)
                                {
                                    client->mFetchingAuthrings = false;
                                    client->fetchContactsKeys();
                                }
                            }

                            delete tlvRecords;
                            break;
                        }
                        case '+':   // public
                        {
                            u->setattr(at, &value, &version);
                            client->app->getua_result((byte*) value.data(), unsigned(value.size()), at);

                            if (client->fetchingkeys && at == ATTR_SIG_RSA_PUBK && u && u->userhandle == client->me)
                            {
                                client->initializekeys(); // we have now all the required data
                            }

                            if (!u->isTemporary && u->userhandle != client->me)
                            {
                                if (at == ATTR_ED25519_PUBK || at == ATTR_CU25519_PUBK)
                                {
                                    client->trackKey(at, u->userhandle, value);
                                }
                                else if (at == ATTR_SIG_CU255_PUBK || at == ATTR_SIG_RSA_PUBK)
                                {
                                    client->trackSignature(at, u->userhandle, value);
                                }
                            }
                            break;
                        }
                        case '#':   // protected
                        {
                            u->setattr(at, &value, &version);
                            client->app->getua_result((byte*) value.data(), unsigned(value.size()), at);
                            break;
                        }
                        case '^': // private, non-encrypted
                        {
                            // store the value in cache in binary format
                            u->setattr(at, &value, &version);
                            client->app->getua_result((byte*) value.data(), unsigned(value.size()), at);

                            if (at == ATTR_DISABLE_VERSIONS)
                            {
                                client->versions_disabled = !strcmp(value.data(), "1");
                                if (client->versions_disabled)
                                {
                                    LOG_info << "File versioning is disabled";
                                }
                                else
                                {
                                    LOG_info << "File versioning is enabled";
                                }
                            }
                            break;
                        }
                        default:    // legacy attributes or unknown attribute
                        {
                            if (at != ATTR_FIRSTNAME &&           // protected
                                    at != ATTR_LASTNAME &&        // protected
                                    at != ATTR_COUNTRY  &&        // private
                                    at != ATTR_BIRTHDAY &&        // private
                                    at != ATTR_BIRTHMONTH &&      // private
                                    at != ATTR_BIRTHYEAR)     // private
                            {
                                LOG_err << "Unknown received attribute: " << User::attr2string(at);
                                client->app->getua_result(API_EINTERNAL);
                                return;
                            }

                            u->setattr(at, &value, &version);
                            client->app->getua_result((byte*) value.data(), unsigned(value.size()), at);
                            break;
                        }

                    }   // switch (scope)

                    u->setTag(tag ? tag : -1);
                    client->notifyuser(u);
                    return;
                }
                default:
                {
                    if (!client->json.storeobject())
                    {
                        LOG_err << "Error in CommandGetUA. Parse error";
                        client->app->getua_result(API_EINTERNAL);
                        if (client->fetchingkeys && at == ATTR_SIG_RSA_PUBK && u && u->userhandle == client->me)
                        {
                            client->initializekeys(); // we have now all the required data
                        }
                        return;
                    }
                }

            }   // switch (nameid)
        }
    }
}

#ifdef DEBUG
CommandDelUA::CommandDelUA(MegaClient *client, const char *an)
{
    this->an = an;

    cmd("upr");
    arg("ua", an);

    arg("v", 1);    // returns the new version for the (removed) null value

    tag = client->reqtag;
}

void CommandDelUA::procresult()
{
    if (client->json.isnumeric())
    {
        client->app->delua_result((error)client->json.getint());
    }
    else
    {
        const char* ptr;
        const char* end;
        if (!(ptr = client->json.getvalue()) || !(end = strchr(ptr, '"')))
        {
            client->app->delua_result(API_EINTERNAL);
            return;
        }

        User *u = client->ownuser();
        attr_t at = User::string2attr(an.c_str());
        string version(ptr, (end-ptr));

        u->removeattr(at, &version); // store version to filter corresponding AP in order to avoid double onUsersUpdate()

        if (at == ATTR_KEYRING)
        {
            client->resetKeyring();
        }
        else if (User::isAuthring(at))
        {
            client->mAuthRings.emplace(at, AuthRing(at, TLVstore()));
            client->getua(u, at, 0);
        }

        client->notifyuser(u);
        client->app->delua_result(API_OK);
    }
}

#endif  // #ifdef DEBUG

CommandUnshareableUA::CommandUnshareableUA(MegaClient* client, bool fetch, int triesleft)
{
    maxtries = triesleft;
    fetching = fetch;
    if (fetching)
    {
        cmd("uga");
        arg("u", client->uid.c_str());
        arg("ua", User::attr2string(ATTR_UNSHAREABLE_KEY).c_str());
        arg("v", 1);
    }
    else
    {
        byte newunshareablekey[SymmCipher::BLOCKSIZE];
        client->rng.genblock(newunshareablekey, sizeof(newunshareablekey));

        cmd("up");
        arg(User::attr2string(ATTR_UNSHAREABLE_KEY).c_str(), newunshareablekey, sizeof(newunshareablekey));
        notself(client);
    }
    tag = 0;
}

void CommandUnshareableUA::procresult()
{
    if (client->json.isnumeric())
    {
        error e = (error)client->json.getint();

        if (e == API_ENOENT && fetching && maxtries > 0)
        {
            // we can't get it because it doesn't exist yet, so make it now
            LOG_info << "Creating unshareable key";
            client->reqs.add(new CommandUnshareableUA(client, false, maxtries - 1));
        }
        else
        {
            LOG_err << "Could not get or create unshareable key";
        }
        return;
    }
    else if (!fetching)
    {
        LOG_info << "Successful creation of unshareable key";
        // success uploading the key.  It just replies with [<uh>]
        client->json.storeobject();
        // fetch the value stored (protects somewhat against a creation race from multiple clients)
        if (maxtries > 0)
        {
            client->reqs.add(new CommandUnshareableUA(client, true, maxtries - 1));
        }
    }
    else
    {
        const char* ptr;
        const char* end;
        string buf;
        for (;;)
        {
            switch (client->json.getnameid())
            {
            case MAKENAMEID2('a', 'v'):
            {
                if (!(ptr = client->json.getvalue()) || !(end = strchr(ptr, '"')))
                {
                    return;
                }
                buf.assign(ptr, (end - ptr));
                LOG_info << "Unshareable key received, size: " << buf.size();
                break;
            }
            case EOO:
            {
                assert(fetching);
                if (buf.size() == Base64Str<SymmCipher::BLOCKSIZE>::STRLEN)
                {
                    client->unshareablekey.swap(buf);
                }
                else
                {
                    LOG_err << "Unshareable key not included in reply, or wrong length";
                }
                return;
            }

            default:
                if (!client->json.storeobject())
                {
                    LOG_err << "Bad field in unshareable reply";
                    return;
                }
            }
        }
    }
}

CommandGetUserEmail::CommandGetUserEmail(MegaClient *client, const char *uid)
{
    cmd("uge");
    arg("u", uid);

    tag = client->reqtag;
}

void CommandGetUserEmail::procresult()
{
    if (client->json.isnumeric())
    {
        return client->app->getuseremail_result(NULL, (error)client->json.getint());
    }

    string email;
    if (!client->json.storeobject(&email))
    {
        return client->app->getuseremail_result(NULL, API_EINTERNAL);
    }
    else
    {
        return client->app->getuseremail_result(&email, API_OK);
    }
}

// set node keys (e.g. to convert asymmetric keys to symmetric ones)
CommandNodeKeyUpdate::CommandNodeKeyUpdate(MegaClient* client, handle_vector* v)
{
    byte nodekey[FILENODEKEYLENGTH];

    cmd("k");
    beginarray("nk");

    for (size_t i = v->size(); i--;)
    {
        handle h = (*v)[i];

        Node* n;

        if ((n = client->nodebyhandle(h)))
        {
            client->key.ecb_encrypt((byte*)n->nodekey().data(), nodekey, n->nodekey().size());

            element(h, MegaClient::NODEHANDLE);
            element(nodekey, int(n->nodekey().size()));
        }
    }

    endarray();
}

CommandSingleKeyCR::CommandSingleKeyCR(handle sh, handle nh, const byte* key, size_t keylen)
{
    cmd("k");
    beginarray("cr");

    beginarray();
    element(sh, MegaClient::NODEHANDLE);
    endarray();

    beginarray();
    element(nh, MegaClient::NODEHANDLE);
    endarray();

    beginarray();
    element(0);
    element(0);
    element(key, static_cast<int>(keylen));
    endarray();

    endarray();
}

CommandKeyCR::CommandKeyCR(MegaClient* /*client*/, node_vector* rshares, node_vector* rnodes, const char* keys)
{
    cmd("k");
    beginarray("cr");

    beginarray();
    for (int i = 0; i < (int)rshares->size(); i++)
    {
        element((*rshares)[i]->nodehandle, MegaClient::NODEHANDLE);
    }

    endarray();

    beginarray();
    for (int i = 0; i < (int)rnodes->size(); i++)
    {
        element((*rnodes)[i]->nodehandle, MegaClient::NODEHANDLE);
    }

    endarray();

    beginarray();
    appendraw(keys);
    endarray();

    endarray();
}

// a == ACCESS_UNKNOWN: request public key for user handle and respond with
// share key for sn
// otherwise: request public key for user handle and continue share creation
// for node sn to user u with access a
CommandPubKeyRequest::CommandPubKeyRequest(MegaClient* client, User* user)
{
    cmd("uk");
    arg("u", user->uid.c_str());

    u = user;
    tag = client->reqtag;
}

void CommandPubKeyRequest::procresult()
{
    byte pubkbuf[AsymmCipher::MAXKEYLENGTH];
    int len_pubk = 0;
    handle uh = UNDEF;

    if (client->json.isnumeric())
    {
        error e = (error)client->json.getint();
        if(e != API_ENOENT) //API_ENOENT = unregistered users or accounts without a public key yet
        {
            LOG_err << "Unexpected error in CommandPubKeyRequest: " << e;
        }
    }
    else
    {
        bool finished = false;
        while (!finished)
        {
            switch (client->json.getnameid())
            {
                case 'u':
                    uh = client->json.gethandle(MegaClient::USERHANDLE);
                    break;

                case MAKENAMEID4('p', 'u', 'b', 'k'):
                    len_pubk = client->json.storebinary(pubkbuf, sizeof pubkbuf);
                    break;

                case EOO:
                    if (!u) // user has cancelled the account
                    {
                        return;
                    }

                    if (!ISUNDEF(uh))
                    {
                        client->mapuser(uh, u->email.c_str());
                        if (u->isTemporary && u->uid == u->email) //update uid with the received USERHANDLE (will be used as target for putnodes)
                        {
                            u->uid = Base64Str<MegaClient::USERHANDLE>(uh);
                        }
                    }

                    if (client->fetchingkeys && u->userhandle == client->me && len_pubk)
                    {
                        client->pubk.setkey(AsymmCipher::PUBKEY, pubkbuf, len_pubk);
                        return;
                    }

                    if (len_pubk && !u->pubk.setkey(AsymmCipher::PUBKEY, pubkbuf, len_pubk))
                    {
                        len_pubk = 0;
                    }

                    if (!u->isTemporary && u->userhandle != client->me && len_pubk && u->pubk.isvalid())
                    {
                        string pubkstr;
                        u->pubk.serializekeyforjs(pubkstr);
                        client->trackKey(ATTR_UNKNOWN, u->userhandle, pubkstr);
                    }
                    finished = true;
                    break;

                default:
                    if (client->json.storeobject())
                    {
                        continue;
                    }
                    len_pubk = 0;
                    finished = true;
                    break;
            }
        }
    }

    // satisfy all pending PubKeyAction requests for this user
    while (u->pkrs.size())
    {
        client->restag = tag;
        u->pkrs[0]->proc(client, u);
        delete u->pkrs[0];
        u->pkrs.pop_front();
    }

    if (len_pubk && !u->isTemporary)
    {
        client->notifyuser(u);
    }

    if (u->isTemporary)
    {
        delete u;
        u = NULL;
    }

    return;
}

void CommandPubKeyRequest::invalidateUser()
{
    u = NULL;
}

CommandGetUserData::CommandGetUserData(MegaClient *client)
{
    cmd("ug");

    tag = client->reqtag;
}

void CommandGetUserData::procresult()
{
    string name;
    string pubk;
    string privk;
    string k;
    byte privkbuf[AsymmCipher::MAXKEYLENGTH * 2];
    int len_privk = 0;
    m_time_t since = 0;
    int v = 0;
    string salt;
    string smsv;

    bool b = false;
    BizMode m = BIZ_MODE_UNKNOWN;
    BizStatus s = BIZ_STATUS_UNKNOWN;
    std::vector<std::pair<BizStatus, m_time_t>> sts;

    if (client->json.isnumeric())
    {
        error e = (error)client->json.getint();
        if (!e)
        {
            e = API_ENOENT;
        }
        return client->app->userdata_result(NULL, NULL, NULL, e);
    }

    for (;;)
    {
        switch (client->json.getnameid())
        {
        case MAKENAMEID3('a', 'a', 'v'):    // account authentication version
            v = (int)client->json.getint();
            break;

        case MAKENAMEID3('a', 'a', 's'):    // account authentication salt
            client->json.storeobject(&salt);
            break;

        case MAKENAMEID4('n', 'a', 'm', 'e'):
            client->json.storeobject(&name);
            break;

        case 'k':
            k.resize(SymmCipher::KEYLENGTH);
            client->json.storebinary((byte *)k.data(), int(k.size()));
            break;

        case MAKENAMEID5('s', 'i', 'n', 'c', 'e'):
            since = client->json.getint();
            break;

        case MAKENAMEID4('p', 'u', 'b', 'k'):
            client->json.storeobject(&pubk);
            break;

        case MAKENAMEID5('p', 'r', 'i', 'v', 'k'):
            len_privk = client->json.storebinary(privkbuf, sizeof privkbuf);
            break;

        case MAKENAMEID5('f', 'l', 'a', 'g', 's'):
            if (client->json.enterobject())
            {
                if (client->readmiscflags(&client->json) != API_OK)
                {
                    return client->app->userdata_result(NULL, NULL, NULL, API_EINTERNAL);
                }
                client->json.leaveobject();
            }
            break;

        case 'b':   // business account's info
            assert(!b);
            b = true;
            if (client->json.enterobject())
            {
                bool endobject = false;
                while (!endobject)
                {
                    switch (client->json.getnameid())
                    {
                        case 's':   // status
                            // -1: expired, 1: active, 2: grace-period
                            s = BizStatus(client->json.getint32());
                            break;

                        case 'm':   // mode
                            m = BizMode(client->json.getint32());
                            break;

                        case MAKENAMEID3('s', 't', 's'):    // status timestamps
                            // ie. "sts":[{"s":-1,"ts":1566182227},{"s":1,"ts":1563590227}]
                            client->json.enterarray();
                            while (client->json.enterobject())
                            {
                                BizStatus status = BIZ_STATUS_UNKNOWN;
                                m_time_t ts = 0;

                                bool exit = false;
                                while (!exit)
                                {
                                    switch (client->json.getnameid())
                                    {
                                        case 's':
                                           status = BizStatus(client->json.getint());
                                           break;

                                        case MAKENAMEID2('t', 's'):
                                           ts = client->json.getint();
                                           break;

                                        case EOO:
                                            if (status != BIZ_STATUS_UNKNOWN && ts != 0)
                                            {
                                                sts.push_back(std::make_pair(status, ts));
                                            }
                                            else
                                            {
                                                LOG_warn << "Unpaired/missing business status-ts in b.sts";
                                            }
                                            exit = true;
                                            break;

                                        default:
                                            if (!client->json.storeobject())
                                            {
                                                return client->app->userdata_result(NULL, NULL, NULL, API_EINTERNAL);
                                            }
                                    }
                                }
                                client->json.leaveobject();
                            }
                            client->json.leavearray();
                            break;

                        case EOO:
                            endobject = true;
                            break;

                        default:
                            if (!client->json.storeobject())
                            {
                                return client->app->userdata_result(NULL, NULL, NULL, API_EINTERNAL);
                            }
                    }
                }
                client->json.leaveobject();
            }
            break;

        case MAKENAMEID4('s', 'm', 's', 'v'):
            if (!client->json.storeobject(&smsv))
            {
                LOG_err << "Invalid verified phone number (smsv)";
                assert(false);
            }
            break;

        case EOO:
            if (v)
            {
                client->accountversion = v;
            }

            if (salt.size())
            {
                Base64::atob(salt, client->accountsalt);
            }

            client->accountsince = since;
            client->mSmsVerifiedPhone = smsv;

            client->k = k;

            if (len_privk)
            {
                client->key.ecb_decrypt(privkbuf, len_privk);
                privk.resize(AsymmCipher::MAXKEYLENGTH * 2);
                privk.resize(Base64::btoa(privkbuf, len_privk, (char *)privk.data()));
            }

            client->btugexpiration.backoff(MegaClient::USER_DATA_EXPIRATION_BACKOFF_SECS * 10);
            client->cachedug = true;

            if (b)  // business account
            {
                // integrity checks
                if ((s < BIZ_STATUS_EXPIRED || s > BIZ_STATUS_GRACE_PERIOD)  // status not received or invalid
                        || (m == BIZ_MODE_UNKNOWN))  // master flag not received or invalid
                {
                    std::string err = "GetUserData: invalid business status / account mode";
                    LOG_err << err;
                    client->sendevent(99450, err.c_str());

                    client->mBizStatus = BIZ_STATUS_EXPIRED;
                    client->mBizMode = BIZ_MODE_SUBUSER;
                    client->mBizExpirationTs = client->mBizGracePeriodTs = 0;
                    client->app->notify_business_status(client->mBizStatus);
                }
                else
                {
                    for (auto it : sts)
                    {
                        BizStatus status = it.first;
                        m_time_t ts = it.second;
                        if (status == BIZ_STATUS_EXPIRED)
                        {
                            client->mBizExpirationTs = ts;
                        }
                        else if (status == BIZ_STATUS_GRACE_PERIOD)
                        {
                            client->mBizGracePeriodTs = ts;
                        }
                        else
                        {
                            LOG_warn << "Unexpected status in b.sts. Status: " << status << "ts: " << ts;
                        }
                    }

                    client->mBizMode = m;

                    if (client->mBizStatus != s)
                    {
                        client->mBizStatus = s;
                        client->app->notify_business_status(s);
                    }

                    // if current business status will expire sooner than the scheduled `ug`, update the
                    // backoff to a shorter one in order to refresh the business status asap
                    m_time_t auxts = 0;
                    m_time_t now = m_time(nullptr);
                    if (client->mBizGracePeriodTs && client->mBizGracePeriodTs > now)
                    {
                        auxts = client->mBizGracePeriodTs;
                    }
                    else if (client->mBizExpirationTs && client->mBizExpirationTs > now)
                    {
                        auxts = client->mBizExpirationTs;
                    }
                    if (auxts)
                    {
                        dstime diff = static_cast<dstime>((now - auxts) * 10);
                        dstime current = client->btugexpiration.backoffdelta();
                        if (current > diff)
                        {
                            client->btugexpiration.backoff(diff);
                        }
                    }
                    // TODO: check if type of account has changed and notify with new event (not yet supported by API)
                }
            }
            else
            {
                BizStatus oldStatus = client->mBizStatus;
                client->mBizStatus = BIZ_STATUS_INACTIVE;
                client->mBizMode = BIZ_MODE_UNKNOWN;
                client->mBizExpirationTs = client->mBizGracePeriodTs = 0;

                if (client->mBizStatus != oldStatus)
                {
                    client->app->notify_business_status(client->mBizStatus);
                }
            }

            client->app->userdata_result(&name, &pubk, &privk, API_OK);
            return;

        default:
            if (!client->json.storeobject())
            {
                return client->app->userdata_result(NULL, NULL, NULL, API_EINTERNAL);
            }
        }
    }
}

CommandGetMiscFlags::CommandGetMiscFlags(MegaClient *client)
{
    cmd("gmf");

    // this one can get the smsve flag when the account is blocked (if it's in a batch by itself)
    batchSeparately = true;  
    suppressSID = true;

    tag = client->reqtag;
}

void CommandGetMiscFlags::procresult()
{
    error e;
    if (client->json.isnumeric())
    {
        e = (error)client->json.getint();
        if (!e)
        {
            LOG_err << "Unexpected response for gmf: no flags, but no error";
            e = API_ENOENT;
        }
        LOG_err << "gmf failed: " << e;
    }
    else
    {
        e = client->readmiscflags(&client->json);
    }

    client->app->getmiscflags_result(e);
}

CommandGetUserQuota::CommandGetUserQuota(MegaClient* client, AccountDetails* ad, bool storage, bool transfer, bool pro, int source)
{
    details = ad;
    mStorage = storage;
    mTransfer = transfer;
    mPro = pro;

    cmd("uq");
    if (storage)
    {
        arg("strg", "1", 0);
    }
    if (transfer)
    {
        arg("xfer", "1", 0);
    }
    if (pro)
    {
        arg("pro", "1", 0);
    }

    arg("src", source);

    arg("v", 1);

    tag = client->reqtag;
}

void CommandGetUserQuota::procresult()
{
    m_off_t td;
    bool got_storage = false;
    bool got_storage_used = false;
    int uslw = -1;

    if (client->json.isnumeric())
    {
        return client->app->account_details(details, (error)client->json.getint());
    }

    details->pro_level = 0;
    details->subscription_type = 'O';
    details->subscription_renew = 0;
    details->subscription_method.clear();
    memset(details->subscription_cycle, 0, sizeof(details->subscription_cycle));

    details->pro_until = 0;

    details->storage_used = 0;
    details->storage_max = 0;

    details->transfer_max = 0;
    details->transfer_own_used = 0;
    details->transfer_srv_used = 0;
    details->srv_ratio = 0;

    details->transfer_hist_starttime = 0;
    details->transfer_hist_interval = 3600;
    details->transfer_hist.clear();
    details->transfer_hist_valid = true;

    details->transfer_reserved = 0;
    details->transfer_own_reserved = 0;
    details->transfer_srv_reserved = 0;

    for (;;)
    {
        switch (client->json.getnameid())
        {
            case MAKENAMEID2('b', 't'):
            // "Base time age", this is number of seconds since the start of the current quota buckets
                // age of transfer
                // window start
                td = client->json.getint();
                if (td != -1)
                {
                    details->transfer_hist_starttime = m_time() - td;
                }
                break;

            case MAKENAMEID3('t', 'a', 'h'):
            // The free IP-based quota buckets, 6 entries for 6 hours
                if (client->json.enterarray())
                {
                    m_off_t t;

                    while (client->json.isnumeric() && (t = client->json.getint()) != -1)
                    {
                        details->transfer_hist.push_back(t);
                    }

                    client->json.leavearray();
                }
                break;

            case MAKENAMEID3('t', 'a', 'r'):
            // IP transfer reserved
                details->transfer_reserved = client->json.getint();
                break;

            case MAKENAMEID3('r', 'u', 'a'):
            // Actor reserved quota
                details->transfer_own_reserved += client->json.getint();
                break;

            case MAKENAMEID3('r', 'u', 'o'):
            // Owner reserved quota
                details->transfer_srv_reserved += client->json.getint();
                break;

            case MAKENAMEID5('c', 's', 't', 'r', 'g'):
            // Your total account storage usage
                details->storage_used = client->json.getint();
                got_storage_used = true;
                break;

            case MAKENAMEID6('c', 's', 't', 'r', 'g', 'n'):
            // Storage breakdown of root nodes and shares for your account
            // [bytes, numFiles, numFolders, versionedBytes, numVersionedFiles]
                if (client->json.enterobject())
                {
                    handle h;
                    NodeStorage* ns;

                    while (!ISUNDEF(h = client->json.gethandle()) && client->json.enterarray())
                    {
                        ns = &details->storage[h];

                        ns->bytes = client->json.getint();
                        ns->files = uint32_t(client->json.getint());
                        ns->folders = uint32_t(client->json.getint());
                        ns->version_bytes = client->json.getint();
                        ns->version_files = client->json.getint32();

#ifdef _DEBUG
                        // TODO: remove this debugging block once local count is confirmed to work correctly 100%
                        // verify the new local storage counters per root match server side (could fail if actionpackets are pending)
                        auto iter = client->mNodeCounters.find(h);
                        if (iter != client->mNodeCounters.end())
                        {
                            LOG_debug << client->nodebyhandle(h)->displaypath() << " " << iter->second.storage << " " << ns->bytes << " " << iter->second.files << " " << ns->files << " " << iter->second.folders << " " << ns->folders << " "
                                      << iter->second.versionStorage << " " << ns->version_bytes << " " << iter->second.versions << " " << ns->version_files
                                      << (iter->second.storage == ns->bytes && iter->second.files == ns->files && iter->second.folders == ns->folders && iter->second.versionStorage == ns->version_bytes && iter->second.versions == ns->version_files 
                                          ? "" : " ******************************************* mismatch *******************************************");
                        }
#endif 

                        while(client->json.storeobject());
                        client->json.leavearray();
                    }

                    client->json.leaveobject();
                }
                break;

            case MAKENAMEID5('m', 's', 't', 'r', 'g'):
            // maximum storage allowance
                details->storage_max = client->json.getint();
                got_storage = true;
                break;

            case MAKENAMEID6('c', 'a', 'x', 'f', 'e', 'r'):
            // PRO transfer quota consumed by yourself
                details->transfer_own_used += client->json.getint();
                break;

            case MAKENAMEID3('t', 'u', 'o'):
            // Transfer usage by the owner on quotad which hasn't yet been committed back to the API DB. Supplements caxfer
                details->transfer_own_used += client->json.getint();
                break;

            case MAKENAMEID6('c', 's', 'x', 'f', 'e', 'r'):
            // PRO transfer quota served to others
                details->transfer_srv_used += client->json.getint();
                break;

            case MAKENAMEID3('t', 'u', 'a'):
            // Transfer usage served to other users which hasn't yet been committed back to the API DB. Supplements csxfer
                details->transfer_srv_used += client->json.getint();
                break;

            case MAKENAMEID5('m', 'x', 'f', 'e', 'r'):
            // maximum transfer allowance
                details->transfer_max = client->json.getint();
                break;

            case MAKENAMEID8('s', 'r', 'v', 'r', 'a', 't', 'i', 'o'):
            // The ratio of your PRO transfer quota that is able to be served to others
                details->srv_ratio = client->json.getfloat();
                break;

            case MAKENAMEID5('u', 't', 'y', 'p', 'e'):
            // PRO type. 0 means Free; 4 is Pro Lite as it was added late; 100 indicates a business.
                details->pro_level = (int)client->json.getint();
                break;

            case MAKENAMEID5('s', 't', 'y', 'p', 'e'):
            // Flag indicating if this is a recurring subscription or one-off. "O" is one off, "R" is recurring.
                const char* ptr;
                if ((ptr = client->json.getvalue()))
                {
                    details->subscription_type = *ptr;
                }
                break;

            case MAKENAMEID6('s', 'c', 'y', 'c', 'l', 'e'):
                const char* scycle;
                if ((scycle = client->json.getvalue()))
                {
                    memcpy(details->subscription_cycle, scycle, 3);
                    details->subscription_cycle[3] = 0;
                }
                break;

            case MAKENAMEID6('s', 'r', 'e', 'n', 'e', 'w'):
            // Only provided for recurring subscriptions to indicate the best estimate of when the subscription will renew
                if (client->json.enterarray())
                {
                    details->subscription_renew = client->json.getint();
                    while(!client->json.leavearray())
                    {
                        client->json.storeobject();
                    }
                }
                break;

            case MAKENAMEID3('s', 'g', 'w'):
                if (client->json.enterarray())
                {
                    client->json.storeobject(&details->subscription_method);
                    while(!client->json.leavearray())
                    {
                        client->json.storeobject();
                    }
                }
                break;

            case MAKENAMEID3('r', 't', 't'):
                details->transfer_hist_valid = !client->json.getint();
                break;

            case MAKENAMEID6('s', 'u', 'n', 't', 'i', 'l'):
            // Time the last active PRO plan will expire (may be different from current one)
                details->pro_until = client->json.getint();
                break;

            case MAKENAMEID7('b', 'a', 'l', 'a', 'n', 'c', 'e'):
            // Balance of your account
                if (client->json.enterarray())
                {
                    const char* cur;
                    const char* amount;

                    while (client->json.enterarray())
                    {
                        if ((amount = client->json.getvalue()) && (cur = client->json.getvalue()))
                        {
                            size_t t = details->balances.size();
                            details->balances.resize(t + 1);
                            details->balances[t].amount = atof(amount);
                            memcpy(details->balances[t].currency, cur, 3);
                            details->balances[t].currency[3] = 0;
                        }

                        client->json.leavearray();
                    }

                    client->json.leavearray();
                }
                break;

            case MAKENAMEID4('u', 's', 'l', 'w'):
            // The percentage (in 1000s) indicating the limit at which you are 'nearly' over. Currently 98% for PRO, 90% for free.
                uslw = int(client->json.getint());
                break;

            case EOO:
                assert(!mStorage || (got_storage && got_storage_used) || client->loggedinfolderlink());

                if (mStorage)
                {
                    if (uslw <= 0)
                    {
                        uslw = 9000;
                        LOG_warn << "Using default almost overstorage threshold";
                    }

                    if (details->storage_used >= details->storage_max)
                    {
                        LOG_debug << "Account full";
                        client->activateoverquota(0);
                    }
                    else if (details->storage_used >= (details->storage_max / 10000 * uslw))
                    {
                        LOG_debug << "Few storage space available";
                        client->setstoragestatus(STORAGE_ORANGE);
                    }
                    else
                    {
                        LOG_debug << "There are no storage problems";
                        client->setstoragestatus(STORAGE_GREEN);
                    }
                }

                client->app->account_details(details, mStorage, mTransfer, mPro, false, false, false);
                return;

            default:
                if (!client->json.storeobject())
                {
                    return client->app->account_details(details, API_EINTERNAL);
                }
        }
    }
}

CommandQueryTransferQuota::CommandQueryTransferQuota(MegaClient* client, m_off_t size)
{
    cmd("qbq");
    arg("s", size);

    tag = client->reqtag;
}

void CommandQueryTransferQuota::procresult()
{
    if (!client->json.isnumeric())
    {
        LOG_err << "Unexpected response: " << client->json.pos;
        client->json.storeobject();

        // Returns 0 to not alarm apps and don't show overquota pre-warnings
        // if something unexpected is received, following the same approach as
        // in the webclient
        return client->app->querytransferquota_result(0);
    }

    return client->app->querytransferquota_result(int(client->json.getint()));
}

CommandGetUserTransactions::CommandGetUserTransactions(MegaClient* client, AccountDetails* ad)
{
    cmd("utt");

    details = ad;
    tag = client->reqtag;
}

void CommandGetUserTransactions::procresult()
{
    details->transactions.clear();

    while (client->json.enterarray())
    {
        const char* handle = client->json.getvalue();
        m_time_t ts = client->json.getint();
        const char* delta = client->json.getvalue();
        const char* cur = client->json.getvalue();

        if (handle && (ts > 0) && delta && cur)
        {
            size_t t = details->transactions.size();
            details->transactions.resize(t + 1);
            memcpy(details->transactions[t].handle, handle, 11);
            details->transactions[t].handle[11] = 0;
            details->transactions[t].timestamp = ts;
            details->transactions[t].delta = atof(delta);
            memcpy(details->transactions[t].currency, cur, 3);
            details->transactions[t].currency[3] = 0;
        }

        client->json.leavearray();
    }

    client->app->account_details(details, false, false, false, false, true, false);
}

CommandGetUserPurchases::CommandGetUserPurchases(MegaClient* client, AccountDetails* ad)
{
    cmd("utp");

    details = ad;
    tag = client->reqtag;
}

void CommandGetUserPurchases::procresult()
{
    client->restag = tag;

    details->purchases.clear();

    while (client->json.enterarray())
    {
        const char* handle = client->json.getvalue();
        const m_time_t ts = client->json.getint();
        const char* amount = client->json.getvalue();
        const char* cur = client->json.getvalue();
        int method = (int)client->json.getint();

        if (handle && (ts > 0) && amount && cur && (method >= 0))
        {
            size_t t = details->purchases.size();
            details->purchases.resize(t + 1);
            memcpy(details->purchases[t].handle, handle, 11);
            details->purchases[t].handle[11] = 0;
            details->purchases[t].timestamp = ts;
            details->purchases[t].amount = atof(amount);
            memcpy(details->purchases[t].currency, cur, 3);
            details->purchases[t].currency[3] = 0;
            details->purchases[t].method = method;
        }

        client->json.leavearray();
    }

    client->app->account_details(details, false, false, false, true, false, false);
}

CommandGetUserSessions::CommandGetUserSessions(MegaClient* client, AccountDetails* ad)
{
    cmd("usl");
    arg("x", 1); // Request the additional id and alive information

    details = ad;
    tag = client->reqtag;
}

void CommandGetUserSessions::procresult()
{
    details->sessions.clear();

    while (client->json.enterarray())
    {
        size_t t = details->sessions.size();
        details->sessions.resize(t + 1);

        details->sessions[t].timestamp = client->json.getint();
        details->sessions[t].mru = client->json.getint();
        client->json.storeobject(&details->sessions[t].useragent);
        client->json.storeobject(&details->sessions[t].ip);

        const char* country = client->json.getvalue();
        memcpy(details->sessions[t].country, country ? country : "\0\0", 2);
        details->sessions[t].country[2] = 0;

        details->sessions[t].current = (int)client->json.getint();

        details->sessions[t].id = client->json.gethandle(8);
        details->sessions[t].alive = (int)client->json.getint();

        client->json.leavearray();
    }

    client->app->account_details(details, false, false, false, false, false, true);
}

CommandSetPH::CommandSetPH(MegaClient* client, Node* n, int del, m_time_t ets)
{
    cmd("l");
    arg("n", (byte*)&n->nodehandle, MegaClient::NODEHANDLE);

    if (del)
    {
        arg("d", 1);
    }

    if (ets)
    {
        arg("ets", ets);
    }

    this->h = n->nodehandle;
    this->ets = ets;
    this->tag = client->reqtag;
}

void CommandSetPH::procresult()
{
    if (client->json.isnumeric())
    {
        return client->app->exportnode_result(error(client->json.getint()));
    }

    handle ph = client->json.gethandle();

    if (ISUNDEF(ph))
    {
        return client->app->exportnode_result(API_EINTERNAL);
    }

    Node *n = client->nodebyhandle(h);
    if (n)
    {
        n->setpubliclink(ph, time(nullptr), ets, false);
        n->changed.publiclink = true;
        client->notifynode(n);
    }

    client->app->exportnode_result(h, ph);
}

CommandGetPH::CommandGetPH(MegaClient* client, handle cph, const byte* ckey, int cop)
{
    cmd("g");
    arg("p", (byte*)&cph, MegaClient::NODEHANDLE);

    ph = cph;
    havekey = ckey ? true : false;
    if (havekey)
    {
        memcpy(key, ckey, sizeof key);
    }
    tag = client->reqtag;
    op = cop;
}

void CommandGetPH::procresult()
{
    if (client->json.isnumeric())
    {
        return client->app->openfilelink_result(error(client->json.getint()));
    }

    m_off_t s = -1;
    string a, fa;

    for (;;)
    {
        switch (client->json.getnameid())
        {
            case 's':
                s = client->json.getint();
                break;

            case MAKENAMEID2('a', 't'):
                client->json.storeobject(&a);
                break;

            case MAKENAMEID2('f', 'a'):
                client->json.storeobject(&fa);
                break;

            case EOO:
                // we want at least the attributes
                if (s >= 0)
                {
                    a.resize(Base64::atob(a.c_str(), (byte*)a.data(), int(a.size())));
                    if (havekey)
                    {
                        client->app->openfilelink_result(ph, key, s, &a, &fa, op);
                    }
                    else
                    {
                        client->app->openfilelink_result(ph, NULL, s, &a, &fa, op);
                    }
                }
                else
                {
                    client->app->openfilelink_result(API_EINTERNAL);
                }
                return;

            default:
                if (!client->json.storeobject())
                {
                    client->app->openfilelink_result(API_EINTERNAL);
                }
        }
    }
}

CommandSetMasterKey::CommandSetMasterKey(MegaClient* client, const byte* newkey, const byte *hash, int hashsize, const byte *clientrandomvalue, const char *pin, string *salt)
{
    memcpy(this->newkey, newkey, SymmCipher::KEYLENGTH);

    cmd("up");
    arg("k", newkey, SymmCipher::KEYLENGTH);
    if (clientrandomvalue)
    {
        arg("crv", clientrandomvalue, SymmCipher::KEYLENGTH);
    }
    arg("uh", hash, hashsize);
    if (pin)
    {
        arg("mfa", pin);
    }

    if (salt)
    {
        this->salt = *salt;
    }

    tag = client->reqtag;
}

void CommandSetMasterKey::procresult()
{
    if (client->json.isnumeric())
    {
        client->app->changepw_result((error)client->json.getint());
    }
    else
    {
        // update encrypted MK and salt for further checkups
        client->k.assign((const char *) newkey, SymmCipher::KEYLENGTH);
        client->accountsalt = salt;

        client->json.storeobject();
        client->app->changepw_result(API_OK);
    }
}

CommandCreateEphemeralSession::CommandCreateEphemeralSession(MegaClient* client,
                                                             const byte* key,
                                                             const byte* cpw,
                                                             const byte* ssc)
{
    memcpy(pw, cpw, sizeof pw);

    cmd("up");
    arg("k", key, SymmCipher::KEYLENGTH);
    arg("ts", ssc, 2 * SymmCipher::KEYLENGTH);

    tag = client->reqtag;
}

void CommandCreateEphemeralSession::procresult()
{
    if (client->json.isnumeric())
    {
        client->app->ephemeral_result((error)client->json.getint());
    }
    else
    {
        client->me = client->json.gethandle(MegaClient::USERHANDLE);
        client->uid = Base64Str<MegaClient::USERHANDLE>(client->me);
        client->resumeephemeral(client->me, pw, tag);
    }
}

CommandResumeEphemeralSession::CommandResumeEphemeralSession(MegaClient*, handle cuh, const byte* cpw, int ctag)
{
    memcpy(pw, cpw, sizeof pw);

    uh = cuh;

    cmd("us");
    arg("user", (byte*)&uh, MegaClient::USERHANDLE);

    tag = ctag;
}

void CommandResumeEphemeralSession::procresult()
{
    byte keybuf[SymmCipher::KEYLENGTH];
    byte sidbuf[MegaClient::SIDLEN];
    int havek = 0, havecsid = 0;

    if (client->json.isnumeric())
    {
        return client->app->ephemeral_result((error)client->json.getint());
    }

    for (;;)
    {
        switch (client->json.getnameid())
        {
            case 'k':
                havek = client->json.storebinary(keybuf, sizeof keybuf) == sizeof keybuf;
                break;

            case MAKENAMEID4('t', 's', 'i', 'd'):
                havecsid = client->json.storebinary(sidbuf, sizeof sidbuf) == sizeof sidbuf;
                break;

            case EOO:
                if (!havek || !havecsid)
                {
                    return client->app->ephemeral_result(API_EINTERNAL);
                }

                client->setsid(sidbuf, sizeof sidbuf);

                client->key.setkey(pw);
                client->key.ecb_decrypt(keybuf);

                client->key.setkey(keybuf);

                if (!client->checktsid(sidbuf, sizeof sidbuf))
                {
                    return client->app->ephemeral_result(API_EKEY);
                }

                client->me = uh;
                client->uid = Base64Str<MegaClient::USERHANDLE>(client->me);

                return client->app->ephemeral_result(uh, pw);

            default:
                if (!client->json.storeobject())
                {
                    return client->app->ephemeral_result(API_EINTERNAL);
                }
        }
    }
}

CommandCancelSignup::CommandCancelSignup(MegaClient *client)
{
    cmd("ucr");

    tag = client->reqtag;
}

void CommandCancelSignup::procresult()
{
    if (client->json.isnumeric())
    {
        return client->app->cancelsignup_result(error(client->json.getint()));
    }

    client->json.storeobject();

    client->app->cancelsignup_result(API_EINTERNAL);
}


CommandWhyAmIblocked::CommandWhyAmIblocked(MegaClient *client)
{
    cmd("whyamiblocked");
    batchSeparately = true;  // don't let any other commands that might get batched with it cause the whole batch to fail

    tag = client->reqtag;
}

void CommandWhyAmIblocked::procresult()
{
    if (client->json.isnumeric())
    {
        return client->app->whyamiblocked_result(int(client->json.getint()));
    }

    client->json.storeobject();

    client->app->whyamiblocked_result(API_EINTERNAL);
}

CommandSendSignupLink::CommandSendSignupLink(MegaClient* client, const char* email, const char* name, byte* c)
{
    cmd("uc");
    arg("c", c, 2 * SymmCipher::KEYLENGTH);
    arg("n", (byte*)name, int(strlen(name)));
    arg("m", (byte*)email, int(strlen(email)));

    tag = client->reqtag;
}

void CommandSendSignupLink::procresult()
{
    if (client->json.isnumeric())
    {
        return client->app->sendsignuplink_result((error)client->json.getint());
    }

    client->json.storeobject();

    client->app->sendsignuplink_result(API_EINTERNAL);
}

CommandSendSignupLink2::CommandSendSignupLink2(MegaClient* client, const char* email, const char* name)
{
    cmd("uc2");
    arg("n", (byte*)name, int(strlen(name)));
    arg("m", (byte*)email, int(strlen(email)));
    arg("v", 2);
    tag = client->reqtag;
}

CommandSendSignupLink2::CommandSendSignupLink2(MegaClient* client, const char* email, const char* name, byte *clientrandomvalue, byte *encmasterkey, byte *hashedauthkey)
{
    cmd("uc2");
    arg("n", (byte*)name, int(strlen(name)));
    arg("m", (byte*)email, int(strlen(email)));
    arg("crv", clientrandomvalue, SymmCipher::KEYLENGTH);
    arg("hak", hashedauthkey, SymmCipher::KEYLENGTH);
    arg("k", encmasterkey, SymmCipher::KEYLENGTH);
    arg("v", 2);

    tag = client->reqtag;
}

void CommandSendSignupLink2::procresult()
{
    if (client->json.isnumeric())
    {
        return client->app->sendsignuplink_result((error)client->json.getint());
    }

    client->json.storeobject();

    client->app->sendsignuplink_result(API_EINTERNAL);
}

CommandQuerySignupLink::CommandQuerySignupLink(MegaClient* client, const byte* code, unsigned len)
{
    confirmcode.assign((char*)code, len);

    cmd("ud");
    arg("c", code, len);

    tag = client->reqtag;
}

void CommandQuerySignupLink::procresult()
{
    string name;
    string email;
    handle uh;
    const char* kc;
    const char* pwcheck;
    string namebuf, emailbuf;
    byte pwcheckbuf[SymmCipher::KEYLENGTH];
    byte kcbuf[SymmCipher::KEYLENGTH];

    if (client->json.isnumeric())
    {
        return client->app->querysignuplink_result((error)client->json.getint());
    }

    if (client->json.storebinary(&name) && client->json.storebinary(&email)
        && (uh = client->json.gethandle(MegaClient::USERHANDLE))
        && (kc = client->json.getvalue()) && (pwcheck = client->json.getvalue()))
    {
        if (!ISUNDEF(uh)
            && (Base64::atob(pwcheck, pwcheckbuf, sizeof pwcheckbuf) == sizeof pwcheckbuf)
            && (Base64::atob(kc, kcbuf, sizeof kcbuf) == sizeof kcbuf))
        {
            client->json.leavearray();

            return client->app->querysignuplink_result(uh, name.c_str(),
                                                       email.c_str(),
                                                       pwcheckbuf, kcbuf,
                                                       (const byte*)confirmcode.data(),
                                                       confirmcode.size());
        }
    }

    client->app->querysignuplink_result(API_EINTERNAL);
}

CommandConfirmSignupLink2::CommandConfirmSignupLink2(MegaClient* client,
                                                   const byte* code,
                                                   unsigned len)
{
    cmd("ud2");
    arg("c", code, len);

    tag = client->reqtag;
}

void CommandConfirmSignupLink2::procresult()
{
    string name;
    string email;
    handle uh = UNDEF;
    int version = 0;

    if (client->json.isnumeric())
    {
        client->app->confirmsignuplink2_result(UNDEF, NULL, NULL, (error)client->json.getint());
    }

    if (client->json.storebinary(&email) && client->json.storebinary(&name))
    {
        uh = client->json.gethandle(MegaClient::USERHANDLE);
        version = int(client->json.getint());
    }
    while (client->json.storeobject());

    if (!ISUNDEF(uh) && version == 2)
    {
        client->app->confirmsignuplink2_result(uh, name.c_str(), email.c_str(), API_OK);
    }
    else
    {
        client->app->confirmsignuplink2_result(UNDEF, NULL, NULL, API_EINTERNAL);
    }
}

CommandConfirmSignupLink::CommandConfirmSignupLink(MegaClient* client,
                                                   const byte* code,
                                                   unsigned len,
                                                   uint64_t emailhash)
{
    cmd("up");
    arg("c", code, len);
    arg("uh", (byte*)&emailhash, sizeof emailhash);

    notself(client);

    tag = client->reqtag;
}

void CommandConfirmSignupLink::procresult()
{
    if (client->json.isnumeric())
    {
        return client->app->confirmsignuplink_result((error)client->json.getint());
    }

    client->json.storeobject();

    client->app->confirmsignuplink_result(API_OK);
}

CommandSetKeyPair::CommandSetKeyPair(MegaClient* client, const byte* privk,
                                     unsigned privklen, const byte* pubk,
                                     unsigned pubklen)
{
    cmd("up");
    arg("privk", privk, privklen);
    arg("pubk", pubk, pubklen);

    tag = client->reqtag;
}

void CommandSetKeyPair::procresult()
{
    if (client->json.isnumeric())
    {
        return client->app->setkeypair_result((error)client->json.getint());
    }

    client->json.storeobject();

    client->app->setkeypair_result(API_OK);
}

// fetch full node tree
CommandFetchNodes::CommandFetchNodes(MegaClient* client, bool nocache)
{
    cmd("f");
    arg("c", 1);
    arg("r", 1);

    if (!nocache)
    {
        arg("ca", 1);
    }

    // The servers are more efficient with this command when it's the only one in the batch
    batchSeparately = true;

    tag = client->reqtag;
}

// purge and rebuild node/user tree
void CommandFetchNodes::procresult()
{
    WAIT_CLASS::bumpds();
    client->fnstats.timeToLastByte = Waiter::ds - client->fnstats.startTime;

    client->purgenodesusersabortsc();

    if (client->json.isnumeric())
    {
        client->fetchingnodes = false;
        return client->app->fetchnodes_result((error)client->json.getint());
    }

    for (;;)
    {
        switch (client->json.getnameid())
        {
            case 'f':
                // nodes
                if (!client->readnodes(&client->json, 0))
                {
                    client->fetchingnodes = false;
                    return client->app->fetchnodes_result(API_EINTERNAL);
                }
                break;

            case MAKENAMEID2('f', '2'):
                // old versions
                if (!client->readnodes(&client->json, 0))
                {
                    client->fetchingnodes = false;
                    return client->app->fetchnodes_result(API_EINTERNAL);
                }
                break;

            case MAKENAMEID2('o', 'k'):
                // outgoing sharekeys
                client->readok(&client->json);
                break;

            case 's':
                // Fall through
            case MAKENAMEID2('p', 's'):
                // outgoing or pending shares
                client->readoutshares(&client->json);
                break;

            case 'u':
                // users/contacts
                if (!client->readusers(&client->json, false))
                {
                    client->fetchingnodes = false;
                    return client->app->fetchnodes_result(API_EINTERNAL);
                }
                break;

            case MAKENAMEID2('c', 'r'):
                // crypto key request
                client->proccr(&client->json);
                break;

            case MAKENAMEID2('s', 'r'):
                // sharekey distribution request
                client->procsr(&client->json);
                break;

            case MAKENAMEID2('s', 'n'):
                // sequence number
                if (!client->setscsn(&client->json))
                {
                    client->fetchingnodes = false;
                    return client->app->fetchnodes_result(API_EINTERNAL);
                }
                break;

            case MAKENAMEID3('i', 'p', 'c'):
                // Incoming pending contact
                client->readipc(&client->json);
                break;

            case MAKENAMEID3('o', 'p', 'c'):
                // Outgoing pending contact
                client->readopc(&client->json);
                break;

            case MAKENAMEID2('p', 'h'):
                // Public links handles
                client->procph(&client->json);
                break;

#ifdef ENABLE_CHAT
            case MAKENAMEID3('m', 'c', 'f'):
                // List of chatrooms
                client->procmcf(&client->json);
                break;

            case MAKENAMEID5('m', 'c', 'p', 'n', 'a'):   // fall-through
            case MAKENAMEID4('m', 'c', 'n', 'a'):
                // nodes shared in chatrooms
                client->procmcna(&client->json);
                break;
#endif
            case EOO:
            {
                if (!*client->scsn)
                {
                    client->fetchingnodes = false;
                    return client->app->fetchnodes_result(API_EINTERNAL);
                }

                client->mergenewshares(0);
                client->applykeys();
                client->initsc();
                client->pendingsccommit = false;
                client->fetchnodestag = tag;

                WAIT_CLASS::bumpds();
                client->fnstats.timeToCached = Waiter::ds - client->fnstats.startTime;
                client->fnstats.nodesCached = client->nodes.size();
                return;
            }
            default:
                if (!client->json.storeobject())
                {
                    client->fetchingnodes = false;
                    return client->app->fetchnodes_result(API_EINTERNAL);
                }
        }
    }
}

// report event to server logging facility
CommandReportEvent::CommandReportEvent(MegaClient *client, const char *event, const char *details)
{
    cmd("cds");
    arg("c", event);

    if (details)
    {
        arg("v", details);
    }

    tag = client->reqtag;
}

void CommandReportEvent::procresult()
{
    if (client->json.isnumeric())
    {
        client->app->reportevent_result((error)client->json.getint());
    }
    else
    {
        client->json.storeobject();
        client->app->reportevent_result(API_EINTERNAL);
    }
}

CommandSubmitPurchaseReceipt::CommandSubmitPurchaseReceipt(MegaClient *client, int type, const char *receipt, handle lph, int phtype, int64_t ts)
{
    cmd("vpay");
    arg("t", type);

    if(receipt)
    {
        arg("receipt", receipt);
    }

    if(type == 2 && client->loggedin() == FULLACCOUNT)
    {
        arg("user", client->finduser(client->me)->uid.c_str());
    }

    if (!ISUNDEF(lph))
    {
        if (phtype == 0) // legacy mode
        {
            arg("aff", (byte*)&lph, MegaClient::NODEHANDLE);
        }
        else
        {
            beginobject("aff");
            arg("id", (byte*)&lph, MegaClient::NODEHANDLE);
            arg("ts", ts);
            arg("t", phtype);   // 1=affiliate id, 2=file/folder link, 3=chat link, 4=contact link
            endobject();
        }
    }

    tag = client->reqtag;
}

void CommandSubmitPurchaseReceipt::procresult()
{
    if (client->json.isnumeric())
    {
        client->app->submitpurchasereceipt_result((error)client->json.getint());
    }
    else
    {
        client->json.storeobject();
        client->app->submitpurchasereceipt_result(API_EINTERNAL);
    }
}

// Credit Card Store
CommandCreditCardStore::CommandCreditCardStore(MegaClient* client, const char *cc, const char *last4, const char *expm, const char *expy, const char *hash)
{
    cmd("ccs");
    arg("cc", cc);
    arg("last4", last4);
    arg("expm", expm);
    arg("expy", expy);
    arg("hash", hash);

    tag = client->reqtag;
}

void CommandCreditCardStore::procresult()
{
    if (client->json.isnumeric())
    {
        client->app->creditcardstore_result((error)client->json.getint());
    }
    else
    {
        client->json.storeobject();
        client->app->creditcardstore_result(API_EINTERNAL);
    }
}

CommandCreditCardQuerySubscriptions::CommandCreditCardQuerySubscriptions(MegaClient* client)
{
    cmd("ccqns");

    tag = client->reqtag;
}

void CommandCreditCardQuerySubscriptions::procresult()
{
    int number = 0;
    if (client->json.isnumeric())
    {
        number = int(client->json.getint());
        if(number >= 0)
        {
            client->app->creditcardquerysubscriptions_result(number, API_OK);
        }
        else
        {
            client->app->creditcardquerysubscriptions_result(0, (error)number);
        }
    }
    else
    {
        client->json.storeobject();
        client->app->creditcardquerysubscriptions_result(0, API_EINTERNAL);
    }
}

CommandCreditCardCancelSubscriptions::CommandCreditCardCancelSubscriptions(MegaClient* client, const char* reason)
{
    cmd("cccs");

    if (reason)
    {
        arg("r", reason);
    }

    tag = client->reqtag;
}

void CommandCreditCardCancelSubscriptions::procresult()
{
    if (client->json.isnumeric())
    {
        client->app->creditcardcancelsubscriptions_result((error)client->json.getint());
    }
    else
    {
        client->json.storeobject();
        client->app->creditcardcancelsubscriptions_result(API_EINTERNAL);
    }
}

CommandCopySession::CommandCopySession(MegaClient *client)
{
    cmd("us");
    arg("c", 1);
    tag = client->reqtag;
}

void CommandCopySession::procresult()
{
    string session;
    byte sidbuf[AsymmCipher::MAXKEYLENGTH];
    int len_csid = 0;

    if (client->json.isnumeric())
    {
        client->app->copysession_result(NULL, (error)client->json.getint());
        return;
    }

    for (;;)
    {
        switch (client->json.getnameid())
        {
            case MAKENAMEID4('c', 's', 'i', 'd'):
                len_csid = client->json.storebinary(sidbuf, sizeof sidbuf);
                break;

            case EOO:
                if (len_csid < 32)
                {
                    return client->app->copysession_result(NULL, API_EINTERNAL);
                }

                if (!client->asymkey.decrypt(sidbuf, len_csid, sidbuf, MegaClient::SIDLEN))
                {
                    return client->app->copysession_result(NULL, API_EINTERNAL);
                }

                session.resize(MegaClient::SIDLEN * 4 / 3 + 4);
                session.resize(Base64::btoa(sidbuf, MegaClient::SIDLEN, (char *)session.data()));
                return client->app->copysession_result(&session, API_OK);

            default:
                if (!client->json.storeobject())
                {
                    return client->app->copysession_result(NULL, API_EINTERNAL);
                }
        }
    }
}

CommandGetPaymentMethods::CommandGetPaymentMethods(MegaClient *client)
{
    cmd("ufpq");
    tag = client->reqtag;
}

void CommandGetPaymentMethods::procresult()
{
    int methods = 0;

    if(!client->json.isnumeric())
    {
        LOG_err << "Parse error in ufpq";
        client->app->getpaymentmethods_result(methods, API_EINTERNAL);
        return;
    }

    do
    {
        int value = int(client->json.getint());
        if(value < 0)
        {
            client->app->getpaymentmethods_result(methods, (error)value);

            //Consume remaining values if they exist
            while(client->json.isnumeric())
            {
                client->json.getint();
            }
            return;
        }

        methods |= 1 << value;
    } while(client->json.isnumeric());

    client->app->getpaymentmethods_result(methods, API_OK);
}

CommandUserFeedbackStore::CommandUserFeedbackStore(MegaClient *client, const char *type, const char *blob, const char *uid)
{
    cmd("clog");

    arg("t", type);

    if (blob)
    {
        arg("d", blob);
    }

    if (uid)
    {
        arg("id", uid);
    }

    tag = client->reqtag;
}

void CommandUserFeedbackStore::procresult()
{
    if (client->json.isnumeric())
    {
        client->app->userfeedbackstore_result((error)client->json.getint());
    }
    else
    {
        client->json.storeobject();
        client->app->userfeedbackstore_result(API_EINTERNAL);
    }
}

CommandSendEvent::CommandSendEvent(MegaClient *client, int type, const char *desc)
{
    cmd("log");
    arg("e", type);
    arg("m", desc);

    tag = client->reqtag;
}

void CommandSendEvent::procresult()
{
    if (client->json.isnumeric())
    {
        client->app->sendevent_result((error)client->json.getint());
    }
    else
    {
        client->json.storeobject();
        client->app->sendevent_result(API_EINTERNAL);
    }
}

CommandSupportTicket::CommandSupportTicket(MegaClient *client, const char *message, int type)
{
    cmd("sse");
    arg("t", type);
    arg("b", 1);    // base64 encoding for `msg`
    arg("m", (const byte*)message, int(strlen(message)));

    tag = client->reqtag;
}

void CommandSupportTicket::procresult()
{
    if (client->json.isnumeric())
    {
        client->app->supportticket_result((error)client->json.getint());
    }
    else
    {
        client->json.storeobject();
        client->app->supportticket_result(API_EINTERNAL);
    }
}

CommandCleanRubbishBin::CommandCleanRubbishBin(MegaClient *client)
{
    cmd("dr");

    tag = client->reqtag;
}

void CommandCleanRubbishBin::procresult()
{
    if (client->json.isnumeric())
    {
        client->app->cleanrubbishbin_result(error(client->json.getint()));
    }
    else
    {
        client->json.storeobject();
        client->app->cleanrubbishbin_result(API_EINTERNAL);
    }
}

CommandGetRecoveryLink::CommandGetRecoveryLink(MegaClient *client, const char *email, int type, const char *pin)
{
    cmd("erm");
    arg("m", email);
    arg("t", type);

    if (type == CANCEL_ACCOUNT && pin)
    {
        arg("mfa", pin);
    }

    tag = client->reqtag;
}

void CommandGetRecoveryLink::procresult()
{    
    if (client->json.isnumeric())
    {
        client->app->getrecoverylink_result((error)client->json.getint());
    }
    else    // error
    {
        client->json.storeobject();
        client->app->getrecoverylink_result(API_EINTERNAL);
    }
}

CommandQueryRecoveryLink::CommandQueryRecoveryLink(MegaClient *client, const char *linkcode)
{
    cmd("erv");
    arg("c", linkcode);

    tag = client->reqtag;
}

void CommandQueryRecoveryLink::procresult()
{
    // [<code>,"<email>","<ip_address>",<timestamp>,"<user_handle>",["<email>"]]

    client->json.enterarray();

    int type = API_EINTERNAL;
    string email;
    string ip;
    m_time_t ts;
    handle uh;

    if (!client->json.isnumeric() || ((type = int(client->json.getint())) < 0))   // error
    {
        return client->app->queryrecoverylink_result((error)type);
    }

    if ( !client->json.storeobject(&email)  ||
         !client->json.storeobject(&ip)     ||
         ((ts = client->json.getint()) == -1) ||
         !(uh = client->json.gethandle(MegaClient::USERHANDLE)) )
    {
        return client->app->queryrecoverylink_result(API_EINTERNAL);
    }

    string tmp;
    vector<string> emails;

    // read emails registered for this account
    client->json.enterarray();
    while (client->json.storeobject(&tmp))
    {
        emails.push_back(tmp);
        if (*client->json.pos == ']')
        {
            break;
        }
    }
    client->json.leavearray();  // emails array
    client->json.leavearray();  // response array

    if (!emails.size()) // there should be at least one email
    {
        return client->app->queryrecoverylink_result(API_EINTERNAL);
    }

    if (client->loggedin() == FULLACCOUNT && uh != client->me)
    {
        return client->app->queryrecoverylink_result(API_EACCESS);
    }

    return client->app->queryrecoverylink_result(type, email.c_str(), ip.c_str(), time_t(ts), uh, &emails);
}

CommandGetPrivateKey::CommandGetPrivateKey(MegaClient *client, const char *code)
{
    cmd("erx");
    arg("r", "gk");
    arg("c", code);

    tag = client->reqtag;
}

void CommandGetPrivateKey::procresult()
{
    if (client->json.isnumeric())   // error
    {
        return client->app->getprivatekey_result((error)client->json.getint());
    }
    else
    {
        byte privkbuf[AsymmCipher::MAXKEYLENGTH * 2];
        int len_privk = client->json.storebinary(privkbuf, sizeof privkbuf);

        // account has RSA keypair: decrypt server-provided session ID
        if (len_privk < 256)
        {
            return client->app->getprivatekey_result(API_EINTERNAL);
        }
        else
        {
            return client->app->getprivatekey_result((error)API_OK, privkbuf, len_privk);
        }
    }
}

CommandConfirmRecoveryLink::CommandConfirmRecoveryLink(MegaClient *client, const char *code, const byte *hash, int hashsize, const byte *clientrandomvalue, const byte *encMasterKey, const byte *initialSession)
{
    cmd("erx");

    if (!initialSession)
    {
        arg("r", "sk");
    }

    arg("c", code);

    arg("x", encMasterKey, SymmCipher::KEYLENGTH);
    if (!clientrandomvalue)
    {
        arg("y", hash, hashsize);
    }
    else
    {
        beginobject("y");
        arg("crv", clientrandomvalue, SymmCipher::KEYLENGTH);
        arg("hak", hash, hashsize); //hashed authentication key
        endobject();
    }

    if (initialSession)
    {
        arg("z", initialSession, 2 * SymmCipher::KEYLENGTH);
    }

    tag = client->reqtag;
}

void CommandConfirmRecoveryLink::procresult()
{
    if (client->json.isnumeric())
    {
        return client->app->confirmrecoverylink_result((error)client->json.getint());
    }
    else   // error
    {
        client->json.storeobject();
        return client->app->confirmrecoverylink_result((error)API_EINTERNAL);
    }
}

CommandConfirmCancelLink::CommandConfirmCancelLink(MegaClient *client, const char *code)
{
    cmd("erx");
    arg("c", code);

    tag = client->reqtag;
}

void CommandConfirmCancelLink::procresult()
{
    if (client->json.isnumeric())
    {
        error e = (error)client->json.getint();
        MegaApp *app = client->app;
        app->confirmcancellink_result(e);
        if (!e)
        {
            app->request_error(API_ESID);
        }
        return;
    }
    else   // error
    {
        client->json.storeobject();
        return client->app->confirmcancellink_result((error)API_EINTERNAL);
    }
}

CommandResendVerificationEmail::CommandResendVerificationEmail(MegaClient *client)
{
    cmd("era");
    tag = client->reqtag;
}

void CommandResendVerificationEmail::procresult()
{
    if (client->json.isnumeric())
    {
        client->app->resendverificationemail_result((error)client->json.getint());
    }
    else
    {
        client->json.storeobject();
        client->app->resendverificationemail_result((error)API_EINTERNAL);
    }
}

CommandValidatePassword::CommandValidatePassword(MegaClient *client, const char *email, uint64_t emailhash)
{
    cmd("us");
    arg("user", email);
    arg("uh", (byte*)&emailhash, sizeof emailhash);

    tag = client->reqtag;
}

void CommandValidatePassword::procresult()
{
    if (client->json.isnumeric())
    {
        return client->app->validatepassword_result((error)client->json.getint());
    }
    else
    {
        client->json.storeobject();
        return client->app->validatepassword_result((error)API_OK);
    }
}

CommandGetEmailLink::CommandGetEmailLink(MegaClient *client, const char *email, int add, const char *pin)
{
    cmd("se");

    if (add)
    {
        arg("aa", "a");     // add
    }
    else
    {
        arg("aa", "r");     // remove
    }
    arg("e", email);
    if (pin)
    {
        arg("mfa", pin);
    }

    notself(client);

    tag = client->reqtag;
}

void CommandGetEmailLink::procresult()
{
    if (client->json.isnumeric())
    {
        return client->app->getemaillink_result((error)client->json.getint());
    }
    else    // error
    {
        client->json.storeobject();
        return client->app->getemaillink_result((error)API_EINTERNAL);
    }
}

CommandConfirmEmailLink::CommandConfirmEmailLink(MegaClient *client, const char *code, const char *email, const byte *newLoginHash, bool replace)
{
    this->email = email;
    this->replace = replace;

    cmd("sec");

    arg("c", code);
    arg("e", email);
    if (newLoginHash)
    {
        arg("uh", newLoginHash, sizeof(uint64_t));
    }
    if (replace)
    {
        arg("r", 1);    // replace the current email address by this one
    }
    notself(client);

    tag = client->reqtag;
}

void CommandConfirmEmailLink::procresult()
{
    if (client->json.isnumeric())
    {
        error e = (error)client->json.getint();

        if (!e)
        {
            User *u = client->finduser(client->me);

            if (replace)
            {
                LOG_debug << "Email changed from `" << u->email << "` to `" << email << "`";

                client->mapuser(u->userhandle, email.c_str()); // update email used as index for user's map
                u->changed.email = true;
                client->notifyuser(u);
            }
            // TODO: once we manage multiple emails, add the new email to the list of emails
        }

        return client->app->confirmemaillink_result(e);
    }
    else   // error
    {
        client->json.storeobject();
        return client->app->confirmemaillink_result((error)API_EINTERNAL);
    }
}

CommandGetVersion::CommandGetVersion(MegaClient *client, const char *appKey)
{
    this->client = client;
    cmd("lv");
    arg("a", appKey);
    tag = client->reqtag;
}

void CommandGetVersion::procresult()
{
    int versioncode = 0;
    string versionstring;

    if (client->json.isnumeric())
    {
        client->app->getversion_result(0, NULL, (error)client->json.getint());
        return;
    }

    for (;;)
    {
        switch (client->json.getnameid())
        {
            case 'c':
                versioncode = int(client->json.getint());
                break;

            case 's':
                client->json.storeobject(&versionstring);
                break;

            case EOO:
                return client->app->getversion_result(versioncode, versionstring.c_str(), API_OK);

            default:
                if (!client->json.storeobject())
                {
                    return client->app->getversion_result(0, NULL, API_EINTERNAL);
                }
        }
    }
}

CommandGetLocalSSLCertificate::CommandGetLocalSSLCertificate(MegaClient *client)
{
    this->client = client;
    cmd("lc");
    arg("v", 1);

    tag = client->reqtag;
}

void CommandGetLocalSSLCertificate::procresult()
{
    if (client->json.isnumeric())
    {
        client->app->getlocalsslcertificate_result(0, NULL, (error)client->json.getint());
        return;
    }

    string certdata;
    m_time_t ts = 0;
    int numelements = 0;

    for (;;)
    {
        switch (client->json.getnameid())
        {
            case 't':
            {
                ts = client->json.getint();
                break;
            }
            case 'd':
            {
                string data;
                client->json.enterarray();
                while (client->json.storeobject(&data))
                {
                    if (numelements)
                    {
                        certdata.append(";");
                    }
                    numelements++;
                    certdata.append(data);
                }
                client->json.leavearray();
                break;
            }
            case EOO:
            {
                if (numelements < 2)
                {
                    return client->app->getlocalsslcertificate_result(0, NULL, API_EINTERNAL);
                }
                return client->app->getlocalsslcertificate_result(ts, &certdata, API_OK);
            }

            default:
                if (!client->json.storeobject())
                {
                    return client->app->getlocalsslcertificate_result(0, NULL, API_EINTERNAL);
                }
        }
    }
}

#ifdef ENABLE_CHAT
CommandChatCreate::CommandChatCreate(MegaClient *client, bool group, bool publicchat, const userpriv_vector *upl, const string_map *ukm, const char *title)
{
    this->client = client;
    this->chatPeers = new userpriv_vector(*upl);
    this->mPublicChat = publicchat;
    this->mTitle = title ? string(title) : "";
    this->mUnifiedKey = "";

    cmd("mcc");
    arg("g", (group) ? 1 : 0);

    if (group && title)
    {
        arg("ct", title);
    }

    if (publicchat)
    {
        arg("m", 1);

        char ownHandleB64[12];
        Base64::btoa((byte *)&client->me, MegaClient::USERHANDLE, ownHandleB64);
        ownHandleB64[11] = '\0';

        string_map::const_iterator it = ukm->find(ownHandleB64);
        if (it != ukm->end())
        {
            mUnifiedKey = it->second;
            arg("ck", mUnifiedKey.c_str());
        }
    }

    beginarray("u");

    userpriv_vector::iterator itupl;
    for (itupl = chatPeers->begin(); itupl != chatPeers->end(); itupl++)
    {
        beginobject();

        handle uh = itupl->first;
        privilege_t priv = itupl->second;

        arg("u", (byte *)&uh, MegaClient::USERHANDLE);
        arg("p", priv);

        if (publicchat)
        {
            char uid[12];
            Base64::btoa((byte*)&uh, MegaClient::USERHANDLE, uid);
            uid[11] = '\0';

            string_map::const_iterator ituk = ukm->find(uid);
            if(ituk != ukm->end())
            {
                arg("ck", ituk->second.c_str());
            }
        }
        endobject();
    }

    endarray();

    arg("v", 1);
    notself(client);

    tag = client->reqtag;
}

void CommandChatCreate::procresult()
{
    if (client->json.isnumeric())
    {
        client->app->chatcreate_result(NULL, (error)client->json.getint());
        delete chatPeers;
    }
    else
    {
        handle chatid = UNDEF;
        int shard = -1;
        bool group = false;
        m_time_t ts = -1;

        for (;;)
        {
            switch (client->json.getnameid())
            {
                case MAKENAMEID2('i','d'):
                    chatid = client->json.gethandle(MegaClient::CHATHANDLE);
                    break;

                case MAKENAMEID2('c','s'):
                    shard = int(client->json.getint());
                    break;

                case 'g':
                    group = client->json.getint();
                    break;

                case MAKENAMEID2('t', 's'):  // actual creation timestamp
                    ts = client->json.getint();
                    break;

                case EOO:
                    if (chatid != UNDEF && shard != -1)
                    {
                        if (client->chats.find(chatid) == client->chats.end())
                        {
                            client->chats[chatid] = new TextChat();
                        }

                        TextChat *chat = client->chats[chatid];
                        chat->id = chatid;
                        chat->priv = PRIV_MODERATOR;
                        chat->shard = shard;
                        delete chat->userpriv;  // discard any existing `userpriv`
                        chat->userpriv = this->chatPeers;
                        chat->group = group;
                        chat->ts = (ts != -1) ? ts : 0;
                        chat->publicchat = mPublicChat;
                        chat->setTag(tag ? tag : -1);
                        if (chat->group && !mTitle.empty())
                        {
                            chat->title = mTitle;
                        }
                        if (mPublicChat)
                        {
                            chat->unifiedKey = mUnifiedKey;
                        }

                        client->notifychat(chat);
                        client->app->chatcreate_result(chat, API_OK);
                    }
                    else
                    {
                        client->app->chatcreate_result(NULL, API_EINTERNAL);
                        delete chatPeers;   // unused, but might be set at creation
                    }
                    return;

                default:
                    if (!client->json.storeobject())
                    {
                        client->app->chatcreate_result(NULL, API_EINTERNAL);
                        delete chatPeers;   // unused, but might be set at creation
                        return;
                    }
            }
        }
    }
}

CommandChatInvite::CommandChatInvite(MegaClient *client, handle chatid, handle uh, privilege_t priv, const char *unifiedkey, const char* title)
{
    this->client = client;
    this->chatid = chatid;
    this->uh = uh;
    this->priv = priv;
    this->title = title ? string(title) : "";

    cmd("mci");

    arg("id", (byte*)&chatid, MegaClient::CHATHANDLE);
    arg("u", (byte *)&uh, MegaClient::USERHANDLE);
    arg("p", priv);
    arg("v", 1);

    if (title)
    {
        arg("ct", title);
    }

    if (unifiedkey)
    {
        arg("ck", unifiedkey);
    }

    notself(client);

    tag = client->reqtag;
}

void CommandChatInvite::procresult()
{
    if (client->json.isnumeric())
    {        
        error e = (error) client->json.getint();
        if (e == API_OK)
        {
            if (client->chats.find(chatid) == client->chats.end())
            {
                // the invitation succeed for a non-existing chatroom
                client->app->chatinvite_result(API_EINTERNAL);
                return;
            }

            TextChat *chat = client->chats[chatid];
            if (!chat->userpriv)
            {
                chat->userpriv = new userpriv_vector();
            }

            chat->userpriv->push_back(userpriv_pair(uh, priv));

            if (!title.empty())  // only if title was set for this chatroom, update it
            {
                chat->title = title;
            }

            chat->setTag(tag ? tag : -1);
            client->notifychat(chat);
        }

        client->app->chatinvite_result(e);
    }
    else
    {
        client->json.storeobject();
        client->app->chatinvite_result(API_EINTERNAL);
    }
}

CommandChatRemove::CommandChatRemove(MegaClient *client, handle chatid, handle uh)
{
    this->client = client;
    this->chatid = chatid;
    this->uh = uh;

    cmd("mcr");

    arg("id", (byte*)&chatid, MegaClient::CHATHANDLE);

    if (uh != client->me)
    {
        arg("u", (byte *)&uh, MegaClient::USERHANDLE);
    }
    arg("v", 1);
    notself(client);

    tag = client->reqtag;
}

void CommandChatRemove::procresult()
{
    if (client->json.isnumeric())
    {
        error e = (error) client->json.getint();
        if (e == API_OK)
        {
            if (client->chats.find(chatid) == client->chats.end())
            {
                // the invitation succeed for a non-existing chatroom
                client->app->chatremove_result(API_EINTERNAL);
                return;
            }

            TextChat *chat = client->chats[chatid];
            if (chat->userpriv)
            {
                userpriv_vector::iterator upvit;
                for (upvit = chat->userpriv->begin(); upvit != chat->userpriv->end(); upvit++)
                {
                    if (upvit->first == uh)
                    {
                        chat->userpriv->erase(upvit);
                        if (chat->userpriv->empty())
                        {
                            delete chat->userpriv;
                            chat->userpriv = NULL;
                        }
                        break;
                    }
                }
            }
            else
            {
                if (uh != client->me)
                {
                    // the removal succeed, but the list of peers is empty
                    client->app->chatremove_result(API_EINTERNAL);
                    return;
                }
            }

            if (uh == client->me)
            {
                chat->priv = PRIV_RM;

                // clear the list of peers (if re-invited, peers will be re-added)
                delete chat->userpriv;
                chat->userpriv = NULL;
            }

            chat->setTag(tag ? tag : -1);
            client->notifychat(chat);
        }

        client->app->chatremove_result(e);
    }
    else
    {
        client->json.storeobject();
        client->app->chatremove_result(API_EINTERNAL);
    }
}

CommandChatURL::CommandChatURL(MegaClient *client, handle chatid)
{
    this->client = client;

    cmd("mcurl");

    arg("id", (byte*)&chatid, MegaClient::CHATHANDLE);
    arg("v", 1);
    notself(client);

    tag = client->reqtag;
}

void CommandChatURL::procresult()
{
    if (client->json.isnumeric())
    {
        client->app->chaturl_result(NULL, (error)client->json.getint());
    }
    else
    {
        string url;
        if (!client->json.storeobject(&url))
        {
            client->app->chaturl_result(NULL, API_EINTERNAL);
        }
        else
        {
            client->app->chaturl_result(&url, API_OK);
        }
    }
}

CommandChatGrantAccess::CommandChatGrantAccess(MegaClient *client, handle chatid, handle h, const char *uid)
{
    this->client = client;
    this->chatid = chatid;
    this->h = h;
    Base64::atob(uid, (byte*)&uh, MegaClient::USERHANDLE);

    cmd("mcga");

    arg("id", (byte*)&chatid, MegaClient::CHATHANDLE);
    arg("n", (byte*)&h, MegaClient::NODEHANDLE);
    arg("u", uid);
    arg("v", 1);
    notself(client);

    tag = client->reqtag;
}

void CommandChatGrantAccess::procresult()
{
    if (client->json.isnumeric())
    {
        error e = error(client->json.getint());
        if (e == API_OK)
        {
            if (client->chats.find(chatid) == client->chats.end())
            {
                // the action succeed for a non-existing chatroom??
                client->app->chatgrantaccess_result(API_EINTERNAL);
                return;
            }

            TextChat *chat = client->chats[chatid];
            chat->setNodeUserAccess(h, uh);

            chat->setTag(tag ? tag : -1);
            client->notifychat(chat);
        }

        client->app->chatgrantaccess_result(e);
    }
    else
    {
        client->json.storeobject();
        client->app->chatgrantaccess_result(API_EINTERNAL);
    }
}

CommandChatRemoveAccess::CommandChatRemoveAccess(MegaClient *client, handle chatid, handle h, const char *uid)
{
    this->client = client;
    this->chatid = chatid;
    this->h = h;
    Base64::atob(uid, (byte*)&uh, MegaClient::USERHANDLE);

    cmd("mcra");

    arg("id", (byte*)&chatid, MegaClient::CHATHANDLE);
    arg("n", (byte*)&h, MegaClient::NODEHANDLE);
    arg("u", uid);
    arg("v", 1);
    notself(client);

    tag = client->reqtag;
}

void CommandChatRemoveAccess::procresult()
{
    if (client->json.isnumeric())
    {
        error e = (error) client->json.getint();
        if (e == API_OK)
        {
            if (client->chats.find(chatid) == client->chats.end())
            {
                // the action succeed for a non-existing chatroom??
                client->app->chatremoveaccess_result(API_EINTERNAL);
                return;
            }

            TextChat *chat = client->chats[chatid];
            chat->setNodeUserAccess(h, uh, true);

            chat->setTag(tag ? tag : -1);
            client->notifychat(chat);
        }

        client->app->chatremoveaccess_result(e);
    }
    else
    {
        client->json.storeobject();
        client->app->chatremoveaccess_result(API_EINTERNAL);
    }
}

CommandChatUpdatePermissions::CommandChatUpdatePermissions(MegaClient *client, handle chatid, handle uh, privilege_t priv)
{
    this->client = client;
    this->chatid = chatid;
    this->uh = uh;
    this->priv = priv;

    cmd("mcup");
    arg("v", 1);

    arg("id", (byte*)&chatid, MegaClient::CHATHANDLE);
    arg("u", (byte *)&uh, MegaClient::USERHANDLE);
    arg("p", priv);
    notself(client);

    tag = client->reqtag;
}

void CommandChatUpdatePermissions::procresult()
{
    if (client->json.isnumeric())
    {
        error e = (error) client->json.getint();
        if (e == API_OK)
        {
            if (client->chats.find(chatid) == client->chats.end())
            {
                // the invitation succeed for a non-existing chatroom
                client->app->chatupdatepermissions_result(API_EINTERNAL);
                return;
            }

            TextChat *chat = client->chats[chatid];
            if (uh != client->me)
            {
                if (!chat->userpriv)
                {
                    // the update succeed, but that peer is not included in the chatroom
                    client->app->chatupdatepermissions_result(API_EINTERNAL);
                    return;
                }

                bool found = false;
                userpriv_vector::iterator upvit;
                for (upvit = chat->userpriv->begin(); upvit != chat->userpriv->end(); upvit++)
                {
                    if (upvit->first == uh)
                    {
                        chat->userpriv->erase(upvit);
                        chat->userpriv->push_back(userpriv_pair(uh, priv));
                        found = true;
                        break;
                    }
                }

                if (!found)
                {
                    // the update succeed, but that peer is not included in the chatroom
                    client->app->chatupdatepermissions_result(API_EINTERNAL);
                    return;
                }
            }
            else
            {
                chat->priv = priv;
            }

            chat->setTag(tag ? tag : -1);
            client->notifychat(chat);
        }

        client->app->chatupdatepermissions_result(e);
    }
    else
    {
        client->json.storeobject();
        client->app->chatupdatepermissions_result(API_EINTERNAL);
    }
}


CommandChatTruncate::CommandChatTruncate(MegaClient *client, handle chatid, handle messageid)
{
    this->client = client;
    this->chatid = chatid;

    cmd("mct");
    arg("v", 1);

    arg("id", (byte*)&chatid, MegaClient::CHATHANDLE);
    arg("m", (byte*)&messageid, MegaClient::CHATHANDLE);
    notself(client);

    tag = client->reqtag;
}

void CommandChatTruncate::procresult()
{
    if (client->json.isnumeric())
    {
        error e = (error) client->json.getint();
        if (e == API_OK)
        {
            if (client->chats.find(chatid) == client->chats.end())
            {
                // the truncation succeed for a non-existing chatroom
                client->app->chattruncate_result(API_EINTERNAL);
                return;
            }

            TextChat *chat = client->chats[chatid];
            chat->setTag(tag ? tag : -1);
            client->notifychat(chat);
        }

        client->app->chattruncate_result(e);
    }
    else
    {
        client->json.storeobject();
        client->app->chattruncate_result(API_EINTERNAL);
    }
}

CommandChatSetTitle::CommandChatSetTitle(MegaClient *client, handle chatid, const char *title)
{
    this->client = client;
    this->chatid = chatid;
    this->title = title ? string(title) : "";

    cmd("mcst");
    arg("v", 1);

    arg("id", (byte*)&chatid, MegaClient::CHATHANDLE);
    arg("ct", title);
    notself(client);

    tag = client->reqtag;
}

void CommandChatSetTitle::procresult()
{
    if (client->json.isnumeric())
    {
        error e = (error) client->json.getint();
        if (e == API_OK)
        {
            if (client->chats.find(chatid) == client->chats.end())
            {
                // the invitation succeed for a non-existing chatroom
                client->app->chatsettitle_result(API_EINTERNAL);
                return;
            }

            TextChat *chat = client->chats[chatid];
            chat->title = title;

            chat->setTag(tag ? tag : -1);
            client->notifychat(chat);
        }

        client->app->chatsettitle_result(e);
    }
    else
    {
        client->json.storeobject();
        client->app->chatsettitle_result(API_EINTERNAL);
    }
}

CommandChatPresenceURL::CommandChatPresenceURL(MegaClient *client)
{
    this->client = client;
    cmd("pu");
    notself(client);
    tag = client->reqtag;
}

void CommandChatPresenceURL::procresult()
{
    if (client->json.isnumeric())
    {
        client->app->chatpresenceurl_result(NULL, (error)client->json.getint());
    }
    else
    {
        string url;
        if (!client->json.storeobject(&url))
        {
            client->app->chatpresenceurl_result(NULL, API_EINTERNAL);
        }
        else
        {
            client->app->chatpresenceurl_result(&url, API_OK);
        }
    }
}

CommandRegisterPushNotification::CommandRegisterPushNotification(MegaClient *client, int deviceType, const char *token)
{
    this->client = client;
    cmd("spt");
    arg("p", deviceType);
    arg("t", token);

    tag = client->reqtag;
}

void CommandRegisterPushNotification::procresult()
{
    if (client->json.isnumeric())
    {
        client->app->registerpushnotification_result((error)client->json.getint());
    }
    else
    {
        client->json.storeobject();
        client->app->registerpushnotification_result(API_EINTERNAL);
    }
}

CommandArchiveChat::CommandArchiveChat(MegaClient *client, handle chatid, bool archive)
{
    this->mChatid = chatid;
    this->mArchive = archive;

    cmd("mcsf");

    arg("id", (byte*)&chatid, MegaClient::CHATHANDLE);
    arg("m", 1);
    arg("f", archive);

    notself(client);

    tag = client->reqtag;
}

void CommandArchiveChat::procresult()
{
    if (client->json.isnumeric())
    {
        error e = (error) client->json.getint();
        if (e == API_OK)
        {
            textchat_map::iterator it = client->chats.find(mChatid);
            if (it == client->chats.end())
            {
                LOG_err << "Archive chat succeeded for a non-existing chatroom";
                client->app->archivechat_result(API_ENOENT);
                return;
            }

            TextChat *chat = it->second;
            chat->setFlag(mArchive, TextChat::FLAG_OFFSET_ARCHIVE);

            chat->setTag(tag ? tag : -1);
            client->notifychat(chat);
        }

        client->app->archivechat_result(e);
    }
    else
    {
        client->json.storeobject();
        client->app->archivechat_result(API_EINTERNAL);
    }
}

CommandRichLink::CommandRichLink(MegaClient *client, const char *url)
{
    cmd("erlsd");

    arg("url", url);

    tag = client->reqtag;
}

void CommandRichLink::procresult()
{
    // error format: [{"error":<code>}]
    // result format: [{"result":{
    //                      "url":"<url>",
    //                      "t":"<title>",
    //                      "d":"<description>",
    //                      "ic":"<format>:<icon_B64>",
    //                      "i":"<format>:<image>"}}]

    if (client->json.isnumeric())
    {
        return client->app->richlinkrequest_result(NULL, (error)client->json.getint());
    }


    string res;
    int errCode = 0;
    string metadata;
    for (;;)
    {
        switch (client->json.getnameid())
        {
            case MAKENAMEID5('e', 'r', 'r', 'o', 'r'):
                errCode = int(client->json.getint());
                break;

            case MAKENAMEID6('r', 'e', 's', 'u', 'l', 't'):
                client->json.storeobject(&metadata);
                break;

            case EOO:
            {
                error e = API_EINTERNAL;
                if (!metadata.empty())
                {
                    return client->app->richlinkrequest_result(&metadata, API_OK);
                }
                else if (errCode)
                {
                    switch(errCode)
                    {
                        case 403:
                            e = API_EACCESS;
                            break;

                        case 404:
                            e = API_ENOENT;
                            break;

                        default:
                            e = API_EINTERNAL;
                            break;
                    }
                }

                return client->app->richlinkrequest_result(NULL, e);
            }

            default:
                if (!client->json.storeobject())
                {
                    return client->app->richlinkrequest_result(NULL, API_EINTERNAL);
                }
        }
    }
}

CommandChatLink::CommandChatLink(MegaClient *client, handle chatid, bool del, bool createifmissing)
{
    mDelete = del;

    cmd("mcph");
    arg("id", (byte*)&chatid, MegaClient::CHATHANDLE);

    if (del)
    {
        arg("d", 1);
    }

    if (!createifmissing)
    {
        arg("cim", (m_off_t)0);
    }

    notself(client);
    tag = client->reqtag;
}

void CommandChatLink::procresult()
{
    if (client->json.isnumeric())
    {
        error e = (error) client->json.getint();
        if (e == API_OK && !mDelete)
        {
            LOG_err << "Unexpected response for create/get chatlink";
            client->app->chatlink_result(UNDEF, API_EINTERNAL);
            return;
        }

        client->app->chatlink_result(UNDEF, e);
    }
    else
    {
        handle h = client->json.gethandle(MegaClient::CHATLINKHANDLE);
        if (ISUNDEF(h))
        {
            client->app->chatlink_result(UNDEF, API_EINTERNAL);
        }
        else
        {
            client->app->chatlink_result(h, API_OK);
        }
    }
}

CommandChatLinkURL::CommandChatLinkURL(MegaClient *client, handle publichandle)
{
    cmd("mcphurl");
    arg("ph", (byte*)&publichandle, MegaClient::CHATLINKHANDLE);

    notself(client);
    tag = client->reqtag;
}

void CommandChatLinkURL::procresult()
{
    if (client->json.isnumeric())
    {
        client->app->chatlinkurl_result(UNDEF, -1, NULL, NULL, -1, 0, (error)client->json.getint());
    }
    else
    {
        handle chatid = UNDEF;
        int shard = -1;
        int numPeers = -1;
        string url;
        string ct;
        m_time_t ts = 0;

        for (;;)
        {
            switch (client->json.getnameid())
            {
                case MAKENAMEID2('i','d'):
                    chatid = client->json.gethandle(MegaClient::CHATHANDLE);
                    break;

                case MAKENAMEID2('c','s'):
                    shard = int(client->json.getint());
                    break;

                case MAKENAMEID2('c','t'):  // chat-title
                    client->json.storeobject(&ct);
                    break;

                case MAKENAMEID3('u','r','l'):
                    client->json.storeobject(&url);
                    break;

                case MAKENAMEID3('n','c','m'):
                    numPeers = int(client->json.getint());
                    break;

                case MAKENAMEID2('t', 's'):
                    ts = client->json.getint();
                    break;

                case EOO:
                    if (chatid != UNDEF && shard != -1 && !url.empty() && !ct.empty() && numPeers != -1)
                    {
                        client->app->chatlinkurl_result(chatid, shard, &url, &ct, numPeers, ts, API_OK);
                    }
                    else
                    {
                        client->app->chatlinkurl_result(UNDEF, -1, NULL, NULL, -1, 0, API_EINTERNAL);
                    }
                    return;

                default:
                    if (!client->json.storeobject())
                    {
                        client->app->chatlinkurl_result(UNDEF, -1, NULL, NULL, -1, 0, API_EINTERNAL);
                        return;
                    }
            }
        }
    }
}

CommandChatLinkClose::CommandChatLinkClose(MegaClient *client, handle chatid, const char *title)
{
    mChatid = chatid;
    mTitle = title ? string(title) : "";

    cmd("mcscm");
    arg("id", (byte*)&chatid, MegaClient::CHATHANDLE);

    if (title)
    {
        arg("ct", title);
    }

    notself(client);
    tag = client->reqtag;
}

void CommandChatLinkClose::procresult()
{
    if (client->json.isnumeric())
    {
        error e = (error) client->json.getint();
        if (e == API_OK)
        {
            textchat_map::iterator it = client->chats.find(mChatid);
            if (it == client->chats.end())
            {
                LOG_err << "Chat link close succeeded for a non-existing chatroom";
                client->app->chatlinkclose_result(API_ENOENT);
                return;
            }

            TextChat *chat = it->second;
            chat->setMode(false);
            if (!mTitle.empty())
            {
                chat->title = mTitle;
            }

            chat->setTag(tag ? tag : -1);
            client->notifychat(chat);
        }

        client->app->chatlinkclose_result(e);
    }
    else
    {
        client->json.storeobject();
        client->app->chatlinkclose_result(API_EINTERNAL);
    }
}

CommandChatLinkJoin::CommandChatLinkJoin(MegaClient *client, handle publichandle, const char *unifiedkey)
{
    cmd("mciph");
    arg("ph", (byte*)&publichandle, MegaClient::CHATLINKHANDLE);
    arg("ck", unifiedkey);
    tag = client->reqtag;
}

void CommandChatLinkJoin::procresult()
{
    if (client->json.isnumeric())
    {
        error e = (error) client->json.getint();
        client->app->chatlinkjoin_result(e);
    }
    else
    {
        client->json.storeobject();
        client->app->chatlinkjoin_result(API_EINTERNAL);
    }
}

#endif

CommandGetMegaAchievements::CommandGetMegaAchievements(MegaClient *client, AchievementsDetails *details, bool registered_user)
{
    this->details = details;

    if (registered_user)
    {
        cmd("maf");
    }
    else
    {
        cmd("mafu");
    }

    arg("v", (m_off_t)0);

    tag = client->reqtag;
}

void CommandGetMegaAchievements::procresult()
{
    if (client->json.isnumeric())
    {
        client->app->getmegaachievements_result(details, (error)client->json.getint());
        return;
    }

    details->permanent_size = 0;
    details->achievements.clear();
    details->awards.clear();
    details->rewards.clear();

    for (;;)
    {
        switch (client->json.getnameid())
        {
            case 's':
                details->permanent_size = client->json.getint();
                break;

            case 'u':
                if (client->json.enterobject())
                {
                    for (;;)
                    {
                        achievement_class_id id = achievement_class_id(client->json.getnameid());
                        if (id == EOO)
                        {
                            break;
                        }
                        id -= '0';   // convert to number

                        if (client->json.enterarray())
                        {
                            Achievement achievement;
                            achievement.storage = client->json.getint();
                            achievement.transfer = client->json.getint();
                            const char *exp_ts = client->json.getvalue();
                            char *pEnd = NULL;
                            achievement.expire = int(strtol(exp_ts, &pEnd, 10));
                            if (*pEnd == 'm')
                            {
                                achievement.expire *= 30;
                            }
                            else if (*pEnd == 'y')
                            {
                                achievement.expire *= 365;
                            }

                            details->achievements[id] = achievement;

                            while(client->json.storeobject());
                            client->json.leavearray();
                        }
                    }

                    client->json.leaveobject();
                }
                else
                {
                    LOG_err << "Failed to parse Achievements of MEGA achievements";
                    client->json.storeobject();
                    client->app->getmegaachievements_result(details, API_EINTERNAL);
                    return;
                }
                break;

            case 'a':
                if (client->json.enterarray())
                {
                    while (client->json.enterobject())
                    {
                        Award award;
                        award.achievement_class = 0;
                        award.award_id = 0;
                        award.ts = 0;
                        award.expire = 0;

                        bool finished = false;
                        while (!finished)
                        {
                            switch (client->json.getnameid())
                            {
                            case 'a':
                                award.achievement_class = achievement_class_id(client->json.getint());
                                break;
                            case 'r':
                                award.award_id = int(client->json.getint());
                                break;
                            case MAKENAMEID2('t', 's'):
                                award.ts = client->json.getint();
                                break;
                            case 'e':
                                award.expire = client->json.getint();
                                break;
                            case 'm':
                                if (client->json.enterarray())
                                {
                                    string email;
                                    while(client->json.storeobject(&email))
                                    {
                                        award.emails_invited.push_back(email);
                                    }

                                    client->json.leavearray();
                                }
                                break;
                            case EOO:
                                finished = true;
                                break;
                            default:
                                client->json.storeobject();
                                break;
                            }
                        }

                        details->awards.push_back(award);

                        client->json.leaveobject();
                    }

                    client->json.leavearray();
                }
                else
                {
                    LOG_err << "Failed to parse Awards of MEGA achievements";
                    client->json.storeobject();
                    client->app->getmegaachievements_result(details, API_EINTERNAL);
                    return;
                }
                break;

            case 'r':
                if (client->json.enterobject())
                {
                    for (;;)
                    {
                        nameid id = client->json.getnameid();
                        if (id == EOO)
                        {
                            break;
                        }

                        Reward reward;
                        reward.award_id = int(id - '0');   // convert to number

                        client->json.enterarray();

                        reward.storage = client->json.getint();
                        reward.transfer = client->json.getint();
                        const char *exp_ts = client->json.getvalue();
                        char *pEnd = NULL;
                        reward.expire = int(strtol(exp_ts, &pEnd, 10));
                        if (*pEnd == 'm')
                        {
                            reward.expire *= 30;
                        }
                        else if (*pEnd == 'y')
                        {
                            reward.expire *= 365;
                        }

                        while(client->json.storeobject());
                        client->json.leavearray();

                        details->rewards.push_back(reward);
                    }

                    client->json.leaveobject();
                }
                else
                {
                    LOG_err << "Failed to parse Rewards of MEGA achievements";
                    client->json.storeobject();
                    client->app->getmegaachievements_result(details, API_EINTERNAL);
                    return;
                }
                break;

            case EOO:
                client->app->getmegaachievements_result(details, API_OK);
                return;

            default:
                if (!client->json.storeobject())
                {
                    LOG_err << "Failed to parse MEGA achievements";
                    client->app->getmegaachievements_result(details, API_EINTERNAL);
                    return;
                }
                break;
        }
    }
}

CommandGetWelcomePDF::CommandGetWelcomePDF(MegaClient *client)
{
    cmd("wpdf");

    tag = client->reqtag;
}

void CommandGetWelcomePDF::procresult()
{
    if (client->json.isnumeric())
    {
        client->app->getwelcomepdf_result(UNDEF, NULL, (error)client->json.getint());
        return;
    }

    handle ph = UNDEF;
    byte keybuf[FILENODEKEYLENGTH];
    int len_key = 0;
    string key;

    for (;;)
    {
        switch (client->json.getnameid())
        {
            case MAKENAMEID2('p', 'h'):
                ph = client->json.gethandle(MegaClient::NODEHANDLE);
                break;

            case 'k':
                len_key = client->json.storebinary(keybuf, sizeof keybuf);
                break;

            case EOO:
                if (ISUNDEF(ph) || len_key != FILENODEKEYLENGTH)
                {
                    return client->app->getwelcomepdf_result(UNDEF, NULL, API_EINTERNAL);
                }
                key.assign((const char *) keybuf, len_key);
                return client->app->getwelcomepdf_result(ph, &key, API_OK);

            default:
                if (!client->json.storeobject())
                {
                    LOG_err << "Failed to parse welcome PDF response";
                    return client->app->getwelcomepdf_result(UNDEF, NULL, API_EINTERNAL);
                }
                break;
        }
    }
}


CommandMediaCodecs::CommandMediaCodecs(MegaClient* c, Callback cb)
{
    cmd("mc");

    client = c;
    callback = cb;
}

void CommandMediaCodecs::procresult()
{
    int version = 0;
    if (client->json.isnumeric())
    {
        m_off_t result = client->json.getint();
        if (result < 0)
        {
            LOG_err << "mc result: " << result;
        }
        version = int(result);
        callback(client, version);
    }
    else
    {
        // It's wrongly formatted, consume this one so the next command can be processed.
        LOG_err << "mc response badly formatted";
        client->json.storeobject();  
    }
}

CommandContactLinkCreate::CommandContactLinkCreate(MegaClient *client, bool renew)
{
    if (renew)
    {
        cmd("clr");
    }
    else
    {
        cmd("clc");
    }
    
    tag = client->reqtag;
}

void CommandContactLinkCreate::procresult()
{
    if (client->json.isnumeric())
    {
        client->app->contactlinkcreate_result((error)client->json.getint(), UNDEF);
    }
    else
    {
        handle h = client->json.gethandle(MegaClient::CONTACTLINKHANDLE);
        client->app->contactlinkcreate_result(API_OK, h);                
    }
}

CommandContactLinkQuery::CommandContactLinkQuery(MegaClient *client, handle h)
{
    cmd("clg");
    arg("cl", (byte*)&h, MegaClient::CONTACTLINKHANDLE);

    arg("b", 1);    // return firstname/lastname in B64
    
    tag = client->reqtag;
}

void CommandContactLinkQuery::procresult()
{    
    handle h = UNDEF;
    string email;
    string firstname;
    string lastname;
    string avatar;

    if (client->json.isnumeric())
    {
        return client->app->contactlinkquery_result((error)client->json.getint(), h, &email, &firstname, &lastname, &avatar);
    }

    for (;;)
    {
        switch (client->json.getnameid())
        {
            case 'h':
                h = client->json.gethandle(MegaClient::USERHANDLE);
                break;
            case 'e':
                client->json.storeobject(&email);
                break;
            case MAKENAMEID2('f', 'n'):
                client->json.storeobject(&firstname);
                break;
            case MAKENAMEID2('l', 'n'):
                client->json.storeobject(&lastname);
                break;
            case MAKENAMEID2('+', 'a'):
                client->json.storeobject(&avatar);
                break;
            case EOO:
                return client->app->contactlinkquery_result(API_OK, h, &email, &firstname, &lastname, &avatar);
            default:
                if (!client->json.storeobject())
                {
                    LOG_err << "Failed to parse query contact link response";
                    return client->app->contactlinkquery_result(API_EINTERNAL, h, &email, &firstname, &lastname, &avatar);
                }
                break;
        }
    }
}

CommandContactLinkDelete::CommandContactLinkDelete(MegaClient *client, handle h)
{
    cmd("cld");
    if (!ISUNDEF(h))
    {
        arg("cl", (byte*)&h, MegaClient::CONTACTLINKHANDLE);
    }
    tag = client->reqtag;    
}

void CommandContactLinkDelete::procresult()
{
    if (client->json.isnumeric())
    {
        client->app->contactlinkdelete_result((error)client->json.getint());
    }
    else
    {
        client->json.storeobject();
        client->app->contactlinkdelete_result(API_EINTERNAL);
    }
}

CommandKeepMeAlive::CommandKeepMeAlive(MegaClient *client, int type, bool enable)
{
    if (enable)
    {
        cmd("kma");
    }
    else
    {
        cmd("kmac");
    }
    arg("t", type);

    tag = client->reqtag;
}

void CommandKeepMeAlive::procresult()
{
    if (client->json.isnumeric())
    {
        client->app->keepmealive_result((error)client->json.getint());
    }
    else
    {
        client->json.storeobject();
        client->app->keepmealive_result(API_EINTERNAL);
    }
}

CommandMultiFactorAuthSetup::CommandMultiFactorAuthSetup(MegaClient *client, const char *pin)
{
    cmd("mfas");
    if (pin)
    {
        arg("mfa", pin);
    }
    tag = client->reqtag;
}

void CommandMultiFactorAuthSetup::procresult()
{
    if (client->json.isnumeric())
    {
        return client->app->multifactorauthsetup_result(NULL, (error)client->json.getint());
    }

    string code;
    if (!client->json.storeobject(&code))
    {
        return client->app->multifactorauthsetup_result(NULL, API_EINTERNAL);
    }
    client->app->multifactorauthsetup_result(&code, API_OK);
}

CommandMultiFactorAuthCheck::CommandMultiFactorAuthCheck(MegaClient *client, const char *email)
{
    cmd("mfag");
    arg("e", email);

    tag = client->reqtag;
}

void CommandMultiFactorAuthCheck::procresult()
{
    if (client->json.isnumeric())
    {
        client->app->multifactorauthcheck_result((int)client->json.getint());
    }
    else    // error
    {
        client->json.storeobject();
        client->app->multifactorauthcheck_result(API_EINTERNAL);
    }
}

CommandMultiFactorAuthDisable::CommandMultiFactorAuthDisable(MegaClient *client, const char *pin)
{
    cmd("mfad");
    arg("mfa", pin);

    tag = client->reqtag;
}

void CommandMultiFactorAuthDisable::procresult()
{
    if (client->json.isnumeric())
    {
        client->app->multifactorauthdisable_result((error)client->json.getint());
    }
    else    // error
    {
        client->json.storeobject();
        client->app->multifactorauthdisable_result(API_EINTERNAL);
    }
}

CommandGetPSA::CommandGetPSA(MegaClient *client)
{
    cmd("gpsa");

    tag = client->reqtag;
}

void CommandGetPSA::procresult()
{
    if (client->json.isnumeric())
    {
        return client->app->getpsa_result((error)client->json.getint(), 0, NULL, NULL, NULL, NULL, NULL);
    }

    int id = 0;
    string temp;
    string title, text, imagename, imagepath;
    string buttonlink, buttontext;

    for (;;)
    {
        switch (client->json.getnameid())
        {
            case MAKENAMEID2('i', 'd'):
                id = int(client->json.getint());
                break;
            case 't':
                client->json.storeobject(&temp);
                Base64::atob(temp, title);
                break;
            case 'd':
                client->json.storeobject(&temp);
                Base64::atob(temp, text);
                break;
            case MAKENAMEID3('i', 'm', 'g'):
                client->json.storeobject(&imagename);
                break;
            case 'l':
                client->json.storeobject(&buttonlink);
                break;
            case 'b':
                client->json.storeobject(&temp);
                Base64::atob(temp, buttontext);
                break;
            case MAKENAMEID3('d', 's', 'p'):
                client->json.storeobject(&imagepath);
                break;
            case EOO:
                imagepath.append(imagename);
                imagepath.append(".png");
                return client->app->getpsa_result(API_OK, id, &title, &text, &imagepath, &buttontext, &buttonlink);
            default:
                if (!client->json.storeobject())
                {
                    LOG_err << "Failed to parse get PSA response";
                    return client->app->getpsa_result(API_EINTERNAL, 0, NULL, NULL, NULL, NULL, NULL);
                }
                break;
        }
    }
}

CommandFetchTimeZone::CommandFetchTimeZone(MegaClient *client, const char *timezone, const char* timeoffset)
{
    cmd("ftz");
    arg("utz", timezone);
    arg("uo", timeoffset);

    tag = client->reqtag;
}

void CommandFetchTimeZone::procresult()
{
    if (client->json.isnumeric())
    {
        return client->app->fetchtimezone_result((error)client->json.getint(), NULL, NULL, -1);
    }

    string currenttz;
    int currentto;
    vector<string> timezones;
    vector<int> timeoffsets;
    string defaulttz;
    int defaulttzindex = -1;

    for (;;)
    {
        switch (client->json.getnameid())
        {
            case MAKENAMEID7('c', 'h', 'o', 'i', 'c', 'e', 's'):
                if (client->json.enterobject())
                {
                    while (client->json.storeobject(&currenttz))
                    {
                        currentto = int(client->json.getint());
                        timezones.push_back(currenttz);
                        timeoffsets.push_back(currentto);
                    }
                    client->json.leaveobject();
                }
                else if (!client->json.storeobject())
                {
                    LOG_err << "Failed to parse fetch time zone response";
                    return client->app->fetchtimezone_result(API_EINTERNAL, NULL, NULL, -1);
                }
                break;

            case MAKENAMEID7('d', 'e', 'f', 'a', 'u', 'l', 't'):
                if (client->json.isnumeric())
                {
                    client->json.getint();
                }
                else
                {
                    client->json.storeobject(&defaulttz);
                }
                break;

            case EOO:
                if (!defaulttz.empty())    // default received as string
                {
                    for (int i = 0; i < (int)timezones.size(); i++)
                    {
                        if (timezones[i] == defaulttz)
                        {
                            defaulttzindex = i;
                            break;
                        }
                    }
                }
                return client->app->fetchtimezone_result(API_OK, &timezones, &timeoffsets, defaulttzindex);

            default:
                if (!client->json.storeobject())
                {
                    LOG_err << "Failed to parse fetch time zone response";
                    return client->app->fetchtimezone_result(API_EINTERNAL, NULL, NULL, -1);
                }
                break;
        }
    }
}

CommandSetLastAcknowledged::CommandSetLastAcknowledged(MegaClient* client)
{
    cmd("sla");
    notself(client);
    tag = client->reqtag;
}

void CommandSetLastAcknowledged::procresult()
{
    if (client->json.isnumeric())
    {
        client->app->acknowledgeuseralerts_result((error)client->json.getint());
    }
    else
    {
        client->json.storeobject();
        client->app->acknowledgeuseralerts_result(API_EINTERNAL);
    }
}

CommandSMSVerificationSend::CommandSMSVerificationSend(MegaClient* client, const string& phoneNumber, bool reVerifyingWhitelisted)
{
    cmd("smss");
    batchSeparately = true;  // don't let any other commands that might get batched with it cause the whole batch to fail

    assert(isPhoneNumber(phoneNumber));
    arg("n", phoneNumber.c_str());

    if (reVerifyingWhitelisted)
    {
        arg("to", 1);   // test override
    }

    tag = client->reqtag;
}

bool CommandSMSVerificationSend::isPhoneNumber(const string& s)
{
    for (auto i = s.size(); i--; )
    {
        if (!(isdigit(s[i]) || (i == 0 && s[i] == '+')))
        {
            return false;
        }
    }
    return s.size() > 6;
}

void CommandSMSVerificationSend::procresult()
{
    if (client->json.isnumeric())
    {
        client->app->smsverificationsend_result((error)client->json.getint());
    }
    else
    {
        client->json.storeobject();
        client->app->smsverificationsend_result(API_EINTERNAL);
    }
}

CommandSMSVerificationCheck::CommandSMSVerificationCheck(MegaClient* client, const string& verificationcode)
{
    cmd("smsv");
    batchSeparately = true;  // don't let any other commands that might get batched with it cause the whole batch to fail

    if (isVerificationCode(verificationcode))
    {
        arg("c", verificationcode.c_str());
    }

    tag = client->reqtag;
}

bool CommandSMSVerificationCheck::isVerificationCode(const string& s)
{
    for (const char c : s)
    {
        if (!isdigit(c))
        {
            return false;
        }
    }
    return s.size() == 6;
}

void CommandSMSVerificationCheck::procresult()
{
    if (client->json.isnumeric())
    {
        return client->app->smsverificationcheck_result(static_cast<error>(client->json.getint()), nullptr);
    }

    string phoneNumber;
    if (!client->json.storeobject(&phoneNumber))
    {
        return client->app->smsverificationcheck_result(API_EINTERNAL, nullptr);
    }

    assert(CommandSMSVerificationSend::isPhoneNumber(phoneNumber));
    client->mSmsVerifiedPhone = phoneNumber;
    client->app->smsverificationcheck_result(API_OK, &phoneNumber);
}

CommandGetRegisteredContacts::CommandGetRegisteredContacts(MegaClient* client, const map<const char*, const char*>& contacts)
{
    cmd("usabd");

    beginobject("e");
    for (const auto& pair : contacts)
    {
        arg(pair.first, pair.second);
    }
    endobject();

    tag = client->reqtag;
}

void CommandGetRegisteredContacts::procresult()
{
    processResult(*client->app, client->json);
}

void CommandGetRegisteredContacts::processResult(MegaApp& app, JSON& json)
{
    if (json.isnumeric())
    {
        app.getregisteredcontacts_result(static_cast<error>(json.getint()), nullptr);
        return;
    }

    vector<tuple<string, string, string>> registeredContacts;

    string entryUserDetail;
    string id;
    string userDetail;

    bool success = true;
    while (json.enterobject())
    {
        bool exit = false;
        while (!exit)
        {
            switch (json.getnameid())
            {
                case MAKENAMEID3('e', 'u', 'd'):
                {
                    json.storeobject(&entryUserDetail);
                    break;
                }
                case MAKENAMEID2('i', 'd'):
                {
                    json.storeobject(&id);
                    break;
                }
                case MAKENAMEID2('u', 'd'):
                {
                    json.storeobject(&userDetail);
                    break;
                }
                case EOO:
                {
                    if (entryUserDetail.empty() || id.empty() || userDetail.empty())
                    {
                        LOG_err << "Missing or empty field when parsing 'get registered contacts' response";
                        success = false;
                    }
                    else
                    {
                        registeredContacts.emplace_back(make_tuple(move(entryUserDetail), move(id), move(userDetail)));
                    }
                    exit = true;
                    break;
                }
                default:
                {
                    if (!json.storeobject())
                    {
                        LOG_err << "Failed to parse 'get registered contacts' response";
                        app.getregisteredcontacts_result(API_EINTERNAL, nullptr);
                        return;
                    }
                }
            }
        }
        json.leaveobject();
    }
    if (success)
    {
        app.getregisteredcontacts_result(API_OK, &registeredContacts);
    }
    else
    {
        app.getregisteredcontacts_result(API_EINTERNAL, nullptr);
    }
}

CommandGetCountryCallingCodes::CommandGetCountryCallingCodes(MegaClient* client)
{
    cmd("smslc");

    tag = client->reqtag;
}

void CommandGetCountryCallingCodes::procresult()
{
    processResult(*client->app, client->json);
}

void CommandGetCountryCallingCodes::processResult(MegaApp& app, JSON& json)
{
    if (json.isnumeric())
    {
        app.getcountrycallingcodes_result(static_cast<error>(json.getint()), nullptr);
        return;
    }

    map<string, vector<string>> countryCallingCodes;

    string countryCode;
    vector<string> callingCodes;

    bool success = true;
    while (json.enterobject())
    {
        bool exit = false;
        while (!exit)
        {
            switch (json.getnameid())
            {
                case MAKENAMEID2('c', 'c'):
                {
                    json.storeobject(&countryCode);
                    break;
                }
                case MAKENAMEID1('l'):
                {
                    if (json.enterarray())
                    {
                        std::string code;
                        while (json.storeobject(&code))
                        {
                            callingCodes.emplace_back(move(code));
                        }
                        json.leavearray();
                    }
                    break;
                }
                case EOO:
                {
                    if (countryCode.empty() || callingCodes.empty())
                    {
                        LOG_err << "Missing or empty fields when parsing 'get country calling codes' response";
                        success = false;
                    }
                    else
                    {
                        countryCallingCodes.emplace(make_pair(move(countryCode), move(callingCodes)));
                    }
                    exit = true;
                    break;
                }
                default:
                {
                    if (!json.storeobject())
                    {
                        LOG_err << "Failed to parse 'get country calling codes' response";
                        app.getcountrycallingcodes_result(API_EINTERNAL, nullptr);
                        return;
                    }
                }
            }
        }
        json.leaveobject();
    }
    if (success)
    {
        app.getcountrycallingcodes_result(API_OK, &countryCallingCodes);
    }
    else
    {
        app.getcountrycallingcodes_result(API_EINTERNAL, nullptr);
    }
}

CommandFolderLinkInfo::CommandFolderLinkInfo(MegaClient* client, handle publichandle)
{
    ph = publichandle;

    cmd("pli");
    arg("ph", (byte*)&publichandle, MegaClient::NODEHANDLE);

    tag = client->reqtag;
}

void CommandFolderLinkInfo::procresult()
{
    if (client->json.isnumeric())
    {
        return client->app->folderlinkinfo_result((error)client->json.getint(), UNDEF, UNDEF, NULL, NULL, 0, 0, 0, 0, 0);
    }
    string attr;
    string key;
    handle owner = UNDEF;
    handle ph = 0;
    m_off_t currentSize = 0;
    m_off_t versionsSize  = 0;
    int numFolders = 0;
    int numFiles = 0;
    int numVersions = 0;

    for (;;)
    {
        switch (client->json.getnameid())
        {
        case MAKENAMEID5('a','t','t','r','s'):
            client->json.storeobject(&attr);
            break;

        case MAKENAMEID2('p','h'):
            ph = client->json.gethandle(MegaClient::NODEHANDLE);
            break;

        case 'u':
            owner = client->json.gethandle(MegaClient::USERHANDLE);
            break;

        case 's':
            if (client->json.enterarray())
            {
                currentSize = client->json.getint();
                numFiles = int(client->json.getint());
                numFolders = int(client->json.getint());
                versionsSize  = client->json.getint();
                numVersions = int(client->json.getint());
                client->json.leavearray();
            }
            break;

        case 'k':
            client->json.storeobject(&key);
            break;

        case EOO:
            if (attr.empty())
            {
                LOG_err << "The folder link information doesn't contain the attr string";
                return client->app->folderlinkinfo_result(API_EINCOMPLETE, UNDEF, UNDEF, NULL, NULL, 0, 0, 0, 0, 0);
            }
            if (key.size() <= 9 || key.find(":") == string::npos)
            {
                LOG_err << "The folder link information doesn't contain a valid decryption key";
                return client->app->folderlinkinfo_result(API_EKEY, UNDEF, UNDEF, NULL, NULL, 0, 0, 0, 0, 0);
            }
            if (ph != this->ph)
            {
                LOG_err << "Folder link information: public handle doesn't match";
                return client->app->folderlinkinfo_result(API_EINTERNAL, UNDEF, UNDEF, NULL, NULL, 0, 0, 0, 0, 0);
            }

            return client->app->folderlinkinfo_result(API_OK, owner, ph, &attr, &key, currentSize, numFiles, numFolders, versionsSize, numVersions);

        default:
            if (!client->json.storeobject())
            {
                LOG_err << "Failed to parse folder link information response";
                return client->app->folderlinkinfo_result(API_EINTERNAL, UNDEF, UNDEF, NULL, NULL, 0, 0, 0, 0, 0);
            }
            break;
        }
    }
}

} // namespace<|MERGE_RESOLUTION|>--- conflicted
+++ resolved
@@ -1938,14 +1938,12 @@
                     client->sessionkey.assign((const char *)sek, sizeof(sek));
                 }
 
-<<<<<<< HEAD
 #ifdef ENABLE_SYNC
                 client->resetSyncConfigs();
 #endif
-=======
+
                 // fetch the unshareable key straight away, so we have it before fetchnodes-from-server completes .
                 client->reqs.add(new CommandUnshareableUA(client, true, 5));
->>>>>>> 177df50f
 
                 return client->app->login_result(API_OK);
 
