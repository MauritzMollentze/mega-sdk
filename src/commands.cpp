--- conflicted
+++ resolved
@@ -1964,10 +1964,7 @@
     completion = move(f);
     assert(completion);
 
-<<<<<<< HEAD
     mSeqtagArray = true;
-=======
->>>>>>> e93fc3b7
     cmd("s2");
     arg("n", (byte*)&sh, MegaClient::NODEHANDLE);
 
@@ -2126,12 +2123,8 @@
                     while (client->json.isnumeric())
                     {
                         // intermediate result updates, not final completion
-<<<<<<< HEAD
-                        client->app->share_result(i++, (error)client->json.getint(), mWritable);
-=======
                         // we used to call share_result but it wasn't used
                         client->json.getint();
->>>>>>> e93fc3b7
                     }
 
                     client->json.leavearray();
@@ -4918,24 +4911,16 @@
     return true;
 }
 
-<<<<<<< HEAD
-CommandSetPH::CommandSetPH(MegaClient* client, Node* n, int del, m_time_t cets, bool writable, int ctag, std::function<void(Error, handle, handle)> f)
+CommandSetPH::CommandSetPH(MegaClient* client, Node* n, int del, m_time_t cets, bool writable,
+    int ctag, std::function<void(Error, handle, handle)> f)
 {
     mStringIsNotSeqtag = true;
     mSeqtagArray = true;
 
-    h = n->nodehandle;
-    ets = cets;
-    tag = ctag;
-=======
-CommandSetPH::CommandSetPH(MegaClient* client, Node* n, int del, m_time_t cets, bool writable,
-    int ctag, std::function<void(Error, handle, handle)> f)
-{
     h = n->nodehandle;
     ets = cets;
     tag = ctag;
     mWritable = writable;
->>>>>>> e93fc3b7
     completion = move(f);
     assert(completion);
 
@@ -4957,10 +4942,6 @@
         arg("w", "1");
     }
 
-<<<<<<< HEAD
-    mWritable = writable;
-=======
->>>>>>> e93fc3b7
 }
 
 bool CommandSetPH::procresult(Result r)
@@ -4994,11 +4975,7 @@
                 if (authKey.empty())
                 {
                     completion(API_EINTERNAL, UNDEF, UNDEF);
-<<<<<<< HEAD
-                    return true;
-=======
                     return false;
->>>>>>> e93fc3b7
                 }
                 exit = true;
                 break;
@@ -5007,11 +4984,7 @@
                 if (!client->json.storeobject())
                 {
                     completion(API_EINTERNAL, UNDEF, UNDEF);
-<<<<<<< HEAD
-                    return true;
-=======
                     return false;
->>>>>>> e93fc3b7
                 }
             }
         }
@@ -5024,27 +4997,13 @@
     if (ISUNDEF(ph))
     {
         completion(API_EINTERNAL, UNDEF, UNDEF);
-<<<<<<< HEAD
-        return true;
-=======
         return false;
->>>>>>> e93fc3b7
     }
 
 #ifdef DEBUG
     Node *n = client->nodebyhandle(h);
-<<<<<<< HEAD
     assert(n && n->plink && n->plink->ph == ph);
 #endif
-=======
-    if (n)
-    {
-        n->setpubliclink(ph, time(nullptr), ets, false, authKey);
-        n->changed.publiclink = true;
-        client->notifynode(n);
-    }
-
->>>>>>> e93fc3b7
     completion(API_OK, h, ph);
     return true;
 }
@@ -8379,13 +8338,8 @@
 CommandBackupPut::CommandBackupPut(MegaClient* client, const BackupInfo& fields, std::function<void(Error, handle /*backup id*/)> completion)
     : mCompletion(completion)
 {
-<<<<<<< HEAD
-    assert(type != BackupType::INVALID);
-
     mStringIsNotSeqtag = true;
 
-=======
->>>>>>> e93fc3b7
     cmd("sp");
 
     if (!ISUNDEF(fields.backupId))
@@ -8393,26 +8347,7 @@
         arg("id", (byte*)&fields.backupId, MegaClient::BACKUPHANDLE);
     }
 
-<<<<<<< HEAD
-    mBackupName = Base64::btoa(backupName);
-    tag = client->reqtag;
-    mUpdate = false;
-}
-
-// to update an already registered backup
-CommandBackupPut::CommandBackupPut(MegaClient* client, handle backupId, BackupType type, handle nodeHandle, const char* localFolder, const char *deviceId, int state, int subState, const char* extraData, std::function<void(Error, handle /*backup id*/)> completion)
-    : mCompletion(completion)
-{
-    mStringIsNotSeqtag = true;
-
-    cmd("sp");
-
-    arg("id", (byte*)&backupId, MegaClient::BACKUPHANDLE);
-
-    if (type != BackupType::INVALID)
-=======
     if (fields.type != BackupType::INVALID)
->>>>>>> e93fc3b7
     {
         arg("t", fields.type);
     }
