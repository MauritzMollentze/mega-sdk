--- conflicted
+++ resolved
@@ -326,7 +326,6 @@
 {
     if (r.wasErrorOrOK())
     {
-<<<<<<< HEAD
         client->app->putfa_result(h, type, r.errorOrOK());
         return true;
     }
@@ -345,25 +344,6 @@
     }
     client->app->putfa_result(h, type, API_EINTERNAL);
     return false;
-=======
-         string fa;
-         if (json.storeobject(&fa))
-         {
-             Node* n = client->nodebyhandle(h);
-             if (n)
-             {
-                n->fileattrstring = fa;
-                n->changed.fileattrstring = true;
-                client->mNodeManager.notifyNode(n);
-             }
-             client->app->putfa_result(h, type, API_OK);
-             return true;
-         }
-    }
-
-    client->app->putfa_result(h, type, r.errorOrOK());
-    return r.wasErrorOrOK();
->>>>>>> a2a5a324
 }
 
 // request upload target URL
@@ -5551,16 +5531,6 @@
             {
                 if (!authKey.empty() && !ISUNDEF(ph))
                 {
-<<<<<<< HEAD
-=======
-                    Node *n = client->nodebyhandle(h);
-                    if (n)
-                    {
-                        n->setpubliclink(ph, time(nullptr), ets, false, authKey);
-                        n->changed.publiclink = true;
-                        client->mNodeManager.notifyNode(n);
-                    }
->>>>>>> a2a5a324
                     completion(API_OK, h, ph);
                     return true;
                 }
@@ -5583,17 +5553,6 @@
         handle ph = json.gethandle();
         if (!ISUNDEF(ph))
         {
-<<<<<<< HEAD
-=======
-            Node *n = client->nodebyhandle(h);
-            if (n)
-            {
-                n->setpubliclink(ph, time(nullptr), ets, false, "");
-                n->changed.publiclink = true;
-                client->mNodeManager.notifyNode(n);
-            }
-
->>>>>>> a2a5a324
             completion(API_OK, h, ph);
             return true;
         }
