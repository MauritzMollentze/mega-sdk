--- conflicted
+++ resolved
@@ -755,65 +755,10 @@
             {
                 if ((*it)->syncxfer)
                 {
-<<<<<<< HEAD
                     // leave sync items for later, they will be passed to the sync thread
                     ++it;
                     continue;
                 }
-=======
-                    fa = client->fsaccess->newfileaccess();
-                    if (fa->fopen(localname) || fa->type == FOLDERNODE)
-                    {
-                        // the destination path already exists
-        #ifdef ENABLE_SYNC
-                        if((*it)->syncxfer)
-                        {
-                            bool foundOne = false;
-                            client->syncs.forEachRunningSync([&](Sync* sync){
-
-                                LocalNode *localNode = sync->localnodebypath(NULL, localname);
-                                if (localNode && !foundOne)
-                                {
-                                    LOG_debug << "Overwriting a local synced file. Moving the previous one to debris";
-
-                                    // try to move to local debris
-                                    if(!sync->movetolocaldebris(localname))
-                                    {
-                                        transient_error = client->fsaccess->transient_error;
-                                    }
-
-                                    foundOne = true;
-                                }
-                            });
-
-                            if (!foundOne)
-                            {
-                                LOG_err << "LocalNode for destination file not found";
-
-                                if(client->syncs.hasRunningSyncs())
-                                {
-                                    // try to move to debris in the first sync
-                                    if(!client->syncs.firstRunningSync()->movetolocaldebris(localname))
-                                    {
-                                        transient_error = client->fsaccess->transient_error;
-                                    }
-                                }
-                            }
-                        }
-                        else
-        #endif
-                        {
-                            LOG_debug << "The destination file exist (not synced). Saving with a different name";
-
-                            // the destination path isn't synced, save with a (x) suffix
-                            LocalPath localnewname;
-                            unsigned num = 0;
-                            do
-                            {
-                                num++;
-                                localnewname = localname.insertFilenameCounter(num);
-                            } while (fa->fopen(localnewname) || fa->type == FOLDERNODE);
->>>>>>> 0d283c19
 
                 transient_error = false;
                 success = false;
@@ -954,11 +899,7 @@
         if (!files.size())
         {
             state = TRANSFERSTATE_COMPLETED;
-<<<<<<< HEAD
-=======
-            localfilename = localname;
             assert(localfilename.isAbsolute());
->>>>>>> 0d283c19
             finished = true;
 
             // todo: do we need an equivalent? client->looprequested = true;
@@ -1007,11 +948,7 @@
                                << (node->parent ? "/" : "")
                                << f->name;
 
-<<<<<<< HEAD
                     client->filenameAnomalyDetected(type, localpath, remotepath.str());
-=======
-                    client->filenameAnomalyDetected(type, *localpath, remotepath.str());
->>>>>>> 0d283c19
                 }
             }
 
