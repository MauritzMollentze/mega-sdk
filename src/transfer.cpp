--- conflicted
+++ resolved
@@ -1363,7 +1363,6 @@
         mSpeed = mSpeedController.calculateSpeed(len);
         mMeanSpeed = mSpeedController.getMeanSpeed();
         mDr->drn->client->httpio->updatedownloadspeed(len);
-<<<<<<< HEAD
 
         mSlotThroughput.first += static_cast<m_off_t>(len);
         auto lastDataTime = std::chrono::duration_cast<std::chrono::milliseconds>(std::chrono::steady_clock::now() - mSlotStartTime).count();
@@ -1373,17 +1372,6 @@
                     << ", slotThroughput = " << ((calcThroughput(mSlotThroughput.first, mSlotThroughput.second) * 1000) / 1024) << " KB/s]";
         continueDirectRead = mDr->drn->client->app->pread_data(outputPiece->buf.datastart(), len, mPos, mSpeed, mMeanSpeed, mDr->appdata);
 
-=======
-
-        mSlotThroughput.first += static_cast<m_off_t>(len);
-        auto lastDataTime = std::chrono::duration_cast<std::chrono::milliseconds>(std::chrono::steady_clock::now() - mSlotStartTime).count();
-        mSlotThroughput.second = static_cast<m_off_t>(lastDataTime);
-        LOG_verbose << "DirectReadSlot -> Delivering assembled part ->"
-                    << "len = " << len << ", speed = " << mSpeed << ", meanSpeed = " << (mMeanSpeed / 1024) << " KB/s"
-                    << ", slotThroughput = " << ((calcThroughput(mSlotThroughput.first, mSlotThroughput.second) * 1000) / 1024) << " KB/s]";
-        continueDirectRead = mDr->drn->client->app->pread_data(outputPiece->buf.datastart(), len, mPos, mSpeed, mMeanSpeed, mDr->appdata);
-
->>>>>>> 58a59be4
         mDr->drbuf.bufferWriteCompleted(0, true);
 
         if (continueDirectRead)
@@ -1454,11 +1442,7 @@
     assert(connectionNum < mReqs.size());
     if (!mDr->drbuf.isRaid() ||
         mNumSlowConnectionsSwitches >= DirectReadSlot::MAX_SLOW_CONNECTION_SWITCHES || // Limit for connection switches
-<<<<<<< HEAD
-        mNumReqsInflight > (static_cast<unsigned>(mReqs.size()) - usedConnections())) // If there is any used connection inflight we don't switch (we only switch when their status is REQ_READY to avoid disconnections)
-=======
         mNumReqsInflight) // If there is any connection inflight we don't switch (we only switch when the status is REQ_READY for all reqs to avoid disconnections)
->>>>>>> 58a59be4
     {
         return false;
     }
@@ -1544,53 +1528,6 @@
     return false;
 }
 
-<<<<<<< HEAD
-bool DirectReadSlot::detectSlowestStartConnection(size_t connectionNum)
-{
-    assert(connectionNum < mReqs.size());
-    if (mDr->drbuf.isRaid() && mUnusedRaidConnection == static_cast<unsigned>(mReqs.size()))
-    {
-        std::unique_ptr<HttpReq>& req = mReqs[connectionNum];
-        unsigned slowestStartConnection;
-        if (req && req->httpio &&
-            ((static_cast<m_off_t>(req->in.size()) + mThroughput[connectionNum].first) >= mMinComparableThroughput) &&
-            mDr->drbuf.detectSlowestRaidConnection(static_cast<unsigned>(connectionNum), slowestStartConnection))
-        {
-            LOG_warn << "DirectReadSlot [conn " << connectionNum << "] ->"
-                    << " Connection " << slowestStartConnection << " is the slowest to reply, using the other 5";
-            mUnusedRaidConnection = static_cast<size_t>(slowestStartConnection);
-            if (mReqs[slowestStartConnection])
-            {
-                reqstatus_t reqStatus = mReqs[slowestStartConnection]->status.load();
-                LOG_debug << "DirectReadSlot [conn " << connectionNum << "] -> "
-                            << "New unused raid connection: " << mUnusedRaidConnection
-                            << ", mMinComparableThroughput = " << (mMinComparableThroughput / 1024) << " KB/s"
-                            << " [request status of new unused raid connection = " << reqStatus << "]";
-                switch(reqStatus)
-                {
-                    case REQ_INFLIGHT:
-                    case REQ_SUCCESS:
-                    case REQ_FAILURE:
-                        if (decreaseReqsInflight() && (mNumReqsInflight == static_cast<unsigned>(mReqs.size() - 1)))
-                        {
-                            // If this happens, numReqsInflight was mReqs.size() (RAIDPARTS likely) before this.
-                            // Hence, waitForParts should be true, but we need the disconnected part to process the new buffer it will have after it's been reset (so it can be combined with the others by using parity)
-                            assert(!DirectReadSlot::WAIT_FOR_PARTS_IN_FLIGHT || mWaitForParts == true);
-                            LOG_debug << "DirectReadSlot [conn " << connectionNum << "] -> new unused connection " << mUnusedRaidConnection << " was in flight and waitForParts flag was true, setting waitForParts flag to false";
-                            mWaitForParts = false;
-                        }
-                    default:
-                        break;
-                }
-            }
-            return resetConnection(mUnusedRaidConnection);
-        }
-    }
-    return false;
-}
-
-=======
->>>>>>> 58a59be4
 bool DirectReadSlot::decreaseReqsInflight()
 {
     if (mDr->drbuf.isRaid())
@@ -1667,14 +1604,6 @@
     bool isRaid = mDr->drbuf.isRaid();
     for (int connectionNum = static_cast<int>(mReqs.size()); connectionNum--; )
     {
-<<<<<<< HEAD
-        if (detectSlowestStartConnection(connectionNum))
-        {
-            LOG_verbose << "DirectReadSlot [conn " << connectionNum << "] Continue DirectReadSlot loop after disconnecting slowest initial connection " << mUnusedRaidConnection;
-        }
-
-=======
->>>>>>> 58a59be4
         std::unique_ptr<HttpReq>& req = mReqs[connectionNum];
         bool isNotUnusedConnection = !isRaid || (static_cast<unsigned>(connectionNum) != mUnusedRaidConnection);
         bool submitCondition = req && isNotUnusedConnection && (req->status == REQ_INFLIGHT || req->status == REQ_SUCCESS);
@@ -1687,24 +1616,6 @@
                 auto lastDataTime = std::chrono::duration_cast<std::chrono::milliseconds>(std::chrono::steady_clock::now() - req->postStartTime).count();
                 m_off_t chunkTime = static_cast<m_off_t>(lastDataTime) - mThroughput[connectionNum].second;
 
-<<<<<<< HEAD
-                unsigned minmin = 16 * 1024;
-                m_off_t updatedThroughput = calcThroughput(mThroughput[connectionNum].first + n, mThroughput[connectionNum].second + chunkTime) * 1000;
-                m_off_t chunkThroughput = calcThroughput(static_cast<m_off_t>(n), chunkTime) * 1000;
-                m_off_t aggregatedThroughput = (chunkThroughput + updatedThroughput) / 2;
-                m_off_t maxChunkSize = aggregatedThroughput;
-                if (mMaxChunkSubmitted && maxChunkSize && ((std::max(static_cast<unsigned>(maxChunkSize), mMaxChunkSubmitted) / std::min(static_cast<unsigned>(maxChunkSize), mMaxChunkSubmitted)) == 1))
-                {
-                    // Avoid small chunks due to fragmentation caused by similar (but different) chunk sizes (compared to max submitted chunk size)
-                    maxChunkSize = mMaxChunkSubmitted;
-                }
-                unsigned minChunkSize = std::max(static_cast<unsigned>(maxChunkSize), minmin);
-                if (req->status == REQ_INFLIGHT)
-                {
-                    n = (n >= minChunkSize) ?
-                          (n / minmin) * minmin :
-                          0;
-=======
                 unsigned minChunkSize;
                 m_off_t maxChunkSize, aggregatedThroughput;
                 if (req->status == REQ_INFLIGHT)
@@ -1730,7 +1641,6 @@
                     minChunkSize = 0;
                     maxChunkSize = n;
                     aggregatedThroughput = 0;
->>>>>>> 58a59be4
                 }
 
                 assert(!mDr->drbuf.isRaid() || (req->status == REQ_SUCCESS) || ((n % RAIDSECTOR) == 0));
@@ -1762,15 +1672,9 @@
                                 << " [chunk throughput = " << ((calcThroughput(static_cast<m_off_t>(n), chunkTime) * 1000) / 1024) << " KB/s"
                                 << ", average throughput = " << (getThroughput(connectionNum) * 1000 / 1024) << " KB/s"
                                 << ", aggregated throughput = " << (aggregatedThroughput / 1024) << " KB/s"
-<<<<<<< HEAD
-                                << ", maxChunkSize = " << (maxChunkSize / 1024) << " KB/s]"
-                                << ", [req->pos_pre = " << (req->pos) << ", req->pos_now = " << (req->pos + n) << "]";
-                    RaidBufferManager::FilePiece *np = new RaidBufferManager::FilePiece(req->pos, n);
-=======
                                 << ", maxChunkSize = " << (maxChunkSize / 1024) << " KBs]"
                                 << ", [req->pos_pre = " << (req->pos) << ", req->pos_now = " << (req->pos + n) << "]";
                     RaidBufferManager::FilePiece* np = new RaidBufferManager::FilePiece(req->pos, n);
->>>>>>> 58a59be4
                     memcpy(np->buf.datastart(), req->in.c_str(), n);
 
                     req->in.erase(0, n);
@@ -1867,27 +1771,6 @@
                             mReqs[connectionNum] = make_unique<HttpReq>(true);
                         }
 
-<<<<<<< HEAD
-                        char buf[128];
-                        sprintf(buf, "/%" PRIu64 "-", posrange.first);
-                        if (mDr->count)
-                        {
-                            sprintf(strchr(buf, 0), "%" PRIu64, posrange.second - 1);
-                        }
-
-                        req->pos = posrange.first;
-                        req->posturl = adjustURLPort(mDr->drbuf.tempURL(connectionNum));
-                        req->posturl.append(buf);
-                        LOG_debug << "DirectReadSlot [conn " << connectionNum << "] Request chunk of size " << (posrange.second - posrange.first) << " (request status = " << req->status.load() << ")";
-                        LOG_debug << "POST URL: " << req->posturl;
-
-                        mThroughput[connectionNum].first = 0;
-                        mThroughput[connectionNum].second = 0;
-                        req->in.reserve(mMaxChunkSize + (mMaxChunkSize/2));
-                        req->post(mDr->drn->client); // status will go to inflight or fail
-                        LOG_verbose << "DirectReadSlot [conn " << connectionNum << "] POST done (new request status = " << req->status.load() << ")";
-
-=======
                         if (!mDr->drbuf.isRaid())
                         {
                             // Chunk size limit for non-raid: MAX_DELIVERY_CHUNK.
@@ -1915,7 +1798,6 @@
                         req->post(mDr->drn->client); // status will go to inflight or fail
                         LOG_verbose << "DirectReadSlot [conn " << connectionNum << "] POST done (new request status = " << req->status.load() << ")";
 
->>>>>>> 58a59be4
                         mDr->drbuf.transferPos(connectionNum) = posrange.second;
                         increaseReqsInflight();
                     }
@@ -2064,15 +1946,12 @@
     }
     mThroughput.resize(mReqs.size());
     mUnusedRaidConnection = mDr->drbuf.isRaid() ? mDr->drbuf.getUnusedRaidConnection() : mReqs.size();
-<<<<<<< HEAD
-=======
     if (mDr->drbuf.isRaid() && mUnusedRaidConnection == RAIDPARTS)
     {
         LOG_verbose << "[DirectReadSlot] Set initial unused raid connection to 0";
         mDr->drbuf.setUnusedRaidConnection(0);
         mUnusedRaidConnection = 0;
     }
->>>>>>> 58a59be4
     mNumSlowConnectionsSwitches = 0;
     mNumReqsInflight = 0;
     mWaitForParts = false;
