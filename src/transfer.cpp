--- conflicted
+++ resolved
@@ -819,19 +819,6 @@
 
                 if (success)
                 {
-<<<<<<< HEAD
-
-                    if (auto node = client->nodeByHandle((*it)->h))
-                    {
-                        auto path = (*it)->getLocalname();
-                        auto type = isFilenameAnomaly(path, node);
-
-                        if (type != FILENAME_ANOMALY_NONE)
-                        {
-                            client->filenameAnomalyDetected(type, path, node->displaypath());
-                        }
-                    }
-
                     // prevent deletion of associated Transfer object in completed()
                     client->filecachedel(*it, &committer);
                     client->app->file_complete(*it);
@@ -848,16 +835,6 @@
                 {
                     File* f = (*it);
                     files.erase(it++);
-=======
-                    if (success)
-                    {
-                        // prevent deletion of associated Transfer object in completed()
-                        client->filecachedel(*it, &committer);
-                        client->app->file_complete(*it);
-                        (*it)->transfer = NULL;
-                        (*it)->completed(this, (*it)->syncxfer ? PUTNODES_SYNC : PUTNODES_APP);
-                    }
->>>>>>> 79b719f6
 
                     LOG_warn << "Unable to complete transfer due to a persistent error";
                     client->filecachedel(f, &committer);
@@ -955,34 +932,6 @@
         {
             File *f = (*it);
             LocalPath localpath = f->getLocalname();
-
-            if (!f->syncxfer)
-            {
-<<<<<<< HEAD
-                if (auto node = client->nodeByHandle(f->h))
-                {
-                    auto type = isFilenameAnomaly(localpath, f->name);
-
-                    if (type != FILENAME_ANOMALY_NONE)
-                    {
-                        // Construct remote path for reporting.
-                        ostringstream remotepath;
-
-                        remotepath << node->displaypath()
-                                   << (node->parent ? "/" : "")
-                                   << f->name;
-
-                        client->filenameAnomalyDetected(type, localpath, remotepath.str());
-                    }
-                }
-            }
-=======
-                LOG_debug << "Verifying sync upload";
-                synclocalpath = ll->getLocalPath();
-                localpath = synclocalpath;
-            }
-#endif
->>>>>>> 79b719f6
 
             LOG_debug << "Verifying upload";
 
