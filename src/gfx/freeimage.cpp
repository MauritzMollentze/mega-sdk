/**
 * @file freeimage.cpp
 * @brief Graphics layer using FreeImage
 *
 * (c) 2014 by Mega Limited, Auckland, New Zealand
 *
 * This file is part of the MEGA SDK - Client Access Engine.
 *
 * Applications using the MEGA API must present a valid application key
 * and comply with the the rules set forth in the Terms of Service.
 *
 * The MEGA SDK is distributed in the hope that it will be useful,
 * but WITHOUT ANY WARRANTY; without even the implied warranty of
 * MERCHANTABILITY or FITNESS FOR A PARTICULAR PURPOSE.
 *
 * @copyright Simplified (2-clause) BSD License.
 *
 * You should have received a copy of the license along with this
 * program.
 */

#include "mega.h"
#include "mega/gfx/freeimage.h"

#ifdef USE_FREEIMAGE

#ifdef _WIN32
#define FreeImage_GetFileTypeX FreeImage_GetFileTypeU
#define FreeImage_LoadX FreeImage_LoadU
typedef const wchar_t freeimage_filename_char_t;
#else
#define FreeImage_GetFileTypeX FreeImage_GetFileType
#define FreeImage_LoadX FreeImage_Load
typedef const char freeimage_filename_char_t;
#endif

#if FREEIMAGE_MAJOR_VERSION < 3 || FREEIMAGE_MINOR_VERSION < 13
#define OLD_FREEIMAGE
#endif


#ifdef HAVE_FFMPEG
extern "C" {
#ifdef _WIN32
#pragma warning(disable:4996)
#pragma warning(push)
#pragma warning(disable:4242)
#pragma warning(disable:4244)
#endif
#include <libavformat/avformat.h>
#include <libavcodec/avcodec.h>
#include <libswscale/swscale.h>
#include <libavutil/avutil.h>
#include <libavutil/mathematics.h>
#include <libavutil/display.h>
#include <libavutil/imgutils.h>
#ifdef _WIN32
#pragma warning(pop)
#endif
}
#endif

namespace mega {

#if defined(HAVE_FFMPEG) || defined(HAVE_PDFIUM)
std::mutex GfxProcFreeImage::gfxMutex;
#endif

GfxProcFreeImage::GfxProcFreeImage()
{
    dib = NULL;
    w = 0;
    h = 0;

#ifdef FREEIMAGE_LIB
	FreeImage_Initialise(TRUE);
#endif
#ifdef HAVE_PDFIUM
    PdfiumReader::init();
#endif
#ifdef HAVE_FFMPEG
//    av_log_set_level(AV_LOG_VERBOSE);
#endif
}

GfxProcFreeImage::~GfxProcFreeImage()
{
#ifdef HAVE_PDFIUM
    gfxMutex.lock();
    PdfiumReader::destroy();
    gfxMutex.unlock();
#endif
}

bool GfxProcFreeImage::readbitmapFreeimage(FileAccess*, const LocalPath& imagePath, int size)
{

    // FIXME: race condition, need to use open file instead of filename
    FREE_IMAGE_FORMAT fif = FreeImage_GetFileTypeX(imagePath.localpath.c_str());

    if (fif == FIF_UNKNOWN)
    {
        return false;
    }

#ifndef OLD_FREEIMAGE
    if (fif == FIF_JPEG)
    {
        // load JPEG (scale & EXIF-rotate)
        if (!(dib = FreeImage_LoadX(fif, imagePath.localpath.c_str(),
                                    JPEG_EXIFROTATE | JPEG_FAST | (size << 16))))
        {
            return false;
        }
    }
    else
#endif
    {
        // load all other image types - for RAW formats, rely on embedded preview
        if (!(dib = FreeImage_LoadX(fif, imagePath.localpath.c_str(),
#ifndef OLD_FREEIMAGE
                                    (fif == FIF_RAW) ? RAW_PREVIEW : 0)))
#else
                                    0)))
#endif
        {
            return false;
        }
    }

    w = static_cast<int>(FreeImage_GetWidth(dib));
    h = static_cast<int>(FreeImage_GetHeight(dib));

    return w > 0 && h > 0;
}

#ifdef HAVE_FFMPEG

#ifdef AV_CODEC_CAP_TRUNCATED
#define CAP_TRUNCATED AV_CODEC_CAP_TRUNCATED
#else
#define CAP_TRUNCATED CODEC_CAP_TRUNCATED
#endif

const char *GfxProcFreeImage::supportedformatsFfmpeg()
{
    return  ".264.265.3g2.3gp.3gpa.3gpp.3gpp2.mp3"
            ".avi.dde.divx.evo.f4v.flv.gvi.h261.h263.h264.h265.hevc"
            ".ismt.ismv.ivf.jpm.k3g.m1v.m2p.m2s.m2t.m2v.m4s.m4t.m4v.mac.mkv.mk3d"
            ".mks.mov.mp1v.mp2v.mp4.mp4v.mpeg.mpg.mpgv.mpv.mqv.ogm.ogv"
            ".qt.sls.tmf.trp.ts.ty.vc1.vob.vr.webm.wmv.";
}

bool GfxProcFreeImage::isFfmpegFile(const string& ext)
{
    const char* ptr;
    if ((ptr = strstr(supportedformatsFfmpeg(), ext.c_str())) && ptr[ext.size()] == '.')
    {
        return true;
    }
    return false;
}


template<class Deleter, class Ptr>
class ScopeGuard {
public:
    ScopeGuard(Deleter deleter, Ptr arg) : mDeleter(deleter), mArg(arg) {}
    ~ScopeGuard() { mDeleter(mArg); }
private:
    Deleter mDeleter;
    Ptr mArg;
};

template<class F, class P>
ScopeGuard<F, P> makeScopeGuard(F f, P p){ return ScopeGuard<F, P>(f, p);	}

bool GfxProcFreeImage::readbitmapFfmpeg(FileAccess* fa, const LocalPath& imagePath, int size)
{
#ifndef DEBUG
    av_log_set_level(AV_LOG_PANIC);
#endif

    // Open video file
    AVFormatContext* formatContext = nullptr;
#if defined(LIBAVFORMAT_VERSION_MAJOR) && LIBAVFORMAT_VERSION_MAJOR < 58
    // deprecated/no longer required in FFMPEG 4.0:
    av_register_all();
#endif
    if (avformat_open_input(&formatContext, imagePath.toPath().c_str(), NULL, NULL))
    {
<<<<<<< HEAD
        LOG_warn << "Error opening video: " << imagePath.toPath();
=======
        LOG_warn << "Error opening video: " << imagePath;
>>>>>>> 0d283c19
        return false;
    }

    auto fmtContextGuard = makeScopeGuard(avformat_close_input, &formatContext);

    // Get stream information
    if (avformat_find_stream_info(formatContext, NULL))
    {
<<<<<<< HEAD
        LOG_warn << "Stream info not found: " << imagePath.toPath();
=======
        LOG_warn << "Stream info not found: " << imagePath;
>>>>>>> 0d283c19
        return false;
    }


    // Find first video stream type
    AVStream *videoStream = NULL;
    int videoStreamIdx = 0;
    for (unsigned i = 0; i < formatContext->nb_streams; i++)
    {
        if (formatContext->streams[i]->codecpar && formatContext->streams[i]->codecpar->codec_type == AVMEDIA_TYPE_VIDEO)
        {
            videoStream = formatContext->streams[i];
            videoStreamIdx = i;
            break;
        }
    }

    if (!videoStream)
    {
<<<<<<< HEAD
        LOG_warn << "Video stream not found: " << imagePath.toPath();
=======
        LOG_warn << "Video stream not found: " << imagePath;
>>>>>>> 0d283c19
        return false;
    }

    // Get codec params to determine video frame dimensions
    AVCodecParameters *codecParm = videoStream->codecpar;
    int width = codecParm->width;
    int height = codecParm->height;
    if (width <= 0 || height <= 0)
    {
        LOG_warn << "Invalid video dimensions: " << width << ", " << height;
        return false;
    }

    if (codecParm->format == AV_PIX_FMT_NONE)
    {
        LOG_warn << "Invalid pixel format: " << codecParm->format;
        return false;
    }

    // Find decoder for video stream
    AVCodecID codecId = codecParm->codec_id;
    AVCodec* decoder = avcodec_find_decoder(codecId);
    if (!decoder)
    {
        LOG_warn << "Codec not found: " << codecId;
        return false;
    }

    AVCodecContext *codecContext = avcodec_alloc_context3(decoder);
    auto codecContextGuard = makeScopeGuard(avcodec_free_context, &codecContext);
    if (codecContext && avcodec_parameters_to_context(codecContext, codecParm) < 0)
    {
        LOG_warn << "Could not copy codec parameters to context";
        return false;
    }

    // Force seeking to key frames
    formatContext->seek2any = false;
    videoStream->skip_to_keyframe = true;
    if (decoder->capabilities & CAP_TRUNCATED)
    {
        codecContext->flags |= CAP_TRUNCATED;
    }

    AVPixelFormat sourcePixelFormat = static_cast<AVPixelFormat>(codecParm->format);
    AVPixelFormat targetPixelFormat = AV_PIX_FMT_BGR24; //raw data expected by freeimage is in this format
    SwsContext* swsContext = sws_getContext(width, height, sourcePixelFormat,
                                            width, height, targetPixelFormat,
                                            SWS_FAST_BILINEAR, NULL, NULL, NULL);
    auto swsContextGuard = makeScopeGuard(sws_freeContext, swsContext);
    if (!swsContext)
    {
        LOG_warn << "SWS Context not found: " << sourcePixelFormat;
        return false;
    }

    // Open codec
    if (avcodec_open2(codecContext, decoder, NULL) < 0)
    {
        LOG_warn << "Error opening codec: " << codecId;
        return false;
    }

    //Allocate video frames
    AVFrame* videoFrame = av_frame_alloc();
    auto videoFrameGuard = makeScopeGuard(av_frame_free, &videoFrame);

    AVFrame* targetFrame = av_frame_alloc();
    auto targetFrameGuard = makeScopeGuard(av_frame_free, &targetFrame);

    if (!videoFrame || !targetFrame)
    {
        LOG_warn << "Error allocating video frames";
        return false;
    }

    targetFrame->format = targetPixelFormat;
    targetFrame->width = width;
    targetFrame->height = height;
    if (av_image_alloc(targetFrame->data, targetFrame->linesize, targetFrame->width, targetFrame->height, targetPixelFormat, 32) < 0)
    {
        LOG_warn << "Error allocating frame";
        return false;
    }

    auto targetFrameDataGuard = makeScopeGuard(av_freep, &targetFrame->data[0]);

    // Calculation of seeking point. We need to rescale time units (seconds) to AVStream.time_base units to perform the seeking
    // Timestamp in streams are measured in frames rather than seconds
    //int64_t frametimestamp = (int64_t)(5 * AV_TIME_BASE);  // Seek five seconds from the beginning

    int64_t seek_target = 0;
    if (videoStream->duration != AV_NOPTS_VALUE)
    {
        seek_target = videoStream->duration / 5;
    }
    else
    {
        seek_target = av_rescale_q(formatContext->duration / 5, av_get_time_base_q(), videoStream->time_base);
    }

    string extension;
    if (client->fsaccess->getextension(imagePath, extension)
            && strcmp(extension.c_str(),".mp3") && seek_target > 0
            && av_seek_frame(formatContext, videoStreamIdx, seek_target, AVSEEK_FLAG_BACKWARD) < 0)
    {
        LOG_warn << "Error seeking video";
        return false;
    }

    AVPacket packet;
    av_init_packet(&packet);
    packet.data = NULL;
    packet.size = 0;
    auto avPacketGuard = makeScopeGuard(av_packet_unref, &packet);

    int scalingResult;
    int actualNumFrames = 0;

    // Read frames until succesfull decodification or reach limit of 220 frames
    while (actualNumFrames < 220 && av_read_frame(formatContext, &packet) >= 0)
    {
       if (packet.stream_index == videoStream->index)
       {
           int ret = avcodec_send_packet(codecContext, &packet);
           if (ret < 0 && ret != AVERROR(EAGAIN) && ret != AVERROR_EOF)
           {
               break;
           }

           while (avcodec_receive_frame(codecContext, videoFrame) >= 0)
           {
                if (sourcePixelFormat != codecContext->pix_fmt)
                {
                    LOG_warn << "Error: pixel format changed from " << sourcePixelFormat << " to " << codecContext->pix_fmt;
                    return false;
                }

                scalingResult = sws_scale(swsContext, videoFrame->data, videoFrame->linesize,
                                          0, codecParm->height, targetFrame->data, targetFrame->linesize);

                if (scalingResult > 0)
                {
                    const int legacy_align = 1;
                    int imagesize = av_image_get_buffer_size(targetPixelFormat, width, height, legacy_align);
                    FIMEMORY fmemory;
                    fmemory.data = malloc(imagesize);
                    if (!fmemory.data)
                    {
                        LOG_warn << "Error allocating image copy buffer";
                        return false;
                    }
                    auto fmemoryDataGuard = makeScopeGuard(free, fmemory.data);

                    if (av_image_copy_to_buffer((uint8_t *)fmemory.data, imagesize,
                                targetFrame->data, targetFrame->linesize,
                                targetPixelFormat, width, height, legacy_align) <= 0)
                    {
                        LOG_warn << "Error copying frame";
                        return false;
                    }

                    //int pitch = imagesize/height;
                    int pitch = width*3;

                    if (!(dib = FreeImage_ConvertFromRawBits((BYTE*)fmemory.data,width,height,
                                                             pitch, 24, FI_RGBA_RED_SHIFT, FI_RGBA_GREEN_MASK,
                                                             FI_RGBA_BLUE_MASK | 0xFFFF, TRUE) ) )
                    {
<<<<<<< HEAD
                        LOG_warn << "Error loading freeimage from memory: " << imagePath.toPath();
                    }
                    else
                    {
                        LOG_verbose << "SUCCESS loading freeimage from memory: "<< imagePath.toPath();
=======
                        LOG_warn << "Error loading freeimage from memory: " << imagePath;
                    }
                    else
                    {
                        LOG_verbose << "SUCCESS loading freeimage from memory: "<< imagePath;
>>>>>>> 0d283c19
                    }

                    LOG_debug << "Video image ready";

                    w = FreeImage_GetWidth(dib);
                    h = FreeImage_GetHeight(dib);

                    return w > 0 && h > 0;
                }
           }

           actualNumFrames++;
       }
    }


    LOG_warn << "Error reading frame";
    return false;
}

#endif

#ifdef HAVE_PDFIUM
const char* GfxProcFreeImage::supportedformatsPDF()
{
    return ".pdf.";
}

bool GfxProcFreeImage::isPdfFile(const string &ext)
{
    const char* ptr;
    if ((ptr = strstr(supportedformatsPDF(), ext.c_str())) && ptr[ext.size()] == '.')
    {
        return true;
    }
    return false;
}

bool GfxProcFreeImage::readbitmapPdf(FileAccess* fa, const LocalPath& imagePath, int size)
{

    std::lock_guard<std::mutex> g(gfxMutex);
    int orientation;
#ifdef _WIN32
    wstring tmpPath;
    tmpPath.resize(MAX_PATH);
    LocalPath workingDir;
    if (!GetTempPathW(MAX_PATH, (LPWSTR)tmpPath.data())) // If the function fails, the return value is zero.
    {
        LOG_warn << "Error getting temporary path to process pdf.";
        workingDir.clear();
    }
    else
    {
        workingDir = LocalPath::fromPlatformEncodedAbsolute(tmpPath.c_str());
    }

    unique_ptr<char[]> data = PdfiumReader::readBitmapFromPdf(w, h, orientation, imagePath, client->fsaccess.get(), workingDir);
#else
    unique_ptr<char[]> data = PdfiumReader::readBitmapFromPdf(w, h, orientation, imagePath, client->fsaccess.get());
#endif

    if (!data || !w || !h)
    {
        return false;
    }

    dib = FreeImage_ConvertFromRawBits(reinterpret_cast<BYTE*>(data.get()), w, h, w * 4, 32, 0xFF0000, 0x00FF00, 0x0000FF);
    if (!dib)
    {
<<<<<<< HEAD
        LOG_warn << "Error converting raw pdfium bitmap from memory: " << imagePath.toPath();
=======
        LOG_warn << "Error converting raw pdfium bitmap from memory: " << imagePath;
>>>>>>> 0d283c19
        return false;
    }
    FreeImage_FlipHorizontal(dib);

    return true;
}
#endif

const char* GfxProcFreeImage::supportedformats()
{
    if (sformats.empty())
    {
        sformats+=".jpg.png.bmp.tif.tiff.jpeg.cut.dds.exr.g3.gif.hdr.ico.iff.ilbm"
           ".jbig.jng.jif.koala.pcd.mng.pcx.pbm.pgm.ppm.pfm.pict.pic.pct.pds.raw.3fr.ari"
           ".arw.bay.crw.cr2.cap.dcs.dcr.dng.drf.eip.erf.fff.iiq.k25.kdc.mdc.mef.mos.mrw"
           ".nef.nrw.obm.orf.pef.ptx.pxn.r3d.raf.raw.rwl.rw2.rwz.sr2.srf.srw.x3f.ras.tga"
           ".xbm.xpm.jp2.j2k.jpf.jpx.";
#ifdef HAVE_FFMPEG
        sformats.append(supportedformatsFfmpeg());
#endif
#ifdef HAVE_PDFIUM
        sformats.append(supportedformatsPDF());
#endif
    }

    return sformats.c_str();
}

bool GfxProcFreeImage::readbitmap(FileAccess* fa, const LocalPath& localname, int size)
{

    bool bitmapLoaded = false;
    string extension;
    if (client->fsaccess->getextension(localname, extension))
    {
#ifdef HAVE_FFMPEG
        if (isFfmpegFile(extension))
        {
            bitmapLoaded = true;
            if (!readbitmapFfmpeg(fa, localname, size) )
            {
                return false;
            }
        }
#endif
#ifdef HAVE_PDFIUM
        if (isPdfFile(extension))
        {
            bitmapLoaded = true;
            if (!readbitmapPdf(fa, localname, size) )
            {
                return false;
            }
        }
#endif
    }
    if (!bitmapLoaded)
    {
        if (!readbitmapFreeimage(fa, localname, size) )
        {
            return false;
        }
    }

    return true;
}

bool GfxProcFreeImage::resizebitmap(int rw, int rh, string* jpegout)
{
    FIBITMAP* tdib;
    FIMEMORY* hmem;
    int px, py;

    if (!w || !h) return false;

    if (dib == NULL) return false;

    transform(w, h, rw, rh, px, py);

    if (!w || !h) return false;

    jpegout->clear();

    if ((tdib = FreeImage_Rescale(dib, w, h, FILTER_BILINEAR)))
    {
        FreeImage_Unload(dib);

        dib = tdib;

        if ((tdib = FreeImage_Copy(dib, px, py, px + rw, py + rh)))
        {
            FreeImage_Unload(dib);

            dib = tdib;

            WORD bpp = (WORD)FreeImage_GetBPP(dib);
            if (bpp != 24) {
                if ((tdib = FreeImage_ConvertTo24Bits(dib)) == NULL) {
                    FreeImage_Unload(dib);
                    dib = tdib;
                    return 0;
                }
                FreeImage_Unload(dib);
                dib = tdib;
            }

            if ((hmem = FreeImage_OpenMemory()))
            {
                if (FreeImage_SaveToMemory(FIF_JPEG, dib, hmem,
                #ifndef OLD_FREEIMAGE
                    JPEG_BASELINE | JPEG_OPTIMIZE |
                #endif
                    85))
                {
                    BYTE* tdata;
                    DWORD tlen;

                    FreeImage_AcquireMemory(hmem, &tdata, &tlen);
                    jpegout->assign((char*)tdata, tlen);
                }

                FreeImage_CloseMemory(hmem);
            }
        }
    }

    return !jpegout->empty();
}

void GfxProcFreeImage::freebitmap()
{
    if (dib != NULL)
    {
        FreeImage_Unload(dib);
    }
}
} // namespace

#endif<|MERGE_RESOLUTION|>--- conflicted
+++ resolved
@@ -189,11 +189,7 @@
 #endif
     if (avformat_open_input(&formatContext, imagePath.toPath().c_str(), NULL, NULL))
     {
-<<<<<<< HEAD
-        LOG_warn << "Error opening video: " << imagePath.toPath();
-=======
         LOG_warn << "Error opening video: " << imagePath;
->>>>>>> 0d283c19
         return false;
     }
 
@@ -202,11 +198,7 @@
     // Get stream information
     if (avformat_find_stream_info(formatContext, NULL))
     {
-<<<<<<< HEAD
-        LOG_warn << "Stream info not found: " << imagePath.toPath();
-=======
         LOG_warn << "Stream info not found: " << imagePath;
->>>>>>> 0d283c19
         return false;
     }
 
@@ -226,11 +218,7 @@
 
     if (!videoStream)
     {
-<<<<<<< HEAD
-        LOG_warn << "Video stream not found: " << imagePath.toPath();
-=======
         LOG_warn << "Video stream not found: " << imagePath;
->>>>>>> 0d283c19
         return false;
     }
 
@@ -400,19 +388,11 @@
                                                              pitch, 24, FI_RGBA_RED_SHIFT, FI_RGBA_GREEN_MASK,
                                                              FI_RGBA_BLUE_MASK | 0xFFFF, TRUE) ) )
                     {
-<<<<<<< HEAD
-                        LOG_warn << "Error loading freeimage from memory: " << imagePath.toPath();
-                    }
-                    else
-                    {
-                        LOG_verbose << "SUCCESS loading freeimage from memory: "<< imagePath.toPath();
-=======
                         LOG_warn << "Error loading freeimage from memory: " << imagePath;
                     }
                     else
                     {
                         LOG_verbose << "SUCCESS loading freeimage from memory: "<< imagePath;
->>>>>>> 0d283c19
                     }
 
                     LOG_debug << "Video image ready";
@@ -483,11 +463,7 @@
     dib = FreeImage_ConvertFromRawBits(reinterpret_cast<BYTE*>(data.get()), w, h, w * 4, 32, 0xFF0000, 0x00FF00, 0x0000FF);
     if (!dib)
     {
-<<<<<<< HEAD
-        LOG_warn << "Error converting raw pdfium bitmap from memory: " << imagePath.toPath();
-=======
         LOG_warn << "Error converting raw pdfium bitmap from memory: " << imagePath;
->>>>>>> 0d283c19
         return false;
     }
     FreeImage_FlipHorizontal(dib);
