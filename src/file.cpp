/**
 * @file file.cpp
 * @brief Classes for transferring files
 *
 * (c) 2013-2014 by Mega Limited, Auckland, New Zealand
 *
 * This file is part of the MEGA SDK - Client Access Engine.
 *
 * Applications using the MEGA API must present a valid application key
 * and comply with the the rules set forth in the Terms of Service.
 *
 * The MEGA SDK is distributed in the hope that it will be useful,
 * but WITHOUT ANY WARRANTY; without even the implied warranty of
 * MERCHANTABILITY or FITNESS FOR A PARTICULAR PURPOSE.
 *
 * @copyright Simplified (2-clause) BSD License.
 *
 * You should have received a copy of the license along with this
 * program.
 */

#include "mega/file.h"
#include "mega/transfer.h"
#include "mega/transferslot.h"
#include "mega/megaclient.h"
#include "mega/sync.h"
#include "mega/command.h"
#include "mega/logging.h"
#include "mega/heartbeats.h"

namespace mega {
File::File()
{
    transfer = NULL;
    chatauth = NULL;
    hprivate = true;
    hforeign = false;
    syncxfer = false;
    temporaryfile = false;
    tag = 0;
}

File::~File()
{
    // if transfer currently running, stop
    if (transfer)
    {
        transfer->client->stopxfer(this, nullptr);
    }
    delete [] chatauth;
}

bool File::serialize(string *d)
{
    char type = char(transfer->type);
    d->append((const char*)&type, sizeof(type));

    if (!FileFingerprint::serialize(d))
    {
        LOG_err << "Error serializing File: Unable to serialize FileFingerprint";
        return false;
    }

    unsigned short ll;
    bool flag;

    ll = (unsigned short)name.size();
    d->append((char*)&ll, sizeof(ll));
    d->append(name.data(), ll);

    auto tmpstr = localname.platformEncoded();
    ll = (unsigned short)tmpstr.size();
    d->append((char*)&ll, sizeof(ll));
    d->append(tmpstr.data(), ll);

    ll = (unsigned short)targetuser.size();
    d->append((char*)&ll, sizeof(ll));
    d->append(targetuser.data(), ll);

    ll = (unsigned short)privauth.size();
    d->append((char*)&ll, sizeof(ll));
    d->append(privauth.data(), ll);

    ll = (unsigned short)pubauth.size();
    d->append((char*)&ll, sizeof(ll));
    d->append(pubauth.data(), ll);

    d->append((const char*)&h, sizeof(h));
    d->append((const char*)filekey, sizeof(filekey));

    flag = hprivate;
    d->append((const char*)&flag, sizeof(flag));

    flag = hforeign;
    d->append((const char*)&flag, sizeof(flag));

    flag = syncxfer;
    d->append((const char*)&flag, sizeof(flag));

    flag = temporaryfile;
    d->append((const char*)&flag, sizeof(flag));

    char hasChatAuth = (chatauth && chatauth[0]) ? 1 : 0;
    d->append((char *)&hasChatAuth, 1);

    d->append("\0\0\0\0\0\0\0", 8);

    if (hasChatAuth)
    {
        ll = (unsigned short) strlen(chatauth);
        d->append((char*)&ll, sizeof(ll));
        d->append(chatauth, ll);
    }

    return true;
}

File *File::unserialize(string *d)
{
    if (!d->size())
    {
        LOG_err << "Error unserializing File: Empty string";
        return NULL;
    }

    d->erase(0, 1);

    FileFingerprint *fp = FileFingerprint::unserialize(d);
    if (!fp)
    {
        LOG_err << "Error unserializing File: Unable to unserialize FileFingerprint";
        return NULL;
    }

    const char* ptr = d->data();
    const char* end = ptr + d->size();

    if (ptr + sizeof(unsigned short) > end)
    {
        LOG_err << "File unserialization failed - serialized string too short";
        delete fp;
        return NULL;
    }

    // read name
    unsigned short namelen = MemAccess::get<unsigned short>(ptr);
    ptr += sizeof(namelen);
    if (ptr + namelen + sizeof(unsigned short) > end)
    {
        LOG_err << "File unserialization failed - name too long";
        delete fp;
        return NULL;
    }
    const char *name = ptr;
    ptr += namelen;

    // read localname
    unsigned short localnamelen = MemAccess::get<unsigned short>(ptr);
    ptr += sizeof(localnamelen);
    if (ptr + localnamelen + sizeof(unsigned short) > end)
    {
        LOG_err << "File unserialization failed - localname too long";
        delete fp;
        return NULL;
    }
    const char *localname = ptr;
    ptr += localnamelen;

    // read targetuser
    unsigned short targetuserlen = MemAccess::get<unsigned short>(ptr);
    ptr += sizeof(targetuserlen);
    if (ptr + targetuserlen + sizeof(unsigned short) > end)
    {
        LOG_err << "File unserialization failed - targetuser too long";
        delete fp;
        return NULL;
    }
    const char *targetuser = ptr;
    ptr += targetuserlen;

    // read private auth
    unsigned short privauthlen = MemAccess::get<unsigned short>(ptr);
    ptr += sizeof(privauthlen);
    if (ptr + privauthlen + sizeof(unsigned short) > end)
    {
        LOG_err << "File unserialization failed - private auth too long";
        delete fp;
        return NULL;
    }
    const char *privauth = ptr;
    ptr += privauthlen;

    unsigned short pubauthlen = MemAccess::get<unsigned short>(ptr);
    ptr += sizeof(pubauthlen);
    if (ptr + pubauthlen + sizeof(handle) + FILENODEKEYLENGTH + sizeof(bool)
            + sizeof(bool) + sizeof(bool) + 10 > end)
    {
        LOG_err << "File unserialization failed - public auth too long";
        delete fp;
        return NULL;
    }
    const char *pubauth = ptr;
    ptr += pubauthlen;

    File *file = new File();
    *(FileFingerprint *)file = *(FileFingerprint *)fp;
    delete fp;

    file->name.assign(name, namelen);
    file->localname = LocalPath::fromPlatformEncoded(std::string(localname, localnamelen));
    file->targetuser.assign(targetuser, targetuserlen);
    file->privauth.assign(privauth, privauthlen);
    file->pubauth.assign(pubauth, pubauthlen);

    file->h.set6byte(MemAccess::get<handle>(ptr));
    ptr += sizeof(handle);

    memcpy(file->filekey, ptr, FILENODEKEYLENGTH);
    ptr += FILENODEKEYLENGTH;

    file->hprivate = MemAccess::get<bool>(ptr);
    ptr += sizeof(bool);

    file->hforeign = MemAccess::get<bool>(ptr);
    ptr += sizeof(bool);

    file->syncxfer = MemAccess::get<bool>(ptr);
    ptr += sizeof(bool);

    file->temporaryfile = MemAccess::get<bool>(ptr);
    ptr += sizeof(bool);

    char hasChatAuth = MemAccess::get<char>(ptr);
    ptr += sizeof(char);

    if (memcmp(ptr, "\0\0\0\0\0\0\0", 8))
    {
        LOG_err << "File unserialization failed - invalid version";
        delete file;
        return NULL;
    }
    ptr += 8;

    if (hasChatAuth)
    {
        if (ptr + sizeof(unsigned short) <= end)
        {
            unsigned short chatauthlen = MemAccess::get<unsigned short>(ptr);
            ptr += sizeof(chatauthlen);

            if (!chatauthlen || ptr + chatauthlen > end)
            {
                LOG_err << "File unserialization failed - incorrect size of chat auth";
                delete file;
                return NULL;
            }

            file->chatauth = new char[chatauthlen + 1];
            memcpy(file->chatauth, ptr, chatauthlen);
            file->chatauth[chatauthlen] = '\0';
            ptr += chatauthlen;
        }
        else
        {
            LOG_err << "File unserialization failed - chat auth not found";
            delete file;
            return NULL;
        }
    }

    d->erase(0, ptr - d->data());
    return file;
}

void File::prepare()
{
    transfer->localfilename = localname;
}

void File::start()
{
}

void File::progress()
{
}

void File::completed(Transfer* t, LocalNode* l)
{
    if (t->type == PUT)
    {
        vector<NewNode> newnodes(1);
        NewNode* newnode = &newnodes[0];

        // build new node
        newnode->source = NEW_UPLOAD;

        // upload handle required to retrieve/include pending file attributes
        newnode->uploadhandle = t->uploadhandle;

        // reference to uploaded file
        memcpy(newnode->uploadtoken, t->ultoken.get(), sizeof newnode->uploadtoken);

        // file's crypto key
        newnode->nodekey.assign((char*)t->filekey, FILENODEKEYLENGTH);
        newnode->type = FILENODE;
        newnode->parenthandle = UNDEF;
#ifdef ENABLE_SYNC
        if (l)
        {
            l->newnode.crossref(newnode, l);
            newnode->syncid = l->syncid;
        }
#endif
        AttrMap attrs;
        t->client->honorPreviousVersionAttrs(previousNode, attrs);

        // store filename
        attrs.map['n'] = name;

        // store fingerprint
        t->serializefingerprint(&attrs.map['c']);

        string tattrstring;

        attrs.getjson(&tattrstring);

        newnode->attrstring.reset(new string);
        t->client->makeattr(t->transfercipher(), newnode->attrstring, tattrstring.c_str());

        if (targetuser.size())
        {
            // drop file into targetuser's inbox
            t->client->putnodes(targetuser.c_str(), move(newnodes), tag);
        }
        else
        {
            handle th = h.as8byte();

            // inaccessible target folder - use //bin instead
            if (!t->client->nodebyhandle(th))
            {
                th = t->client->rootnodes[RUBBISHNODE - ROOTNODE];
            }
#ifdef ENABLE_SYNC
            if (l)
            {
                if (l->parent)
                {
                    // tag the previous version in the synced folder (if any) or move to SyncDebris
                    Node* prevSyncedNode = t->client->nodeByHandle(l->syncedCloudNodeHandle);
                    Node* parentPrevSyncedNode = t->client->nodeByHandle(l->parent->syncedCloudNodeHandle);
                    if (prevSyncedNode && parentPrevSyncedNode &&
                        prevSyncedNode->parent == parentPrevSyncedNode)
                    {
                        if (t->client->versions_disabled)
                        {
                            t->client->movetosyncdebris(prevSyncedNode, l->sync->inshare);
                            t->client->execsyncdeletions();
                        }
                        else
                        {
                            newnode->ovhandle = prevSyncedNode->nodehandle;
                        }
                    }
                }
                t->client->syncadding++;
            }
#endif
            if (!t->client->versions_disabled && ISUNDEF(newnode->ovhandle))
            {
                newnode->ovhandle = t->client->getovhandle(t->client->nodebyhandle(th), &name);
            }

            t->client->reqs.add(new CommandPutNodes(t->client,
                                                                  th, NULL,
                                                                  move(newnodes),
                                                                  tag,
#ifdef ENABLE_SYNC
                                                                  l ? PUTNODES_SYNC : PUTNODES_APP));
#else
                                                                  PUTNODES_APP));
#endif
        }
    }
}

void File::terminated()
{

}

// do not retry crypto errors or administrative takedowns; retry other types of
// failuresup to 16 times, except I/O errors (6 times)
bool File::failed(error e)
{
    if (e == API_EKEY)
    {
        if (!transfer->hascurrentmetamac)
        {
            // several integrity check errors uploading chunks
            return transfer->failcount < 1;
        }

        if (transfer->hasprevmetamac && transfer->prevmetamac == transfer->currentmetamac)
        {
            // integrity check failed after download, two times with the same value
            return false;
        }

        // integrity check failed once, try again
        transfer->prevmetamac = transfer->currentmetamac;
        transfer->hasprevmetamac = true;
        return transfer->failcount < 16;
    }

    return  // Non fatal errors, up to 16 retries
            ((e != API_EBLOCKED && e != API_ENOENT && e != API_EINTERNAL && e != API_EACCESS && e != API_ETOOMANY && transfer->failcount < 16)
            // I/O errors up to 6 retries
            && !((e == API_EREAD || e == API_EWRITE) && transfer->failcount > 6))
            // Retry sync transfers up to 8 times for erros that doesn't have a specific management
            // to prevent immediate retries triggered by the sync engine
            || (syncxfer && e != API_EBLOCKED && e != API_EKEY && transfer->failcount <= 8)
            // Infinite retries for storage overquota errors
            || e == API_EOVERQUOTA || e == API_EGOINGOVERQUOTA;
}

void File::displayname(string* dname)
{
    if (name.size())
    {
        *dname = name;
    }
    else
    {
        Node* n;

        if ((n = transfer->client->nodeByHandle(h)))
        {
            *dname = n->displayname();
        }
        else
        {
            *dname = "DELETED/UNAVAILABLE";
        }
    }
}

#ifdef ENABLE_SYNC
SyncFileGet::SyncFileGet(LocalNode& ln, Node& n, const LocalPath& clocalname)
    : localNode(ln)
{
    h = n.nodeHandle();
    *(FileFingerprint*)this = n;
    localname = clocalname;

    syncxfer = true;
<<<<<<< HEAD
=======
    n->syncget = this;

    sync->mUnifiedSync.mNextHeartbeat->adjustTransferCounts(0, 1, size, 0) ;
}

SyncFileGet::~SyncFileGet()
{
    if (n)
    {
        n->syncget = NULL;
    }
>>>>>>> e27ba13e
}

// create sync-specific temp download directory and set unique filename
void SyncFileGet::prepare()
{
    if (transfer->localfilename.empty())
    {
        auto sync = localNode.sync;
        LocalPath tmpname = LocalPath::fromName("tmp", *sync->client->fsaccess, localNode.sync->mFilesystemType);

        if (!sync->tmpfa)
        {
            sync->tmpfa = sync->client->fsaccess->newfileaccess();

            int i = 3;
            while (i--)
            {
                LOG_verbose << "Creating tmp folder";
                transfer->localfilename = sync->localdebris;
                sync->client->fsaccess->mkdirlocal(transfer->localfilename, true);

                transfer->localfilename.appendWithSeparator(tmpname, true);
                sync->client->fsaccess->mkdirlocal(transfer->localfilename);

                // lock it
                LocalPath lockname = LocalPath::fromName("lock", *sync->client->fsaccess, sync->mFilesystemType);
                transfer->localfilename.appendWithSeparator(lockname, true);

                if (sync->tmpfa->fopen(transfer->localfilename, false, true))
                {
                    break;
                }
            }

            // if we failed to create the tmp dir three times in a row, fall
            // back to the sync's root
            if (i < 0)
            {
                sync->tmpfa.reset();
            }
        }

        if (sync->tmpfa)
        {
            transfer->localfilename = sync->localdebris;
            transfer->localfilename.appendWithSeparator(tmpname, true);
        }
        else
        {
            transfer->localfilename = sync->localroot->localname;
        }

        LocalPath tmpfilename;
        sync->client->fsaccess->tmpnamelocal(tmpfilename);
        transfer->localfilename.appendWithSeparator(tmpfilename, true);
    }
}

bool SyncFileGet::failed(error e)
{
    bool retry = File::failed(e);

    auto sync = localNode.sync;
    auto client = sync->client;

    if (Node* n = client->nodeByHandle(h))
    {
        if (!retry && (e == API_EBLOCKED || e == API_EKEY))
        {
            if (e == API_EKEY)
            {
                n->parent->client->sendevent(99433, "Undecryptable file", 0);
            }
            n->parent->client->movetosyncdebris(n, sync->inshare);
        }
    }

    return retry;
}

void SyncFileGet::progress()
{
    File::progress();
    localNode.treestate(TREESTATE_SYNCING);
}

// update localname (parent's localnode)
void SyncFileGet::updatelocalname()
{
    auto sync = localNode.sync;
    auto client = sync->client;

    if (Node* n = client->nodeByHandle(h))
    {
        attr_map::iterator ait;
        if ((ait = n->attrs.map.find('n')) != n->attrs.map.end())
        {
            if (n->parent)
            {
                if (LocalNode* lnParent = sync->client->findLocalNodeByNodeHandle(n->parent->nodeHandle()))
                {
                    localname = lnParent->getLocalPath();
                    localname.appendWithSeparator(LocalPath::fromName(ait->second, *sync->client->fsaccess, sync->mFilesystemType), true);
                }
            }
        }
    }
}

// add corresponding LocalNode (by path), then self-destruct
void SyncFileGet::completed(Transfer*, LocalNode* )
{
<<<<<<< HEAD
    localNode.setScanAgain(true, false, false, 0);
    LOG_debug << "clearing downlaod for " << &localNode << " on completed";
    localNode.download.reset(); // deletes this;
=======
    sync->mUnifiedSync.mNextHeartbeat->adjustTransferCounts(0, -1, 0, size);

    LocalNode *ll = sync->checkpath(NULL, &localname, nullptr, nullptr, false, nullptr);
    if (ll && ll != (LocalNode*)~0 && n
            && (*(FileFingerprint *)ll) == (*(FileFingerprint *)n))
    {
        LOG_debug << "LocalNode created, associating with remote Node";
        ll->setnode(n);
        ll->treestate(TREESTATE_SYNCED);
        ll->sync->statecacheadd(ll);
        ll->sync->cachenodes();
    }
    delete this;
>>>>>>> e27ba13e
}

void SyncFileGet::terminated()
{
<<<<<<< HEAD
    LOG_debug << "clearing download for " << &localNode << " on terminated";
    localNode.download.reset(); // deletes this;
=======
    sync->mUnifiedSync.mNextHeartbeat->adjustTransferCounts(0, -1, -size, 0);

    delete this;
>>>>>>> e27ba13e
}
#endif
} // namespace<|MERGE_RESOLUTION|>--- conflicted
+++ resolved
@@ -455,20 +455,8 @@
     localname = clocalname;
 
     syncxfer = true;
-<<<<<<< HEAD
-=======
-    n->syncget = this;
-
-    sync->mUnifiedSync.mNextHeartbeat->adjustTransferCounts(0, 1, size, 0) ;
-}
-
-SyncFileGet::~SyncFileGet()
-{
-    if (n)
-    {
-        n->syncget = NULL;
-    }
->>>>>>> e27ba13e
+
+    localNode.sync->mUnifiedSync.mNextHeartbeat->adjustTransferCounts(0, 1, size, 0) ;
 }
 
 // create sync-specific temp download directory and set unique filename
@@ -581,37 +569,19 @@
 // add corresponding LocalNode (by path), then self-destruct
 void SyncFileGet::completed(Transfer*, LocalNode* )
 {
-<<<<<<< HEAD
+    localNode.sync->mUnifiedSync.mNextHeartbeat->adjustTransferCounts(0, -1, 0, size);
+
     localNode.setScanAgain(true, false, false, 0);
     LOG_debug << "clearing downlaod for " << &localNode << " on completed";
     localNode.download.reset(); // deletes this;
-=======
-    sync->mUnifiedSync.mNextHeartbeat->adjustTransferCounts(0, -1, 0, size);
-
-    LocalNode *ll = sync->checkpath(NULL, &localname, nullptr, nullptr, false, nullptr);
-    if (ll && ll != (LocalNode*)~0 && n
-            && (*(FileFingerprint *)ll) == (*(FileFingerprint *)n))
-    {
-        LOG_debug << "LocalNode created, associating with remote Node";
-        ll->setnode(n);
-        ll->treestate(TREESTATE_SYNCED);
-        ll->sync->statecacheadd(ll);
-        ll->sync->cachenodes();
-    }
-    delete this;
->>>>>>> e27ba13e
 }
 
 void SyncFileGet::terminated()
 {
-<<<<<<< HEAD
+    localNode.sync->mUnifiedSync.mNextHeartbeat->adjustTransferCounts(0, -1, -size, 0);
+
     LOG_debug << "clearing download for " << &localNode << " on terminated";
     localNode.download.reset(); // deletes this;
-=======
-    sync->mUnifiedSync.mNextHeartbeat->adjustTransferCounts(0, -1, -size, 0);
-
-    delete this;
->>>>>>> e27ba13e
 }
 #endif
 } // namespace