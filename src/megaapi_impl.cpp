﻿/**
 * @file megaapi_impl.cpp
 * @brief Private implementation of the intermediate layer for the MEGA C++ SDK.
 *
 * (c) 2013-2014 by Mega Limited, Auckland, New Zealand
 *
 * This file is part of the MEGA SDK - Client Access Engine.
 *
 * Applications using the MEGA API must present a valid application key
 * and comply with the the rules set forth in the Terms of Service.
 *
 * The MEGA SDK is distributed in the hope that it will be useful,
 * but WITHOUT ANY WARRANTY; without even the implied warranty of
 * MERCHANTABILITY or FITNESS FOR A PARTICULAR PURPOSE.
 *
 * @copyright Simplified (2-clause) BSD License.
 *
 * You should have received a copy of the license along with this
 * program.
 */

#define _POSIX_SOURCE
#define _LARGE_FILES

#define _GNU_SOURCE 1
#define _FILE_OFFSET_BITS 64

#define __DARWIN_C_LEVEL 199506L

#define USE_VARARGS
#define PREFER_STDARG
#include "megaapi_impl.h"
#include "megaapi.h"

#include <iomanip>
#include <algorithm>
#include <functional>
#include <cctype>
#include <locale>

#ifndef _WIN32
#ifndef _LARGEFILE64_SOURCE
    #define _LARGEFILE64_SOURCE
#endif
#include <signal.h>
#endif


#ifdef __APPLE__
    #include <xlocale.h>
    #include <strings.h>

    #if TARGET_OS_IPHONE
    #include <netdb.h>
    #include <resolv.h>
    #include <arpa/inet.h>
    #endif
#endif

#ifdef _WIN32
#ifndef WINDOWS_PHONE
#include <shlwapi.h>
#endif

#endif

#if (!defined(_WIN32) && !defined(USE_CURL_PUBLIC_KEY_PINNING)) || defined(WINDOWS_PHONE)
#include <openssl/rand.h>
#endif

using namespace mega;

MegaNodePrivate::MegaNodePrivate(const char *name, int type, int64_t size, int64_t ctime, int64_t mtime, uint64_t nodehandle,
                                 string *nodekey, string *attrstring, const char *fingerprint, MegaHandle parentHandle,
                                 const char *privateauth, const char *publicauth, bool ispublic, bool isForeign)
: MegaNode()
{
    this->name = MegaApi::strdup(name);
    this->fingerprint = MegaApi::strdup(fingerprint);
    this->customAttrs = NULL;
    this->type = type;
    this->size = size;
    this->ctime = ctime;
    this->mtime = mtime;
    this->nodehandle = nodehandle;
    this->parenthandle = parentHandle;
    this->attrstring.assign(attrstring->data(), attrstring->size());
    this->nodekey.assign(nodekey->data(),nodekey->size());
    this->changed = 0;
    this->thumbnailAvailable = false;
    this->previewAvailable = false;
    this->tag = 0;
    this->isPublicNode = ispublic;
    this->outShares = false;
    this->inShare = false;
    this->plink = NULL;
    this->foreign = isForeign;

    if (privateauth)
    {
        this->privateAuth = privateauth;
    }

    if (publicauth)
    {
        this->publicAuth = publicauth;
    }

#ifdef ENABLE_SYNC
    this->syncdeleted = false;
#endif
}

MegaNodePrivate::MegaNodePrivate(MegaNode *node)
: MegaNode()
{
    this->name = MegaApi::strdup(node->getName());
    this->fingerprint = MegaApi::strdup(node->getFingerprint());
    this->customAttrs = NULL;
    this->type = node->getType();
    this->size = node->getSize();
    this->ctime = node->getCreationTime();
    this->mtime = node->getModificationTime();
    this->nodehandle = node->getHandle();
    this->parenthandle = node->getParentHandle();
    string * attrstring = node->getAttrString();
    this->attrstring.assign(attrstring->data(), attrstring->size());
    string *nodekey = node->getNodeKey();
    this->nodekey.assign(nodekey->data(),nodekey->size());
    this->changed = node->getChanges();
    this->thumbnailAvailable = node->hasThumbnail();
    this->previewAvailable = node->hasPreview();
    this->tag = node->getTag();
    this->isPublicNode = node->isPublic();
    this->privateAuth = *node->getPrivateAuth();
    this->publicAuth = *node->getPublicAuth();
    this->outShares = node->isOutShare();
    this->inShare = node->isInShare();
    this->foreign = node->isForeign();

    if (node->isExported())
    {
        this->plink = new PublicLink(node->getPublicHandle(), node->getExpirationTime(), node->isTakenDown());
    }
    else
        this->plink = NULL;

    if (node->hasCustomAttrs())
    {
        this->customAttrs = new attr_map();
        MegaStringList *names = node->getCustomAttrNames();
        for (int i = 0; i < names->size(); i++)
        {
            (*customAttrs)[AttrMap::string2nameid(names->get(i))] = node->getCustomAttr(names->get(i));
        }
        delete names;
    }

#ifdef ENABLE_SYNC
    this->syncdeleted = node->isSyncDeleted();
    this->localPath = node->getLocalPath();
#endif
}

MegaNodePrivate::MegaNodePrivate(Node *node)
: MegaNode()
{
    this->name = MegaApi::strdup(node->displayname());
    this->fingerprint = NULL;

    if (node->isvalid)
    {
        string fingerprint;
        node->serializefingerprint(&fingerprint);
        m_off_t size = node->size;
        char bsize[sizeof(size)+1];
        int l = Serialize64::serialize((byte *)bsize, size);
        char *buf = new char[l * 4 / 3 + 4];
        char ssize = 'A' + Base64::btoa((const byte *)bsize, l, buf);
        string result(1, ssize);
        result.append(buf);
        result.append(fingerprint);
        delete [] buf;

        this->fingerprint = MegaApi::strdup(result.c_str());
    }

    this->customAttrs = NULL;

    char buf[10];
    for (attr_map::iterator it = node->attrs.map.begin(); it != node->attrs.map.end(); it++)
    {
       buf[0] = 0;
       node->attrs.nameid2string(it->first, buf);
       if (buf[0] == '_')
       {
           if (!customAttrs)
           {
               customAttrs = new attr_map();
           }

           nameid id = AttrMap::string2nameid(&buf[1]);
           (*customAttrs)[id] = it->second;
       }
    }

    this->type = node->type;
    this->size = node->size;
    this->ctime = node->ctime;
    this->mtime = node->mtime;
    this->nodehandle = node->nodehandle;
    this->parenthandle = node->parent ? node->parent->nodehandle : INVALID_HANDLE;

    if(node->attrstring)
    {
        this->attrstring.assign(node->attrstring->data(), node->attrstring->size());
    }
    this->nodekey.assign(node->nodekey.data(),node->nodekey.size());

    this->changed = 0;
    if(node->changed.attrs)
    {
        this->changed |= MegaNode::CHANGE_TYPE_ATTRIBUTES;
    }
    if(node->changed.ctime)
    {
        this->changed |= MegaNode::CHANGE_TYPE_TIMESTAMP;
    }
    if(node->changed.fileattrstring)
    {
        this->changed |= MegaNode::CHANGE_TYPE_FILE_ATTRIBUTES;
    }
    if(node->changed.inshare)
    {
        this->changed |= MegaNode::CHANGE_TYPE_INSHARE;
    }
    if(node->changed.outshares)
    {
        this->changed |= MegaNode::CHANGE_TYPE_OUTSHARE;
    }
    if(node->changed.pendingshares)
    {
        this->changed |= MegaNode::CHANGE_TYPE_PENDINGSHARE;
    }
    if(node->changed.owner)
    {
        this->changed |= MegaNode::CHANGE_TYPE_OWNER;
    }
    if(node->changed.parent)
    {
        this->changed |= MegaNode::CHANGE_TYPE_PARENT;
    }
    if(node->changed.removed)
    {
        this->changed |= MegaNode::CHANGE_TYPE_REMOVED;
    }
    if(node->changed.publiclink)
    {
        this->changed |= MegaNode::CHANGE_TYPE_PUBLIC_LINK;
    }


#ifdef ENABLE_SYNC
	this->syncdeleted = (node->syncdeleted != SYNCDEL_NONE);
    if(node->localnode)
    {
        node->localnode->getlocalpath(&localPath, true);
        localPath.append("", 1);
    }
#endif

    this->thumbnailAvailable = (node->hasfileattribute(0) != 0);
    this->previewAvailable = (node->hasfileattribute(1) != 0);
    this->tag = node->tag;
    this->isPublicNode = false;
    this->foreign = false;

    // if there's only one share and it has no user --> public link
    this->outShares = (node->outshares) ? (node->outshares->size() > 1 || node->outshares->begin()->second->user) : false;
    this->inShare = (node->inshare != NULL) && !node->parent;
    this->plink = node->plink ? new PublicLink(node->plink) : NULL;
}

MegaNode *MegaNodePrivate::copy()
{
	return new MegaNodePrivate(this);
}

char *MegaNodePrivate::getBase64Handle()
{
    char *base64Handle = new char[12];
    Base64::btoa((byte*)&(nodehandle),MegaClient::NODEHANDLE,base64Handle);
    return base64Handle;
}

int MegaNodePrivate::getType()
{
	return type;
}

const char* MegaNodePrivate::getName()
{
    if(type <= FOLDERNODE)
    {
        return name;
    }

    switch(type)
    {
        case ROOTNODE:
            return "Cloud Drive";
        case INCOMINGNODE:
            return "Inbox";
        case RUBBISHNODE:
            return "Rubbish Bin";
        default:
            return name;
    }
}

const char *MegaNodePrivate::getFingerprint()
{
    return fingerprint;
}

bool MegaNodePrivate::hasCustomAttrs()
{
    return customAttrs != NULL;
}

MegaStringList *MegaNodePrivate::getCustomAttrNames()
{
    if (!customAttrs)
    {
        return new MegaStringList();
    }

    vector<char*> names;
    char *buf;
    for (attr_map::iterator it = customAttrs->begin(); it != customAttrs->end(); it++)
    {
        buf = new char[10];
        AttrMap::nameid2string(it->first, buf);
        names.push_back(buf);
    }
    return new MegaStringListPrivate(names.data(), names.size());
}

const char *MegaNodePrivate::getCustomAttr(const char *attrName)
{
    if (!customAttrs)
    {
        return NULL;
    }

    nameid n = AttrMap::string2nameid(attrName);
    if (!n)
    {
        return NULL;
    }

    attr_map::iterator it = customAttrs->find(n);
    if (it == customAttrs->end())
    {
        return NULL;
    }

    return it->second.c_str();
}

int64_t MegaNodePrivate::getSize()
{
	return size;
}

int64_t MegaNodePrivate::getCreationTime()
{
	return ctime;
}

int64_t MegaNodePrivate::getModificationTime()
{
    return mtime;
}

MegaHandle MegaNodePrivate::getParentHandle()
{
    return parenthandle;
}

uint64_t MegaNodePrivate::getHandle()
{
	return nodehandle;
}

string *MegaNodePrivate::getNodeKey()
{
    return &nodekey;
}

char *MegaNodePrivate::getBase64Key()
{
    char *key = NULL;

    // the key
    if (type == FILENODE && nodekey.size() >= FILENODEKEYLENGTH)
    {
        key = new char[FILENODEKEYLENGTH*4/3+3];
        Base64::btoa((const byte*)nodekey.data(),FILENODEKEYLENGTH, key);
    }

    return key;
}

string *MegaNodePrivate::getAttrString()
{
	return &attrstring;
}

int MegaNodePrivate::getTag()
{
    return tag;
}

int64_t MegaNodePrivate::getExpirationTime()
{
    return plink ? plink->ets : -1;
}

MegaHandle MegaNodePrivate::getPublicHandle()
{
    return plink ? (MegaHandle) plink->ph : INVALID_HANDLE;
}

MegaNode* MegaNodePrivate::getPublicNode()
{
    if (!plink || plink->isExpired())
    {
        return NULL;
    }

    char *skey = getBase64Key();
    string key(skey);

    MegaNode *node = new MegaNodePrivate(
                name, type, size, ctime, mtime,
                plink->ph, &key, &attrstring, fingerprint,
                INVALID_HANDLE);

    delete [] skey;

    return node;
}

char *MegaNodePrivate::getPublicLink()
{
    if (!plink)
    {
        return NULL;
    }

    char *base64ph = new char[12];
    Base64::btoa((byte*)&(plink->ph), MegaClient::NODEHANDLE, base64ph);

    char *base64k = getBase64Key();

    string strlink = "https://mega.nz/#";
    strlink += (type ? "F" : "");
    strlink += "!";
    strlink += base64ph;
    strlink += "!";
    strlink += base64k;

    char *link = MegaApi::strdup(strlink.c_str());

    delete [] base64ph;
    delete [] base64k;

    return link;
}

bool MegaNodePrivate::isFile()
{
	return type == TYPE_FILE;
}

bool MegaNodePrivate::isFolder()
{
    return (type != TYPE_FILE) && (type != TYPE_UNKNOWN);
}

bool MegaNodePrivate::isRemoved()
{
    return hasChanged(MegaNode::CHANGE_TYPE_REMOVED);
}

bool MegaNodePrivate::hasChanged(int changeType)
{
    return (changed & changeType);
}

int MegaNodePrivate::getChanges()
{
    return changed;
}


const unsigned int MegaApiImpl::MAX_SESSION_LENGTH = 64;

#ifdef ENABLE_SYNC
bool MegaNodePrivate::isSyncDeleted()
{
    return syncdeleted;
}

string MegaNodePrivate::getLocalPath()
{
    return localPath;
}

bool WildcardMatch(const char *pszString, const char *pszMatch)
//  cf. http://www.planet-source-code.com/vb/scripts/ShowCode.asp?txtCodeId=1680&lngWId=3
{
    const char *cp;
    const char *mp;

    while ((*pszString) && (*pszMatch != '*'))
    {
        if ((*pszMatch != *pszString) && (*pszMatch != '?'))
        {
            return false;
        }
        pszMatch++;
        pszString++;
    }

    while (*pszString)
    {
        if (*pszMatch == '*')
        {
            if (!*++pszMatch)
            {
                return true;
            }
            mp = pszMatch;
            cp = pszString + 1;
        }
        else if ((*pszMatch == *pszString) || (*pszMatch == '?'))
        {
            pszMatch++;
            pszString++;
        }
        else
        {
            pszMatch = mp;
            pszString = cp++;
        }
    }
    while (*pszMatch == '*')
    {
        pszMatch++;
    }
    return !*pszMatch;
}

bool MegaApiImpl::is_syncable(const char *name)
{
    for(unsigned int i=0; i< excludedNames.size(); i++)
    {
        if(WildcardMatch(name, excludedNames[i].c_str()))
        {
            return false;
        }
    }

    return true;
}

bool MegaApiImpl::is_syncable(long long size)
{
    if (!syncLowerSizeLimit)
    {
        // No lower limit. Check upper limit only
        if (syncUpperSizeLimit && size > syncUpperSizeLimit)
        {
            return false;
        }
    }
    else if (!syncUpperSizeLimit)
    {
        // No upper limit. Check lower limit only
        if (syncLowerSizeLimit && size < syncLowerSizeLimit)
        {
            return false;
        }
    }
    else
    {
        //Upper and lower limit
        if(syncLowerSizeLimit < syncUpperSizeLimit)
        {
            // Normal use case:
            // Exclude files with a size lower than the lower limit
            // or greater than the upper limit
            if(size < syncLowerSizeLimit || size > syncUpperSizeLimit)
            {
                return false;
            }
        }
        else
        {
            // Special use case:
            // Exclude files with a size lower than the lower limit
            // AND greater than the upper limit
            if(size < syncLowerSizeLimit && size > syncUpperSizeLimit)
            {
                return false;
            }
        }
    }

    return true;
}

bool MegaApiImpl::isIndexing()
{
    if(!client || client->syncs.size() == 0)
    {
        return false;
    }

    if(client->syncscanstate)
    {
        return true;
    }

    bool indexing = false;
    sdkMutex.lock();
    sync_list::iterator it = client->syncs.begin();
    while(it != client->syncs.end())
    {
        Sync *sync = (*it);
        if(sync->state == SYNC_INITIALSCAN)
        {
            indexing = true;
            break;
        }
        it++;
    }
    sdkMutex.unlock();
    return indexing;
}
#endif

bool MegaNodePrivate::hasThumbnail()
{
	return thumbnailAvailable;
}

bool MegaNodePrivate::hasPreview()
{
    return previewAvailable;
}

bool MegaNodePrivate::isPublic()
{
    return isPublicNode;
}

bool MegaNodePrivate::isShared()
{
    return outShares || inShare;
}

bool MegaNodePrivate::isOutShare()
{
    return outShares;
}

bool MegaNodePrivate::isInShare()
{
    return inShare;
}

bool MegaNodePrivate::isExported()
{
    return plink;
}

bool MegaNodePrivate::isExpired()
{
    return plink ? (plink->isExpired()) : false;
}

bool MegaNodePrivate::isTakenDown()
{
    return plink ? plink->takendown : false;
}

bool MegaNodePrivate::isForeign()
{
    return foreign;
}

string *MegaNodePrivate::getPrivateAuth()
{
    return &privateAuth;
}

void MegaNodePrivate::setPrivateAuth(const char *privateAuth)
{
    if (!privateAuth || !privateAuth[0])
    {
        this->privateAuth.clear();
    }
    else
    {
        this->privateAuth = privateAuth;
    }
}

string *MegaNodePrivate::getPublicAuth()
{
    return &publicAuth;
}

MegaNodePrivate::~MegaNodePrivate()
{
    delete[] name;
    delete [] fingerprint;
    delete customAttrs;
    delete plink;
}

MegaUserPrivate::MegaUserPrivate(User *user) : MegaUser()
{
    email = MegaApi::strdup(user->email.c_str());
    handle = user->userhandle;
	visibility = user->show;
	ctime = user->ctime;
    changed = 0;
    if (user->changed.authring)
    {
        changed |= MegaUser::CHANGE_TYPE_AUTHRING;
    }
    if(user->changed.avatar)
    {
        changed |= MegaUser::CHANGE_TYPE_AVATAR;
    }
    if(user->changed.lstint)
    {
        changed |= MegaUser::CHANGE_TYPE_LSTINT;
    }
    if(user->changed.firstname)
    {
        changed |= MegaUser::CHANGE_TYPE_FIRSTNAME;
    }
    if(user->changed.lastname)
    {
        changed |= MegaUser::CHANGE_TYPE_LASTNAME;
    }
<<<<<<< HEAD
    if(user->changed.keyring)
    {
        changed |= MegaUser::CHANGE_TYPE_KEYRING;
    }
    if(user->changed.country)
    {
        changed |= MegaUser::CHANGE_TYPE_COUNTRY;
    }
    if(user->changed.birthday)
    {
        changed |= MegaUser::CHANGE_TYPE_BIRTHDAY;
    }
    if(user->changed.puCu255)
    {
        changed |= MegaUser::CHANGE_TYPE_PUBKEY_CU255;
    }
    if(user->changed.puEd255)
    {
        changed |= MegaUser::CHANGE_TYPE_PUBKEY_ED255;
=======
    if(user->changed.email)
    {
        changed |= MegaUser::CHANGE_TYPE_EMAIL;
>>>>>>> acc8dcd4
    }
}

MegaUserPrivate::MegaUserPrivate(MegaUser *user) : MegaUser()
{
	email = MegaApi::strdup(user->getEmail());
    handle = user->getHandle();
	visibility = user->getVisibility();
	ctime = user->getTimestamp();
    changed = user->getChanges();
}

MegaUser *MegaUserPrivate::fromUser(User *user)
{
    if(!user)
    {
        return NULL;
    }
    return new MegaUserPrivate(user);
}

MegaUser *MegaUserPrivate::copy()
{
	return new MegaUserPrivate(this);
}

MegaUserPrivate::~MegaUserPrivate()
{
	delete[] email;
}

const char* MegaUserPrivate::getEmail()
{
	return email;
}

MegaHandle MegaUserPrivate::getHandle()
{
    return handle;
}

int MegaUserPrivate::getVisibility()
{
	return visibility;
}

int64_t MegaUserPrivate::getTimestamp()
{
	return ctime;
}

bool MegaUserPrivate::hasChanged(int changeType)
{
    return (changed & changeType);
}

int MegaUserPrivate::getChanges()
{
    return changed;
}


MegaNode *MegaNodePrivate::fromNode(Node *node)
{
    if(!node) return NULL;
    return new MegaNodePrivate(node);
}

MegaSharePrivate::MegaSharePrivate(MegaShare *share) : MegaShare()
{
	this->nodehandle = share->getNodeHandle();
	this->user = MegaApi::strdup(share->getUser());
	this->access = share->getAccess();
	this->ts = share->getTimestamp();
}

MegaShare *MegaSharePrivate::copy()
{
	return new MegaSharePrivate(this);
}

MegaSharePrivate::MegaSharePrivate(uint64_t handle, Share *share)
{
    this->nodehandle = handle;
    this->user = share->user ? MegaApi::strdup(share->user->email.c_str()) : NULL;
	this->access = share->access;
	this->ts = share->ts;
}

MegaShare *MegaSharePrivate::fromShare(uint64_t nodeuint64_t, Share *share)
{
    return new MegaSharePrivate(nodeuint64_t, share);
}

MegaSharePrivate::~MegaSharePrivate()
{
	delete[] user;
}

const char *MegaSharePrivate::getUser()
{
	return user;
}

uint64_t MegaSharePrivate::getNodeHandle()
{
    return nodehandle;
}

int MegaSharePrivate::getAccess()
{
	return access;
}

int64_t MegaSharePrivate::getTimestamp()
{
	return ts;
}


MegaTransferPrivate::MegaTransferPrivate(int type, MegaTransferListener *listener)
{
    this->type = type;
    this->tag = -1;
    this->path = NULL;
    this->nodeHandle = UNDEF;
    this->parentHandle = UNDEF;
    this->startPos = -1;
    this->endPos = -1;
    this->parentPath = NULL;
    this->listener = listener;
    this->retry = 0;
    this->maxRetries = 7;
    this->time = -1;
    this->startTime = 0;
    this->transferredBytes = 0;
    this->totalBytes = 0;
    this->fileName = NULL;
    this->transfer = NULL;
    this->speed = 0;
    this->deltaSize = 0;
    this->updateTime = 0;
    this->publicNode = NULL;
    this->lastBytes = NULL;
    this->syncTransfer = false;
    this->streamingTransfer = false;
    this->lastError = API_OK;
    this->folderTransferTag = 0;
}

MegaTransferPrivate::MegaTransferPrivate(const MegaTransferPrivate *transfer)
{
    path = NULL;
    parentPath = NULL;
    fileName = NULL;
    publicNode = NULL;
	lastBytes = NULL;

    this->listener = transfer->getListener();
    this->transfer = transfer->getTransfer();
    this->type = transfer->getType();
    this->setTag(transfer->getTag());
    this->setPath(transfer->getPath());
    this->setNodeHandle(transfer->getNodeHandle());
    this->setParentHandle(transfer->getParentHandle());
    this->setStartPos(transfer->getStartPos());
    this->setEndPos(transfer->getEndPos());
    this->setParentPath(transfer->getParentPath());
    this->setNumRetry(transfer->getNumRetry());
    this->setMaxRetries(transfer->getMaxRetries());
    this->setTime(transfer->getTime());
    this->setStartTime(transfer->getStartTime());
    this->setTransferredBytes(transfer->getTransferredBytes());
    this->setTotalBytes(transfer->getTotalBytes());
    this->setFileName(transfer->getFileName());
    this->setSpeed(transfer->getSpeed());
    this->setDeltaSize(transfer->getDeltaSize());
    this->setUpdateTime(transfer->getUpdateTime());
    this->setPublicNode(transfer->getPublicNode());
    this->setTransfer(transfer->getTransfer());
    this->setSyncTransfer(transfer->isSyncTransfer());
    this->setStreamingTransfer(transfer->isStreamingTransfer());
    this->setLastError(transfer->getLastError());
    this->setFolderTransferTag(transfer->getFolderTransferTag());
}

MegaTransfer* MegaTransferPrivate::copy()
{
    return new MegaTransferPrivate(this);
}

void MegaTransferPrivate::setTransfer(Transfer *transfer)
{
	this->transfer = transfer;
}

Transfer* MegaTransferPrivate::getTransfer() const
{
	return transfer;
}

int MegaTransferPrivate::getTag() const
{
	return tag;
}

long long MegaTransferPrivate::getSpeed() const
{
	return speed;
}

long long MegaTransferPrivate::getDeltaSize() const
{
	return deltaSize;
}

int64_t MegaTransferPrivate::getUpdateTime() const
{
	return updateTime;
}

MegaNode *MegaTransferPrivate::getPublicNode() const
{
	return publicNode;
}

MegaNode *MegaTransferPrivate::getPublicMegaNode() const
{
    if(publicNode)
    {
        return publicNode->copy();
    }

    return NULL;
}

bool MegaTransferPrivate::isSyncTransfer() const
{
	return syncTransfer;
}

bool MegaTransferPrivate::isStreamingTransfer() const
{
    return streamingTransfer;
}

int MegaTransferPrivate::getType() const
{
	return type;
}

int64_t MegaTransferPrivate::getStartTime() const
{
	return startTime;
}

long long MegaTransferPrivate::getTransferredBytes() const
{
	return transferredBytes;
}

long long MegaTransferPrivate::getTotalBytes() const
{
	return totalBytes;
}

const char* MegaTransferPrivate::getPath() const
{
	return path;
}

const char* MegaTransferPrivate::getParentPath() const
{
	return parentPath;
}

uint64_t MegaTransferPrivate::getNodeHandle() const
{
	return nodeHandle;
}

uint64_t MegaTransferPrivate::getParentHandle() const
{
	return parentHandle;
}

long long MegaTransferPrivate::getStartPos() const
{
	return startPos;
}

long long MegaTransferPrivate::getEndPos() const
{
	return endPos;
}

int MegaTransferPrivate::getNumRetry() const
{
	return retry;
}

int MegaTransferPrivate::getMaxRetries() const
{
	return maxRetries;
}

int64_t MegaTransferPrivate::getTime() const
{
	return time;
}

const char* MegaTransferPrivate::getFileName() const
{
	return fileName;
}

char * MegaTransferPrivate::getLastBytes() const
{
    return lastBytes;
}

MegaError MegaTransferPrivate::getLastError() const
{
    return this->lastError;
}

bool MegaTransferPrivate::isFolderTransfer() const
{
    return folderTransferTag < 0;
}

int MegaTransferPrivate::getFolderTransferTag() const
{
    return this->folderTransferTag;
}

void MegaTransferPrivate::setTag(int tag)
{
	this->tag = tag;
}

void MegaTransferPrivate::setSpeed(long long speed)
{
	this->speed = speed;
}

void MegaTransferPrivate::setDeltaSize(long long deltaSize)
{
	this->deltaSize = deltaSize;
}

void MegaTransferPrivate::setUpdateTime(int64_t updateTime)
{
	this->updateTime = updateTime;
}
void MegaTransferPrivate::setPublicNode(MegaNode *publicNode)
{
    if(this->publicNode)
    	delete this->publicNode;

    if(!publicNode)
    	this->publicNode = NULL;
    else
    	this->publicNode = publicNode->copy();
}

void MegaTransferPrivate::setSyncTransfer(bool syncTransfer)
{
    this->syncTransfer = syncTransfer;
}

void MegaTransferPrivate::setStreamingTransfer(bool streamingTransfer)
{
    this->streamingTransfer = streamingTransfer;
}

void MegaTransferPrivate::setStartTime(int64_t startTime)
{
	this->startTime = startTime;
}

void MegaTransferPrivate::setTransferredBytes(long long transferredBytes)
{
	this->transferredBytes = transferredBytes;
}

void MegaTransferPrivate::setTotalBytes(long long totalBytes)
{
	this->totalBytes = totalBytes;
}

void MegaTransferPrivate::setLastBytes(char *lastBytes)
{
    this->lastBytes = lastBytes;
}

void MegaTransferPrivate::setLastError(MegaError e)
{
    this->lastError = e;
}

void MegaTransferPrivate::setFolderTransferTag(int tag)
{
    this->folderTransferTag = tag;
}

void MegaTransferPrivate::setListener(MegaTransferListener *listener)
{
    this->listener = listener;
}

void MegaTransferPrivate::setPath(const char* path)
{
	if(this->path) delete [] this->path;
    this->path = MegaApi::strdup(path);
	if(!this->path) return;

	for(int i = strlen(path)-1; i>=0; i--)
	{
		if((path[i]=='\\') || (path[i]=='/'))
		{
			setFileName(&(path[i+1]));
            char *parentPath = MegaApi::strdup(path);
            parentPath[i+1] = '\0';
            setParentPath(parentPath);
            delete [] parentPath;
			return;
		}
	}
	setFileName(path);
}

void MegaTransferPrivate::setParentPath(const char* path)
{
	if(this->parentPath) delete [] this->parentPath;
    this->parentPath =  MegaApi::strdup(path);
}

void MegaTransferPrivate::setFileName(const char* fileName)
{
	if(this->fileName) delete [] this->fileName;
    this->fileName =  MegaApi::strdup(fileName);
}

void MegaTransferPrivate::setNodeHandle(uint64_t nodeHandle)
{
	this->nodeHandle = nodeHandle;
}

void MegaTransferPrivate::setParentHandle(uint64_t parentHandle)
{
	this->parentHandle = parentHandle;
}

void MegaTransferPrivate::setStartPos(long long startPos)
{
	this->startPos = startPos;
}

void MegaTransferPrivate::setEndPos(long long endPos)
{
	this->endPos = endPos;
}

void MegaTransferPrivate::setNumRetry(int retry)
{
	this->retry = retry;
}

void MegaTransferPrivate::setMaxRetries(int maxRetries)
{
	this->maxRetries = maxRetries;
}

void MegaTransferPrivate::setTime(int64_t time)
{
	this->time = time;
}

const char * MegaTransferPrivate::getTransferString() const
{
    switch(type)
    {
    case TYPE_UPLOAD:
        return "UPLOAD";
    case TYPE_DOWNLOAD:
        return "DOWNLOAD";
    case TYPE_LOCAL_HTTP_DOWNLOAD:
        return "LOCAL_HTTP_DOWNLOAD";
    }

    return "UNKNOWN";
}

MegaTransferListener* MegaTransferPrivate::getListener() const
{
	return listener;
}

MegaTransferPrivate::~MegaTransferPrivate()
{
	delete[] path;
	delete[] parentPath;
	delete [] fileName;
    delete publicNode;
}

const char * MegaTransferPrivate::toString() const
{
	return getTransferString();
}

const char * MegaTransferPrivate::__str__() const
{
	return getTransferString();
}

const char *MegaTransferPrivate::__toString() const
{
	return getTransferString();
}

MegaContactRequestPrivate::MegaContactRequestPrivate(PendingContactRequest *request)
{
    handle = request->id;
    sourceEmail = request->originatoremail.size() ? MegaApi::strdup(request->originatoremail.c_str()) : NULL;
    sourceMessage = request->msg.size() ? MegaApi::strdup(request->msg.c_str()) : NULL;
    targetEmail = request->targetemail.size() ? MegaApi::strdup(request->targetemail.c_str()) : NULL;
    creationTime = request->ts;
    modificationTime = request->uts;

    if(request->changed.accepted)
    {
        status = MegaContactRequest::STATUS_ACCEPTED;
    }
    else if(request->changed.deleted)
    {
        status = MegaContactRequest::STATUS_DELETED;
    }
    else if(request->changed.denied)
    {
        status = MegaContactRequest::STATUS_DENIED;
    }
    else if(request->changed.ignored)
    {
        status = MegaContactRequest::STATUS_IGNORED;
    }
    else if(request->changed.reminded)
    {
        status = MegaContactRequest::STATUS_REMINDED;
    }
    else
    {
        status = MegaContactRequest::STATUS_UNRESOLVED;
    }

    outgoing = request->isoutgoing;
}

MegaContactRequestPrivate::MegaContactRequestPrivate(const MegaContactRequest *request)
{
    handle = request->getHandle();
    sourceEmail = MegaApi::strdup(request->getSourceEmail());
    sourceMessage = MegaApi::strdup(request->getSourceMessage());
    targetEmail = MegaApi::strdup(request->getTargetEmail());
    creationTime = request->getCreationTime();
    modificationTime = request->getModificationTime();
    status = request->getStatus();
    outgoing = request->isOutgoing();
}

MegaContactRequestPrivate::~MegaContactRequestPrivate()
{
    delete [] sourceEmail;
    delete [] sourceMessage;
    delete [] targetEmail;
}

MegaContactRequest *MegaContactRequestPrivate::fromContactRequest(PendingContactRequest *request)
{
    return new MegaContactRequestPrivate(request);
}

MegaContactRequest *MegaContactRequestPrivate::copy() const
{
    return new MegaContactRequestPrivate(this);
}

MegaHandle MegaContactRequestPrivate::getHandle() const
{
    return handle;
}

char *MegaContactRequestPrivate::getSourceEmail() const
{
    return sourceEmail;
}

char *MegaContactRequestPrivate::getSourceMessage() const
{
    return sourceMessage;
}

char *MegaContactRequestPrivate::getTargetEmail() const
{
    return targetEmail;
}

int64_t MegaContactRequestPrivate::getCreationTime() const
{
    return creationTime;
}

int64_t MegaContactRequestPrivate::getModificationTime() const
{
    return modificationTime;
}

int MegaContactRequestPrivate::getStatus() const
{
    return status;
}

bool MegaContactRequestPrivate::isOutgoing() const
{
    return outgoing;
}


MegaAccountDetails *MegaAccountDetailsPrivate::fromAccountDetails(AccountDetails *details)
{
    return new MegaAccountDetailsPrivate(details);
}

MegaAccountDetailsPrivate::MegaAccountDetailsPrivate(AccountDetails *details)
{
    this->details = (*details);
}

MegaAccountDetailsPrivate::~MegaAccountDetailsPrivate()
{ }

MegaRequest *MegaRequestPrivate::copy()
{
    return new MegaRequestPrivate(this);
}

MegaRequestPrivate::MegaRequestPrivate(int type, MegaRequestListener *listener)
{
	this->type = type;
    this->tag = 0;
	this->transfer = 0;
	this->listener = listener;
#ifdef ENABLE_SYNC
    this->syncListener = NULL;
#endif
	this->nodeHandle = UNDEF;
	this->link = NULL;
	this->parentHandle = UNDEF;
    this->sessionKey = NULL;
	this->name = NULL;
	this->email = NULL;
    this->text = NULL;
	this->password = NULL;
	this->newPassword = NULL;
	this->privateKey = NULL;
	this->access = MegaShare::ACCESS_UNKNOWN;
	this->numRetry = 0;
	this->publicNode = NULL;
	this->numDetails = 0;
	this->file = NULL;
	this->attrType = 0;
    this->flag = false;
    this->totalBytes = -1;
    this->transferredBytes = 0;
    this->number = 0;

    if(type == MegaRequest::TYPE_ACCOUNT_DETAILS)
    {
        this->accountDetails = new AccountDetails();
    }
    else
    {
        this->accountDetails = NULL;
    }

    if((type == MegaRequest::TYPE_GET_PRICING) || (type == MegaRequest::TYPE_GET_PAYMENT_ID) || type == MegaRequest::TYPE_UPGRADE_ACCOUNT)
    {
        this->megaPricing = new MegaPricingPrivate();
    }
    else
    {
        megaPricing = NULL;
    }

#ifdef ENABLE_CHAT
    if(type == MegaRequest::TYPE_CHAT_CREATE)
    {
        this->chatPeerList = new MegaTextChatPeerListPrivate();
    }
    else
    {
        this->chatPeerList = NULL;
    }

    if(type == MegaRequest::TYPE_CHAT_FETCH)
    {
        this->chatList = new MegaTextChatListPrivate();
    }
    else
    {
        this->chatList = NULL;
    }
#endif

    stringMap = NULL;
}

MegaRequestPrivate::MegaRequestPrivate(MegaRequestPrivate *request)
{
    this->link = NULL;
    this->sessionKey = NULL;
    this->name = NULL;
    this->email = NULL;
    this->text = NULL;
    this->password = NULL;
    this->newPassword = NULL;
    this->privateKey = NULL;
    this->access = MegaShare::ACCESS_UNKNOWN;
    this->publicNode = NULL;
    this->file = NULL;
    this->publicNode = NULL;

    this->type = request->getType();
    this->setTag(request->getTag());
    this->setNodeHandle(request->getNodeHandle());
    this->setLink(request->getLink());
    this->setParentHandle(request->getParentHandle());
    this->setSessionKey(request->getSessionKey());
    this->setName(request->getName());
    this->setEmail(request->getEmail());
    this->setPassword(request->getPassword());
    this->setNewPassword(request->getNewPassword());
    this->setPrivateKey(request->getPrivateKey());
    this->setAccess(request->getAccess());
    this->setNumRetry(request->getNumRetry());
	this->numDetails = 0;
    this->setFile(request->getFile());
    this->setParamType(request->getParamType());
    this->setText(request->getText());
    this->setNumber(request->getNumber());
    this->setPublicNode(request->getPublicNode());
    this->setFlag(request->getFlag());
    this->setTransferTag(request->getTransferTag());
    this->setTotalBytes(request->getTotalBytes());
    this->setTransferredBytes(request->getTransferredBytes());
    this->listener = request->getListener();
#ifdef ENABLE_SYNC
    this->syncListener = request->getSyncListener();
#endif
    this->megaPricing = (MegaPricingPrivate *)request->getPricing();

    this->accountDetails = NULL;
    if(request->getAccountDetails())
    {
		this->accountDetails = new AccountDetails();
        *(this->accountDetails) = *(request->getAccountDetails());
	}

#ifdef ENABLE_CHAT   
    this->chatPeerList = request->getMegaTextChatPeerList() ? request->chatPeerList->copy() : NULL;
    this->chatList = request->getMegaTextChatList() ? request->chatList->copy() : NULL;
#endif

    this->stringMap = request->getMegaStringMap() ? request->stringMap->copy() : NULL;
}

AccountDetails *MegaRequestPrivate::getAccountDetails() const
{
    return accountDetails;
}

#ifdef ENABLE_CHAT
MegaTextChatPeerList *MegaRequestPrivate::getMegaTextChatPeerList() const
{
    return chatPeerList;
}

void MegaRequestPrivate::setMegaTextChatPeerList(MegaTextChatPeerList *chatPeers)
{
    if (this->chatPeerList)
        delete this->chatPeerList;

    this->chatPeerList = chatPeers->copy();
}

MegaTextChatList *MegaRequestPrivate::getMegaTextChatList() const
{
    return chatList;
}

void MegaRequestPrivate::setMegaTextChatList(MegaTextChatList *chatList)
{
    if (this->chatList)
        delete this->chatList;

    this->chatList = chatList->copy();
}
#endif

MegaStringMap *MegaRequestPrivate::getMegaStringMap() const
{
    return stringMap;
}

void MegaRequestPrivate::setMegaStringMap(const MegaStringMap *stringMap)
{
    if (this->stringMap)
    {
        delete this->stringMap;
    }

    this->stringMap = stringMap->copy();
}

#ifdef ENABLE_SYNC
void MegaRequestPrivate::setSyncListener(MegaSyncListener *syncListener)
{
    this->syncListener = syncListener;
}

MegaSyncListener *MegaRequestPrivate::getSyncListener() const
{
    return syncListener;
}
#endif

MegaAccountDetails *MegaRequestPrivate::getMegaAccountDetails() const
{
    if(accountDetails)
    {
        return MegaAccountDetailsPrivate::fromAccountDetails(accountDetails);
    }
    return NULL;
}

MegaRequestPrivate::~MegaRequestPrivate()
{
	delete [] link;
	delete [] name;
	delete [] email;
	delete [] password;
	delete [] newPassword;
	delete [] privateKey;
    delete [] sessionKey;
	delete publicNode;
	delete [] file;
	delete accountDetails;
    delete megaPricing;
    delete [] text;

#ifdef ENABLE_CHAT
    delete chatPeerList;
    delete chatList;
#endif
}

int MegaRequestPrivate::getType() const
{
	return type;
}

uint64_t MegaRequestPrivate::getNodeHandle() const
{
	return nodeHandle;
}

const char* MegaRequestPrivate::getLink() const
{
	return link;
}

uint64_t MegaRequestPrivate::getParentHandle() const
{
	return parentHandle;
}

const char* MegaRequestPrivate::getSessionKey() const
{
	return sessionKey;
}

const char* MegaRequestPrivate::getName() const
{
	return name;
}

const char* MegaRequestPrivate::getEmail() const
{
	return email;
}

const char* MegaRequestPrivate::getPassword() const
{
	return password;
}

const char* MegaRequestPrivate::getNewPassword() const
{
	return newPassword;
}

const char* MegaRequestPrivate::getPrivateKey() const
{
	return privateKey;
}

int MegaRequestPrivate::getAccess() const
{
	return access;
}

const char* MegaRequestPrivate::getFile() const
{
	return file;
}

int MegaRequestPrivate::getParamType() const
{
	return attrType;
}

const char *MegaRequestPrivate::getText() const
{
    return text;
}

long long MegaRequestPrivate::getNumber() const
{
    return number;
}

bool MegaRequestPrivate::getFlag() const
{
	return flag;
}

long long MegaRequestPrivate::getTransferredBytes() const
{
	return transferredBytes;
}

long long MegaRequestPrivate::getTotalBytes() const
{
	return totalBytes;
}

int MegaRequestPrivate::getNumRetry() const
{
	return numRetry;
}

int MegaRequestPrivate::getNumDetails() const
{
    return numDetails;
}

int MegaRequestPrivate::getTag() const
{
    return tag;
}

MegaPricing *MegaRequestPrivate::getPricing() const
{
    return megaPricing ? megaPricing->copy() : NULL;
}

void MegaRequestPrivate::setNumDetails(int numDetails)
{
	this->numDetails = numDetails;
}

MegaNode *MegaRequestPrivate::getPublicNode() const
{
	return publicNode;
}

MegaNode *MegaRequestPrivate::getPublicMegaNode() const
{
    if(publicNode)
    {
        return publicNode->copy();
    }

    return NULL;
}

void MegaRequestPrivate::setNodeHandle(uint64_t nodeHandle)
{
	this->nodeHandle = nodeHandle;
}

void MegaRequestPrivate::setParentHandle(uint64_t parentHandle)
{
	this->parentHandle = parentHandle;
}

void MegaRequestPrivate::setSessionKey(const char* sessionKey)
{
    if(this->sessionKey) delete [] this->sessionKey;
    this->sessionKey = MegaApi::strdup(sessionKey);
}

void MegaRequestPrivate::setNumRetry(int numRetry)
{
	this->numRetry = numRetry;
}

void MegaRequestPrivate::setLink(const char* link)
{
	if(this->link)
		delete [] this->link;

    this->link = MegaApi::strdup(link);
}
void MegaRequestPrivate::setName(const char* name)
{
	if(this->name)
		delete [] this->name;

    this->name = MegaApi::strdup(name);
}
void MegaRequestPrivate::setEmail(const char* email)
{
	if(this->email)
		delete [] this->email;

    this->email = MegaApi::strdup(email);
}
void MegaRequestPrivate::setPassword(const char* password)
{
	if(this->password)
		delete [] this->password;

    this->password = MegaApi::strdup(password);
}
void MegaRequestPrivate::setNewPassword(const char* newPassword)
{
	if(this->newPassword)
		delete [] this->newPassword;

    this->newPassword = MegaApi::strdup(newPassword);
}
void MegaRequestPrivate::setPrivateKey(const char* privateKey)
{
	if(this->privateKey)
		delete [] this->privateKey;

    this->privateKey = MegaApi::strdup(privateKey);
}
void MegaRequestPrivate::setAccess(int access)
{
	this->access = access;
}

void MegaRequestPrivate::setFile(const char* file)
{
    if(this->file)
        delete [] this->file;

    this->file = MegaApi::strdup(file);
}

void MegaRequestPrivate::setParamType(int type)
{
    this->attrType = type;
}

void MegaRequestPrivate::setText(const char *text)
{
    if(this->text) delete [] this->text;
    this->text = MegaApi::strdup(text);
}

void MegaRequestPrivate::setNumber(long long number)
{
    this->number = number;
}

void MegaRequestPrivate::setFlag(bool flag)
{
    this->flag = flag;
}

void MegaRequestPrivate::setTransferTag(int transfer)
{
    this->transfer = transfer;
}

void MegaRequestPrivate::setListener(MegaRequestListener *listener)
{
    this->listener = listener;
}

void MegaRequestPrivate::setTotalBytes(long long totalBytes)
{
    this->totalBytes = totalBytes;
}

void MegaRequestPrivate::setTransferredBytes(long long transferredBytes)
{
    this->transferredBytes = transferredBytes;
}

void MegaRequestPrivate::setTag(int tag)
{
    this->tag = tag;
}

void MegaRequestPrivate::addProduct(handle product, int proLevel, int gbStorage, int gbTransfer, int months, int amount, const char *currency, const char* description, const char* iosid, const char* androidid)
{
    if(megaPricing)
    {
        megaPricing->addProduct(product, proLevel, gbStorage, gbTransfer, months, amount, currency, description, iosid, androidid);
    }
}

void MegaRequestPrivate::setProxy(Proxy *proxy)
{
    this->proxy = proxy;
}

Proxy *MegaRequestPrivate::getProxy()
{
    return proxy;
}

void MegaRequestPrivate::setPublicNode(MegaNode *publicNode)
{
    if(this->publicNode)
		delete this->publicNode;

    if(!publicNode)
		this->publicNode = NULL;
    else
		this->publicNode = publicNode->copy();
}

const char *MegaRequestPrivate::getRequestString() const
{
	switch(type)
	{
        case TYPE_LOGIN: return "LOGIN";
        case TYPE_CREATE_FOLDER: return "CREATE_FOLDER";
        case TYPE_MOVE: return "MOVE";
        case TYPE_COPY: return "COPY";
        case TYPE_RENAME: return "RENAME";
        case TYPE_REMOVE: return "REMOVE";
        case TYPE_SHARE: return "SHARE";
        case TYPE_IMPORT_LINK: return "IMPORT_LINK";
        case TYPE_EXPORT: return "EXPORT";
        case TYPE_FETCH_NODES: return "FETCH_NODES";
        case TYPE_ACCOUNT_DETAILS: return "ACCOUNT_DETAILS";
        case TYPE_CHANGE_PW: return "CHANGE_PW";
        case TYPE_UPLOAD: return "UPLOAD";
        case TYPE_LOGOUT: return "LOGOUT";
        case TYPE_GET_PUBLIC_NODE: return "GET_PUBLIC_NODE";
        case TYPE_GET_ATTR_FILE: return "GET_ATTR_FILE";
        case TYPE_SET_ATTR_FILE: return "SET_ATTR_FILE";
        case TYPE_GET_ATTR_USER: return "GET_ATTR_USER";
        case TYPE_SET_ATTR_USER: return "SET_ATTR_USER";
        case TYPE_RETRY_PENDING_CONNECTIONS: return "RETRY_PENDING_CONNECTIONS";
        case TYPE_ADD_CONTACT: return "ADD_CONTACT";
        case TYPE_REMOVE_CONTACT: return "REMOVE_CONTACT";
        case TYPE_CREATE_ACCOUNT: return "CREATE_ACCOUNT";
        case TYPE_CONFIRM_ACCOUNT: return "CONFIRM_ACCOUNT";
        case TYPE_QUERY_SIGNUP_LINK: return "QUERY_SIGNUP_LINK";
        case TYPE_ADD_SYNC: return "ADD_SYNC";
        case TYPE_REMOVE_SYNC: return "REMOVE_SYNC";
        case TYPE_REMOVE_SYNCS: return "REMOVE_SYNCS";
        case TYPE_PAUSE_TRANSFERS: return "PAUSE_TRANSFERS";
        case TYPE_CANCEL_TRANSFER: return "CANCEL_TRANSFER";
        case TYPE_CANCEL_TRANSFERS: return "CANCEL_TRANSFERS";
        case TYPE_DELETE: return "DELETE";
        case TYPE_REPORT_EVENT: return "REPORT_EVENT";
        case TYPE_CANCEL_ATTR_FILE: return "CANCEL_ATTR_FILE";
        case TYPE_GET_PRICING: return "GET_PRICING";
        case TYPE_GET_PAYMENT_ID: return "GET_PAYMENT_ID";
        case TYPE_UPGRADE_ACCOUNT: return "UPGRADE_ACCOUNT";
        case TYPE_GET_USER_DATA: return "GET_USER_DATA";
        case TYPE_LOAD_BALANCING: return "LOAD_BALANCING";
        case TYPE_KILL_SESSION: return "KILL_SESSION";
        case TYPE_SUBMIT_PURCHASE_RECEIPT: return "SUBMIT_PURCHASE_RECEIPT";
        case TYPE_CREDIT_CARD_STORE: return "CREDIT_CARD_STORE";
        case TYPE_CREDIT_CARD_QUERY_SUBSCRIPTIONS: return "CREDIT_CARD_QUERY_SUBSCRIPTIONS";
        case TYPE_CREDIT_CARD_CANCEL_SUBSCRIPTIONS: return "CREDIT_CARD_CANCEL_SUBSCRIPTIONS";
        case TYPE_GET_SESSION_TRANSFER_URL: return "GET_SESSION_TRANSFER_URL";
        case TYPE_GET_PAYMENT_METHODS: return "GET_PAYMENT_METHODS";
        case TYPE_INVITE_CONTACT: return "INVITE_CONTACT";
        case TYPE_REPLY_CONTACT_REQUEST: return "REPLY_CONTACT_REQUEST";
        case TYPE_SUBMIT_FEEDBACK: return "SUBMIT_FEEDBACK";
        case TYPE_SEND_EVENT: return "SEND_EVENT";
        case TYPE_CLEAN_RUBBISH_BIN: return "CLEAN_RUBBISH_BIN";
        case TYPE_SET_ATTR_NODE: return "SET_ATTR_NODE";
        case TYPE_CHAT_CREATE: return "CHAT_CREATE";
        case TYPE_CHAT_FETCH: return "CHAT_FETCH";
        case TYPE_CHAT_INVITE: return "CHAT_INVITE";
        case TYPE_CHAT_REMOVE: return "CHAT_REMOVE";
        case TYPE_CHAT_URL: return "CHAT_URL";
        case TYPE_CHAT_GRANT_ACCESS: return "CHAT_GRANT_ACCESS";
        case TYPE_CHAT_REMOVE_ACCESS: return "CHAT_REMOVE_ACCESS";
        case TYPE_USE_HTTPS_ONLY: return "USE_HTTPS_ONLY";
        case TYPE_SET_PROXY: return "SET_PROXY";
	}
    return "UNKNOWN";
}

MegaRequestListener *MegaRequestPrivate::getListener() const
{
	return listener;
}

int MegaRequestPrivate::getTransferTag() const
{
	return transfer;
}

const char *MegaRequestPrivate::toString() const
{
	return getRequestString();
}

const char *MegaRequestPrivate::__str__() const
{
	return getRequestString();
}

const char *MegaRequestPrivate::__toString() const
{
	return getRequestString();
}

MegaStringMapPrivate::MegaStringMapPrivate()
{

}

MegaStringMapPrivate::MegaStringMapPrivate(const string_map *map, bool toBase64)
{
    strMap.insert(map->begin(),map->end());

    if (toBase64)
    {
        char* buf;
        string_map::iterator it;
        for (it = strMap.begin(); it != strMap.end(); it++)
        {
            buf = new char[it->second.length() * 4 / 3 + 4];
            Base64::btoa((const byte *) it->second.data(), it->second.length(), buf);

            it->second.assign(buf);

            delete buf;
        }
    }
}

MegaStringMapPrivate::~MegaStringMapPrivate()
{

}

MegaStringMap *MegaStringMapPrivate::copy() const
{
    return new MegaStringMapPrivate(this);
}

const char *MegaStringMapPrivate::get(const char *key) const
{
    string_map::const_iterator it = strMap.find(key);

    if (it == strMap.end())
    {
        return NULL;
    }

    return it->second.data();
}

MegaStringList *MegaStringMapPrivate::getKeys() const
{
    vector<char*> keys;
    char *buf;
    for (string_map::const_iterator it = strMap.begin(); it != strMap.end(); it++)
    {
        buf = new char[it->first.length()];
        strcpy(buf, it->first.data());

        keys.push_back(buf);
    }

    return new MegaStringListPrivate(keys.data(), keys.size());
}

void MegaStringMapPrivate::set(const char *key, const char *value)
{
    strMap[key] = value;
}

int MegaStringMapPrivate::size() const
{
    return strMap.size();
}

MegaStringMapPrivate::MegaStringMapPrivate(const MegaStringMapPrivate *megaStringMap)
{
    MegaStringList *keys = megaStringMap->getKeys();
    const char *key = NULL;
    const char *value = NULL;
    for (int i=0; i < keys->size(); i++)
    {
        key = keys->get(i);
        value = megaStringMap->get(key);

        strMap[key] = value;
    }

    delete keys;
}

MegaStringListPrivate::MegaStringListPrivate()
{
    list = NULL;
    s = 0;
}

MegaStringListPrivate::MegaStringListPrivate(MegaStringListPrivate *stringList)
{
    s = stringList->size();
    if (!s)
    {
        list = NULL;
        return;
    }

    list = new const char*[s];
    for (int i = 0; i < s; i++)
        list[i] = MegaApi::strdup(stringList->get(i));
}

MegaStringListPrivate::MegaStringListPrivate(char **newlist, int size)
{
    list = NULL;
    s = size;
    if (!size)
    {
        return;
    }

    list = new const char*[size];
    for (int i = 0; i < size; i++)
        list[i] = newlist[i];
}

MegaStringListPrivate::~MegaStringListPrivate()
{
    if(!list)
        return;

    for(int i=0; i<s; i++)
        delete [] list[i];
    delete [] list;
}

MegaStringList *MegaStringListPrivate::copy()
{
    return new MegaStringListPrivate(this);
}

const char *MegaStringListPrivate::get(int i)
{
    if(!list || (i < 0) || (i >= s))
        return NULL;

    return list[i];
}

int MegaStringListPrivate::size()
{
    return s;
}

MegaNodeListPrivate::MegaNodeListPrivate()
{
	list = NULL;
	s = 0;
}

MegaNodeListPrivate::MegaNodeListPrivate(Node** newlist, int size)
{
	list = NULL; s = size;
	if(!size) return;

	list = new MegaNode*[size];
	for(int i=0; i<size; i++)
		list[i] = MegaNodePrivate::fromNode(newlist[i]);
}

MegaNodeListPrivate::MegaNodeListPrivate(MegaNodeListPrivate *nodeList)
{
    s = nodeList->size();
	if (!s)
	{
		list = NULL;
		return;
	}

	list = new MegaNode*[s];
	for (int i = 0; i<s; i++)
        list[i] = new MegaNodePrivate(nodeList->get(i));
}

MegaNodeListPrivate::~MegaNodeListPrivate()
{
	if(!list)
		return;

	for(int i=0; i<s; i++)
		delete list[i];
	delete [] list;
}

MegaNodeList *MegaNodeListPrivate::copy()
{
    return new MegaNodeListPrivate(this);
}

MegaNode *MegaNodeListPrivate::get(int i)
{
	if(!list || (i < 0) || (i >= s))
		return NULL;

	return list[i];
}

int MegaNodeListPrivate::size()
{
	return s;
}

MegaUserListPrivate::MegaUserListPrivate()
{
	list = NULL;
	s = 0;
}

MegaUserListPrivate::MegaUserListPrivate(User** newlist, int size)
{
	list = NULL;
	s = size;

	if(!size)
		return;

	list = new MegaUser*[size];
	for(int i=0; i<size; i++)
		list[i] = MegaUserPrivate::fromUser(newlist[i]);
}

MegaUserListPrivate::MegaUserListPrivate(MegaUserListPrivate *userList)
{
    s = userList->size();
	if (!s)
	{
		list = NULL;
		return;
	}
	list = new MegaUser*[s];
	for (int i = 0; i<s; i++)
        list[i] = new MegaUserPrivate(userList->get(i));
}

MegaUserListPrivate::~MegaUserListPrivate()
{
	if(!list)
		return;

	for(int i=0; i<s; i++)
		delete list[i];

	delete [] list;
}

MegaUserList *MegaUserListPrivate::copy()
{
    return new MegaUserListPrivate(this);
}

MegaUser *MegaUserListPrivate::get(int i)
{
	if(!list || (i < 0) || (i >= s))
		return NULL;

	return list[i];
}

int MegaUserListPrivate::size()
{
	return s;
}


MegaShareListPrivate::MegaShareListPrivate()
{
	list = NULL;
	s = 0;
}

MegaShareListPrivate::MegaShareListPrivate(Share** newlist, uint64_t *uint64_tlist, int size)
{
	list = NULL; s = size;
	if(!size) return;

	list = new MegaShare*[size];
	for(int i=0; i<size; i++)
        list[i] = MegaSharePrivate::fromShare(uint64_tlist[i], newlist[i]);
}

MegaShareListPrivate::~MegaShareListPrivate()
{
	if(!list)
		return;

	for(int i=0; i<s; i++)
		delete list[i];

	delete [] list;
}

MegaShare *MegaShareListPrivate::get(int i)
{
	if(!list || (i < 0) || (i >= s))
		return NULL;

	return list[i];
}

int MegaShareListPrivate::size()
{
	return s;
}

MegaTransferListPrivate::MegaTransferListPrivate()
{
	list = NULL;
	s = 0;
}

MegaTransferListPrivate::MegaTransferListPrivate(MegaTransfer** newlist, int size)
{
    list = NULL;
    s = size;

    if(!size)
        return;

    list = new MegaTransfer*[size];
    for(int i=0; i<size; i++)
        list[i] = newlist[i]->copy();
}

MegaTransferListPrivate::~MegaTransferListPrivate()
{
	if(!list)
		return;

    for(int i=0; i < s; i++)
		delete list[i];

	delete [] list;
}

MegaTransfer *MegaTransferListPrivate::get(int i)
{
	if(!list || (i < 0) || (i >= s))
		return NULL;

	return list[i];
}

int MegaTransferListPrivate::size()
{
	return s;
}

MegaContactRequestListPrivate::MegaContactRequestListPrivate()
{
    list = NULL;
    s = 0;
}

MegaContactRequestListPrivate::MegaContactRequestListPrivate(PendingContactRequest **newlist, int size)
{
    list = NULL;
    s = size;

    if(!size)
        return;

    list = new MegaContactRequest*[size];
    for(int i=0; i<size; i++)
        list[i] = new MegaContactRequestPrivate(newlist[i]);
}

MegaContactRequestListPrivate::~MegaContactRequestListPrivate()
{
    if(!list)
        return;

    for(int i=0; i < s; i++)
        delete list[i];

    delete [] list;
}

MegaContactRequestList *MegaContactRequestListPrivate::copy()
{
    return new MegaContactRequestListPrivate(this);
}

MegaContactRequest *MegaContactRequestListPrivate::get(int i)
{
    if(!list || (i < 0) || (i >= s))
        return NULL;

    return list[i];
}

int MegaContactRequestListPrivate::size()
{
    return s;
}

MegaContactRequestListPrivate::MegaContactRequestListPrivate(MegaContactRequestListPrivate *requestList)
{
    s = requestList->size();
    if (!s)
    {
        list = NULL;
        return;
    }
    list = new MegaContactRequest*[s];
    for (int i = 0; i < s; i++)
        list[i] = new MegaContactRequestPrivate(requestList->get(i));
}

int MegaFile::nextseqno = 0;

bool MegaFile::failed(error e)
{
    return e != API_EKEY && e != API_EBLOCKED && transfer->failcount < 16;
}

MegaFile::MegaFile() : File()
{
    seqno = ++nextseqno;
}

MegaFileGet::MegaFileGet(MegaClient *client, Node *n, string dstPath) : MegaFile()
{
    h = n->nodehandle;
    *(FileFingerprint*)this = *n;

    string securename = n->displayname();
    client->fsaccess->name2local(&securename);
    client->fsaccess->local2path(&securename, &name);

    string finalPath;
    if(dstPath.size())
    {
        char c = dstPath[dstPath.size()-1];
        if((c == '\\') || (c == '/')) finalPath = dstPath+name;
        else finalPath = dstPath;
    }
    else finalPath = name;

    size = n->size;
    mtime = n->mtime;

    if(n->nodekey.size()>=sizeof(filekey))
        memcpy(filekey,n->nodekey.data(),sizeof filekey);

    client->fsaccess->path2local(&finalPath, &localname);
    hprivate = true;
    hforeign = false;
}

MegaFileGet::MegaFileGet(MegaClient *client, MegaNode *n, string dstPath) : MegaFile()
{
    h = n->getHandle();
    name = n->getName();
	string finalPath;
	if(dstPath.size())
	{
		char c = dstPath[dstPath.size()-1];
		if((c == '\\') || (c == '/')) finalPath = dstPath+name;
		else finalPath = dstPath;
	}
	else finalPath = name;

    size = n->getSize();
    mtime = n->getModificationTime();

    if(n->getNodeKey()->size()>=sizeof(filekey))
        memcpy(filekey,n->getNodeKey()->data(),sizeof filekey);

    client->fsaccess->path2local(&finalPath, &localname);
    hprivate = !n->isPublic();
    hforeign = n->isForeign();

    if(n->getPrivateAuth()->size())
    {
        privauth = *n->getPrivateAuth();
    }

    if(n->getPublicAuth()->size())
    {
        pubauth = *n->getPublicAuth();
    }
}

void MegaFileGet::prepare()
{
    if (!transfer->localfilename.size())
    {
        transfer->localfilename = localname;

        size_t index =  string::npos;
        while ((index = transfer->localfilename.rfind(transfer->client->fsaccess->localseparator, index)) != string::npos)
        {
            if(!(index % transfer->client->fsaccess->localseparator.size()))
            {
                break;
            }

            index--;
        }

        if(index != string::npos)
        {
            transfer->localfilename.resize(index + transfer->client->fsaccess->localseparator.size());
        }

        string suffix;
        transfer->client->fsaccess->tmpnamelocal(&suffix);
        transfer->localfilename.append(suffix);
    }
}

void MegaFileGet::updatelocalname()
{
#ifdef _WIN32
    transfer->localfilename.append("", 1);
    WIN32_FILE_ATTRIBUTE_DATA fad;
    if (GetFileAttributesExW((LPCWSTR)transfer->localfilename.data(), GetFileExInfoStandard, &fad))
        SetFileAttributesW((LPCWSTR)transfer->localfilename.data(), fad.dwFileAttributes & ~FILE_ATTRIBUTE_HIDDEN);
    transfer->localfilename.resize(transfer->localfilename.size()-1);
#endif
}

void MegaFileGet::progress()
{
#ifdef _WIN32
    if(transfer->slot && !transfer->slot->progressreported)
    {
        transfer->localfilename.append("", 1);
        WIN32_FILE_ATTRIBUTE_DATA fad;
        if (GetFileAttributesExW((LPCWSTR)transfer->localfilename.data(), GetFileExInfoStandard, &fad))
            SetFileAttributesW((LPCWSTR)transfer->localfilename.data(), fad.dwFileAttributes | FILE_ATTRIBUTE_HIDDEN);
        transfer->localfilename.resize(transfer->localfilename.size()-1);
    }
#endif
}

void MegaFileGet::completed(Transfer*, LocalNode*)
{
    delete this;
}

void MegaFileGet::terminated()
{
    delete this;
}

MegaFilePut::MegaFilePut(MegaClient *client, string* clocalname, string *filename, handle ch, const char* ctargetuser, int64_t mtime) : MegaFile()
{
    // full local path
    localname = *clocalname;

    // target parent node
    h = ch;

    // target user
    targetuser = ctargetuser;

    // new node name
    name = *filename;

    customMtime = mtime;
}

void MegaFilePut::completed(Transfer* t, LocalNode*)
{
    if(customMtime >= 0)
        t->mtime = customMtime;

    File::completed(t,NULL);
    delete this;
}

void MegaFilePut::terminated()
{
    delete this;
}

bool TreeProcessor::processNode(Node*)
{
	return false; /* Stops the processing */
}

TreeProcessor::~TreeProcessor()
{ }


//Entry point for the blocking thread
void *MegaApiImpl::threadEntryPoint(void *param)
{
#ifndef _WIN32
    struct sigaction noaction;
    memset(&noaction, 0, sizeof(noaction));
    noaction.sa_handler = SIG_IGN;
    ::sigaction(SIGPIPE, &noaction, 0);
#endif

    MegaApiImpl *megaApiImpl = (MegaApiImpl *)param;
    megaApiImpl->loop();
	return 0;
}

ExternalLogger *MegaApiImpl::externalLogger = NULL;

MegaApiImpl::MegaApiImpl(MegaApi *api, const char *appKey, MegaGfxProcessor* processor, const char *basePath, const char *userAgent)
{
	init(api, appKey, processor, basePath, userAgent);
}

MegaApiImpl::MegaApiImpl(MegaApi *api, const char *appKey, const char *basePath, const char *userAgent)
{
	init(api, appKey, NULL, basePath, userAgent);
}

MegaApiImpl::MegaApiImpl(MegaApi *api, const char *appKey, const char *basePath, const char *userAgent, int fseventsfd)
{
	init(api, appKey, NULL, basePath, userAgent, fseventsfd);
}

void MegaApiImpl::init(MegaApi *api, const char *appKey, MegaGfxProcessor* processor, const char *basePath, const char *userAgent, int fseventsfd)
{
    this->api = api;

    sdkMutex.init(true);
    maxRetries = 7;
	currentTransfer = NULL;
    pendingUploads = 0;
    pendingDownloads = 0;
    totalUploads = 0;
    totalDownloads = 0;
    client = NULL;
    waiting = false;
    waitingRequest = false;
    totalDownloadedBytes = 0;
    totalUploadedBytes = 0;
    activeRequest = NULL;
    activeTransfer = NULL;
    activeError = NULL;
    activeNodes = NULL;
    activeUsers = NULL;
    syncLowerSizeLimit = 0;
    syncUpperSizeLimit = 0;
    downloadSpeed = 0;
    uploadSpeed = 0;
    uploadPartialBytes = 0;
    downloadPartialBytes = 0;

#ifdef HAVE_LIBUV
    httpServer = NULL;
    httpServerMaxBufferSize = 0;
    httpServerMaxOutputSize = 0;
    httpServerEnableFiles = true;
    httpServerEnableFolders = false;
    httpServerRestrictedMode = MegaApi::HTTP_SERVER_ALLOW_CREATED_LOCAL_LINKS;
    httpServerSubtitlesSupportEnabled = false;
#endif

    httpio = new MegaHttpIO();
    waiter = new MegaWaiter();

#ifndef __APPLE__
    (void)fseventsfd;
    fsAccess = new MegaFileSystemAccess();
#else
    fsAccess = new MegaFileSystemAccess(fseventsfd);
#endif

	if (basePath)
	{
		string sBasePath = basePath;
		int lastIndex = sBasePath.size() - 1;
		if (sBasePath[lastIndex] != '/' && sBasePath[lastIndex] != '\\')
		{
			string utf8Separator;
			fsAccess->local2path(&fsAccess->localseparator, &utf8Separator);
			sBasePath.append(utf8Separator);
		}
		dbAccess = new MegaDbAccess(&sBasePath);
	}
	else dbAccess = NULL;

	gfxAccess = NULL;
	if(processor)
	{
		GfxProcExternal *externalGfx = new GfxProcExternal();
		externalGfx->setProcessor(processor);
		gfxAccess = externalGfx;
	}
	else
	{
		gfxAccess = new MegaGfxProc();
	}

	if(!userAgent)
	{
		userAgent = "";
	}

    client = new MegaClient(this, waiter, httpio, fsAccess, dbAccess, gfxAccess, appKey, userAgent);

#if defined(_WIN32) && !defined(WINDOWS_PHONE)
    httpio->unlock();
#endif

    //Start blocking thread
	threadExit = 0;
    thread.start(threadEntryPoint, this);
}

MegaApiImpl::~MegaApiImpl()
{
    MegaRequestPrivate *request = new MegaRequestPrivate(MegaRequest::TYPE_DELETE);
    requestQueue.push(request);
    waiter->notify();
    thread.join();
}

int MegaApiImpl::isLoggedIn()
{
    sdkMutex.lock();
    int result = client->loggedin();
    sdkMutex.unlock();
	return result;
}

char* MegaApiImpl::getMyEmail()
{
	User* u;
    sdkMutex.lock();
	if (!client->loggedin() || !(u = client->finduser(client->me)))
	{
		sdkMutex.unlock();
		return NULL;
	}

    char *result = MegaApi::strdup(u->email.c_str());
    sdkMutex.unlock();
    return result;
}

char *MegaApiImpl::getMyUserHandle()
{
    sdkMutex.lock();
    if (ISUNDEF(client->me))
    {
        sdkMutex.unlock();
        return NULL;
    }

    char buf[12];
    Base64::btoa((const byte*)&client->me, MegaClient::USERHANDLE, buf);
    char *result = MegaApi::strdup(buf);
    sdkMutex.unlock();
    return result;
}

MegaUser *MegaApiImpl::getMyUser()
{
    sdkMutex.lock();
    MegaUser *user = MegaUserPrivate::fromUser(client->finduser(client->me));
    sdkMutex.unlock();
    return user;
}

char *MegaApiImpl::getMyXMPPJid()
{
    sdkMutex.lock();
    if (ISUNDEF(client->me))
    {
        sdkMutex.unlock();
        return NULL;
    }

    char jid[16];
    Base32::btoa((const byte *)&client->me, MegaClient::USERHANDLE, jid);
    char *result = MegaApi::strdup(jid);

    sdkMutex.unlock();
    return result;
}

void MegaApiImpl::setLogLevel(int logLevel)
{
    if(!externalLogger)
    {
        externalLogger = new ExternalLogger();
    }
    externalLogger->setLogLevel(logLevel);
}

void MegaApiImpl::setLoggerClass(MegaLogger *megaLogger)
{
    if(!externalLogger)
    {
        externalLogger = new ExternalLogger();
    }
    externalLogger->setMegaLogger(megaLogger);
}

void MegaApiImpl::log(int logLevel, const char *message, const char *filename, int line)
{
    if(!externalLogger)
    {
        return;
    }

    externalLogger->postLog(logLevel, message, filename, line);
}

char* MegaApiImpl::getBase64PwKey(const char *password)
{
	if(!password) return NULL;

	byte pwkey[SymmCipher::KEYLENGTH];
	error e = client->pw_key(password,pwkey);
	if(e)
		return NULL;

	char* buf = new char[SymmCipher::KEYLENGTH*4/3+4];
	Base64::btoa((byte *)pwkey, SymmCipher::KEYLENGTH, buf);
	return buf;
}

char* MegaApiImpl::getStringHash(const char* base64pwkey, const char* inBuf)
{
	if(!base64pwkey || !inBuf) return NULL;

	char pwkey[SymmCipher::KEYLENGTH];
	Base64::atob(base64pwkey, (byte *)pwkey, sizeof pwkey);

	SymmCipher key;
	key.setkey((byte*)pwkey);

    uint64_t strhash;
	string neBuf = inBuf;

    strhash = client->stringhash64(&neBuf, &key);

	char* buf = new char[8*4/3+4];
    Base64::btoa((byte*)&strhash, 8, buf);
    return buf;
}

void MegaApiImpl::getSessionTransferURL(const char *path, MegaRequestListener *listener)
{
    MegaRequestPrivate *request = new MegaRequestPrivate(MegaRequest::TYPE_GET_SESSION_TRANSFER_URL);
    request->setText(path);
    request->setListener(listener);
    requestQueue.push(request);
    waiter->notify();
}

MegaHandle MegaApiImpl::base32ToHandle(const char *base32Handle)
{
	if(!base32Handle) return INVALID_HANDLE;

	handle h = 0;
	Base32::atob(base32Handle,(byte*)&h, MegaClient::USERHANDLE);
	return h;
}

const char* MegaApiImpl::ebcEncryptKey(const char* encryptionKey, const char* plainKey)
{
	if(!encryptionKey || !plainKey) return NULL;

	char pwkey[SymmCipher::KEYLENGTH];
	Base64::atob(encryptionKey, (byte *)pwkey, sizeof pwkey);

	SymmCipher key;
	key.setkey((byte*)pwkey);

	char plkey[SymmCipher::KEYLENGTH];
	Base64::atob(plainKey, (byte*)plkey, sizeof plkey);
	key.ecb_encrypt((byte*)plkey);

	char* buf = new char[SymmCipher::KEYLENGTH*4/3+4];
	Base64::btoa((byte*)plkey, SymmCipher::KEYLENGTH, buf);
	return buf;
}

handle MegaApiImpl::base64ToHandle(const char* base64Handle)
{
	if(!base64Handle) return UNDEF;

	handle h = 0;
	Base64::atob(base64Handle,(byte*)&h,MegaClient::NODEHANDLE);
    return h;
}

char *MegaApiImpl::handleToBase64(MegaHandle handle)
{
    char *base64Handle = new char[12];
    Base64::btoa((byte*)&(handle),MegaClient::NODEHANDLE,base64Handle);
    return base64Handle;
}

char *MegaApiImpl::userHandleToBase64(MegaHandle handle)
{
    char *base64Handle = new char[14];
    Base64::btoa((byte*)&(handle),MegaClient::USERHANDLE,base64Handle);
    return base64Handle;
}

void MegaApiImpl::retryPendingConnections(bool disconnect, bool includexfers, MegaRequestListener *listener)
{
	MegaRequestPrivate *request = new MegaRequestPrivate(MegaRequest::TYPE_RETRY_PENDING_CONNECTIONS);
	request->setFlag(disconnect);
	request->setNumber(includexfers);
	request->setListener(listener);
	requestQueue.push(request);
    waiter->notify();
}

void MegaApiImpl::addEntropy(char *data, unsigned int size)
{
    if(PrnGen::rng.CanIncorporateEntropy())
    {
        PrnGen::rng.IncorporateEntropy((const byte*)data, size);
    }

#if (!defined(_WIN32) && !defined(USE_CURL_PUBLIC_KEY_PINNING)) || defined(WINDOWS_PHONE)
    RAND_seed(data, size);
#endif
}

string MegaApiImpl::userAttributeToString(int type)
{
    string attrname;

    switch(type)
    {
        case MegaApi::USER_ATTR_AVATAR:
            attrname = "+a";
            break;

        case MegaApi::USER_ATTR_FIRSTNAME:
            attrname = "firstname";
            break;

        case MegaApi::USER_ATTR_LASTNAME:
            attrname = "lastname";
            break;

        case MegaApi::USER_ATTR_AUTHRING:
            attrname = "*!authring";
            break;

        case MegaApi::USER_ATTR_LAST_INTERACTION:
            attrname = "*!lstint";
            break;

        case MegaApi::USER_ATTR_ED25519_PUBLIC_KEY:
            attrname = "+puEd255";
            break;

        case MegaApi::USER_ATTR_CU25519_PUBLIC_KEY:
            attrname = "+puCu255";
            break;

        case MegaApi::USER_ATTR_KEYRING:
            attrname = "*keyring";
            break;
    }

    return attrname;
}

char MegaApiImpl::userAttributeToScope(int type)
{
    char scope;

    switch(type)
    {
        case MegaApi::USER_ATTR_AVATAR:
        case MegaApi::USER_ATTR_ED25519_PUBLIC_KEY:
        case MegaApi::USER_ATTR_CU25519_PUBLIC_KEY:
            scope = '+';
            break;

        case MegaApi::USER_ATTR_FIRSTNAME:
        case MegaApi::USER_ATTR_LASTNAME:
            scope = '0';
            break;

        case MegaApi::USER_ATTR_AUTHRING:
        case MegaApi::USER_ATTR_LAST_INTERACTION:
        case MegaApi::USER_ATTR_KEYRING:
            scope = '*';
            break;
    }

    return scope;
}

void MegaApiImpl::fastLogin(const char* email, const char *stringHash, const char *base64pwkey, MegaRequestListener *listener)
{
    MegaRequestPrivate *request = new MegaRequestPrivate(MegaRequest::TYPE_LOGIN, listener);
	request->setEmail(email);
	request->setPassword(stringHash);
	request->setPrivateKey(base64pwkey);
	requestQueue.push(request);
    waiter->notify();
}

void MegaApiImpl::fastLogin(const char *session, MegaRequestListener *listener)
{
    MegaRequestPrivate *request = new MegaRequestPrivate(MegaRequest::TYPE_LOGIN, listener);
    request->setSessionKey(session);
    requestQueue.push(request);
    waiter->notify();
}

void MegaApiImpl::killSession(MegaHandle sessionHandle, MegaRequestListener *listener)
{
    MegaRequestPrivate *request = new MegaRequestPrivate(MegaRequest::TYPE_KILL_SESSION, listener);
    request->setNodeHandle(sessionHandle);
    requestQueue.push(request);
    waiter->notify();
}

void MegaApiImpl::getUserData(MegaRequestListener *listener)
{
    MegaRequestPrivate *request = new MegaRequestPrivate(MegaRequest::TYPE_GET_USER_DATA, listener);
    requestQueue.push(request);
    waiter->notify();
}

void MegaApiImpl::getUserData(MegaUser *user, MegaRequestListener *listener)
{
    MegaRequestPrivate *request = new MegaRequestPrivate(MegaRequest::TYPE_GET_USER_DATA, listener);
    request->setFlag(true);
    if(user)
    {
        request->setEmail(user->getEmail());
    }

    requestQueue.push(request);
    waiter->notify();
}

void MegaApiImpl::getUserData(const char *user, MegaRequestListener *listener)
{
    MegaRequestPrivate *request = new MegaRequestPrivate(MegaRequest::TYPE_GET_USER_DATA, listener);
    request->setFlag(true);
    request->setEmail(user);
    requestQueue.push(request);
    waiter->notify();
}

void MegaApiImpl::login(const char *login, const char *password, MegaRequestListener *listener)
{
	MegaRequestPrivate *request = new MegaRequestPrivate(MegaRequest::TYPE_LOGIN, listener);
	request->setEmail(login);
	request->setPassword(password);
	requestQueue.push(request);
    waiter->notify();
}

char *MegaApiImpl::dumpSession()
{
    sdkMutex.lock();
    byte session[MAX_SESSION_LENGTH];
    char* buf = NULL;
    int size;
    size = client->dumpsession(session, sizeof session);
    if (size > 0)
    {
        buf = new char[sizeof(session) * 4 / 3 + 4];
        Base64::btoa(session, size, buf);
    }

    sdkMutex.unlock();
    return buf;
}

char *MegaApiImpl::dumpXMPPSession()
{
    sdkMutex.lock();
    char* buf = NULL;

    if (client->loggedin())
    {
        buf = new char[MAX_SESSION_LENGTH * 4 / 3 + 4];
        Base64::btoa((const byte *)client->sid.data(), client->sid.size(), buf);
    }

    sdkMutex.unlock();
    return buf;
}

char *MegaApiImpl::getAccountAuth()
{
    sdkMutex.lock();
    char* buf = NULL;

    if (client->loggedin())
    {
        buf = new char[MAX_SESSION_LENGTH * 4 / 3 + 4];
        Base64::btoa((const byte *)client->sid.data(), client->sid.size(), buf);
    }

    sdkMutex.unlock();
    return buf;
}

void MegaApiImpl::setAccountAuth(const char *auth)
{
    sdkMutex.lock();
    if (!auth)
    {
        client->accountauth.clear();
    }
    else
    {
        client->accountauth = auth;
    }

    handle h = client->getrootpublicfolder();
    if (h != UNDEF)
    {
        client->setrootnode(h);
    }
    sdkMutex.unlock();
}

void MegaApiImpl::createAccount(const char* email, const char* password, const char* name, MegaRequestListener *listener)
{
    MegaRequestPrivate *request = new MegaRequestPrivate(MegaRequest::TYPE_CREATE_ACCOUNT, listener);
	request->setEmail(email);
	request->setPassword(password);
	request->setName(name);
	requestQueue.push(request);
    waiter->notify();
}

void MegaApiImpl::createAccount(const char* email, const char* password, const char* firstname, const char* lastname, MegaRequestListener *listener)
{
    MegaRequestPrivate *request = new MegaRequestPrivate(MegaRequest::TYPE_CREATE_ACCOUNT, listener);
    request->setEmail(email);
    request->setPassword(password);
    request->setName(firstname);
    request->setText(lastname);
    requestQueue.push(request);
    waiter->notify();
}

void MegaApiImpl::fastCreateAccount(const char* email, const char *base64pwkey, const char* name, MegaRequestListener *listener)
{
    MegaRequestPrivate *request = new MegaRequestPrivate(MegaRequest::TYPE_CREATE_ACCOUNT, listener);
	request->setEmail(email);
	request->setPrivateKey(base64pwkey);
	request->setName(name);
	requestQueue.push(request);
    waiter->notify();
}

void MegaApiImpl::querySignupLink(const char* link, MegaRequestListener *listener)
{
	MegaRequestPrivate *request = new MegaRequestPrivate(MegaRequest::TYPE_QUERY_SIGNUP_LINK, listener);
	request->setLink(link);
	requestQueue.push(request);
    waiter->notify();
}

void MegaApiImpl::confirmAccount(const char* link, const char *password, MegaRequestListener *listener)
{
	MegaRequestPrivate *request = new MegaRequestPrivate(MegaRequest::TYPE_CONFIRM_ACCOUNT, listener);
	request->setLink(link);
	request->setPassword(password);
	requestQueue.push(request);
    waiter->notify();
}

void MegaApiImpl::fastConfirmAccount(const char* link, const char *base64pwkey, MegaRequestListener *listener)
{
    MegaRequestPrivate *request = new MegaRequestPrivate(MegaRequest::TYPE_CONFIRM_ACCOUNT, listener);
	request->setLink(link);
	request->setPrivateKey(base64pwkey);
	requestQueue.push(request);
    waiter->notify();
}

void MegaApiImpl::setProxySettings(MegaProxy *proxySettings)
{
    Proxy *localProxySettings = new Proxy();
    localProxySettings->setProxyType(proxySettings->getProxyType());

    string url;
    if(proxySettings->getProxyURL())
        url = proxySettings->getProxyURL();

    string localurl;

#if defined(WINDOWS_PHONE) || (defined(_WIN32) && defined(USE_CURL))
    localurl = url;
#else
    fsAccess->path2local(&url, &localurl);
#endif

    localProxySettings->setProxyURL(&localurl);

    if(proxySettings->credentialsNeeded())
    {
        string username;
        if(proxySettings->getUsername())
            username = proxySettings->getUsername();

        string localusername;

#if defined(WINDOWS_PHONE) || (defined(_WIN32) && defined(USE_CURL))
        localusername = username;
#else
        fsAccess->path2local(&username, &localusername);
#endif

        string password;
        if(proxySettings->getPassword())
            password = proxySettings->getPassword();

        string localpassword;

#if defined(WINDOWS_PHONE) || (defined(_WIN32) && defined(USE_CURL))
        localpassword = password;
#else
        fsAccess->path2local(&password, &localpassword);
#endif

        localProxySettings->setCredentials(&localusername, &localpassword);
    }

    MegaRequestPrivate *request = new MegaRequestPrivate(MegaRequest::TYPE_SET_PROXY);
    request->setProxy(localProxySettings);
    requestQueue.push(request);
    waiter->notify();
}

MegaProxy *MegaApiImpl::getAutoProxySettings()
{
    MegaProxy *proxySettings = new MegaProxy;
    sdkMutex.lock();
    Proxy *localProxySettings = httpio->getautoproxy();
    sdkMutex.unlock();
    proxySettings->setProxyType(localProxySettings->getProxyType());
    if(localProxySettings->getProxyType() == Proxy::CUSTOM)
    {
        string localProxyURL = localProxySettings->getProxyURL();
        string proxyURL;
        fsAccess->local2path(&localProxyURL, &proxyURL);
        LOG_debug << "Autodetected proxy: " << proxyURL;
        proxySettings->setProxyURL(proxyURL.c_str());
    }

    delete localProxySettings;
    return proxySettings;
}

void MegaApiImpl::loop()
{
#if (WINDOWS_PHONE || TARGET_OS_IPHONE)
    // Workaround to get the IP of valid DNS servers on Windows Phone/iOS
    string servers;

    while (true)
    {
    #ifdef WINDOWS_PHONE
        client->httpio->getMEGADNSservers(&servers);
    #else
        __res_state res;
        if(res_ninit(&res) == 0)
        {
            union res_sockaddr_union u[MAXNS];
            int nscount = res_getservers(&res, u, MAXNS);

            for(int i = 0; i < nscount; i++)
            {
                char straddr[INET6_ADDRSTRLEN];
                straddr[0] = 0;

                if(u[i].sin.sin_family == PF_INET)
                {
                    mega_inet_ntop(PF_INET, &u[i].sin.sin_addr, straddr, sizeof(straddr));
                }

                if(u[i].sin6.sin6_family == PF_INET6)
                {
                    mega_inet_ntop(PF_INET6, &u[i].sin6.sin6_addr, straddr, sizeof(straddr));
                }

                if(straddr[0])
                {
                    if (servers.size())
                    {
                        servers.append(",");
                    }
                    servers.append(straddr);
                }
            }

            res_ndestroy(&res);
        }
    #endif

        if (servers.size())
            break;

    #ifdef WINDOWS_PHONE
        std::this_thread::sleep_for(std::chrono::seconds(1));
    #else
        sleep(1);
    #endif
    }

    LOG_debug << "Using MEGA DNS servers " << servers;
    httpio->setdnsservers(servers.c_str());

#elif _WIN32
    httpio->lock();
#endif

    while(true)
	{
        sdkMutex.lock();
        int r = client->preparewait();
        sdkMutex.unlock();
        if (!r)
        {
            r = client->dowait();
        }

        if (r & Waiter::NEEDEXEC)
        {
            sendPendingTransfers();
            sendPendingRequests();
            if(threadExit)
                break;

            sdkMutex.lock();
            client->exec();
            sdkMutex.unlock();
        }
	}

    sdkMutex.lock();
    delete client;

	//It doesn't seem fully safe to delete those objects :-/
    // delete httpio;
    // delete waiter;
    // delete fsAccess;
    sdkMutex.unlock();
}


void MegaApiImpl::createFolder(const char *name, MegaNode *parent, MegaRequestListener *listener)
{
    MegaRequestPrivate *request = new MegaRequestPrivate(MegaRequest::TYPE_CREATE_FOLDER, listener);
    if(parent) request->setParentHandle(parent->getHandle());
	request->setName(name);
	requestQueue.push(request);
    waiter->notify();
}

void MegaApiImpl::moveNode(MegaNode *node, MegaNode *newParent, MegaRequestListener *listener)
{
	MegaRequestPrivate *request = new MegaRequestPrivate(MegaRequest::TYPE_MOVE, listener);
    if(node) request->setNodeHandle(node->getHandle());
    if(newParent) request->setParentHandle(newParent->getHandle());
	requestQueue.push(request);
    waiter->notify();
}

void MegaApiImpl::copyNode(MegaNode *node, MegaNode* target, MegaRequestListener *listener)
{
	MegaRequestPrivate *request = new MegaRequestPrivate(MegaRequest::TYPE_COPY, listener);
    if (node)
    {
        request->setPublicNode(node);
        request->setNodeHandle(node->getHandle());
    }
    if(target) request->setParentHandle(target->getHandle());
	requestQueue.push(request);
	waiter->notify();
}

void MegaApiImpl::copyNode(MegaNode *node, MegaNode *target, const char *newName, MegaRequestListener *listener)
{
    MegaRequestPrivate *request = new MegaRequestPrivate(MegaRequest::TYPE_COPY, listener);
    if (node)
    {
        request->setPublicNode(node);
        request->setNodeHandle(node->getHandle());
    }
    if(target) request->setParentHandle(target->getHandle());
    request->setName(newName);
    requestQueue.push(request);
    waiter->notify();
}

void MegaApiImpl::renameNode(MegaNode *node, const char *newName, MegaRequestListener *listener)
{
	MegaRequestPrivate *request = new MegaRequestPrivate(MegaRequest::TYPE_RENAME, listener);
    if(node) request->setNodeHandle(node->getHandle());
	request->setName(newName);
	requestQueue.push(request);
    waiter->notify();
}

void MegaApiImpl::remove(MegaNode *node, MegaRequestListener *listener)
{
	MegaRequestPrivate *request = new MegaRequestPrivate(MegaRequest::TYPE_REMOVE, listener);
    if(node) request->setNodeHandle(node->getHandle());
	requestQueue.push(request);
    waiter->notify();
}

void MegaApiImpl::cleanRubbishBin(MegaRequestListener *listener)
{
    MegaRequestPrivate *request = new MegaRequestPrivate(MegaRequest::TYPE_CLEAN_RUBBISH_BIN, listener);
    requestQueue.push(request);
    waiter->notify();
}

void MegaApiImpl::sendFileToUser(MegaNode *node, MegaUser *user, MegaRequestListener *listener)
{
	return sendFileToUser(node, user ? user->getEmail() : NULL, listener);
}

void MegaApiImpl::sendFileToUser(MegaNode *node, const char* email, MegaRequestListener *listener)
{
	MegaRequestPrivate *request = new MegaRequestPrivate(MegaRequest::TYPE_COPY, listener);
    if (node)
    {
        request->setPublicNode(node);
        request->setNodeHandle(node->getHandle());
    }
    request->setEmail(email);
	requestQueue.push(request);
    waiter->notify();
}

void MegaApiImpl::share(MegaNode* node, MegaUser *user, int access, MegaRequestListener *listener)
{
    return share(node, user ? user->getEmail() : NULL, access, listener);
}

void MegaApiImpl::share(MegaNode *node, const char* email, int access, MegaRequestListener *listener)
{
	MegaRequestPrivate *request = new MegaRequestPrivate(MegaRequest::TYPE_SHARE, listener);
    if(node) request->setNodeHandle(node->getHandle());
	request->setEmail(email);
	request->setAccess(access);
	requestQueue.push(request);
    waiter->notify();
}

void MegaApiImpl::loginToFolder(const char* megaFolderLink, MegaRequestListener *listener)
{
    MegaRequestPrivate *request = new MegaRequestPrivate(MegaRequest::TYPE_LOGIN, listener);
	request->setLink(megaFolderLink);
    request->setEmail("FOLDER");
	requestQueue.push(request);
    waiter->notify();
}

void MegaApiImpl::importFileLink(const char* megaFileLink, MegaNode *parent, MegaRequestListener *listener)
{
	MegaRequestPrivate *request = new MegaRequestPrivate(MegaRequest::TYPE_IMPORT_LINK, listener);
	if(parent) request->setParentHandle(parent->getHandle());
	request->setLink(megaFileLink);
	requestQueue.push(request);
    waiter->notify();
}

void MegaApiImpl::getPublicNode(const char* megaFileLink, MegaRequestListener *listener)
{
	MegaRequestPrivate *request = new MegaRequestPrivate(MegaRequest::TYPE_GET_PUBLIC_NODE, listener);
	request->setLink(megaFileLink);
	requestQueue.push(request);
    waiter->notify();
}

void MegaApiImpl::getThumbnail(MegaNode* node, const char *dstFilePath, MegaRequestListener *listener)
{
	getNodeAttribute(node, 0, dstFilePath, listener);
}

void MegaApiImpl::cancelGetThumbnail(MegaNode* node, MegaRequestListener *listener)
{
	cancelGetNodeAttribute(node, 0, listener);
}

void MegaApiImpl::setThumbnail(MegaNode* node, const char *srcFilePath, MegaRequestListener *listener)
{
	setNodeAttribute(node, 0, srcFilePath, listener);
}

void MegaApiImpl::getPreview(MegaNode* node, const char *dstFilePath, MegaRequestListener *listener)
{
	getNodeAttribute(node, 1, dstFilePath, listener);
}

void MegaApiImpl::cancelGetPreview(MegaNode* node, MegaRequestListener *listener)
{
	cancelGetNodeAttribute(node, 1, listener);
}

void MegaApiImpl::setPreview(MegaNode* node, const char *srcFilePath, MegaRequestListener *listener)
{
	setNodeAttribute(node, 1, srcFilePath, listener);
}

void MegaApiImpl::getUserAvatar(MegaUser* user, const char *dstFilePath, MegaRequestListener *listener)
{
    const char *email = NULL;
    if (user)
    {
        email = user->getEmail();
    }
    getUserAttr(email, MegaApi::USER_ATTR_AVATAR, dstFilePath, listener);
}

void MegaApiImpl::getUserAvatar(const char* email_or_handle, const char *dstFilePath, MegaRequestListener *listener)
{
    getUserAttr(email_or_handle, MegaApi::USER_ATTR_AVATAR, dstFilePath, listener);
}

void MegaApiImpl::setAvatar(const char *dstFilePath, MegaRequestListener *listener)
{
    setUserAttr(MegaApi::USER_ATTR_AVATAR, dstFilePath, listener);
}

void MegaApiImpl::getUserAttribute(MegaUser* user, int type, MegaRequestListener *listener)
{
    const char *email = NULL;
    if (user)
    {
        email = user->getEmail();
    }
    getUserAttr(email, type ? type : -1, NULL, listener);
}

void MegaApiImpl::getUserAttribute(const char* email_or_handle, int type, MegaRequestListener *listener)
{
    getUserAttr(email_or_handle, type ? type : -1, NULL, listener);
}

void MegaApiImpl::setUserAttribute(int type, const char *value, MegaRequestListener *listener)
{
    setUserAttr(type ? type : -1, value, listener);
}

void MegaApiImpl::setUserAttribute(int type, const MegaStringMap *value, MegaRequestListener *listener)
{
    MegaRequestPrivate *request = new MegaRequestPrivate(MegaRequest::TYPE_SET_ATTR_USER, listener);

    request->setMegaStringMap(value);
    request->setParamType(type);
    requestQueue.push(request);
    waiter->notify();
}

void MegaApiImpl::setCustomNodeAttribute(MegaNode *node, const char *attrName, const char *value, MegaRequestListener *listener)
{
    MegaRequestPrivate *request = new MegaRequestPrivate(MegaRequest::TYPE_SET_ATTR_NODE, listener);
    if(node) request->setNodeHandle(node->getHandle());
    request->setName(attrName);
    request->setText(value);
    requestQueue.push(request);
    waiter->notify();
}

void MegaApiImpl::exportNode(MegaNode *node, int64_t expireTime, MegaRequestListener *listener)
{
    MegaRequestPrivate *request = new MegaRequestPrivate(MegaRequest::TYPE_EXPORT, listener);
    if(node) request->setNodeHandle(node->getHandle());
    request->setNumber(expireTime);
    request->setAccess(1);
    requestQueue.push(request);
    waiter->notify();
}

void MegaApiImpl::disableExport(MegaNode *node, MegaRequestListener *listener)
{
    MegaRequestPrivate *request = new MegaRequestPrivate(MegaRequest::TYPE_EXPORT, listener);
    if(node) request->setNodeHandle(node->getHandle());
    request->setAccess(0);
    requestQueue.push(request);
    waiter->notify();
}

void MegaApiImpl::fetchNodes(MegaRequestListener *listener)
{
	MegaRequestPrivate *request = new MegaRequestPrivate(MegaRequest::TYPE_FETCH_NODES, listener);
	requestQueue.push(request);
    waiter->notify();
}

void MegaApiImpl::getPricing(MegaRequestListener *listener)
{
    MegaRequestPrivate *request = new MegaRequestPrivate(MegaRequest::TYPE_GET_PRICING, listener);
    requestQueue.push(request);
    waiter->notify();
}

void MegaApiImpl::getPaymentId(handle productHandle, MegaRequestListener *listener)
{
    MegaRequestPrivate *request = new MegaRequestPrivate(MegaRequest::TYPE_GET_PAYMENT_ID, listener);
    request->setNodeHandle(productHandle);
    requestQueue.push(request);
    waiter->notify();
}

void MegaApiImpl::upgradeAccount(MegaHandle productHandle, int paymentMethod, MegaRequestListener *listener)
{
    MegaRequestPrivate *request = new MegaRequestPrivate(MegaRequest::TYPE_UPGRADE_ACCOUNT, listener);
    request->setNodeHandle(productHandle);
    request->setNumber(paymentMethod);
    requestQueue.push(request);
    waiter->notify();
}

void MegaApiImpl::submitPurchaseReceipt(int gateway, const char *receipt, MegaRequestListener *listener)
{
    MegaRequestPrivate *request = new MegaRequestPrivate(MegaRequest::TYPE_SUBMIT_PURCHASE_RECEIPT, listener);
    request->setNumber(gateway);
    request->setText(receipt);
    requestQueue.push(request);
    waiter->notify();
}

void MegaApiImpl::creditCardStore(const char* address1, const char* address2, const char* city,
                                  const char* province, const char* country, const char *postalcode,
                                  const char* firstname, const char* lastname, const char* creditcard,
                                  const char* expire_month, const char* expire_year, const char* cv2,
                                  MegaRequestListener *listener)
{
    MegaRequestPrivate *request = new MegaRequestPrivate(MegaRequest::TYPE_CREDIT_CARD_STORE, listener);
    string email;

    sdkMutex.lock();
    User *u = client->finduser(client->me);
    if (u)
    {
        email = u->email;
    }
    sdkMutex.unlock();

    if (email.size())
    {
        string saddress1, saddress2, scity, sprovince, scountry, spostalcode;
        string sfirstname, slastname, screditcard, sexpire_month, sexpire_year, scv2;

        if (address1)
        {
           saddress1 = address1;
        }

        if (address2)
        {
            saddress2 = address2;
        }

        if (city)
        {
            scity = city;
        }

        if (province)
        {
            sprovince = province;
        }

        if (country)
        {
            scountry = country;
        }

        if (postalcode)
        {
            spostalcode = postalcode;
        }

        if (firstname)
        {
            sfirstname = firstname;
        }

        if (lastname)
        {
            slastname = lastname;
        }

        if (creditcard)
        {
            screditcard = creditcard;
            screditcard.erase(remove_if(screditcard.begin(), screditcard.end(),
                                     not1(ptr_fun(static_cast<int(*)(int)>(isdigit)))), screditcard.end());
        }

        if (expire_month)
        {
            sexpire_month = expire_month;
        }

        if (expire_year)
        {
            sexpire_year = expire_year;
        }

        if (cv2)
        {
            scv2 = cv2;
        }

        int tam = 256 + sfirstname.size() + slastname.size() + screditcard.size()
                + sexpire_month.size() + sexpire_year.size() + scv2.size() + saddress1.size()
                + saddress2.size() + scity.size() + sprovince.size() + spostalcode.size()
                + scountry.size() + email.size();

        char *ccplain = new char[tam];
        snprintf(ccplain, tam, "{\"first_name\":\"%s\",\"last_name\":\"%s\","
                "\"card_number\":\"%s\","
                "\"expiry_date_month\":\"%s\",\"expiry_date_year\":\"%s\","
                "\"cv2\":\"%s\",\"address1\":\"%s\","
                "\"address2\":\"%s\",\"city\":\"%s\","
                "\"province\":\"%s\",\"postal_code\":\"%s\","
                "\"country_code\":\"%s\",\"email_address\":\"%s\"}", sfirstname.c_str(), slastname.c_str(),
                 screditcard.c_str(), sexpire_month.c_str(), sexpire_year.c_str(), scv2.c_str(), saddress1.c_str(),
                 saddress2.c_str(), scity.c_str(), sprovince.c_str(), spostalcode.c_str(), scountry.c_str(), email.c_str());

        request->setText((const char* )ccplain);
        delete [] ccplain;
    }

    requestQueue.push(request);
    waiter->notify();
}

void MegaApiImpl::creditCardQuerySubscriptions(MegaRequestListener *listener)
{
    MegaRequestPrivate *request = new MegaRequestPrivate(MegaRequest::TYPE_CREDIT_CARD_QUERY_SUBSCRIPTIONS, listener);
    requestQueue.push(request);
    waiter->notify();
}

void MegaApiImpl::creditCardCancelSubscriptions(const char* reason, MegaRequestListener *listener)
{
    MegaRequestPrivate *request = new MegaRequestPrivate(MegaRequest::TYPE_CREDIT_CARD_CANCEL_SUBSCRIPTIONS, listener);
    request->setText(reason);
    requestQueue.push(request);
    waiter->notify();
}

void MegaApiImpl::getPaymentMethods(MegaRequestListener *listener)
{
    MegaRequestPrivate *request = new MegaRequestPrivate(MegaRequest::TYPE_GET_PAYMENT_METHODS, listener);
    requestQueue.push(request);
    waiter->notify();
}

char *MegaApiImpl::exportMasterKey()
{
    sdkMutex.lock();
    char* buf = NULL;

    if(client->loggedin())
    {
        buf = new char[SymmCipher::KEYLENGTH * 4 / 3 + 4];
        Base64::btoa(client->key.key, SymmCipher::KEYLENGTH, buf);
    }

    sdkMutex.unlock();
    return buf;
}

void MegaApiImpl::getAccountDetails(bool storage, bool transfer, bool pro, bool sessions, bool purchases, bool transactions, MegaRequestListener *listener)
{
	MegaRequestPrivate *request = new MegaRequestPrivate(MegaRequest::TYPE_ACCOUNT_DETAILS, listener);
	int numDetails = 0;
	if(storage) numDetails |= 0x01;
    if(transfer) numDetails |= 0x02;
	if(pro) numDetails |= 0x04;
	if(transactions) numDetails |= 0x08;
	if(purchases) numDetails |= 0x10;
	if(sessions) numDetails |= 0x20;
	request->setNumDetails(numDetails);

	requestQueue.push(request);
    waiter->notify();
}

void MegaApiImpl::changePassword(const char *oldPassword, const char *newPassword, MegaRequestListener *listener)
{
	MegaRequestPrivate *request = new MegaRequestPrivate(MegaRequest::TYPE_CHANGE_PW, listener);
	request->setPassword(oldPassword);
	request->setNewPassword(newPassword);
	requestQueue.push(request);
    waiter->notify();
}

void MegaApiImpl::logout(MegaRequestListener *listener)
{
	MegaRequestPrivate *request = new MegaRequestPrivate(MegaRequest::TYPE_LOGOUT, listener);
    request->setFlag(true);
	requestQueue.push(request);
    waiter->notify();
}

void MegaApiImpl::localLogout(MegaRequestListener *listener)
{
    MegaRequestPrivate *request = new MegaRequestPrivate(MegaRequest::TYPE_LOGOUT, listener);
    request->setFlag(false);
    requestQueue.push(request);
    waiter->notify();
}

void MegaApiImpl::submitFeedback(int rating, const char *comment, MegaRequestListener *listener)
{
    MegaRequestPrivate *request = new MegaRequestPrivate(MegaRequest::TYPE_SUBMIT_FEEDBACK, listener);
    request->setText(comment);
    request->setNumber(rating);
    requestQueue.push(request);
    waiter->notify();
}

void MegaApiImpl::reportEvent(const char *details, MegaRequestListener *listener)
{
    MegaRequestPrivate *request = new MegaRequestPrivate(MegaRequest::TYPE_REPORT_EVENT, listener);
    request->setText(details);
    requestQueue.push(request);
    waiter->notify();
}

void MegaApiImpl::sendEvent(int eventType, const char *message, MegaRequestListener *listener)
{
    MegaRequestPrivate *request = new MegaRequestPrivate(MegaRequest::TYPE_SEND_EVENT, listener);
    request->setNumber(eventType);
    request->setText(message);
    requestQueue.push(request);
    waiter->notify();
}

void MegaApiImpl::useHttpsOnly(bool usehttps)
{
    MegaRequestPrivate *request = new MegaRequestPrivate(MegaRequest::TYPE_USE_HTTPS_ONLY);
    request->setFlag(usehttps);
    requestQueue.push(request);
    waiter->notify();
}

bool MegaApiImpl::usingHttpsOnly()
{
    return client->usehttps;
}

void MegaApiImpl::getNodeAttribute(MegaNode *node, int type, const char *dstFilePath, MegaRequestListener *listener)
{
	MegaRequestPrivate *request = new MegaRequestPrivate(MegaRequest::TYPE_GET_ATTR_FILE, listener);
    if(dstFilePath)
    {
        string path(dstFilePath);
#if defined(_WIN32) && !defined(WINDOWS_PHONE)
        if(!PathIsRelativeA(path.c_str()) && ((path.size()<2) || path.compare(0, 2, "\\\\")))
            path.insert(0, "\\\\?\\");
#endif

        int c = path[path.size()-1];
        if((c=='/') || (c == '\\'))
        {
            const char *base64Handle = node->getBase64Handle();
            path.append(base64Handle);
            path.push_back('0' + type);
            path.append(".jpg");
            delete [] base64Handle;
        }

        request->setFile(path.c_str());
    }

    request->setParamType(type);
    if(node) request->setNodeHandle(node->getHandle());
	requestQueue.push(request);
    waiter->notify();
}

void MegaApiImpl::cancelGetNodeAttribute(MegaNode *node, int type, MegaRequestListener *listener)
{
	MegaRequestPrivate *request = new MegaRequestPrivate(MegaRequest::TYPE_CANCEL_ATTR_FILE, listener);
	request->setParamType(type);
	if (node) request->setNodeHandle(node->getHandle());
	requestQueue.push(request);
	waiter->notify();
}

void MegaApiImpl::setNodeAttribute(MegaNode *node, int type, const char *srcFilePath, MegaRequestListener *listener)
{
	MegaRequestPrivate *request = new MegaRequestPrivate(MegaRequest::TYPE_SET_ATTR_FILE, listener);
	request->setFile(srcFilePath);
    request->setParamType(type);
    if(node) request->setNodeHandle(node->getHandle());
	requestQueue.push(request);
    waiter->notify();
}

void MegaApiImpl::getUserAttr(const char *email_or_handle, int type, const char *dstFilePath, MegaRequestListener *listener)
{
    MegaRequestPrivate *request = new MegaRequestPrivate(MegaRequest::TYPE_GET_ATTR_USER, listener);

    if (type == MegaApi::USER_ATTR_AVATAR && dstFilePath)
    {
        string path(dstFilePath);
#if defined(_WIN32) && !defined(WINDOWS_PHONE)
        if(!PathIsRelativeA(path.c_str()) && ((path.size()<2) || path.compare(0, 2, "\\\\")))
            path.insert(0, "\\\\?\\");
#endif

        int c = path[path.size()-1];
        if((c=='/') || (c == '\\'))
        {
            path.append(email_or_handle);
            path.push_back('0' + type);
            path.append(".jpg");
        }

        request->setFile(path.c_str());
    }

    request->setParamType(type);
    if(email_or_handle)
    {
        request->setEmail(email_or_handle);
    }
    requestQueue.push(request);
    waiter->notify();
}

void MegaApiImpl::setUserAttr(int type, const char *value, MegaRequestListener *listener)
{
    MegaRequestPrivate *request = new MegaRequestPrivate(MegaRequest::TYPE_SET_ATTR_USER, listener);
    if(type == MegaApi::USER_ATTR_AVATAR)
    {
        request->setFile(value);
    }
    else
    {
        request->setText(value);
    }

    request->setParamType(type);
    requestQueue.push(request);
    waiter->notify();
}

void MegaApiImpl::addContact(const char* email, MegaRequestListener* listener)
{
	MegaRequestPrivate *request = new MegaRequestPrivate(MegaRequest::TYPE_ADD_CONTACT, listener);
	request->setEmail(email);
	requestQueue.push(request);
    waiter->notify();
}

void MegaApiImpl::inviteContact(const char *email, const char *message,int action, MegaRequestListener *listener)
{
    MegaRequestPrivate *request = new MegaRequestPrivate(MegaRequest::TYPE_INVITE_CONTACT, listener);
    request->setNumber(action);
    request->setEmail(email);
    request->setText(message);
    requestQueue.push(request);
    waiter->notify();
}

void MegaApiImpl::replyContactRequest(MegaContactRequest *r, int action, MegaRequestListener *listener)
{
    MegaRequestPrivate *request = new MegaRequestPrivate(MegaRequest::TYPE_REPLY_CONTACT_REQUEST, listener);
    if(r)
    {
        request->setNodeHandle(r->getHandle());
    }

    request->setNumber(action);
    requestQueue.push(request);
    waiter->notify();
}

void MegaApiImpl::removeContact(MegaUser *user, MegaRequestListener* listener)
{
	MegaRequestPrivate *request = new MegaRequestPrivate(MegaRequest::TYPE_REMOVE_CONTACT, listener);
    if(user)
    {
        request->setEmail(user->getEmail());
    }

	requestQueue.push(request);
    waiter->notify();
}

void MegaApiImpl::pauseTransfers(bool pause, int direction, MegaRequestListener* listener)
{
    MegaRequestPrivate *request = new MegaRequestPrivate(MegaRequest::TYPE_PAUSE_TRANSFERS, listener);
    request->setFlag(pause);
    request->setNumber(direction);
    requestQueue.push(request);
    waiter->notify();
}

bool MegaApiImpl::areTransfersPaused(int direction)
{
    if(direction != MegaTransfer::TYPE_DOWNLOAD && direction != MegaTransfer::TYPE_UPLOAD)
    {
        return false;
    }

    bool result;
    sdkMutex.lock();
    if(direction == MegaTransfer::TYPE_DOWNLOAD)
    {
        result = client->xferpaused[GET];
    }
    else
    {
        result = client->xferpaused[PUT];
    }
    sdkMutex.unlock();
    return result;
}

//-1 -> AUTO, 0 -> NONE, >0 -> b/s
void MegaApiImpl::setUploadLimit(int bpslimit)
{
    client->putmbpscap = bpslimit;
}

void MegaApiImpl::setDownloadMethod(int method)
{
    switch(method)
    {
        case MegaApi::TRANSFER_METHOD_NORMAL:
            client->usealtdownport = false;
            client->autodownport = false;
            break;
        case MegaApi::TRANSFER_METHOD_ALTERNATIVE_PORT:
            client->usealtdownport = true;
            client->autodownport = false;
            break;
        case MegaApi::TRANSFER_METHOD_AUTO:
            client->autodownport = true;
            break;
        case MegaApi::TRANSFER_METHOD_AUTO_NORMAL:
            client->usealtdownport = false;
            client->autodownport = true;
            break;
        case MegaApi::TRANSFER_METHOD_AUTO_ALTERNATIVE:
            client->usealtdownport = true;
            client->autodownport = true;
            break;
        default:
            break;
    }
}

void MegaApiImpl::setUploadMethod(int method)
{
    switch(method)
    {
        case MegaApi::TRANSFER_METHOD_NORMAL:
            client->usealtupport = false;
            client->autoupport = false;
            break;
        case MegaApi::TRANSFER_METHOD_ALTERNATIVE_PORT:
            client->usealtupport = true;
            client->autoupport = false;
            break;
        case MegaApi::TRANSFER_METHOD_AUTO:
            client->autoupport = true;
            break;
        case MegaApi::TRANSFER_METHOD_AUTO_NORMAL:
            client->usealtupport = false;
            client->autoupport = true;
            break;
        case MegaApi::TRANSFER_METHOD_AUTO_ALTERNATIVE:
            client->usealtupport = true;
            client->autoupport = true;
            break;
        default:
            break;
    }
}

int MegaApiImpl::getDownloadMethod()
{
    if (client->autodownport)
    {
        if(client->usealtdownport)
        {
            return MegaApi::TRANSFER_METHOD_AUTO_ALTERNATIVE;
        }
        else
        {
            return MegaApi::TRANSFER_METHOD_AUTO_NORMAL;
        }
    }

    if (client->usealtdownport)
    {
        return MegaApi::TRANSFER_METHOD_ALTERNATIVE_PORT;
    }

    return MegaApi::TRANSFER_METHOD_NORMAL;
}

int MegaApiImpl::getUploadMethod()
{
    if (client->autoupport)
    {
        if(client->usealtupport)
        {
            return MegaApi::TRANSFER_METHOD_AUTO_ALTERNATIVE;
        }
        else
        {
            return MegaApi::TRANSFER_METHOD_AUTO_NORMAL;
        }
    }

    if (client->usealtupport)
    {
        return MegaApi::TRANSFER_METHOD_ALTERNATIVE_PORT;
    }

    return MegaApi::TRANSFER_METHOD_NORMAL;
}

MegaTransferList *MegaApiImpl::getTransfers()
{
    sdkMutex.lock();

    vector<MegaTransfer *> transfers;
    for (int d = GET; d == GET || d == PUT; d += PUT - GET)
    {
        for (transfer_map::iterator it = client->transfers[d].begin(); it != client->transfers[d].end(); it++)
        {
            Transfer *t = it->second;
            if(transferMap.find(t->tag) == transferMap.end())
            {
                continue;
            }
            MegaTransferPrivate* transfer = transferMap.at(t->tag);
            transfers.push_back(transfer);
        }
    }

    MegaTransferList *result = new MegaTransferListPrivate(transfers.data(), transfers.size());

    sdkMutex.unlock();
    return result;
}

MegaTransferList *MegaApiImpl::getStreamingTransfers()
{
    sdkMutex.lock();

    vector<MegaTransfer *> transfers;
    for (std::map<int, MegaTransferPrivate *>::iterator it = transferMap.begin(); it != transferMap.end(); it++)
    {
        MegaTransferPrivate *transfer = it->second;
        if (transfer->isStreamingTransfer())
        {
            transfers.push_back(transfer);
        }
    }
    MegaTransferList *result = new MegaTransferListPrivate(transfers.data(), transfers.size());

    sdkMutex.unlock();
    return result;
}

MegaTransfer *MegaApiImpl::getTransferByTag(int transferTag)
{
    MegaTransfer* value = NULL;
    sdkMutex.lock();

    if(transferMap.find(transferTag) == transferMap.end())
    {
        sdkMutex.unlock();
        return NULL;
    }

    value = transferMap.at(transferTag)->copy();
    sdkMutex.unlock();
    return value;
}

MegaTransferList *MegaApiImpl::getTransfers(int type)
{
    if(type != MegaTransfer::TYPE_DOWNLOAD && type != MegaTransfer::TYPE_UPLOAD)
    {
        return new MegaTransferListPrivate();
    }

    sdkMutex.lock();

    vector<MegaTransfer *> transfers;
    for (transfer_map::iterator it = client->transfers[type].begin(); it != client->transfers[type].end(); it++)
    {
        Transfer *t = it->second;
        if(transferMap.find(t->tag) == transferMap.end())
        {
            continue;
        }
        MegaTransferPrivate* transfer = transferMap.at(t->tag);
        transfers.push_back(transfer);
    }

    MegaTransferList *result = new MegaTransferListPrivate(transfers.data(), transfers.size());

    sdkMutex.unlock();
    return result;
}

MegaTransferList *MegaApiImpl::getChildTransfers(int transferTag)
{
    sdkMutex.lock();

    if(transferMap.find(transferTag) == transferMap.end())
    {
        sdkMutex.unlock();
        return new MegaTransferListPrivate();
    }

    MegaTransfer *transfer = transferMap.at(transferTag);
    if(!transfer->isFolderTransfer())
    {
        sdkMutex.unlock();
        return new MegaTransferListPrivate();
    }

    vector<MegaTransfer *> transfers;
    for(std::map<int, MegaTransferPrivate *>::iterator it = transferMap.begin(); it != transferMap.end(); it++)
    {
        MegaTransferPrivate *t = it->second;
        if(t->getFolderTransferTag() == transferTag)
        {
            transfers.push_back(transfer);
        }
    }

    MegaTransferList *result = new MegaTransferListPrivate(transfers.data(), transfers.size());

    sdkMutex.unlock();
    return result;
}

void MegaApiImpl::startUpload(const char *localPath, MegaNode *parent, const char *fileName, int64_t mtime, int folderTransferTag, MegaTransferListener *listener)
{
    MegaTransferPrivate* transfer = new MegaTransferPrivate(MegaTransfer::TYPE_UPLOAD, listener);
    if(localPath)
    {
        string path(localPath);
#if defined(_WIN32) && !defined(WINDOWS_PHONE)
        if(!PathIsRelativeA(path.c_str()) && ((path.size()<2) || path.compare(0, 2, "\\\\")))
            path.insert(0, "\\\\?\\");
#endif
        transfer->setPath(path.data());
    }

    if(parent)
    {
        transfer->setParentHandle(parent->getHandle());
    }

    transfer->setMaxRetries(maxRetries);

    if(fileName)
    {
        transfer->setFileName(fileName);
    }

    transfer->setTime(mtime);

    if(folderTransferTag)
    {
        transfer->setFolderTransferTag(folderTransferTag);
    }

	transferQueue.push(transfer);
    waiter->notify();
}

void MegaApiImpl::startUpload(const char* localPath, MegaNode* parent, MegaTransferListener *listener)
{ return startUpload(localPath, parent, (const char *)NULL, -1, 0, listener); }

void MegaApiImpl::startUpload(const char *localPath, MegaNode *parent, int64_t mtime, MegaTransferListener *listener)
{ return startUpload(localPath, parent, (const char *)NULL, mtime, 0, listener); }

void MegaApiImpl::startUpload(const char* localPath, MegaNode* parent, const char* fileName, MegaTransferListener *listener)
{ return startUpload(localPath, parent, fileName, -1, 0, listener); }

void MegaApiImpl::startDownload(MegaNode *node, const char* localPath, long startPos, long endPos, int folderTransferTag, MegaTransferListener *listener)
{
	MegaTransferPrivate* transfer = new MegaTransferPrivate(MegaTransfer::TYPE_DOWNLOAD, listener);

    if(localPath)
    {
#if defined(_WIN32) && !defined(WINDOWS_PHONE)
        string path(localPath);
        if(!PathIsRelativeA(path.c_str()) && ((path.size()<2) || path.compare(0, 2, "\\\\")))
            path.insert(0, "\\\\?\\");
        localPath = path.data();
#endif

        int c = localPath[strlen(localPath)-1];
        if((c=='/') || (c == '\\')) transfer->setParentPath(localPath);
        else transfer->setPath(localPath);
    }

    if(node)
    {
        transfer->setNodeHandle(node->getHandle());
        if (node->isPublic() || node->isForeign())
        {
            transfer->setPublicNode(node);
        }
    }
	transfer->setStartPos(startPos);
	transfer->setEndPos(endPos);
	transfer->setMaxRetries(maxRetries);

    if (folderTransferTag)
    {
        transfer->setFolderTransferTag(folderTransferTag);
    }

	transferQueue.push(transfer);
	waiter->notify();
}

void MegaApiImpl::startDownload(MegaNode *node, const char* localFolder, MegaTransferListener *listener)
{ startDownload(node, localFolder, 0, 0, 0, listener); }

void MegaApiImpl::cancelTransfer(MegaTransfer *t, MegaRequestListener *listener)
{
    MegaRequestPrivate *request = new MegaRequestPrivate(MegaRequest::TYPE_CANCEL_TRANSFER, listener);
    if(t)
    {
        request->setTransferTag(t->getTag());
    }
    requestQueue.push(request);
    waiter->notify();
}

void MegaApiImpl::cancelTransferByTag(int transferTag, MegaRequestListener *listener)
{
    MegaRequestPrivate *request = new MegaRequestPrivate(MegaRequest::TYPE_CANCEL_TRANSFER, listener);
    request->setTransferTag(transferTag);
    requestQueue.push(request);
    waiter->notify();
}

void MegaApiImpl::cancelTransfers(int direction, MegaRequestListener *listener)
{
    MegaRequestPrivate *request = new MegaRequestPrivate(MegaRequest::TYPE_CANCEL_TRANSFERS, listener);
    request->setParamType(direction);
    requestQueue.push(request);
    waiter->notify();
}

void MegaApiImpl::startStreaming(MegaNode* node, m_off_t startPos, m_off_t size, MegaTransferListener *listener)
{
	MegaTransferPrivate* transfer = new MegaTransferPrivate(MegaTransfer::TYPE_DOWNLOAD, listener);
    if(node && !node->isPublic() && !node->isForeign())
	{
		transfer->setNodeHandle(node->getHandle());
	}
	else
	{
		transfer->setPublicNode(node);
	}

    transfer->setStreamingTransfer(true);
	transfer->setStartPos(startPos);
	transfer->setEndPos(startPos + size - 1);
	transfer->setMaxRetries(maxRetries);
	transferQueue.push(transfer);
	waiter->notify();
}

#ifdef ENABLE_SYNC

//Move local files inside synced folders to the "Rubbish" folder.
bool MegaApiImpl::moveToLocalDebris(const char *path)
{
    sdkMutex.lock();

    string utf8path = path;
#if defined(_WIN32) && !defined(WINDOWS_PHONE)
        if(!PathIsRelativeA(utf8path.c_str()) && ((utf8path.size()<2) || utf8path.compare(0, 2, "\\\\")))
            utf8path.insert(0, "\\\\?\\");
#endif

    string localpath;
    fsAccess->path2local(&utf8path, &localpath);

    Sync *sync = NULL;
    for (sync_list::iterator it = client->syncs.begin(); it != client->syncs.end(); it++)
    {
        string *localroot = &((*it)->localroot.localname);
        if(((localroot->size()+fsAccess->localseparator.size())<localpath.size()) &&
            !memcmp(localroot->data(), localpath.data(), localroot->size()) &&
            !memcmp(fsAccess->localseparator.data(), localpath.data()+localroot->size(), fsAccess->localseparator.size()))
        {
            sync = (*it);
            break;
        }
    }

    if(!sync)
    {
        sdkMutex.unlock();
        return false;
    }

    bool result = sync->movetolocaldebris(&localpath);
    sdkMutex.unlock();

    return result;
}

int MegaApiImpl::syncPathState(string* path)
{
#if defined(_WIN32) && !defined(WINDOWS_PHONE)
    string prefix("\\\\?\\");
    string localPrefix;
    fsAccess->path2local(&prefix, &localPrefix);
    path->append("", 1);
    if(!PathIsRelativeW((LPCWSTR)path->data()) && (path->size()<4 || memcmp(path->data(), localPrefix.data(), 4)))
    {
        path->insert(0, localPrefix);
    }
    path->resize(path->size() - 1);
#endif

    int state = MegaApi::STATE_NONE;
    sdkMutex.lock();
    for (sync_list::iterator it = client->syncs.begin(); it != client->syncs.end(); it++)
    {
        Sync *sync = (*it);
        unsigned int ssize = sync->localroot.localname.size();
        if(path->size() < ssize || memcmp(path->data(), sync->localroot.localname.data(), ssize))
            continue;

        if(path->size() == ssize)
        {
            state = sync->localroot.ts;
            break;
        }
        else if(!memcmp(path->data()+ssize, client->fsaccess->localseparator.data(), client->fsaccess->localseparator.size()))
        {
            LocalNode* l = sync->localnodebypath(NULL, path);
            if(l)
                state = l->ts;
            else
                state = MegaApi::STATE_IGNORED;
            break;
        }
    }
    sdkMutex.unlock();
    return state;
}


MegaNode *MegaApiImpl::getSyncedNode(string *path)
{
    sdkMutex.lock();
    MegaNode *node = NULL;
    for (sync_list::iterator it = client->syncs.begin(); (it != client->syncs.end()) && (node == NULL); it++)
    {
        Sync *sync = (*it);
        if(path->size() == sync->localroot.localname.size() &&
                !memcmp(path->data(), sync->localroot.localname.data(), path->size()))
        {
            node = MegaNodePrivate::fromNode(sync->localroot.node);
            break;
        }

        LocalNode * localNode = sync->localnodebypath(NULL, path);
        if(localNode) node = MegaNodePrivate::fromNode(localNode->node);
    }
    sdkMutex.unlock();
    return node;
}

void MegaApiImpl::syncFolder(const char *localFolder, MegaNode *megaFolder, MegaRequestListener *listener)
{
    MegaRequestPrivate *request = new MegaRequestPrivate(MegaRequest::TYPE_ADD_SYNC);
    if(megaFolder) request->setNodeHandle(megaFolder->getHandle());
    if(localFolder)
    {
        string path(localFolder);
#if defined(_WIN32) && !defined(WINDOWS_PHONE)
        if(!PathIsRelativeA(path.c_str()) && ((path.size()<2) || path.compare(0, 2, "\\\\")))
            path.insert(0, "\\\\?\\");
#endif
        request->setFile(path.data());
    }

    request->setListener(listener);
    requestQueue.push(request);
    waiter->notify();
}

void MegaApiImpl::resumeSync(const char *localFolder, long long localfp, MegaNode *megaFolder, MegaRequestListener* listener)
{
    sdkMutex.lock();

#ifdef __APPLE__
    localfp = 0;
#endif

    LOG_debug << "Resume sync";

    MegaRequestPrivate *request = new MegaRequestPrivate(MegaRequest::TYPE_ADD_SYNC);
    request->setListener(listener);
    if(megaFolder) request->setNodeHandle(megaFolder->getHandle());
    if(localFolder)
    {
        string path(localFolder);
#if defined(_WIN32) && !defined(WINDOWS_PHONE)
        if(!PathIsRelativeA(path.c_str()) && ((path.size()<2) || path.compare(0, 2, "\\\\")))
            path.insert(0, "\\\\?\\");
#endif
        request->setFile(path.data());
    }
    request->setNumber(localfp);

    int nextTag = client->nextreqtag();
    request->setTag(nextTag);
    requestMap[nextTag]=request;
    error e = API_OK;
    fireOnRequestStart(request);

    const char *localPath = request->getFile();
    Node *node = client->nodebyhandle(request->getNodeHandle());
    if(!node || (node->type==FILENODE) || !localPath)
    {
        e = API_EARGS;
    }
    else
    {
        string utf8name(localPath);
        string localname;
        client->fsaccess->path2local(&utf8name, &localname);
        e = client->addsync(&localname, DEBRISFOLDER, NULL, node, localfp, -nextTag);
        if(!e)
        {
            MegaSyncPrivate *sync = new MegaSyncPrivate(client->syncs.back());
            sync->setListener(request->getSyncListener());
            syncMap[-nextTag] = sync;

            request->setNumber(client->syncs.back()->fsfp);
        }
    }

    fireOnRequestFinish(request, MegaError(e));
    sdkMutex.unlock();
}

void MegaApiImpl::removeSync(handle nodehandle, MegaRequestListener* listener)
{
    MegaRequestPrivate *request = new MegaRequestPrivate(MegaRequest::TYPE_REMOVE_SYNC, listener);
    request->setNodeHandle(nodehandle);
    request->setFlag(true);
    requestQueue.push(request);
    waiter->notify();
}

void MegaApiImpl::disableSync(handle nodehandle, MegaRequestListener *listener)
{
    MegaRequestPrivate *request = new MegaRequestPrivate(MegaRequest::TYPE_REMOVE_SYNC, listener);
    request->setNodeHandle(nodehandle);
    request->setFlag(false);
    requestQueue.push(request);
    waiter->notify();
}

int MegaApiImpl::getNumActiveSyncs()
{
    sdkMutex.lock();
    int num = client->syncs.size();
    sdkMutex.unlock();
    return num;
}

void MegaApiImpl::stopSyncs(MegaRequestListener *listener)
{
    MegaRequestPrivate *request = new MegaRequestPrivate(MegaRequest::TYPE_REMOVE_SYNCS, listener);
    requestQueue.push(request);
    waiter->notify();
}

bool MegaApiImpl::isSynced(MegaNode *n)
{
    if(!n) return false;
    sdkMutex.lock();
    Node *node = client->nodebyhandle(n->getHandle());
    if(!node)
    {
        sdkMutex.unlock();
        return false;
    }

    bool result = (node->localnode!=NULL);
    sdkMutex.unlock();
    return result;
}

void MegaApiImpl::setExcludedNames(vector<string> *excludedNames)
{
    sdkMutex.lock();
    if(!excludedNames)
    {
        this->excludedNames.clear();
        sdkMutex.unlock();
        return;
    }

    for(unsigned int i=0; i<excludedNames->size(); i++)
    {
        LOG_debug << "Excluded name: " << excludedNames->at(i);
    }

    this->excludedNames = *excludedNames;
    sdkMutex.unlock();
}

void MegaApiImpl::setExclusionLowerSizeLimit(long long limit)
{
    syncLowerSizeLimit = limit;
}

void MegaApiImpl::setExclusionUpperSizeLimit(long long limit)
{
    syncUpperSizeLimit = limit;
}

string MegaApiImpl::getLocalPath(MegaNode *n)
{
    if(!n) return string();
    sdkMutex.lock();
    Node *node = client->nodebyhandle(n->getHandle());
    if(!node || !node->localnode)
    {
        sdkMutex.unlock();
        return string();
    }

    string result;
    node->localnode->getlocalpath(&result, true);
    result.append("", 1);
    sdkMutex.unlock();
    return result;
}

#endif

int MegaApiImpl::getNumPendingUploads()
{
    return pendingUploads;
}

int MegaApiImpl::getNumPendingDownloads()
{
    return pendingDownloads;
}

int MegaApiImpl::getTotalUploads()
{
    return totalUploads;
}

int MegaApiImpl::getTotalDownloads()
{
    return totalDownloads;
}

void MegaApiImpl::resetTotalDownloads()
{
    totalDownloads = 0;
}

void MegaApiImpl::resetTotalUploads()
{
    totalUploads = 0;
}

MegaNode *MegaApiImpl::getRootNode()
{
    sdkMutex.lock();
    MegaNode *result = MegaNodePrivate::fromNode(client->nodebyhandle(client->rootnodes[0]));
    sdkMutex.unlock();
	return result;
}

MegaNode* MegaApiImpl::getInboxNode()
{
    sdkMutex.lock();
    MegaNode *result = MegaNodePrivate::fromNode(client->nodebyhandle(client->rootnodes[1]));
    sdkMutex.unlock();
	return result;
}

MegaNode* MegaApiImpl::getRubbishNode()
{
    sdkMutex.lock();
    MegaNode *result = MegaNodePrivate::fromNode(client->nodebyhandle(client->rootnodes[2]));
    sdkMutex.unlock();
    return result;
}

void MegaApiImpl::setDefaultFilePermissions(int permissions)
{
    fsAccess->setdefaultfilepermissions(permissions);
}

int MegaApiImpl::getDefaultFilePermissions()
{
    return fsAccess->getdefaultfilepermissions();
}

void MegaApiImpl::setDefaultFolderPermissions(int permissions)
{
    fsAccess->setdefaultfolderpermissions(permissions);
}

int MegaApiImpl::getDefaultFolderPermissions()
{
    return fsAccess->getdefaultfolderpermissions();
}

long long MegaApiImpl::getBandwidthOverquotaDelay()
{
    long long result = client->overquotauntil;
    return result > Waiter::ds ? (result - Waiter::ds) / 10 : 0;
}

bool MegaApiImpl::userComparatorDefaultASC (User *i, User *j)
{
	if(strcasecmp(i->email.c_str(), j->email.c_str())<=0) return 1;
    return 0;
}

char *MegaApiImpl::escapeFsIncompatible(const char *filename)
{
    if(!filename)
    {
        return NULL;
    }
    string name = filename;
    client->fsaccess->escapefsincompatible(&name);
    return MegaApi::strdup(name.c_str());
}

char *MegaApiImpl::unescapeFsIncompatible(const char *name)
{
    if(!name)
    {
        return NULL;
    }
    string filename = name;
    client->fsaccess->unescapefsincompatible(&filename);
    return MegaApi::strdup(filename.c_str());
}

bool MegaApiImpl::createThumbnail(const char *imagePath, const char *dstPath)
{
    if (!gfxAccess)
    {
        return false;
    }

    string utf8ImagePath = imagePath;
    string localImagePath;
    fsAccess->path2local(&utf8ImagePath, &localImagePath);

    string utf8DstPath = dstPath;
    string localDstPath;
    fsAccess->path2local(&utf8DstPath, &localDstPath);

    sdkMutex.lock();
    bool result = gfxAccess->savefa(&localImagePath, GfxProc::THUMBNAIL120X120, &localDstPath);
    sdkMutex.unlock();

    return result;
}

bool MegaApiImpl::createPreview(const char *imagePath, const char *dstPath)
{
    if (!gfxAccess)
    {
        return false;
    }

    string utf8ImagePath = imagePath;
    string localImagePath;
    fsAccess->path2local(&utf8ImagePath, &localImagePath);

    string utf8DstPath = dstPath;
    string localDstPath;
    fsAccess->path2local(&utf8DstPath, &localDstPath);

    sdkMutex.lock();
    bool result = gfxAccess->savefa(&localImagePath, GfxProc::PREVIEW1000x1000, &localDstPath);
    sdkMutex.unlock();

    return result;
}

bool MegaApiImpl::isOnline()
{
    return !client->httpio->noinetds;
}

#ifdef HAVE_LIBUV
bool MegaApiImpl::httpServerStart(bool localOnly, int port)
{
    sdkMutex.lock();
    if (httpServer && httpServer->getPort() == port && httpServer->isLocalOnly() == localOnly)
    {
        httpServer->clearAllowedHandles();
        sdkMutex.unlock();
        return true;
    }

    httpServerStop();
    httpServer = new MegaHTTPServer(this);
    httpServer->setMaxBufferSize(httpServerMaxBufferSize);
    httpServer->setMaxOutputSize(httpServerMaxOutputSize);
    httpServer->enableFileServer(httpServerEnableFiles);
    httpServer->enableFolderServer(httpServerEnableFolders);
    httpServer->setRestrictedMode(httpServerRestrictedMode);
    httpServer->enableSubtitlesSupport(httpServerRestrictedMode);

    bool result = httpServer->start(port, localOnly);
    if (!result)
    {
        MegaHTTPServer *server = httpServer;
        httpServer = NULL;
        sdkMutex.unlock();
        delete server;
    }
    else
    {
        sdkMutex.unlock();
    }
    return result;
}

void MegaApiImpl::httpServerStop()
{
    sdkMutex.lock();
    if (httpServer)
    {
        MegaHTTPServer *server = httpServer;
        httpServer = NULL;
        sdkMutex.unlock();
        delete server;
    }
    else
    {
        sdkMutex.unlock();
    }
}

int MegaApiImpl::httpServerIsRunning()
{
    bool result = false;
    sdkMutex.lock();
    if (httpServer)
    {
        result = httpServer->getPort();
    }
    sdkMutex.unlock();
    return result;
}

char *MegaApiImpl::httpServerGetLocalLink(MegaNode *node)
{
    if (!node)
    {
        return NULL;
    }

    sdkMutex.lock();
    if (!httpServer)
    {
        sdkMutex.unlock();
        return NULL;
    }

    char *result = httpServer->getLink(node);
    sdkMutex.unlock();
    return result;
}

void MegaApiImpl::httpServerSetMaxBufferSize(int bufferSize)
{
    sdkMutex.lock();
    httpServerMaxBufferSize = bufferSize <= 0 ? 0 : bufferSize;
    if (httpServer)
    {
        httpServer->setMaxBufferSize(httpServerMaxBufferSize);
    }
    sdkMutex.unlock();
}

int MegaApiImpl::httpServerGetMaxBufferSize()
{
    int value;
    sdkMutex.lock();
    if (httpServerMaxBufferSize)
    {
        value = httpServerMaxBufferSize;
    }
    else
    {
        value = StreamingBuffer::MAX_BUFFER_SIZE;
    }
    sdkMutex.unlock();
    return value;
}

void MegaApiImpl::httpServerSetMaxOutputSize(int outputSize)
{
    sdkMutex.lock();
    httpServerMaxOutputSize = outputSize <= 0 ? 0 : outputSize;
    if (httpServer)
    {
        httpServer->setMaxOutputSize(httpServerMaxOutputSize);
    }
    sdkMutex.unlock();
}

int MegaApiImpl::httpServerGetMaxOutputSize()
{
    int value;
    sdkMutex.lock();
    if (httpServerMaxOutputSize)
    {
        value = httpServerMaxOutputSize;
    }
    else
    {
        value = StreamingBuffer::MAX_OUTPUT_SIZE;
    }
    sdkMutex.unlock();
    return value;
}

void MegaApiImpl::httpServerEnableFileServer(bool enable)
{
    sdkMutex.lock();
    this->httpServerEnableFiles = enable;
    if (httpServer)
    {
        httpServer->enableFileServer(enable);
    }
    sdkMutex.unlock();
}

bool MegaApiImpl::httpServerIsFileServerEnabled()
{
    return httpServerEnableFiles;
}

void MegaApiImpl::httpServerEnableFolderServer(bool enable)
{
    sdkMutex.lock();
    this->httpServerEnableFolders = enable;
    if (httpServer)
    {
        httpServer->enableFolderServer(enable);
    }
    sdkMutex.unlock();
}

bool MegaApiImpl::httpServerIsFolderServerEnabled()
{
    return httpServerEnableFolders;
}

void MegaApiImpl::httpServerSetRestrictedMode(int mode)
{
    if (mode != MegaApi::HTTP_SERVER_DENY_ALL
            && mode != MegaApi::HTTP_SERVER_ALLOW_ALL
            && mode != MegaApi::HTTP_SERVER_ALLOW_CREATED_LOCAL_LINKS
            && mode != MegaApi::HTTP_SERVER_ALLOW_LAST_LOCAL_LINK)
    {
        return;
    }

    sdkMutex.lock();
    httpServerRestrictedMode = mode;
    if (httpServer)
    {
        httpServer->setRestrictedMode(httpServerRestrictedMode);
    }
    sdkMutex.unlock();
}

int MegaApiImpl::httpServerGetRestrictedMode()
{
    return httpServerRestrictedMode;
}

void MegaApiImpl::httpServerEnableSubtitlesSupport(bool enable)
{
    sdkMutex.lock();
    httpServerSubtitlesSupportEnabled = enable;
    if (httpServer)
    {
        httpServer->enableSubtitlesSupport(httpServerSubtitlesSupportEnabled);
    }
    sdkMutex.unlock();
}

bool MegaApiImpl::httpServerIsSubtitlesSupportEnabled()
{
    return httpServerSubtitlesSupportEnabled;
}

bool MegaApiImpl::httpServerIsLocalOnly()
{
    bool localOnly = true;
    sdkMutex.lock();
    if (httpServer)
    {
        localOnly = httpServer->isLocalOnly();
    }
    sdkMutex.unlock();
    return localOnly;
}

void MegaApiImpl::httpServerAddListener(MegaTransferListener *listener)
{
    if (!listener)
    {
        return;
    }

    sdkMutex.lock();
    httpServerListeners.insert(listener);
    sdkMutex.unlock();
}

void MegaApiImpl::httpServerRemoveListener(MegaTransferListener *listener)
{
    if (!listener)
    {
        return;
    }

    sdkMutex.lock();
    httpServerListeners.erase(listener);
    sdkMutex.unlock();
}

void MegaApiImpl::fireOnStreamingStart(MegaTransferPrivate *transfer)
{
    for(set<MegaTransferListener *>::iterator it = httpServerListeners.begin(); it != httpServerListeners.end() ; it++)
        (*it)->onTransferStart(api, transfer);
}

void MegaApiImpl::fireOnStreamingTemporaryError(MegaTransferPrivate *transfer, MegaError e)
{
    for(set<MegaTransferListener *>::iterator it = httpServerListeners.begin(); it != httpServerListeners.end() ; it++)
        (*it)->onTransferTemporaryError(api, transfer, &e);
}

void MegaApiImpl::fireOnStreamingFinish(MegaTransferPrivate *transfer, MegaError e)
{
    if(e.getErrorCode())
    {
        LOG_warn << "Streaming request finished with error: " << e.getErrorString();
    }
    else
    {
        LOG_info << "Streaming request finished";
    }

    for(set<MegaTransferListener *>::iterator it = httpServerListeners.begin(); it != httpServerListeners.end() ; it++)
        (*it)->onTransferFinish(api, transfer, &e);

    delete transfer;
}
#endif

#ifdef ENABLE_CHAT
void MegaApiImpl::createChat(bool group, MegaTextChatPeerList *peers, MegaRequestListener *listener)
{
    MegaRequestPrivate *request = new MegaRequestPrivate(MegaRequest::TYPE_CHAT_CREATE, listener);
    request->setFlag(group);
    request->setMegaTextChatPeerList(peers);
    requestQueue.push(request);
    waiter->notify();
}

void MegaApiImpl::fetchChats(MegaRequestListener *listener)
{
    MegaRequestPrivate *request = new MegaRequestPrivate(MegaRequest::TYPE_CHAT_FETCH, listener);
    requestQueue.push(request);
    waiter->notify();
}

void MegaApiImpl::inviteToChat(MegaHandle chatid, MegaHandle uh, int privilege, MegaRequestListener *listener)
{
    MegaRequestPrivate *request = new MegaRequestPrivate(MegaRequest::TYPE_CHAT_INVITE, listener);
    request->setNodeHandle(chatid);
    request->setParentHandle(uh);
    request->setAccess(privilege);
    requestQueue.push(request);
    waiter->notify();
}

void MegaApiImpl::removeFromChat(MegaHandle chatid, MegaHandle uh, MegaRequestListener *listener)
{
    MegaRequestPrivate *request = new MegaRequestPrivate(MegaRequest::TYPE_CHAT_REMOVE, listener);
    request->setNodeHandle(chatid);
    if (uh != INVALID_HANDLE)   // if not provided, it removes oneself from the chat
    {
        request->setParentHandle(uh);
    }
    requestQueue.push(request);
    waiter->notify();
}

void MegaApiImpl::getUrlChat(MegaHandle chatid, MegaRequestListener *listener)
{
    MegaRequestPrivate *request = new MegaRequestPrivate(MegaRequest::TYPE_CHAT_URL, listener);
    request->setNodeHandle(chatid);
    requestQueue.push(request);
    waiter->notify();
}

void MegaApiImpl::grantAccessInChat(MegaHandle chatid, MegaNode *n, MegaHandle uh, MegaRequestListener *listener)
{
    MegaRequestPrivate *request = new MegaRequestPrivate(MegaRequest::TYPE_CHAT_GRANT_ACCESS, listener);
    request->setParentHandle(chatid);
    request->setNodeHandle(n->getHandle());

    char uid[12];
    Base64::btoa((byte*)&uh, MegaClient::CHATHANDLE, uid);
    uid[11] = 0;

    request->setEmail(uid);
    requestQueue.push(request);
    waiter->notify();
}

void MegaApiImpl::removeAccessInChat(MegaHandle chatid, MegaNode *n, MegaHandle uh, MegaRequestListener *listener)
{
    MegaRequestPrivate *request = new MegaRequestPrivate(MegaRequest::TYPE_CHAT_REMOVE_ACCESS, listener);
    request->setParentHandle(chatid);
    request->setNodeHandle(n->getHandle());

    char uid[12];
    Base64::btoa((byte*)&uh, MegaClient::CHATHANDLE, uid);
    uid[11] = 0;

    request->setEmail(uid);
    waiter->notify();
}
#endif

MegaUserList* MegaApiImpl::getContacts()
{
    sdkMutex.lock();

	vector<User*> vUsers;
	for (user_map::iterator it = client->users.begin() ; it != client->users.end() ; it++ )
	{
		User *u = &(it->second);
        if (u->userhandle == client->me)
        {
            continue;
        }
        vector<User *>::iterator i = std::lower_bound(vUsers.begin(), vUsers.end(), u, MegaApiImpl::userComparatorDefaultASC);
		vUsers.insert(i, u);
	}
    MegaUserList *userList = new MegaUserListPrivate(vUsers.data(), vUsers.size());

    sdkMutex.unlock();

	return userList;
}


MegaUser* MegaApiImpl::getContact(const char* email)
{
    sdkMutex.lock();
	MegaUser *user = MegaUserPrivate::fromUser(client->finduser(email, 0));

    if (user && user->getHandle() == client->me)
    {
        delete user;
        user = NULL;    // it's not a contact
    }

    sdkMutex.unlock();
	return user;
}


MegaNodeList* MegaApiImpl::getInShares(MegaUser *megaUser)
{
    if (!megaUser)
    {
        return new MegaNodeListPrivate();
    }

    sdkMutex.lock();
    vector<Node*> vNodes;
    User *user = client->finduser(megaUser->getEmail(), 0);
    if (!user || user->show != VISIBLE)
    {
        sdkMutex.unlock();
        return new MegaNodeListPrivate();
    }

    for (handle_set::iterator sit = user->sharing.begin(); sit != user->sharing.end(); sit++)
    {
        Node *n;
        if ((n = client->nodebyhandle(*sit)) && !n->parent)
        {
            vNodes.push_back(n);
        }
    }

    MegaNodeList *nodeList;
    if (vNodes.size())
    {
        nodeList = new MegaNodeListPrivate(vNodes.data(), vNodes.size());
    }
    else
    {
        nodeList = new MegaNodeListPrivate();
    }

    sdkMutex.unlock();
    return nodeList;
}

MegaNodeList* MegaApiImpl::getInShares()
{
    sdkMutex.lock();

    vector<Node*> vNodes;
    for (user_map::iterator it = client->users.begin(); it != client->users.end(); it++)
    {
        User *user = &(it->second);
        if (user->show != VISIBLE)
        {
            continue;
        }

        Node *n;
        for (handle_set::iterator sit = user->sharing.begin(); sit != user->sharing.end(); sit++)
        {
            if ((n = client->nodebyhandle(*sit)) && !n->parent)
            {
                vNodes.push_back(n);
            }
        }
    }

    MegaNodeList *nodeList = new MegaNodeListPrivate(vNodes.data(), vNodes.size());
    sdkMutex.unlock();
    return nodeList;
}

MegaShareList* MegaApiImpl::getInSharesList()
{
    sdkMutex.lock();

    vector<Share*> vShares;
    handle_vector vHandles;

    for(user_map::iterator it = client->users.begin(); it != client->users.end(); it++)
    {
        User *user = &(it->second);
        if (user->show != VISIBLE)
        {
            continue;
        }

        Node *n;

        for (handle_set::iterator sit = user->sharing.begin(); sit != user->sharing.end(); sit++)
        {
            if ((n = client->nodebyhandle(*sit)) && !n->parent)
            {
                vShares.push_back(n->inshare);
                vHandles.push_back(n->nodehandle);
            }
        }
    }

    MegaShareList *shareList = new MegaShareListPrivate(vShares.data(), vHandles.data(), vShares.size());
    sdkMutex.unlock();
    return shareList;
}

bool MegaApiImpl::isPendingShare(MegaNode *megaNode)
{
    if(!megaNode) return false;

    sdkMutex.lock();
    Node *node = client->nodebyhandle(megaNode->getHandle());
    if(!node)
    {
        sdkMutex.unlock();
        return false;
    }

    bool result = (node->pendingshares != NULL);
    sdkMutex.unlock();

    return result;
}

MegaShareList *MegaApiImpl::getOutShares()
{
    sdkMutex.lock();

    OutShareProcessor shareProcessor;
    processTree(client->nodebyhandle(client->rootnodes[0]), &shareProcessor, true);
    MegaShareList *shareList = new MegaShareListPrivate(shareProcessor.getShares().data(), shareProcessor.getHandles().data(), shareProcessor.getShares().size());

	sdkMutex.unlock();
	return shareList;
}

MegaShareList* MegaApiImpl::getOutShares(MegaNode *megaNode)
{
    if(!megaNode) return new MegaShareListPrivate();

    sdkMutex.lock();
	Node *node = client->nodebyhandle(megaNode->getHandle());
	if(!node)
	{
        sdkMutex.unlock();
        return new MegaShareListPrivate();
	}

    if(!node->outshares)
    {
        sdkMutex.unlock();
        return new MegaShareListPrivate();
    }

	vector<Share*> vShares;
	vector<handle> vHandles;

    for (share_map::iterator it = node->outshares->begin(); it != node->outshares->end(); it++)
	{
        Share *share = it->second;
        if (share->user && (share->user->show == VISIBLE))
        {
            vShares.push_back(share);
            vHandles.push_back(node->nodehandle);
        }
	}

    MegaShareList *shareList = new MegaShareListPrivate(vShares.data(), vHandles.data(), vShares.size());
    sdkMutex.unlock();
    return shareList;
}

MegaShareList *MegaApiImpl::getPendingOutShares()
{
    sdkMutex.lock();

    PendingOutShareProcessor shareProcessor;
    processTree(client->nodebyhandle(client->rootnodes[0]), &shareProcessor, true);
    MegaShareList *shareList = new MegaShareListPrivate(shareProcessor.getShares().data(), shareProcessor.getHandles().data(), shareProcessor.getShares().size());

    sdkMutex.unlock();
    return shareList;
}

MegaShareList *MegaApiImpl::getPendingOutShares(MegaNode *megaNode)
{
    if(!megaNode)
    {
        return new MegaShareListPrivate();
    }

    sdkMutex.lock();
    Node *node = client->nodebyhandle(megaNode->getHandle());
    if(!node || !node->pendingshares)
    {
        sdkMutex.unlock();
        return new MegaShareListPrivate();
    }

    vector<Share*> vShares;
    vector<handle> vHandles;

    for (share_map::iterator it = node->pendingshares->begin(); it != node->pendingshares->end(); it++)
    {
        vShares.push_back(it->second);
        vHandles.push_back(node->nodehandle);
    }

    MegaShareList *shareList = new MegaShareListPrivate(vShares.data(), vHandles.data(), vShares.size());
    sdkMutex.unlock();
    return shareList;
}

MegaNodeList *MegaApiImpl::getPublicLinks()
{
    sdkMutex.lock();

    PublicLinkProcessor linkProcessor;
    processTree(client->nodebyhandle(client->rootnodes[0]), &linkProcessor, true);
    MegaNodeList *nodeList = new MegaNodeListPrivate(linkProcessor.getNodes().data(), linkProcessor.getNodes().size());

    sdkMutex.unlock();
    return nodeList;
}

MegaContactRequestList *MegaApiImpl::getIncomingContactRequests()
{
    sdkMutex.lock();
    vector<PendingContactRequest*> vContactRequests;
    for (handlepcr_map::iterator it = client->pcrindex.begin(); it != client->pcrindex.end(); it++)
    {
        if(!it->second->isoutgoing)
        {
            vContactRequests.push_back(it->second);
        }
    }

    MegaContactRequestList *requestList = new MegaContactRequestListPrivate(vContactRequests.data(), vContactRequests.size());
    sdkMutex.unlock();

    return requestList;
}

MegaContactRequestList *MegaApiImpl::getOutgoingContactRequests()
{
    sdkMutex.lock();
    vector<PendingContactRequest*> vContactRequests;
    for (handlepcr_map::iterator it = client->pcrindex.begin(); it != client->pcrindex.end(); it++)
    {
        if(it->second->isoutgoing)
        {
            vContactRequests.push_back(it->second);
        }
    }

    MegaContactRequestList *requestList = new MegaContactRequestListPrivate(vContactRequests.data(), vContactRequests.size());
    sdkMutex.unlock();

    return requestList;
}

int MegaApiImpl::getAccess(MegaNode* megaNode)
{
    if(!megaNode) return MegaShare::ACCESS_UNKNOWN;

    sdkMutex.lock();
    Node *node = client->nodebyhandle(megaNode->getHandle());
    if(!node)
    {
        sdkMutex.unlock();
        return MegaShare::ACCESS_UNKNOWN;
    }

    if (!client->loggedin())
    {
        sdkMutex.unlock();
        return MegaShare::ACCESS_READ;
    }

    if(node->type > FOLDERNODE)
    {
        sdkMutex.unlock();
        return MegaShare::ACCESS_OWNER;
    }

    Node *n = node;
    accesslevel_t a = OWNER;
    while (n)
    {
        if (n->inshare) { a = n->inshare->access; break; }
        n = n->parent;
    }

    sdkMutex.unlock();

    switch(a)
    {
        case RDONLY: return MegaShare::ACCESS_READ;
        case RDWR: return MegaShare::ACCESS_READWRITE;
        case FULL: return MegaShare::ACCESS_FULL;
        default: return MegaShare::ACCESS_OWNER;
    }
}

bool MegaApiImpl::processMegaTree(MegaNode* n, MegaTreeProcessor* processor, bool recursive)
{
	if(!n) return true;
	if(!processor) return false;

    sdkMutex.lock();
	Node *node = client->nodebyhandle(n->getHandle());
	if(!node)
	{
        sdkMutex.unlock();
		return true;
	}

	if (node->type != FILENODE)
	{
		for (node_list::iterator it = node->children.begin(); it != node->children.end(); )
		{
			MegaNode *megaNode = MegaNodePrivate::fromNode(*it++);
			if(recursive)
			{
				if(!processMegaTree(megaNode,processor))
				{
					delete megaNode;
                    sdkMutex.unlock();
					return 0;
				}
			}
			else
			{
				if(!processor->processMegaNode(megaNode))
				{
					delete megaNode;
                    sdkMutex.unlock();
					return 0;
				}
			}
			delete megaNode;
		}
	}
	bool result = processor->processMegaNode(n);

    sdkMutex.unlock();
    return result;
}

MegaNodeList *MegaApiImpl::search(const char *searchString)
{
    if(!searchString)
    {
        return new MegaNodeListPrivate();
    }

    sdkMutex.lock();

    node_vector result;
    Node *node;

    // rootnodes
    for (int i = 0; i < (sizeof client->rootnodes / sizeof *client->rootnodes); i++)
    {
        node = client->nodebyhandle(client->rootnodes[i]);

        SearchTreeProcessor searchProcessor(searchString);
        processTree(node, &searchProcessor);
        node_vector& vNodes = searchProcessor.getResults();

        result.insert(result.end(), vNodes.begin(), vNodes.end());
    }

    // inshares
    MegaShareList *shares = getInSharesList();
    for (int i = 0; i < shares->size(); i++)
    {
        node = client->nodebyhandle(shares->get(i)->getNodeHandle());

        SearchTreeProcessor searchProcessor(searchString);
        processTree(node, &searchProcessor);
        vector<Node *>& vNodes  = searchProcessor.getResults();

        result.insert(result.end(), vNodes.begin(), vNodes.end());
    }
    delete shares;

    MegaNodeList *nodeList = new MegaNodeListPrivate(result.data(), result.size());
    
    sdkMutex.unlock();

    return nodeList;
}

MegaNode *MegaApiImpl::createForeignFileNode(MegaHandle handle, const char *key, const char *name, m_off_t size, m_off_t mtime,
                                            MegaHandle parentHandle, const char* privateauth, const char *publicauth)
{
    string nodekey;
    string attrstring;
    nodekey.resize(strlen(key) * 3 / 4 + 3);
    nodekey.resize(Base64::atob(key, (byte *)nodekey.data(), nodekey.size()));
    return new MegaNodePrivate(name, FILENODE, size, mtime, mtime, handle, &nodekey, &attrstring, NULL, parentHandle,
                               privateauth, publicauth, false, true);
}

MegaNode *MegaApiImpl::createForeignFolderNode(MegaHandle handle, const char *name, MegaHandle parentHandle, const char *privateauth, const char *publicauth)
{
    string nodekey;
    string attrstring;
    return new MegaNodePrivate(name, FOLDERNODE, 0, 0, 0, handle, &nodekey, &attrstring, NULL, parentHandle,
                               privateauth, publicauth, false, true);
}

void MegaApiImpl::loadBalancing(const char* service, MegaRequestListener *listener)
{
    MegaRequestPrivate *request = new MegaRequestPrivate(MegaRequest::TYPE_LOAD_BALANCING, listener);
    request->setName(service);
    requestQueue.push(request);
    waiter->notify();
}

const char *MegaApiImpl::getVersion()
{
    return client->version();
}

const char *MegaApiImpl::getUserAgent()
{
    return client->useragent.c_str();
}

void MegaApiImpl::changeApiUrl(const char *apiURL, bool disablepkp)
{
    sdkMutex.lock();
    MegaClient::APIURL = apiURL;
    if(disablepkp)
    {
        MegaClient::disablepkp = true;
    }

    client->abortbackoff();
    client->disconnect();
    sdkMutex.unlock();
}

void MegaApiImpl::retrySSLerrors(bool enable)
{
    sdkMutex.lock();
    client->retryessl = enable;
    sdkMutex.unlock();
}

void MegaApiImpl::setPublicKeyPinning(bool enable)
{
    sdkMutex.lock();
    client->disablepkp = !enable;
    sdkMutex.unlock();
}

bool MegaApiImpl::processTree(Node* node, TreeProcessor* processor, bool recursive)
{
	if(!node) return 1;
	if(!processor) return 0;

    sdkMutex.lock();
	node = client->nodebyhandle(node->nodehandle);
	if(!node)
	{
        sdkMutex.unlock();
		return 1;
	}

	if (node->type != FILENODE)
	{
		for (node_list::iterator it = node->children.begin(); it != node->children.end(); )
		{
			if(recursive)
			{
				if(!processTree(*it++,processor))
				{
                    sdkMutex.unlock();
					return 0;
				}
			}
			else
			{
				if(!processor->processNode(*it++))
				{
                    sdkMutex.unlock();
					return 0;
				}
			}
		}
	}
	bool result = processor->processNode(node);

    sdkMutex.unlock();
	return result;
}

MegaNodeList* MegaApiImpl::search(MegaNode* n, const char* searchString, bool recursive)
{
    if (!n || !searchString)
    {
    	return new MegaNodeListPrivate();
    }
    
    sdkMutex.lock();
    
    Node *node = client->nodebyhandle(n->getHandle());
    if (!node)
    {
        sdkMutex.unlock();
        return new MegaNodeListPrivate();
    }

    SearchTreeProcessor searchProcessor(searchString);
    processTree(node, &searchProcessor, recursive);
    vector<Node *>& vNodes = searchProcessor.getResults();

    MegaNodeList *nodeList = new MegaNodeListPrivate(vNodes.data(), vNodes.size());

    sdkMutex.unlock();

    return nodeList;
}

long long MegaApiImpl::getSize(MegaNode *n)
{
    if(!n) return 0;

    sdkMutex.lock();
    Node *node = client->nodebyhandle(n->getHandle());
    if(!node)
    {
        sdkMutex.unlock();
        return 0;
    }
    SizeProcessor sizeProcessor;
    processTree(node, &sizeProcessor);
    long long result = sizeProcessor.getTotalBytes();
    sdkMutex.unlock();

    return result;
}

char *MegaApiImpl::getFingerprint(const char *filePath)
{
    if(!filePath) return NULL;

    string path = filePath;
    string localpath;
    fsAccess->path2local(&path, &localpath);

    FileAccess *fa = fsAccess->newfileaccess();
    if(!fa->fopen(&localpath, true, false))
        return NULL;

    FileFingerprint fp;
    fp.genfingerprint(fa);
    m_off_t size = fa->size;
    delete fa;
    if(fp.size < 0)
        return NULL;

    string fingerprint;
    fp.serializefingerprint(&fingerprint);

    char bsize[sizeof(size)+1];
    int l = Serialize64::serialize((byte *)bsize, size);
    char *buf = new char[l * 4 / 3 + 4];
    char ssize = 'A' + Base64::btoa((const byte *)bsize, l, buf);

    string result(1, ssize);
    result.append(buf);
    result.append(fingerprint);
    delete [] buf;

    return MegaApi::strdup(result.c_str());
}

char *MegaApiImpl::getFingerprint(MegaNode *n)
{
    if(!n) return NULL;

    return MegaApi::strdup(n->getFingerprint());
}

void MegaApiImpl::transfer_failed(Transfer* tr, error e, dstime timeleft)
{
    if(transferMap.find(tr->tag) == transferMap.end()) return;
    MegaError megaError(e, timeleft / 10);
    MegaTransferPrivate* transfer = transferMap.at(tr->tag);
    transfer->setUpdateTime(Waiter::ds);
    transfer->setDeltaSize(0);
    transfer->setSpeed(0);
    transfer->setLastError(megaError);

    if (e == API_EOVERQUOTA && timeleft)
    {
        LOG_warn << "Bandwidth overquota";
        for (int d = GET; d == GET || d == PUT; d += PUT - GET)
        {
            for (transfer_map::iterator it = client->transfers[d].begin(); it != client->transfers[d].end(); it++)
            {
                Transfer *t = it->second;
                t->bt.backoff(timeleft);
                if (t->slot)
                {
                    t->slot->retrybt.backoff(timeleft);
                    t->slot->retrying = true;
                }
            }
        }
    }

    fireOnTransferTemporaryError(transfer, megaError);
}

char *MegaApiImpl::getFingerprint(MegaInputStream *inputStream, int64_t mtime)
{
    if(!inputStream) return NULL;

    ExternalInputStream is(inputStream);
    m_off_t size = is.size();
    if(size < 0)
        return NULL;

    FileFingerprint fp;
    fp.genfingerprint(&is, mtime);

    if(fp.size < 0)
        return NULL;

    string fingerprint;
    fp.serializefingerprint(&fingerprint);

    char bsize[sizeof(size)+1];
    int l = Serialize64::serialize((byte *)bsize, size);
    char *buf = new char[l * 4 / 3 + 4];
    char ssize = 'A' + Base64::btoa((const byte *)bsize, l, buf);

    string result(1, ssize);
    result.append(buf);
    result.append(fingerprint);
    delete [] buf;

    return MegaApi::strdup(result.c_str());
}

MegaNode *MegaApiImpl::getNodeByFingerprint(const char *fingerprint)
{
    if(!fingerprint) return NULL;

    MegaNode *result;
    sdkMutex.lock();
    result = MegaNodePrivate::fromNode(getNodeByFingerprintInternal(fingerprint));
    sdkMutex.unlock();
    return result;
}

MegaNodeList *MegaApiImpl::getNodesByFingerprint(const char *fingerprint)
{
    FileFingerprint *fp = getFileFingerprintInternal(fingerprint);
    if (!fp)
    {
        return new MegaNodeListPrivate();
    }

    sdkMutex.lock();
    node_vector *nodes = client->nodesbyfingerprint(fp);
    MegaNodeList *result = new MegaNodeListPrivate(nodes->data(), nodes->size());
    delete fp;
    delete nodes;
    sdkMutex.unlock();
    return result;
}

MegaNode *MegaApiImpl::getExportableNodeByFingerprint(const char *fingerprint, const char *name)
{
    MegaNode *result = NULL;

    FileFingerprint *fp = getFileFingerprintInternal(fingerprint);
    if (!fp)
    {
        return NULL;
    }

    sdkMutex.lock();
    node_vector *nodes = client->nodesbyfingerprint(fp);
    for (unsigned int i = 0; i < nodes->size(); i++)
    {
        Node *node = nodes->at(i);
        if ((!name || !strcmp(name, node->displayname())) &&
                client->checkaccess(node, OWNER))
        {
            Node *n = node;
            while (n)
            {
                if (n->type == RUBBISHNODE)
                {
                    node = NULL;
                    break;
                }
                n = n->parent;
            }

            if (!node)
            {
                continue;
            }

            result = MegaNodePrivate::fromNode(node);
            break;
        }
    }

    delete fp;
    delete nodes;
    sdkMutex.unlock();
    return result;
}

MegaNode *MegaApiImpl::getNodeByFingerprint(const char *fingerprint, MegaNode* parent)
{
    if(!fingerprint) return NULL;

    MegaNode *result;
    sdkMutex.lock();
    Node *p = NULL;
    if(parent)
    {
        p = client->nodebyhandle(parent->getHandle());
    }

    result = MegaNodePrivate::fromNode(getNodeByFingerprintInternal(fingerprint, p));
    sdkMutex.unlock();
    return result;
}

bool MegaApiImpl::hasFingerprint(const char *fingerprint)
{
    return (getNodeByFingerprintInternal(fingerprint) != NULL);
}

char *MegaApiImpl::getCRC(const char *filePath)
{
    if(!filePath) return NULL;

    string path = filePath;
    string localpath;
    fsAccess->path2local(&path, &localpath);

    FileAccess *fa = fsAccess->newfileaccess();
    if(!fa->fopen(&localpath, true, false))
        return NULL;

    FileFingerprint fp;
    fp.genfingerprint(fa);
    delete fa;
    if(fp.size < 0)
        return NULL;

    string result;
    result.resize((sizeof fp.crc) * 4 / 3 + 4);
    result.resize(Base64::btoa((const byte *)fp.crc, sizeof fp.crc, (char*)result.c_str()));
    return MegaApi::strdup(result.c_str());
}

char *MegaApiImpl::getCRCFromFingerprint(const char *fingerprint)
{    
    FileFingerprint *fp = getFileFingerprintInternal(fingerprint);
    if (!fp)
    {
        return NULL;
    }
    
    string result;
    result.resize((sizeof fp->crc) * 4 / 3 + 4);
    result.resize(Base64::btoa((const byte *)fp->crc, sizeof fp->crc,(char*)result.c_str()));
    delete fp;

    return MegaApi::strdup(result.c_str());
}

char *MegaApiImpl::getCRC(MegaNode *n)
{
    if(!n) return NULL;

    sdkMutex.lock();
    Node *node = client->nodebyhandle(n->getHandle());
    if(!node || node->type != FILENODE || node->size < 0 || !node->isvalid)
    {
        sdkMutex.unlock();
        return NULL;
    }

    string result;
    result.resize((sizeof node->crc) * 4 / 3 + 4);
    result.resize(Base64::btoa((const byte *)node->crc, sizeof node->crc, (char*)result.c_str()));

    sdkMutex.unlock();
    return MegaApi::strdup(result.c_str());
}

MegaNode *MegaApiImpl::getNodeByCRC(const char *crc, MegaNode *parent)
{
    if(!parent) return NULL;

    sdkMutex.lock();
    Node *node = client->nodebyhandle(parent->getHandle());
    if(!node || node->type == FILENODE)
    {
        sdkMutex.unlock();
        return NULL;
    }

    byte binarycrc[sizeof(node->crc)];
    Base64::atob(crc, binarycrc, sizeof(binarycrc));

    for (node_list::iterator it = node->children.begin(); it != node->children.end(); it++)
    {
        Node *child = (*it);
        if(!memcmp(child->crc, binarycrc, sizeof(node->crc)))
        {
            MegaNode *result = MegaNodePrivate::fromNode(child);
            sdkMutex.unlock();
            return result;
        }
    }

    sdkMutex.unlock();
    return NULL;
}

SearchTreeProcessor::SearchTreeProcessor(const char *search) { this->search = search; }

#if defined(_WIN32) || defined(__APPLE__)

char *strcasestr(const char *string, const char *substring)
{
	int i, j;
	for (i = 0; string[i]; i++)
	{
		for (j = 0; substring[j]; j++)
		{
			unsigned char c1 = string[i + j];
			if (!c1)
				return NULL;

			unsigned char c2 = substring[j];
			if (toupper(c1) != toupper(c2))
				break;
		}

		if (!substring[j])
			return (char *)string + i;
	}
	return NULL;
}

#endif

bool SearchTreeProcessor::processNode(Node* node)
{
	if(!node) return true;
	if(!search) return false;

	if(strcasestr(node->displayname(), search)!=NULL)
		results.push_back(node);

	return true;
}

vector<Node *> &SearchTreeProcessor::getResults()
{
	return results;
}

SizeProcessor::SizeProcessor()
{
    totalBytes=0;
}

bool SizeProcessor::processNode(Node *node)
{
    if(node->type == FILENODE)
        totalBytes += node->size;
    return true;
}

long long SizeProcessor::getTotalBytes()
{
    return totalBytes;
}

void MegaApiImpl::transfer_added(Transfer *t)
{
	MegaTransferPrivate *transfer = currentTransfer;
    if(!transfer)
    {
        transfer = new MegaTransferPrivate(t->type);
        transfer->setSyncTransfer(true);
    }

	currentTransfer = NULL;
    transfer->setTransfer(t);
    transfer->setTotalBytes(t->size);
    transfer->setTag(t->tag);
	transferMap[t->tag]=transfer;

    if (t->type == GET)
    {
        totalDownloads++;
        pendingDownloads++;
    }
    else
    {
        totalUploads++;
        pendingUploads++;
    }

    fireOnTransferStart(transfer);
}

void MegaApiImpl::transfer_removed(Transfer *t)
{
    if(transferMap.find(t->tag) == transferMap.end()) return;
    MegaTransferPrivate* transfer = transferMap.at(t->tag);
    if(!transfer)
    {
        return;
    }

    if (t->type == GET)
    {
        if(pendingDownloads > 0)
            pendingDownloads--;

        if(totalDownloads > 0)
            totalDownloads--;
    }
    else
    {
        if(pendingUploads > 0)
            pendingUploads--;

        if(totalUploads > 0)
            totalUploads--;
    }

    fireOnTransferFinish(transfer, transfer->getLastError());
}

void MegaApiImpl::transfer_prepare(Transfer *t)
{
    if(transferMap.find(t->tag) == transferMap.end()) return;
    MegaTransferPrivate* transfer = transferMap.at(t->tag);

	if (t->type == GET)
		transfer->setNodeHandle(t->files.back()->h);

    string path;
    fsAccess->local2path(&(t->files.back()->localname), &path);
    transfer->setPath(path.c_str());
    transfer->setTotalBytes(t->size);

    LOG_info << "Transfer (" << transfer->getTransferString() << ") starting. File: " << transfer->getFileName();
}

void MegaApiImpl::transfer_update(Transfer *tr)
{
    if(transferMap.find(tr->tag) == transferMap.end()) return;
    MegaTransferPrivate* transfer = transferMap.at(tr->tag);
    if(!transfer)
    {
        return;
    }

    if(tr->slot)
    {
        if((transfer->getUpdateTime() != Waiter::ds) || !tr->slot->progressreported || (tr->slot->progressreported == tr->size))
        {
            if(!transfer->getStartTime())
            {
                transfer->setStartTime(Waiter::ds);
            }

            m_off_t deltaSize = tr->slot->progressreported - transfer->getTransferredBytes();
            transfer->setDeltaSize(deltaSize);

            dstime currentTime = Waiter::ds;
            long long speed = 0;
            if(tr->type == GET)
            {
                totalDownloadedBytes += deltaSize;

                while(downloadBytes.size())
                {
                    dstime deltaTime = currentTime - downloadTimes[0];
                    if(deltaTime <= 50)
                    {
                        break;
                    }

                    downloadPartialBytes -= downloadBytes[0];
                    downloadBytes.erase(downloadBytes.begin());
                    downloadTimes.erase(downloadTimes.begin());
                }

                downloadBytes.push_back(deltaSize);
                downloadTimes.push_back(currentTime);
                downloadPartialBytes += deltaSize;

                downloadSpeed = (downloadPartialBytes * 10) / 50;
                speed = downloadSpeed;
            }
            else
            {
                totalUploadedBytes += deltaSize;

                while(uploadBytes.size())
                {
                    dstime deltaTime = currentTime - uploadTimes[0];
                    if(deltaTime <= 50)
                    {
                        break;
                    }

                    uploadPartialBytes -= uploadBytes[0];
                    uploadBytes.erase(uploadBytes.begin());
                    uploadTimes.erase(uploadTimes.begin());
                }

                uploadBytes.push_back(deltaSize);
                uploadTimes.push_back(currentTime);
                uploadPartialBytes += deltaSize;

                uploadSpeed = (uploadPartialBytes * 10) / 50;
                speed = uploadSpeed;
            }

            transfer->setTransferredBytes(tr->slot->progressreported);

            if(currentTime < transfer->getStartTime())
                transfer->setStartTime(currentTime);

            transfer->setSpeed(speed);
            transfer->setUpdateTime(currentTime);

            fireOnTransferUpdate(transfer);
        }
	}
}

void MegaApiImpl::transfer_complete(Transfer* tr)
{
    if(transferMap.find(tr->tag) == transferMap.end()) return;
    MegaTransferPrivate* transfer = transferMap.at(tr->tag);

    dstime currentTime = Waiter::ds;
    if(!transfer->getStartTime())
        transfer->setStartTime(currentTime);
    if(currentTime<transfer->getStartTime())
        transfer->setStartTime(currentTime);

    transfer->setUpdateTime(currentTime);

    if(tr->size != transfer->getTransferredBytes())
    {
        long long speed = 0;
        long long deltaTime = currentTime-transfer->getStartTime();
        if(deltaTime<=0)
            deltaTime = 1;
        if(transfer->getTotalBytes()>0)
            speed = (10*transfer->getTotalBytes())/deltaTime;

        transfer->setSpeed(speed);
        transfer->setDeltaSize(tr->size - transfer->getTransferredBytes());
        if(tr->type == GET)
            totalDownloadedBytes += transfer->getDeltaSize();
        else
            totalUploadedBytes += transfer->getDeltaSize();

        transfer->setTransferredBytes(tr->size);
    }

    if (tr->type == GET)
    {
        if(pendingDownloads > 0)
            pendingDownloads--;

        string path;
        fsAccess->local2path(&tr->localfilename, &path);
        transfer->setPath(path.c_str());

        fireOnTransferFinish(transfer, MegaError(API_OK));
    }
    else
    {
        if(tr->size != transfer->getTransferredBytes())
        {
            fireOnTransferUpdate(transfer);
        }
    }
}

dstime MegaApiImpl::pread_failure(error e, int retry, void* param, dstime timeLeft)
{
    MegaTransferPrivate *transfer = (MegaTransferPrivate *)param;
    transfer->setUpdateTime(Waiter::ds);
    transfer->setDeltaSize(0);
    transfer->setSpeed(0);
    transfer->setLastBytes(NULL);
    if (retry <= transfer->getMaxRetries() && e != API_EINCOMPLETE)
    {	
        fireOnTransferTemporaryError(transfer, MegaError(e, timeLeft / 10));
        LOG_debug << "Streaming temporarily failed " << retry;
        if (retry <= 1)
        {
            return 0;
        }

        return (dstime)(1 << (retry - 1));
    }
    else
    {
        fireOnTransferFinish(transfer, MegaError(e));
        return NEVER;
    }
}

bool MegaApiImpl::pread_data(byte *buffer, m_off_t len, m_off_t, void* param)
{
    MegaTransferPrivate *transfer = (MegaTransferPrivate *)param;

    if(!transfer->getStartTime())
    {
        transfer->setStartTime(Waiter::ds);
    }

    m_off_t deltaSize = len;
    transfer->setDeltaSize(deltaSize);

    dstime currentTime = Waiter::ds;
    long long speed = 0;

    totalDownloadedBytes += deltaSize;
    while(downloadBytes.size())
    {
        dstime deltaTime = currentTime - downloadTimes[0];
        if(deltaTime <= 50)
        {
            break;
        }

        downloadPartialBytes -= downloadBytes[0];
        downloadBytes.erase(downloadBytes.begin());
        downloadTimes.erase(downloadTimes.begin());
    }

    downloadBytes.push_back(deltaSize);
    downloadTimes.push_back(currentTime);
    downloadPartialBytes += deltaSize;

    downloadSpeed = (downloadPartialBytes * 10) / 50;
    speed = downloadSpeed;

    if(currentTime < transfer->getStartTime())
        transfer->setStartTime(currentTime);

    transfer->setSpeed(speed);
    transfer->setUpdateTime(currentTime);
    transfer->setLastBytes((char *)buffer);
    transfer->setDeltaSize(len);
    transfer->setTransferredBytes(transfer->getTransferredBytes()+len);

    bool end = (transfer->getTransferredBytes() == transfer->getTotalBytes());
    fireOnTransferUpdate(transfer);
    if(!fireOnTransferData(transfer) || end)
    {
        fireOnTransferFinish(transfer, end ? MegaError(API_OK) : MegaError(API_EINCOMPLETE));
		return end;
    }
    return true;
}

void MegaApiImpl::reportevent_result(error e)
{
    MegaError megaError(e);
    if(requestMap.find(client->restag) == requestMap.end()) return;
    MegaRequestPrivate* request = requestMap.at(client->restag);
    if(!request || (request->getType() != MegaRequest::TYPE_REPORT_EVENT)) return;

    fireOnRequestFinish(request, megaError);
}

void MegaApiImpl::loadbalancing_result(string *servers, error e)
{
    MegaError megaError(e);
    if(requestMap.find(client->restag) == requestMap.end()) return;
    MegaRequestPrivate* request = requestMap.at(client->restag);
    if(!request || (request->getType() != MegaRequest::TYPE_LOAD_BALANCING)) return;

    if(!e)
    {
        request->setText(servers->c_str());
    }
    fireOnRequestFinish(request, megaError);
}

void MegaApiImpl::sessions_killed(handle, error e)
{
    MegaError megaError(e);

    if(requestMap.find(client->restag) == requestMap.end()) return;
    MegaRequestPrivate* request = requestMap.at(client->restag);
    if(!request || (request->getType() != MegaRequest::TYPE_KILL_SESSION)) return;

    fireOnRequestFinish(request, megaError);
}

void MegaApiImpl::cleanrubbishbin_result(error e)
{
    MegaError megaError(e);

    if(requestMap.find(client->restag) == requestMap.end()) return;
    MegaRequestPrivate* request = requestMap.at(client->restag);
    if(!request || (request->getType() != MegaRequest::TYPE_CLEAN_RUBBISH_BIN)) return;

    fireOnRequestFinish(request, megaError);
}

#ifdef ENABLE_CHAT

void MegaApiImpl::chatcreate_result(TextChat *chat, error e)
{
    MegaError megaError(e);
    if(requestMap.find(client->restag) == requestMap.end()) return;
    MegaRequestPrivate* request = requestMap.at(client->restag);
    if(!request || (request->getType() != MegaRequest::TYPE_CHAT_CREATE)) return;

    if (!e)
    {
        // encapsulate the chat in a list for the request
        textchat_vector chatList;
        chatList.push_back(chat);

        MegaTextChatListPrivate *megaChatList = new MegaTextChatListPrivate(&chatList);
        request->setMegaTextChatList(megaChatList);
    }

    fireOnRequestFinish(request, megaError);
}

void MegaApiImpl::chatfetch_result(textchat_vector *chatList, error e)
{
    MegaError megaError(e);
    if(requestMap.find(client->restag) == requestMap.end()) return;
    MegaRequestPrivate* request = requestMap.at(client->restag);
    if(!request || (request->getType() != MegaRequest::TYPE_CHAT_FETCH)) return;

    if (!e)
    {
        MegaTextChatListPrivate *megaChatList = new MegaTextChatListPrivate(chatList);
        request->setMegaTextChatList(megaChatList);
    }

    fireOnRequestFinish(request, megaError);
}

void MegaApiImpl::chatinvite_result(error e)
{
    MegaError megaError(e);
    if(requestMap.find(client->restag) == requestMap.end()) return;
    MegaRequestPrivate* request = requestMap.at(client->restag);
    if(!request || (request->getType() != MegaRequest::TYPE_CHAT_INVITE)) return;

    fireOnRequestFinish(request, megaError);
}

void MegaApiImpl::chatremove_result(error e)
{
    MegaError megaError(e);
    if(requestMap.find(client->restag) == requestMap.end()) return;
    MegaRequestPrivate* request = requestMap.at(client->restag);
    if(!request || (request->getType() != MegaRequest::TYPE_CHAT_REMOVE)) return;

    fireOnRequestFinish(request, megaError);
}

void MegaApiImpl::chaturl_result(error e)
{
    MegaError megaError(e);
    if(requestMap.find(client->restag) == requestMap.end()) return;
    MegaRequestPrivate* request = requestMap.at(client->restag);
    if(!request || (request->getType() != MegaRequest::TYPE_CHAT_URL)) return;

    fireOnRequestFinish(request, megaError);
}

void MegaApiImpl::chaturl_result(string *url, error e)
{
    MegaError megaError(e);
    if(requestMap.find(client->restag) == requestMap.end()) return;
    MegaRequestPrivate* request = requestMap.at(client->restag);
    if(!request || (request->getType() != MegaRequest::TYPE_CHAT_URL)) return;

    if (!e)
    {
        request->setLink(url->c_str());
    }

    fireOnRequestFinish(request, megaError);
}

void MegaApiImpl::chatgrantaccess_result(error e)
{
    MegaError megaError(e);
    if(requestMap.find(client->restag) == requestMap.end()) return;
    MegaRequestPrivate* request = requestMap.at(client->restag);
    if(!request || (request->getType() != MegaRequest::TYPE_CHAT_GRANT_ACCESS)) return;

    fireOnRequestFinish(request, megaError);
}

void MegaApiImpl::chatremoveaccess_result(error e)
{
    MegaError megaError(e);
    if(requestMap.find(client->restag) == requestMap.end()) return;
    MegaRequestPrivate* request = requestMap.at(client->restag);
    if(!request || (request->getType() != MegaRequest::TYPE_CHAT_REMOVE_ACCESS)) return;

    fireOnRequestFinish(request, megaError);
}

void MegaApiImpl::chats_updated(textchat_vector *chats)
{
    if (!chats || !chats->size())
    {
        return;
    }

    MegaTextChatList *chatList = new MegaTextChatListPrivate(chats);
    fireOnChatsUpdate(chatList);
    delete chatList;
}
#endif

#ifdef ENABLE_SYNC
void MegaApiImpl::syncupdate_state(Sync *sync, syncstate_t newstate)
{
    LOG_debug << "Sync state change: " << newstate << " Path: " << sync->localroot.name;
    client->abortbackoff(false);

    if(newstate == SYNC_FAILED)
    {
        MegaRequestPrivate *request = new MegaRequestPrivate(MegaRequest::TYPE_ADD_SYNC);

        if(sync->localroot.node)
        {
            request->setNodeHandle(sync->localroot.node->nodehandle);
        }

        int nextTag = client->nextreqtag();
        request->setTag(nextTag);
        requestMap[nextTag]=request;
        fireOnRequestFinish(request, MegaError(sync->errorcode));
    }

    if(syncMap.find(sync->tag) == syncMap.end()) return;
    MegaSyncPrivate* megaSync = syncMap.at(sync->tag);
    megaSync->setState(newstate);

    fireOnSyncStateChanged(megaSync);
}

void MegaApiImpl::syncupdate_scanning(bool scanning)
{
    if(client)
    {
        client->abortbackoff(false);
        client->syncscanstate = scanning;
    }
    fireOnGlobalSyncStateChanged();
}

void MegaApiImpl::syncupdate_local_folder_addition(Sync *sync, LocalNode *localNode, const char* path)
{
    LOG_debug << "Sync - local folder addition detected: " << path;
    client->abortbackoff(false);

    if(syncMap.find(sync->tag) == syncMap.end()) return;
    MegaSyncPrivate* megaSync = syncMap.at(sync->tag);

    MegaSyncEventPrivate *event = new MegaSyncEventPrivate(MegaSyncEvent::TYPE_LOCAL_FOLDER_ADITION);
    event->setPath(path);
    fireOnSyncEvent(megaSync, event);
}

void MegaApiImpl::syncupdate_local_folder_deletion(Sync *sync, LocalNode *localNode)
{
    client->abortbackoff(false);

    string local;
    string path;
    localNode->getlocalpath(&local, true);
    fsAccess->local2path(&local, &path);
    LOG_debug << "Sync - local folder deletion detected: " << path.c_str();

    if(syncMap.find(sync->tag) == syncMap.end()) return;
    MegaSyncPrivate* megaSync = syncMap.at(sync->tag);


    MegaSyncEventPrivate *event = new MegaSyncEventPrivate(MegaSyncEvent::TYPE_LOCAL_FOLDER_DELETION);
    event->setPath(path.c_str());
    fireOnSyncEvent(megaSync, event);
}

void MegaApiImpl::syncupdate_local_file_addition(Sync *sync, LocalNode *localNode, const char* path)
{
    LOG_debug << "Sync - local file addition detected: " << path;
    client->abortbackoff(false);

    if(syncMap.find(sync->tag) == syncMap.end()) return;
    MegaSyncPrivate* megaSync = syncMap.at(sync->tag);

    MegaSyncEventPrivate *event = new MegaSyncEventPrivate(MegaSyncEvent::TYPE_LOCAL_FILE_ADDITION);
    event->setPath(path);
    fireOnSyncEvent(megaSync, event);
}

void MegaApiImpl::syncupdate_local_file_deletion(Sync *sync, LocalNode *localNode)
{
    client->abortbackoff(false);

    string local;
    string path;
    localNode->getlocalpath(&local, true);
    fsAccess->local2path(&local, &path);
    LOG_debug << "Sync - local file deletion detected: " << path.c_str();

    if(syncMap.find(sync->tag) == syncMap.end()) return;
    MegaSyncPrivate* megaSync = syncMap.at(sync->tag);

    MegaSyncEventPrivate *event = new MegaSyncEventPrivate(MegaSyncEvent::TYPE_LOCAL_FILE_DELETION);
    event->setPath(path.c_str());
    fireOnSyncEvent(megaSync, event);
}

void MegaApiImpl::syncupdate_local_file_change(Sync *sync, LocalNode *localNode, const char* path)
{
    LOG_debug << "Sync - local file change detected: " << path;
    client->abortbackoff(false);

    if(syncMap.find(sync->tag) == syncMap.end()) return;
    MegaSyncPrivate* megaSync = syncMap.at(sync->tag);

    MegaSyncEventPrivate *event = new MegaSyncEventPrivate(MegaSyncEvent::TYPE_LOCAL_FILE_CHANGED);
    event->setPath(path);
    fireOnSyncEvent(megaSync, event);
}

void MegaApiImpl::syncupdate_local_move(Sync *sync, LocalNode *localNode, const char *to)
{
    client->abortbackoff(false);

    string local;
    string path;
    localNode->getlocalpath(&local, true);
    fsAccess->local2path(&local, &path);
    LOG_debug << "Sync - local rename/move " << path.c_str() << " -> " << to;

    if(syncMap.find(sync->tag) == syncMap.end()) return;
    MegaSyncPrivate* megaSync = syncMap.at(sync->tag);

    MegaSyncEventPrivate *event = new MegaSyncEventPrivate(MegaSyncEvent::TYPE_LOCAL_MOVE);
    event->setPath(path.c_str());
    event->setNewPath(to);
    fireOnSyncEvent(megaSync, event);
}

void MegaApiImpl::syncupdate_get(Sync *sync, Node* node, const char *path)
{
    LOG_debug << "Sync - requesting file " << path;

    if(syncMap.find(sync->tag) == syncMap.end()) return;
    MegaSyncPrivate* megaSync = syncMap.at(sync->tag);

    MegaSyncEventPrivate *event = new MegaSyncEventPrivate(MegaSyncEvent::TYPE_FILE_GET);
    event->setNodeHandle(node->nodehandle);
    event->setPath(path);
    fireOnSyncEvent(megaSync, event);
}

void MegaApiImpl::syncupdate_put(Sync *sync, LocalNode *localNode, const char *path)
{
    LOG_debug << "Sync - sending file " << path;

    if(syncMap.find(sync->tag) == syncMap.end()) return;
    MegaSyncPrivate* megaSync = syncMap.at(sync->tag);

    MegaSyncEventPrivate *event = new MegaSyncEventPrivate(MegaSyncEvent::TYPE_FILE_PUT);
    event->setPath(path);
    fireOnSyncEvent(megaSync, event);
}

void MegaApiImpl::syncupdate_remote_file_addition(Sync *sync, Node *n)
{
    LOG_debug << "Sync - remote file addition detected " << n->displayname() << " Nhandle: " << LOG_NODEHANDLE(n->nodehandle);
    client->abortbackoff(false);

    if(syncMap.find(sync->tag) == syncMap.end()) return;
    MegaSyncPrivate* megaSync = syncMap.at(sync->tag);

    MegaSyncEventPrivate *event = new MegaSyncEventPrivate(MegaSyncEvent::TYPE_REMOTE_FILE_ADDITION);
    event->setNodeHandle(n->nodehandle);
    fireOnSyncEvent(megaSync, event);
}

void MegaApiImpl::syncupdate_remote_file_deletion(Sync *sync, Node *n)
{
    LOG_debug << "Sync - remote file deletion detected " << n->displayname();
    client->abortbackoff(false);

    if(syncMap.find(sync->tag) == syncMap.end()) return;
    MegaSyncPrivate* megaSync = syncMap.at(sync->tag);

    MegaSyncEventPrivate *event = new MegaSyncEventPrivate(MegaSyncEvent::TYPE_REMOTE_FILE_DELETION);
    event->setNodeHandle(n->nodehandle);
    fireOnSyncEvent(megaSync, event);
}

void MegaApiImpl::syncupdate_remote_folder_addition(Sync *sync, Node *n)
{
    LOG_debug << "Sync - remote folder addition detected " << n->displayname();
    client->abortbackoff(false);

    if(syncMap.find(sync->tag) == syncMap.end()) return;
    MegaSyncPrivate* megaSync = syncMap.at(sync->tag);

    MegaSyncEventPrivate *event = new MegaSyncEventPrivate(MegaSyncEvent::TYPE_REMOTE_FOLDER_ADDITION);
    event->setNodeHandle(n->nodehandle);
    fireOnSyncEvent(megaSync, event);
}

void MegaApiImpl::syncupdate_remote_folder_deletion(Sync *sync, Node *n)
{
    LOG_debug << "Sync - remote folder deletion detected " << n->displayname();
    client->abortbackoff(false);

    if(syncMap.find(sync->tag) == syncMap.end()) return;
    MegaSyncPrivate* megaSync = syncMap.at(sync->tag);

    MegaSyncEventPrivate *event = new MegaSyncEventPrivate(MegaSyncEvent::TYPE_REMOTE_FOLDER_DELETION);
    event->setNodeHandle(n->nodehandle);
    fireOnSyncEvent(megaSync, event);
}

void MegaApiImpl::syncupdate_remote_copy(Sync *, const char *name)
{
    LOG_debug << "Sync - creating remote file " << name << " by copying existing remote file";
    client->abortbackoff(false);
}

void MegaApiImpl::syncupdate_remote_move(Sync *sync, Node *n, Node *prevparent)
{
    LOG_debug << "Sync - remote move " << n->displayname() <<
                 " from " << (prevparent ? prevparent->displayname() : "?") <<
                 " to " << (n->parent ? n->parent->displayname() : "?");
    client->abortbackoff(false);

    if(syncMap.find(sync->tag) == syncMap.end()) return;
    MegaSyncPrivate* megaSync = syncMap.at(sync->tag);

    MegaSyncEventPrivate *event = new MegaSyncEventPrivate(MegaSyncEvent::TYPE_REMOTE_MOVE);
    event->setNodeHandle(n->nodehandle);
    event->setPrevParent(prevparent ? prevparent->nodehandle : UNDEF);
    fireOnSyncEvent(megaSync, event);
}

void MegaApiImpl::syncupdate_remote_rename(Sync *sync, Node *n, const char *prevname)
{
    LOG_debug << "Sync - remote rename from " << prevname << " to " << n->displayname();
    client->abortbackoff(false);

    if(syncMap.find(sync->tag) == syncMap.end()) return;
    MegaSyncPrivate* megaSync = syncMap.at(sync->tag);

    MegaSyncEventPrivate *event = new MegaSyncEventPrivate(MegaSyncEvent::TYPE_REMOTE_RENAME);
    event->setNodeHandle(n->nodehandle);
    event->setPrevName(prevname);
    fireOnSyncEvent(megaSync, event);
}

void MegaApiImpl::syncupdate_treestate(LocalNode *l)
{
    string local;
    string path;
    l->getlocalpath(&local, true);
    fsAccess->local2path(&local, &path);

    if(syncMap.find(l->sync->tag) == syncMap.end()) return;
    MegaSyncPrivate* megaSync = syncMap.at(l->sync->tag);

    fireOnFileSyncStateChanged(megaSync, path.data(), (int)l->ts);
}

bool MegaApiImpl::sync_syncable(Node *node)
{
    if(node->type == FILENODE && !is_syncable(node->size))
    {
        return false;
    }

    const char *name = node->displayname();
    sdkMutex.unlock();
    bool result = is_syncable(name);
    sdkMutex.lock();
    return result;
}

bool MegaApiImpl::sync_syncable(const char *name, string *localpath, string *)
{
    static FileAccess* f = fsAccess->newfileaccess();
    if(f->fopen(localpath) && !is_syncable(f->size))
    {
        return false;
    }

    sdkMutex.unlock();
    bool result =  is_syncable(name);
    sdkMutex.lock();
    return result;
}

void MegaApiImpl::syncupdate_local_lockretry(bool waiting)
{
    if (waiting)
    {
        LOG_debug << "Sync - waiting for local filesystem lock";
    }
    else
    {
        LOG_debug << "Sync - local filesystem lock issue resolved, continuing...";
        client->abortbackoff(false);
    }

    this->waiting = waiting;
    this->fireOnGlobalSyncStateChanged();
}
#endif


// user addition/update (users never get deleted)
void MegaApiImpl::users_updated(User** u, int count)
{
    if(!count)
    {
        return;
    }

    MegaUserList *userList = NULL;
    if(u != NULL)
    {
        userList = new MegaUserListPrivate(u, count);
        fireOnUsersUpdate(userList);
    }
    else
    {
        fireOnUsersUpdate(NULL);
    }
    delete userList;
}

void MegaApiImpl::account_updated()
{
    fireOnAccountUpdate();
}

void MegaApiImpl::pcrs_updated(PendingContactRequest **r, int count)
{
    if(!count)
    {
        return;
    }

    MegaContactRequestList *requestList = NULL;
    if(r != NULL)
    {
        requestList = new MegaContactRequestListPrivate(r, count);
        fireOnContactRequestsUpdate(requestList);
    }
    else
    {
        fireOnContactRequestsUpdate(NULL);
    }
    delete requestList;
}

void MegaApiImpl::setattr_result(handle h, error e)
{
	MegaError megaError(e);
    if(requestMap.find(client->restag) == requestMap.end()) return;
    MegaRequestPrivate* request = requestMap.at(client->restag);
    if (!request || ((request->getType() != MegaRequest::TYPE_RENAME)
            && request->getType() != MegaRequest::TYPE_SET_ATTR_NODE))
    {
        return;
    }

	request->setNodeHandle(h);
    fireOnRequestFinish(request, megaError);
}

void MegaApiImpl::rename_result(handle h, error e)
{
	MegaError megaError(e);
    if(requestMap.find(client->restag) == requestMap.end()) return;
    MegaRequestPrivate* request = requestMap.at(client->restag);
    if(!request || (request->getType() != MegaRequest::TYPE_MOVE)) return;

    request->setNodeHandle(h);
    fireOnRequestFinish(request, megaError);
}

void MegaApiImpl::unlink_result(handle h, error e)
{
	MegaError megaError(e);
    if(requestMap.find(client->restag) == requestMap.end()) return;
    MegaRequestPrivate* request = requestMap.at(client->restag);
    if(!request || ((request->getType() != MegaRequest::TYPE_REMOVE) &&
                    (request->getType() != MegaRequest::TYPE_MOVE)))
    {
        return;
    }

    if (request->getType() != MegaRequest::TYPE_MOVE)
    {
        request->setNodeHandle(h);
    }

    fireOnRequestFinish(request, megaError);
}

void MegaApiImpl::fetchnodes_result(error e)
{
    MegaError megaError(e);
    MegaRequestPrivate* request;
    if (!client->restag)
    {
        request = new MegaRequestPrivate(MegaRequest::TYPE_FETCH_NODES);
        fireOnRequestFinish(request, megaError);
        return;
    }

    if (requestMap.find(client->restag) == requestMap.end())
    {
        return;
    }
    request = requestMap.at(client->restag);
    if(!request || (request->getType() != MegaRequest::TYPE_FETCH_NODES))
    {
        return;
    }

    if (e == API_OK)
    {
        // check if we fetched a folder link and the key is invalid
        handle h = client->getrootpublicfolder();
        if (h != UNDEF)
        {
            Node *n = client->nodebyhandle(h);
            if (n && (n->attrs.map.find('n') == n->attrs.map.end()))
            {
                request->setFlag(true);
            }
        }
    }

    fireOnRequestFinish(request, megaError);
}

void MegaApiImpl::putnodes_result(error e, targettype_t t, NewNode* nn)
{
    handle h = UNDEF;
    Node *n = NULL;

    if(!e && t != USER_HANDLE)
    {
        if(client->nodenotify.size())
        {
            n = client->nodenotify.back();
        }

        if(n)
        {
            n->applykey();
            n->setattr();
            h = n->nodehandle;
        }
    }

	MegaError megaError(e);
    if(transferMap.find(client->restag) != transferMap.end())
    {
        MegaTransferPrivate* transfer = transferMap.at(client->restag);
        if(transfer->getType() == MegaTransfer::TYPE_DOWNLOAD)
        {
            return;
        }

        if(pendingUploads > 0)
        {
            pendingUploads--;
        }

        transfer->setNodeHandle(h);
        fireOnTransferFinish(transfer, megaError);
        delete [] nn;
        return;
    }

	if(requestMap.find(client->restag) == requestMap.end()) return;
	MegaRequestPrivate* request = requestMap.at(client->restag);
    if(!request || ((request->getType() != MegaRequest::TYPE_IMPORT_LINK) &&
                    (request->getType() != MegaRequest::TYPE_CREATE_FOLDER) &&
                    (request->getType() != MegaRequest::TYPE_COPY) &&
                    (request->getType() != MegaRequest::TYPE_MOVE))) return;

    delete [] nn;

    if (request->getType() != MegaRequest::TYPE_MOVE)
    {
        request->setNodeHandle(h);
        fireOnRequestFinish(request, megaError);
    }
    else
    {
        if (!e)
        {
            Node * node = client->nodebyhandle(request->getNodeHandle());
            if (!node)
            {
                e = API_ENOENT;
            }
            else
            {
                request->setNodeHandle(h);
                int creqtag = client->reqtag;
                client->reqtag = request->getTag();
                e = client->unlink(node);
                client->reqtag = creqtag;
            }
        }

        if (e)
        {
            fireOnRequestFinish(request, MegaError(e));
        }
    }
}

void MegaApiImpl::share_result(error e)
{
	MegaError megaError(e);

    if(requestMap.find(client->restag) == requestMap.end()) return;
    MegaRequestPrivate* request = requestMap.at(client->restag);
    if(!request || ((request->getType() != MegaRequest::TYPE_EXPORT) &&
                    (request->getType() != MegaRequest::TYPE_SHARE))) return;

    //exportnode_result will be called to end the request.
	if(request->getType() == MegaRequest::TYPE_EXPORT)
		return;

    fireOnRequestFinish(request, megaError);
}

void MegaApiImpl::share_result(int, error)
{
    //The other callback will be called at the end of the request
}

void MegaApiImpl::setpcr_result(handle h, error e, opcactions_t action)
{
    MegaError megaError(e);
    if(requestMap.find(client->restag) == requestMap.end()) return;
    MegaRequestPrivate* request = requestMap.at(client->restag);
    if(!request || request->getType() != MegaRequest::TYPE_INVITE_CONTACT) return;

    if (e)
    {
        LOG_debug << "Outgoing pending contact request failed (" << megaError.getErrorString() << ")";
    }
    else
    {
        if (h == UNDEF)
        {
            // must have been deleted
            LOG_debug << "Outgoing pending contact request " << (action == OPCA_DELETE ? "deleted" : "reminded") << " successfully";
        }
        else
        {
            char buffer[12];
            Base64::btoa((byte*)&h, sizeof(h), buffer);
            LOG_debug << "Outgoing pending contact request succeeded, id: " << buffer;
        }
    }

    request->setNodeHandle(h);
    request->setNumber(action);
    fireOnRequestFinish(request, megaError);
}

void MegaApiImpl::updatepcr_result(error e, ipcactions_t action)
{
    MegaError megaError(e);
    if(requestMap.find(client->restag) == requestMap.end()) return;
    MegaRequestPrivate* request = requestMap.at(client->restag);
    if(!request || request->getType() != MegaRequest::TYPE_REPLY_CONTACT_REQUEST) return;

    if (e)
    {
        LOG_debug << "Incoming pending contact request update failed (" << megaError.getErrorString() << ")";
    }
    else
    {
        string labels[3] = {"accepted", "denied", "ignored"};
        LOG_debug << "Incoming pending contact request successfully " << labels[(int)action];
    }

    request->setNumber(action);
    fireOnRequestFinish(request, megaError);
}

void MegaApiImpl::fa_complete(Node* n, fatype type, const char* data, uint32_t len)
{
    int tag = client->restag;
    while(tag)
    {
        if(requestMap.find(tag) == requestMap.end()) return;
        MegaRequestPrivate* request = requestMap.at(tag);
        if(!request || (request->getType() != MegaRequest::TYPE_GET_ATTR_FILE)) return;

        tag = request->getNumber();

        FileAccess *f = client->fsaccess->newfileaccess();
        string filePath(request->getFile());
        string localPath;
        fsAccess->path2local(&filePath, &localPath);

        totalDownloadedBytes += len;

        fsAccess->unlinklocal(&localPath);
        if(!f->fopen(&localPath, false, true))
        {
            delete f;
            fireOnRequestFinish(request, MegaError(API_EWRITE));
            continue;
        }

        if(!f->fwrite((const byte*)data, len, 0))
        {
            delete f;
            fireOnRequestFinish(request, MegaError(API_EWRITE));
            continue;
        }

        delete f;
        fireOnRequestFinish(request, MegaError(API_OK));
    }
}

int MegaApiImpl::fa_failed(handle, fatype, int retries, error e)
{
    int tag = client->restag;
    while(tag)
    {
        if(requestMap.find(tag) == requestMap.end()) return 1;
        MegaRequestPrivate* request = requestMap.at(tag);
        if(!request || (request->getType() != MegaRequest::TYPE_GET_ATTR_FILE))
            return 1;

        tag = request->getNumber();
        if(retries >= 2)
        {
            fireOnRequestFinish(request, MegaError(e));
        }
        else
        {
            fireOnRequestTemporaryError(request, MegaError(e));
        }
    }

    return (retries >= 2);
}

void MegaApiImpl::putfa_result(handle, fatype, error e)
{
    MegaError megaError(e);
    if(requestMap.find(client->restag) == requestMap.end()) return;
    MegaRequestPrivate* request = requestMap.at(client->restag);
    if(!request || request->getType() != MegaRequest::TYPE_SET_ATTR_FILE)
        return;

    fireOnRequestFinish(request, megaError);
}

void MegaApiImpl::putfa_result(handle, fatype, const char *)
{
    MegaError megaError(API_OK);
    if(requestMap.find(client->restag) == requestMap.end()) return;
    MegaRequestPrivate* request = requestMap.at(client->restag);
    if(!request || request->getType() != MegaRequest::TYPE_SET_ATTR_FILE)
        return;

    fireOnRequestFinish(request, megaError);
}

void MegaApiImpl::enumeratequotaitems_result(handle product, unsigned prolevel, unsigned gbstorage, unsigned gbtransfer, unsigned months, unsigned amount, const char* currency, const char* description, const char* iosid, const char* androidid)
{
    if(requestMap.find(client->restag) == requestMap.end()) return;
    MegaRequestPrivate* request = requestMap.at(client->restag);
    if(!request || ((request->getType() != MegaRequest::TYPE_GET_PRICING) &&
                    (request->getType() != MegaRequest::TYPE_GET_PAYMENT_ID) &&
                    (request->getType() != MegaRequest::TYPE_UPGRADE_ACCOUNT)))
    {
        return;
    }

    request->addProduct(product, prolevel, gbstorage, gbtransfer, months, amount, currency, description, iosid, androidid);
}

void MegaApiImpl::enumeratequotaitems_result(error e)
{
    if(requestMap.find(client->restag) == requestMap.end()) return;
    MegaRequestPrivate* request = requestMap.at(client->restag);
    if(!request || ((request->getType() != MegaRequest::TYPE_GET_PRICING) &&
                    (request->getType() != MegaRequest::TYPE_GET_PAYMENT_ID) &&
                    (request->getType() != MegaRequest::TYPE_UPGRADE_ACCOUNT)))
    {
        return;
    }

    if(request->getType() == MegaRequest::TYPE_GET_PRICING)
    {
        fireOnRequestFinish(request, MegaError(e));
    }
    else
    {
        MegaPricing *pricing = request->getPricing();
        int i;
        for(i = 0; i < pricing->getNumProducts(); i++)
        {
            if(pricing->getHandle(i) == request->getNodeHandle())
            {
                requestMap.erase(request->getTag());
                int nextTag = client->nextreqtag();
                request->setTag(nextTag);
                requestMap[nextTag]=request;
                client->purchase_additem(0, request->getNodeHandle(), pricing->getAmount(i),
                                         pricing->getCurrency(i), 0, NULL, NULL);
                break;
            }
        }

        if(i == pricing->getNumProducts())
        {
            fireOnRequestFinish(request, MegaError(API_ENOENT));
        }
        delete pricing;
    }
}

void MegaApiImpl::additem_result(error e)
{
    if(requestMap.find(client->restag) == requestMap.end()) return;
    MegaRequestPrivate* request = requestMap.at(client->restag);
    if(!request || ((request->getType() != MegaRequest::TYPE_GET_PAYMENT_ID) &&
                    (request->getType() != MegaRequest::TYPE_UPGRADE_ACCOUNT))) return;

    if(e != API_OK)
    {
        client->purchase_begin();
        fireOnRequestFinish(request, MegaError(e));
        return;
    }

    if(request->getType() == MegaRequest::TYPE_GET_PAYMENT_ID)
    {
        char saleid[16];
        Base64::btoa((byte *)&client->purchase_basket.back(), 8, saleid);
        request->setLink(saleid);
        client->purchase_begin();
        fireOnRequestFinish(request, MegaError(API_OK));
        return;
    }

    //MegaRequest::TYPE_UPGRADE_ACCOUNT
    int method = request->getNumber();
    client->purchase_checkout(method);
}

void MegaApiImpl::checkout_result(const char *errortype, error e)
{
    if(requestMap.find(client->restag) == requestMap.end()) return;
    MegaRequestPrivate* request = requestMap.at(client->restag);
    if(!request || (request->getType() != MegaRequest::TYPE_UPGRADE_ACCOUNT)) return;

    if(!errortype)
    {
        fireOnRequestFinish(request, MegaError(e));
        return;
    }

    if(!strcmp(errortype, "FP"))
    {
        fireOnRequestFinish(request, MegaError(e - 100));
        return;
    }

    fireOnRequestFinish(request, MegaError(MegaError::PAYMENT_EGENERIC));
    return;
}

void MegaApiImpl::submitpurchasereceipt_result(error e)
{
    if(requestMap.find(client->restag) == requestMap.end()) return;
    MegaRequestPrivate* request = requestMap.at(client->restag);
    if(!request || (request->getType() != MegaRequest::TYPE_SUBMIT_PURCHASE_RECEIPT)) return;

    fireOnRequestFinish(request, MegaError(e));
}

void MegaApiImpl::creditcardquerysubscriptions_result(int number, error e)
{
    if(requestMap.find(client->restag) == requestMap.end()) return;
    MegaRequestPrivate* request = requestMap.at(client->restag);
    if(!request || (request->getType() != MegaRequest::TYPE_CREDIT_CARD_QUERY_SUBSCRIPTIONS)) return;

    request->setNumber(number);
    fireOnRequestFinish(request, MegaError(e));
}

void MegaApiImpl::creditcardcancelsubscriptions_result(error e)
{
    if(requestMap.find(client->restag) == requestMap.end()) return;
    MegaRequestPrivate* request = requestMap.at(client->restag);
    if(!request || (request->getType() != MegaRequest::TYPE_CREDIT_CARD_CANCEL_SUBSCRIPTIONS)) return;

    fireOnRequestFinish(request, MegaError(e));
}
void MegaApiImpl::getpaymentmethods_result(int methods, error e)
{
    if(requestMap.find(client->restag) == requestMap.end()) return;
    MegaRequestPrivate* request = requestMap.at(client->restag);
    if(!request || (request->getType() != MegaRequest::TYPE_GET_PAYMENT_METHODS)) return;

    request->setNumber(methods);
    fireOnRequestFinish(request, MegaError(e));
}

void MegaApiImpl::userfeedbackstore_result(error e)
{
    if(requestMap.find(client->restag) == requestMap.end()) return;
    MegaRequestPrivate* request = requestMap.at(client->restag);
    if(!request || (request->getType() != MegaRequest::TYPE_SUBMIT_FEEDBACK)) return;

    fireOnRequestFinish(request, MegaError(e));
}

void MegaApiImpl::sendevent_result(error e)
{
    if(requestMap.find(client->restag) == requestMap.end()) return;
    MegaRequestPrivate* request = requestMap.at(client->restag);
    if(!request || (request->getType() != MegaRequest::TYPE_SEND_EVENT)) return;

    fireOnRequestFinish(request, MegaError(e));
}

void MegaApiImpl::creditcardstore_result(error e)
{
    if(requestMap.find(client->restag) == requestMap.end()) return;
    MegaRequestPrivate* request = requestMap.at(client->restag);
    if(!request || (request->getType() != MegaRequest::TYPE_CREDIT_CARD_STORE)) return;

    fireOnRequestFinish(request, MegaError(e));
}

void MegaApiImpl::copysession_result(string *session, error e)
{
    if(requestMap.find(client->restag) == requestMap.end()) return;
    MegaRequestPrivate* request = requestMap.at(client->restag);
    if(!request || (request->getType() != MegaRequest::TYPE_GET_SESSION_TRANSFER_URL)) return;

    const char *path = request->getText();
    string *data = NULL;
    if(e == API_OK)
    {
        data = client->sessiontransferdata(path, session);
    }

    if(data)
    {
        data->insert(0, "https://mega.nz/#sitetransfer!");
    }
    else
    {
        data = new string("https://mega.nz/#");
        if(path)
        {
            data->append(path);
        }
    }

    request->setLink(data->c_str());
    delete data;

    fireOnRequestFinish(request, MegaError(e));
}

void MegaApiImpl::clearing()
{

}

void MegaApiImpl::notify_retry(dstime dsdelta)
{
#ifdef ENABLE_SYNC
    bool previousFlag = waitingRequest;
#endif

    if(!dsdelta)
        waitingRequest = false;
    else if(dsdelta > 10)
        waitingRequest = true;

#ifdef ENABLE_SYNC
    if(previousFlag != waitingRequest)
        fireOnGlobalSyncStateChanged();
#endif

    if (dsdelta && requestMap.size() == 1)
    {
        MegaRequestPrivate *request = requestMap.begin()->second;
        fireOnRequestTemporaryError(request, MegaError(API_EAGAIN));
    }
}

// callback for non-EAGAIN request-level errors
// retrying is futile
// this can occur e.g. with syntactically malformed requests (due to a bug) or due to an invalid application key
void MegaApiImpl::request_error(error e)
{
    MegaRequestPrivate *request = new MegaRequestPrivate(MegaRequest::TYPE_LOGOUT);
    request->setFlag(false);
    request->setParamType(e);

    if (e == API_ESSL && client->sslfakeissuer.size())
    {
        request->setText(client->sslfakeissuer.c_str());
    }

    requestQueue.push(request);
    waiter->notify();
}

void MegaApiImpl::request_response_progress(m_off_t currentProgress, m_off_t totalProgress)
{
    if(requestMap.size() == 1)
    {
        MegaRequestPrivate *request = requestMap.begin()->second;
        if(request && request->getType() == MegaRequest::TYPE_FETCH_NODES)
        {
            if(request->getTransferredBytes() != currentProgress)
            {
                request->setTransferredBytes(currentProgress);
                if(totalProgress != -1)
                {
                    request->setTotalBytes(totalProgress);
                }
                fireOnRequestUpdate(request);
            }
        }
    }
}

// login result
void MegaApiImpl::login_result(error result)
{
	MegaError megaError(result);
    if(requestMap.find(client->restag) == requestMap.end()) return;
    MegaRequestPrivate* request = requestMap.at(client->restag);
    if(!request || (request->getType() != MegaRequest::TYPE_LOGIN)) return;

    fireOnRequestFinish(request, megaError);
}

void MegaApiImpl::logout_result(error e)
{
    if(requestMap.find(client->restag) == requestMap.end()) return;
    MegaRequestPrivate* request = requestMap.at(client->restag);
    if(!request || (request->getType() != MegaRequest::TYPE_LOGOUT)) return;

    if(!e)
    {
        requestMap.erase(request->getTag());

        error preverror = (error)request->getParamType();
        while(!requestMap.empty())
        {
            std::map<int,MegaRequestPrivate*>::iterator it=requestMap.begin();
            if(it->second) fireOnRequestFinish(it->second, MegaError(preverror ? preverror : API_EACCESS));
        }

        while(!transferMap.empty())
        {
            std::map<int, MegaTransferPrivate *>::iterator it=transferMap.begin();
            if(it->second) fireOnTransferFinish(it->second, MegaError(preverror ? preverror : API_EACCESS));
        }

        pendingUploads = 0;
        pendingDownloads = 0;
        totalUploads = 0;
        totalDownloads = 0;
        waiting = false;
        waitingRequest = false;
        excludedNames.clear();
        syncLowerSizeLimit = 0;
        syncUpperSizeLimit = 0;
        uploadSpeed = 0;
        downloadSpeed = 0;
        downloadTimes.clear();
        downloadBytes.clear();
        uploadTimes.clear();
        uploadBytes.clear();
        uploadPartialBytes = 0;
        downloadPartialBytes = 0;

        fireOnRequestFinish(request, MegaError(preverror));
        return;
    }
    fireOnRequestFinish(request,MegaError(e));
}

void MegaApiImpl::userdata_result(string *name, string* pubk, string* privk, handle bjid, error result)
{
    MegaError megaError(result);
    if(requestMap.find(client->restag) == requestMap.end()) return;
    MegaRequestPrivate* request = requestMap.at(client->restag);
    if(!request || (request->getType() != MegaRequest::TYPE_GET_USER_DATA)) return;

    if(result == API_OK)
    {
        char jid[16];
        Base32::btoa((byte *)&bjid, MegaClient::USERHANDLE, jid);

        request->setPassword(pubk->c_str());
        request->setPrivateKey(privk->c_str());
        request->setName(name->c_str());
        request->setText(jid);
    }
    fireOnRequestFinish(request, megaError);
}

void MegaApiImpl::pubkey_result(User *u)
{
    if(requestMap.find(client->restag) == requestMap.end()) return;
    MegaRequestPrivate* request = requestMap.at(client->restag);
    if(!request || (request->getType() != MegaRequest::TYPE_GET_USER_DATA)) return;

    if(!u)
    {
        fireOnRequestFinish(request, MegaError(API_ENOENT));
        return;
    }

    if(!u->pubk.isvalid())
    {
        fireOnRequestFinish(request, MegaError(API_EACCESS));
        return;
    }

    string key;
    u->pubk.serializekey(&key, AsymmCipher::PUBKEY);
    char pubkbuf[AsymmCipher::MAXKEYLENGTH * 4 / 3 + 4];
    Base64::btoa((byte *)key.data(), key.size(), pubkbuf);
    request->setPassword(pubkbuf);

    char jid[16];
    Base32::btoa((byte *)&u->userhandle, MegaClient::USERHANDLE, jid);
    request->setText(jid);

    if(u->email.size())
    {
        request->setEmail(u->email.c_str());
    }

    fireOnRequestFinish(request, MegaError(API_OK));
}

// password change result
void MegaApiImpl::changepw_result(error result)
{
	MegaError megaError(result);
    if(requestMap.find(client->restag) == requestMap.end()) return;
    MegaRequestPrivate* request = requestMap.at(client->restag);
    if(!request || request->getType() != MegaRequest::TYPE_CHANGE_PW) return;

    fireOnRequestFinish(request, megaError);
}

// node export failed
void MegaApiImpl::exportnode_result(error result)
{
	MegaError megaError(result);
    if(requestMap.find(client->restag) == requestMap.end()) return;
    MegaRequestPrivate* request = requestMap.at(client->restag);
    if(!request || request->getType() != MegaRequest::TYPE_EXPORT) return;

    fireOnRequestFinish(request, megaError);
}

void MegaApiImpl::exportnode_result(handle h, handle ph)
{
    Node* n;
    if(requestMap.find(client->restag) == requestMap.end()) return;
    MegaRequestPrivate* request = requestMap.at(client->restag);
    if(!request || request->getType() != MegaRequest::TYPE_EXPORT) return;

    if ((n = client->nodebyhandle(h)))
    {
        char node[9];
        char key[FILENODEKEYLENGTH*4/3+3];

        Base64::btoa((byte*)&ph,MegaClient::NODEHANDLE,node);

        // the key
        if (n->type == FILENODE)
        {
            if(n->nodekey.size()>=FILENODEKEYLENGTH)
                Base64::btoa((const byte*)n->nodekey.data(),FILENODEKEYLENGTH,key);
            else
                key[0]=0;
        }
        else if (n->sharekey) Base64::btoa(n->sharekey->key,FOLDERNODEKEYLENGTH,key);
        else
        {
            fireOnRequestFinish(request, MegaError(MegaError::API_EKEY));
            return;
        }

        string link = "https://mega.nz/#";
        link += (n->type ? "F" : "");
        link += "!";
        link += node;
        link += "!";
        link += key;
        request->setLink(link.c_str());
        fireOnRequestFinish(request, MegaError(MegaError::API_OK));
    }
    else
    {
        request->setNodeHandle(UNDEF);
        fireOnRequestFinish(request, MegaError(MegaError::API_ENOENT));
    }
}

// the requested link could not be opened
void MegaApiImpl::openfilelink_result(error result)
{
	MegaError megaError(result);
    if(requestMap.find(client->restag) == requestMap.end()) return;
    MegaRequestPrivate* request = requestMap.at(client->restag);
    if(!request || ((request->getType() != MegaRequest::TYPE_IMPORT_LINK) &&
                    (request->getType() != MegaRequest::TYPE_GET_PUBLIC_NODE))) return;

    fireOnRequestFinish(request, megaError);
}

// the requested link was opened successfully
// (it is the application's responsibility to delete n!)
void MegaApiImpl::openfilelink_result(handle ph, const byte* key, m_off_t size, string* a, string*, int)
{
    if(requestMap.find(client->restag) == requestMap.end()) return;
    MegaRequestPrivate* request = requestMap.at(client->restag);
    if(!request || ((request->getType() != MegaRequest::TYPE_IMPORT_LINK) &&
                    (request->getType() != MegaRequest::TYPE_GET_PUBLIC_NODE))) return;

	if (!client->loggedin() && (request->getType() == MegaRequest::TYPE_IMPORT_LINK))
	{
        fireOnRequestFinish(request, MegaError(MegaError::API_EACCESS));
		return;
	}

    // no key provided --> check only that the nodehandle is valid
    if (!key && (request->getType() == MegaRequest::TYPE_GET_PUBLIC_NODE))
    {
        fireOnRequestFinish(request, MegaError(MegaError::API_EINCOMPLETE));
        return;
    }

    string attrstring;
    string fileName;
    string keystring;
    string fingerprint;

    attrstring.resize(a->length()*4/3+4);
    attrstring.resize(Base64::btoa((const byte *)a->data(),a->length(), (char *)attrstring.data()));

    m_time_t mtime = 0;

    SymmCipher nodeKey;
    keystring.assign((char*)key,FILENODEKEYLENGTH);
    nodeKey.setkey(key, FILENODE);

    byte *buf = Node::decryptattr(&nodeKey,attrstring.c_str(),attrstring.size());
    if(buf)
    {
        JSON json;
        nameid name;
        string* t;
        AttrMap attrs;

        json.begin((char*)buf+5);
        while ((name = json.getnameid()) != EOO && json.storeobject((t = &attrs.map[name])))
            JSON::unescape(t);

        delete[] buf;

        attr_map::iterator it;
        it = attrs.map.find('n');
        if (it == attrs.map.end()) fileName = "CRYPTO_ERROR";
        else if (!it->second.size()) fileName = "BLANK";
        else fileName = it->second.c_str();

        it = attrs.map.find('c');
        if(it != attrs.map.end())
        {
            FileFingerprint ffp;
            if(ffp.unserializefingerprint(&it->second))
            {
                mtime = ffp.mtime;

                char bsize[sizeof(size)+1];
                int l = Serialize64::serialize((byte *)bsize, size);
                char *buf = new char[l * 4 / 3 + 4];
                char ssize = 'A' + Base64::btoa((const byte *)bsize, l, buf);

                string result(1, ssize);
                result.append(buf);
                result.append(it->second);
                delete [] buf;

                fingerprint = result;
            }
        }
    }
    else
    {
        fileName = "CRYPTO_ERROR";
        request->setFlag(true);
    }

	if(request->getType() == MegaRequest::TYPE_IMPORT_LINK)
	{
		NewNode* newnode = new NewNode[1];

		// set up new node as folder node
		newnode->source = NEW_PUBLIC;
		newnode->type = FILENODE;
		newnode->nodehandle = ph;
        newnode->parenthandle = UNDEF;
		newnode->nodekey.assign((char*)key,FILENODEKEYLENGTH);
        newnode->attrstring = new string(*a);

		// add node
        requestMap.erase(request->getTag());
        int nextTag = client->nextreqtag();
        request->setTag(nextTag);
        requestMap[nextTag]=request;
        client->putnodes(request->getParentHandle(), newnode, 1);
	}
	else
	{
        request->setPublicNode(new MegaNodePrivate(fileName.c_str(), FILENODE, size, 0, mtime, ph, &keystring, a,
                                                   fingerprint.size() ? fingerprint.c_str() : NULL,
                                                   INVALID_HANDLE));
        fireOnRequestFinish(request, MegaError(MegaError::API_OK));
	}
}

// reload needed
void MegaApiImpl::reload(const char*)
{
    fireOnReloadNeeded();
}

// nodes have been modified
// (nodes with their removed flag set will be deleted immediately after returning from this call,
// at which point their pointers will become invalid at that point.)
void MegaApiImpl::nodes_updated(Node** n, int count)
{
    if(!count)
    {
        return;
    }

    MegaNodeList *nodeList = NULL;
    if(n != NULL)
    {
        nodeList = new MegaNodeListPrivate(n, count);
        fireOnNodesUpdate(nodeList);
    }
    else
    {
        fireOnNodesUpdate(NULL);
    }
    delete nodeList;
}

void MegaApiImpl::account_details(AccountDetails*, bool, bool, bool, bool, bool, bool)
{
    if(requestMap.find(client->restag) == requestMap.end()) return;
    MegaRequestPrivate* request = requestMap.at(client->restag);
    if(!request || (request->getType() != MegaRequest::TYPE_ACCOUNT_DETAILS)) return;

	int numDetails = request->getNumDetails();
	numDetails--;
	request->setNumDetails(numDetails);
	if(!numDetails)
    {
        if(!request->getAccountDetails()->storage_max)
            fireOnRequestFinish(request, MegaError(MegaError::API_EACCESS));
        else
            fireOnRequestFinish(request, MegaError(MegaError::API_OK));
    }
}

void MegaApiImpl::account_details(AccountDetails*, error e)
{
	MegaError megaError(e);
    if(requestMap.find(client->restag) == requestMap.end()) return;
    MegaRequestPrivate* request = requestMap.at(client->restag);
    if(!request || (request->getType() != MegaRequest::TYPE_ACCOUNT_DETAILS)) return;

    fireOnRequestFinish(request, megaError);
}

void MegaApiImpl::invite_result(error e)
{
	MegaError megaError(e);
    if(requestMap.find(client->restag) == requestMap.end()) return;
    MegaRequestPrivate* request = requestMap.at(client->restag);
    if(!request || ((request->getType() != MegaRequest::TYPE_ADD_CONTACT) &&
                    (request->getType() != MegaRequest::TYPE_REMOVE_CONTACT))) return;

    fireOnRequestFinish(request, megaError);
}

void MegaApiImpl::putua_result(error e)
{
    MegaError megaError(e);
    if(requestMap.find(client->restag) == requestMap.end()) return;
    MegaRequestPrivate* request = requestMap.at(client->restag);
    if(!request || (request->getType() != MegaRequest::TYPE_SET_ATTR_USER)) return;

    // if need to update value/version of attribute, retry
    if (e == API_EEXPIRED)
    {
        User *u = client->ownuser();
        int type = request->getParamType();
        string an = MegaApiImpl::userAttributeToString(type);

        u->invalidateattr(an);

        if (an == "*keyring")
        {
            client->resetKeyring();
        }

        client->getua(u, an.c_str(), request->getTag());
        return;
    }

    fireOnRequestFinish(request, megaError);
}

void MegaApiImpl::getua_result(error e)
{
	MegaError megaError(e);
	if(requestMap.find(client->restag) == requestMap.end()) return;
    MegaRequestPrivate* request = requestMap.at(client->restag);
    if(!request || ((request->getType() != MegaRequest::TYPE_GET_ATTR_USER) &&
                    (request->getType() != MegaRequest::TYPE_SET_ATTR_USER))) return;

    fireOnRequestFinish(request, megaError);
}

void MegaApiImpl::getua_result(byte* data, unsigned len)
{
	if(requestMap.find(client->restag) == requestMap.end()) return;
	MegaRequestPrivate* request = requestMap.at(client->restag);
    if(!request || ((request->getType() != MegaRequest::TYPE_GET_ATTR_USER) &&
                    (request->getType() != MegaRequest::TYPE_SET_ATTR_USER))) return;

    if (request->getType() == MegaRequest::TYPE_GET_ATTR_USER)
    {
        int attrType = request->getParamType();

        switch (attrType)
        {
            case MegaApi::USER_ATTR_AVATAR:
                if (len)
                {

                    FileAccess *f = client->fsaccess->newfileaccess();
                    string filePath(request->getFile());
                    string localPath;
                    fsAccess->path2local(&filePath, &localPath);

                    totalDownloadedBytes += len;

                    fsAccess->unlinklocal(&localPath);
                    if(!f->fopen(&localPath, false, true))
                    {
                        delete f;
                        fireOnRequestFinish(request, MegaError(API_EWRITE));
                        return;
                    }

                    if(!f->fwrite((const byte*)data, len, 0))
                    {
                        delete f;
                        fireOnRequestFinish(request, MegaError(API_EWRITE));
                        return;
                    }

                    delete f;
                }
                else    // no data for the avatar
                {
                    fireOnRequestFinish(request, MegaError(API_ENOENT));
                    return;
                }

                break;

            // null-terminated char arrays
            case MegaApi::USER_ATTR_FIRSTNAME:
            case MegaApi::USER_ATTR_LASTNAME:
                {
                    string str((const char*)data,len);
                    request->setText(str.c_str());
                }
                break;

            // byte arrays with possible nulls in the middle --> to Base64
            case MegaApi::USER_ATTR_ED25519_PUBLIC_KEY:
            case MegaApi::USER_ATTR_CU25519_PUBLIC_KEY:
            default:
                {
                    string str;
                    str.resize(len * 4 / 3 + 4);
                    str.resize(Base64::btoa(data, len, (char*)str.data()));
                    request->setText(str.c_str());
                }
                break;
        }

        fireOnRequestFinish(request, MegaError(API_OK));
        return;
    }
    else    // type == TYPE_SET_ATTR_USER
    {
        // putua failed with API_EEXPIRED, this is the update of the value/version

        // prepare the input data to retry putua()
        const char* file = request->getFile();
        const char* value = request->getText();
        int type = request->getParamType();
        string attrname = MegaApiImpl::userAttributeToString(type);

        if (type == MegaApi::USER_ATTR_AVATAR)
        {
            // read the attribute value from file
            if (file)
            {
                string path = file;
                string localpath;
                fsAccess->path2local(&path, &localpath);

                FileAccess *f = fsAccess->newfileaccess();
                if (!f->fopen(&localpath, 1, 0))
                {
                    delete f;
                    fireOnRequestFinish(request, MegaError(API_EREAD));
                    return;
                }

                string attrvalue;
                if (!f->fread(&attrvalue, f->size, 0, 0))
                {
                    delete f;
                    fireOnRequestFinish(request, MegaError(API_EREAD));
                    return;
                }
                delete f;

                client->putua(attrname.c_str(), (byte *)attrvalue.data(), attrvalue.size(), request->getTag());
                return;
            }
            else    // removing current attribute's value
            {
                client->putua(attrname.c_str(), NULL, 0, request->getTag());
                return;
            }
        }
        else    // any other type of attribute
        {
            if (!value)
            {
                fireOnRequestFinish(request, MegaError(API_EARGS));
                return;
            }

            client->putua(attrname.c_str(), (byte *)value, strlen(value), request->getTag());
            return;
        }
    }
}

void MegaApiImpl::getua_result(TLVstore *tlv)
{
    if(requestMap.find(client->restag) == requestMap.end()) return;
    MegaRequestPrivate* request = requestMap.at(client->restag);
    if(!request || ((request->getType() != MegaRequest::TYPE_GET_ATTR_USER) &&
                    (request->getType() != MegaRequest::TYPE_SET_ATTR_USER))) return;

    if (request->getType() == MegaRequest::TYPE_GET_ATTR_USER)
    {
        if (tlv)
        {
            // TLV data usually includes byte arrays with zeros in the middle, so values
            // must be converted into Base64 strings to avoid problems
            MegaStringMap *stringMap = new MegaStringMapPrivate(tlv->getMap(), true);
            request->setMegaStringMap(stringMap);
            delete stringMap;
        }

        fireOnRequestFinish(request, MegaError(API_OK));
        return;
    }
    else    // type == TYPE_SET_ATTR_USER
    {
        // putua failed with API_EEXPIRED, so this is the update of the value/version

        int type = request->getParamType();
        string attrname = MegaApiImpl::userAttributeToString(type);

        MegaStringMap *stringMap = request->getMegaStringMap();
        if (!stringMap)
        {
            fireOnRequestFinish(request, MegaError(API_EARGS));
            return;
        }

        // encode the MegaStringMap as a TLV container
        TLVstore tlv;
        string value;
        unsigned len;
        const char *buf, *key;
        MegaStringList *keys = stringMap->getKeys();
        for (int i=0; i < keys->size(); i++)
        {
            key = keys->get(i);
            buf = stringMap->get(key);

            len = strlen(buf)/4*3+3;
            value.resize(len);
            value.resize(Base64::atob(buf, (byte *)value.data(), len));

            tlv.set(key, value);
        }
        delete keys;

        // serialize and encrypt the TLV container
        string *container = tlv.tlvRecordsToContainer(&client->key);
        client->putua(attrname.c_str(), (byte *)container->data(), container->size(), request->getTag());
        delete container;
    }
}

#ifdef DEBUG
void MegaApiImpl::delua_result(error)
{
}
#endif

// user attribute update notification
void MegaApiImpl::userattr_update(User*, int, const char*)
{
}

void MegaApiImpl::ephemeral_result(error e)
{
	MegaError megaError(e);
    if(requestMap.find(client->restag) == requestMap.end()) return;
    MegaRequestPrivate* request = requestMap.at(client->restag);
    if(!request || ((request->getType() != MegaRequest::TYPE_CREATE_ACCOUNT))) return;

    fireOnRequestFinish(request, megaError);
}

void MegaApiImpl::ephemeral_result(handle, const byte*)
{
    if(requestMap.find(client->restag) == requestMap.end()) return;
    MegaRequestPrivate* request = requestMap.at(client->restag);
    if(!request || ((request->getType() != MegaRequest::TYPE_CREATE_ACCOUNT))) return;

    requestMap.erase(request->getTag());
    int nextTag = client->nextreqtag();
    request->setTag(nextTag);
    requestMap[nextTag] = request;

	byte pwkey[SymmCipher::KEYLENGTH];
    if(!request->getPrivateKey())
		client->pw_key(request->getPassword(),pwkey);
	else
		Base64::atob(request->getPrivateKey(), (byte *)pwkey, sizeof pwkey);

    client->sendsignuplink(request->getEmail(),request->getName(),pwkey);

    int creqtag = client->reqtag;
    client->reqtag = 0;

    if (request->getName())
    {
        client->putua("firstname", (const byte*) request->getName(), strlen(request->getName()));
    }
    if (request->getText())
    {
        client->putua("lastname", (const byte*) request->getText(), strlen(request->getText()));
    }

    client->reqtag = creqtag;
}

void MegaApiImpl::sendsignuplink_result(error e)
{
	MegaError megaError(e);
    if(requestMap.find(client->restag) == requestMap.end()) return;
    MegaRequestPrivate* request = requestMap.at(client->restag);
    if(!request || ((request->getType() != MegaRequest::TYPE_CREATE_ACCOUNT))) return;

    requestMap.erase(request->getTag());
    while(!requestMap.empty())
    {
        std::map<int,MegaRequestPrivate*>::iterator it=requestMap.begin();
        if(it->second) fireOnRequestFinish(it->second, MegaError(MegaError::API_EACCESS));
    }

    while(!transferMap.empty())
    {
        std::map<int, MegaTransferPrivate *>::iterator it=transferMap.begin();
        if(it->second) fireOnTransferFinish(it->second, MegaError(MegaError::API_EACCESS));
    }

    client->locallogout();
    fireOnRequestFinish(request, megaError);
}

void MegaApiImpl::querysignuplink_result(error e)
{
	MegaError megaError(e);
    if(requestMap.find(client->restag) == requestMap.end()) return;
    MegaRequestPrivate* request = requestMap.at(client->restag);
    if(!request || ((request->getType() != MegaRequest::TYPE_QUERY_SIGNUP_LINK) &&
                    (request->getType() != MegaRequest::TYPE_CONFIRM_ACCOUNT))) return;

    fireOnRequestFinish(request, megaError);
}

void MegaApiImpl::querysignuplink_result(handle, const char* email, const char* name, const byte* pwc, const byte*, const byte* c, size_t len)
{
    if(requestMap.find(client->restag) == requestMap.end()) return;
    MegaRequestPrivate* request = requestMap.at(client->restag);
    if(!request || ((request->getType() != MegaRequest::TYPE_QUERY_SIGNUP_LINK) &&
                    (request->getType() != MegaRequest::TYPE_CONFIRM_ACCOUNT))) return;

	request->setEmail(email);
	request->setName(name);

	if(request->getType() == MegaRequest::TYPE_QUERY_SIGNUP_LINK)
	{
        fireOnRequestFinish(request, MegaError(API_OK));
		return;
	}

	string signupemail = email;
	string signupcode;
	signupcode.assign((char*)c,len);

	byte signuppwchallenge[SymmCipher::KEYLENGTH];
	byte signupencryptedmasterkey[SymmCipher::KEYLENGTH];

	memcpy(signuppwchallenge,pwc,sizeof signuppwchallenge);
	memcpy(signupencryptedmasterkey,pwc,sizeof signupencryptedmasterkey);

	byte pwkey[SymmCipher::KEYLENGTH];
    if(!request->getPrivateKey())
		client->pw_key(request->getPassword(),pwkey);
	else
		Base64::atob(request->getPrivateKey(), (byte *)pwkey, sizeof pwkey);

	// verify correctness of supplied signup password
	SymmCipher pwcipher(pwkey);
	pwcipher.ecb_decrypt(signuppwchallenge);

	if (*(uint64_t*)(signuppwchallenge+4))
	{
        fireOnRequestFinish(request, MegaError(API_ENOENT));
	}
	else
	{
		// decrypt and set master key, then proceed with the confirmation
		pwcipher.ecb_decrypt(signupencryptedmasterkey);
		client->key.setkey(signupencryptedmasterkey);

        requestMap.erase(request->getTag());
        int nextTag = client->nextreqtag();
        request->setTag(nextTag);
        requestMap[nextTag] = request;

		client->confirmsignuplink((const byte*)signupcode.data(),signupcode.size(),MegaClient::stringhash64(&signupemail,&pwcipher));
	}
}

void MegaApiImpl::confirmsignuplink_result(error e)
{
	MegaError megaError(e);
    if(requestMap.find(client->restag) == requestMap.end()) return;
    MegaRequestPrivate* request = requestMap.at(client->restag);
    if(!request) return;

    fireOnRequestFinish(request, megaError);
}

void MegaApiImpl::setkeypair_result(error e)
{

}

void MegaApiImpl::checkfile_result(handle h, error e)
{
    if(e)
    {
        for(std::map<int, MegaTransferPrivate *>::iterator iter = transferMap.begin(); iter != transferMap.end(); iter++)
        {
            MegaTransferPrivate *transfer = iter->second;
            if(transfer->getNodeHandle() == h)
                fireOnTransferTemporaryError(transfer, MegaError(e));
        }
    }
}

void MegaApiImpl::checkfile_result(handle h, error e, byte*, m_off_t, m_time_t, m_time_t, string*, string*, string*)
{
    if(e)
    {
        for(std::map<int, MegaTransferPrivate *>::iterator iter = transferMap.begin(); iter != transferMap.end(); iter++)
        {
            MegaTransferPrivate *transfer = iter->second;
            if(transfer->getNodeHandle() == h)
                fireOnTransferTemporaryError(transfer, MegaError(e));
        }
    }
}

void MegaApiImpl::addListener(MegaListener* listener)
{
    if(!listener) return;

    sdkMutex.lock();
    listeners.insert(listener);
    sdkMutex.unlock();
}

void MegaApiImpl::addRequestListener(MegaRequestListener* listener)
{
    if(!listener) return;

    sdkMutex.lock();
    requestListeners.insert(listener);
    sdkMutex.unlock();
}

void MegaApiImpl::addTransferListener(MegaTransferListener* listener)
{
    if(!listener) return;

    sdkMutex.lock();
    transferListeners.insert(listener);
    sdkMutex.unlock();
}

void MegaApiImpl::addGlobalListener(MegaGlobalListener* listener)
{
    if(!listener) return;

    sdkMutex.lock();
    globalListeners.insert(listener);
    sdkMutex.unlock();
}

#ifdef ENABLE_SYNC
void MegaApiImpl::addSyncListener(MegaSyncListener *listener)
{
    if(!listener) return;

    sdkMutex.lock();
    syncListeners.insert(listener);
    sdkMutex.unlock();
}

void MegaApiImpl::removeSyncListener(MegaSyncListener *listener)
{
    if(!listener) return;

    sdkMutex.lock();
    syncListeners.erase(listener);

    std::map<int, MegaSyncPrivate*>::iterator it = syncMap.begin();
    while(it != syncMap.end())
    {
        MegaSyncPrivate* sync = it->second;
        if(sync->getListener() == listener)
            sync->setListener(NULL);

        it++;
    }
    requestQueue.removeListener(listener);

    sdkMutex.unlock();
}
#endif

void MegaApiImpl::removeListener(MegaListener* listener)
{
    if(!listener) return;

    sdkMutex.lock();
    listeners.erase(listener);
    sdkMutex.unlock();
}

void MegaApiImpl::removeRequestListener(MegaRequestListener* listener)
{
    if(!listener) return;

    sdkMutex.lock();
    requestListeners.erase(listener);

    std::map<int, MegaRequestPrivate*>::iterator it = requestMap.begin();
    while(it != requestMap.end())
    {
        MegaRequestPrivate* request = it->second;
        if(request->getListener() == listener)
            request->setListener(NULL);

        it++;
    }

    requestQueue.removeListener(listener);
    sdkMutex.unlock();
}

void MegaApiImpl::removeTransferListener(MegaTransferListener* listener)
{
    if(!listener) return;

    sdkMutex.lock();
    transferListeners.erase(listener);

    std::map<int, MegaTransferPrivate*>::iterator it = transferMap.begin();
    while(it != transferMap.end())
    {
        MegaTransferPrivate* transfer = it->second;
        if(transfer->getListener() == listener)
            transfer->setListener(NULL);

        it++;
    }

    transferQueue.removeListener(listener);
    sdkMutex.unlock();
}

void MegaApiImpl::removeGlobalListener(MegaGlobalListener* listener)
{
    if(!listener) return;

    sdkMutex.lock();
    globalListeners.erase(listener);
    sdkMutex.unlock();
}

MegaRequest *MegaApiImpl::getCurrentRequest()
{
    return activeRequest;
}

MegaTransfer *MegaApiImpl::getCurrentTransfer()
{
    return activeTransfer;
}

MegaError *MegaApiImpl::getCurrentError()
{
    return activeError;
}

MegaNodeList *MegaApiImpl::getCurrentNodes()
{
    return activeNodes;
}

MegaUserList *MegaApiImpl::getCurrentUsers()
{
    return activeUsers;
}

void MegaApiImpl::fireOnRequestStart(MegaRequestPrivate *request)
{
    activeRequest = request;
    LOG_info << "Request (" << request->getRequestString() << ") starting";
	for(set<MegaRequestListener *>::iterator it = requestListeners.begin(); it != requestListeners.end() ; it++)
		(*it)->onRequestStart(api, request);

	for(set<MegaListener *>::iterator it = listeners.begin(); it != listeners.end() ; it++)
		(*it)->onRequestStart(api, request);

	MegaRequestListener* listener = request->getListener();
	if(listener) listener->onRequestStart(api, request);
	activeRequest = NULL;
}


void MegaApiImpl::fireOnRequestFinish(MegaRequestPrivate *request, MegaError e)
{
	MegaError *megaError = new MegaError(e);
	activeRequest = request;
	activeError = megaError;

    if(e.getErrorCode())
    {
        LOG_warn << "Request (" << request->getRequestString() << ") finished with error: " << e.getErrorString();
    }
    else
    {
        LOG_info << "Request (" << request->getRequestString() << ") finished";
    }

	for(set<MegaRequestListener *>::iterator it = requestListeners.begin(); it != requestListeners.end() ; it++)
		(*it)->onRequestFinish(api, request, megaError);

	for(set<MegaListener *>::iterator it = listeners.begin(); it != listeners.end() ; it++)
		(*it)->onRequestFinish(api, request, megaError);

	MegaRequestListener* listener = request->getListener();
	if(listener) listener->onRequestFinish(api, request, megaError);

    requestMap.erase(request->getTag());

	activeRequest = NULL;
	activeError = NULL;
	delete request;
    delete megaError;
}

void MegaApiImpl::fireOnRequestUpdate(MegaRequestPrivate *request)
{
    activeRequest = request;

    for(set<MegaRequestListener *>::iterator it = requestListeners.begin(); it != requestListeners.end() ; it++)
        (*it)->onRequestUpdate(api, request);

    for(set<MegaListener *>::iterator it = listeners.begin(); it != listeners.end() ; it++)
        (*it)->onRequestUpdate(api, request);

    MegaRequestListener* listener = request->getListener();
    if(listener) listener->onRequestUpdate(api, request);

    activeRequest = NULL;
}

void MegaApiImpl::fireOnRequestTemporaryError(MegaRequestPrivate *request, MegaError e)
{
	MegaError *megaError = new MegaError(e);
	activeRequest = request;
	activeError = megaError;

    request->setNumRetry(request->getNumRetry() + 1);

	for(set<MegaRequestListener *>::iterator it = requestListeners.begin(); it != requestListeners.end() ; it++)
		(*it)->onRequestTemporaryError(api, request, megaError);

	for(set<MegaListener *>::iterator it = listeners.begin(); it != listeners.end() ; it++)
		(*it)->onRequestTemporaryError(api, request, megaError);

	MegaRequestListener* listener = request->getListener();
	if(listener) listener->onRequestTemporaryError(api, request, megaError);

	activeRequest = NULL;
	activeError = NULL;
	delete megaError;
}

void MegaApiImpl::fireOnTransferStart(MegaTransferPrivate *transfer)
{
	activeTransfer = transfer;

	for(set<MegaTransferListener *>::iterator it = transferListeners.begin(); it != transferListeners.end() ; it++)
		(*it)->onTransferStart(api, transfer);

	for(set<MegaListener *>::iterator it = listeners.begin(); it != listeners.end() ; it++)
		(*it)->onTransferStart(api, transfer);

	MegaTransferListener* listener = transfer->getListener();
	if(listener) listener->onTransferStart(api, transfer);

	activeTransfer = NULL;
}

void MegaApiImpl::fireOnTransferFinish(MegaTransferPrivate *transfer, MegaError e)
{
	MegaError *megaError = new MegaError(e);
	activeTransfer = transfer;
	activeError = megaError;

    if(e.getErrorCode())
    {
        LOG_warn << "Transfer (" << transfer->getTransferString() << ") finished with error: " << e.getErrorString()
                    << " File: " << transfer->getFileName();
    }
    else
    {
        LOG_info << "Transfer (" << transfer->getTransferString() << ") finished. File: " << transfer->getFileName();
    }

	for(set<MegaTransferListener *>::iterator it = transferListeners.begin(); it != transferListeners.end() ; it++)
		(*it)->onTransferFinish(api, transfer, megaError);

	for(set<MegaListener *>::iterator it = listeners.begin(); it != listeners.end() ; it++)
		(*it)->onTransferFinish(api, transfer, megaError);

	MegaTransferListener* listener = transfer->getListener();
	if(listener) listener->onTransferFinish(api, transfer, megaError);

    transferMap.erase(transfer->getTag());

	activeTransfer = NULL;
	activeError = NULL;
	delete transfer;
	delete megaError;
}

void MegaApiImpl::fireOnTransferTemporaryError(MegaTransferPrivate *transfer, MegaError e)
{
	MegaError *megaError = new MegaError(e);
	activeTransfer = transfer;
	activeError = megaError;

    transfer->setNumRetry(transfer->getNumRetry() + 1);

	for(set<MegaTransferListener *>::iterator it = transferListeners.begin(); it != transferListeners.end() ; it++)
		(*it)->onTransferTemporaryError(api, transfer, megaError);

	for(set<MegaListener *>::iterator it = listeners.begin(); it != listeners.end() ; it++)
		(*it)->onTransferTemporaryError(api, transfer, megaError);

	MegaTransferListener* listener = transfer->getListener();
	if(listener) listener->onTransferTemporaryError(api, transfer, megaError);

	activeTransfer = NULL;
	activeError = NULL;
    delete megaError;
}

MegaClient *MegaApiImpl::getMegaClient()
{
    return client;
}

void MegaApiImpl::fireOnTransferUpdate(MegaTransferPrivate *transfer)
{
	activeTransfer = transfer;

	for(set<MegaTransferListener *>::iterator it = transferListeners.begin(); it != transferListeners.end() ; it++)
		(*it)->onTransferUpdate(api, transfer);

	for(set<MegaListener *>::iterator it = listeners.begin(); it != listeners.end() ; it++)
		(*it)->onTransferUpdate(api, transfer);

	MegaTransferListener* listener = transfer->getListener();
	if(listener) listener->onTransferUpdate(api, transfer);

	activeTransfer = NULL;
}

bool MegaApiImpl::fireOnTransferData(MegaTransferPrivate *transfer)
{
	activeTransfer = transfer;
	bool result = false;
	MegaTransferListener* listener = transfer->getListener();
	if(listener)
    {
		result = listener->onTransferData(api, transfer, transfer->getLastBytes(), transfer->getDeltaSize());
    }

	activeTransfer = NULL;
	return result;
}

void MegaApiImpl::fireOnUsersUpdate(MegaUserList *users)
{
	activeUsers = users;

	for(set<MegaGlobalListener *>::iterator it = globalListeners.begin(); it != globalListeners.end() ; it++)
    {
        (*it)->onUsersUpdate(api, users);
    }
	for(set<MegaListener *>::iterator it = listeners.begin(); it != listeners.end() ; it++)
    {
        (*it)->onUsersUpdate(api, users);
    }

    activeUsers = NULL;
}

void MegaApiImpl::fireOnContactRequestsUpdate(MegaContactRequestList *requests)
{
    activeContactRequests = requests;

    for(set<MegaGlobalListener *>::iterator it = globalListeners.begin(); it != globalListeners.end() ; it++)
    {
        (*it)->onContactRequestsUpdate(api, requests);
    }
    for(set<MegaListener *>::iterator it = listeners.begin(); it != listeners.end() ; it++)
    {
        (*it)->onContactRequestsUpdate(api, requests);
    }

    activeContactRequests = NULL;
}

void MegaApiImpl::fireOnNodesUpdate(MegaNodeList *nodes)
{
	activeNodes = nodes;

	for(set<MegaGlobalListener *>::iterator it = globalListeners.begin(); it != globalListeners.end() ; it++)
    {
        (*it)->onNodesUpdate(api, nodes);
    }
	for(set<MegaListener *>::iterator it = listeners.begin(); it != listeners.end() ; it++)
    {
        (*it)->onNodesUpdate(api, nodes);
    }

    activeNodes = NULL;
}

void MegaApiImpl::fireOnAccountUpdate()
{
    for(set<MegaGlobalListener *>::iterator it = globalListeners.begin(); it != globalListeners.end() ; it++)
    {
        (*it)->onAccountUpdate(api);
    }
    for(set<MegaListener *>::iterator it = listeners.begin(); it != listeners.end() ; it++)
    {
        (*it)->onAccountUpdate(api);
    }
}

void MegaApiImpl::fireOnReloadNeeded()
{
	for(set<MegaGlobalListener *>::iterator it = globalListeners.begin(); it != globalListeners.end() ; it++)
		(*it)->onReloadNeeded(api);

	for(set<MegaListener *>::iterator it = listeners.begin(); it != listeners.end() ; it++)
		(*it)->onReloadNeeded(api);
}

#ifdef ENABLE_SYNC
void MegaApiImpl::fireOnSyncStateChanged(MegaSyncPrivate *sync)
{
    for(set<MegaListener *>::iterator it = listeners.begin(); it != listeners.end() ; it++)
        (*it)->onSyncStateChanged(api, sync);

    for(set<MegaSyncListener *>::iterator it = syncListeners.begin(); it != syncListeners.end() ; it++)
        (*it)->onSyncStateChanged(api, sync);

    MegaSyncListener* listener = sync->getListener();
    if(listener)
    {
        listener->onSyncStateChanged(api, sync);
    }
}

void MegaApiImpl::fireOnSyncEvent(MegaSyncPrivate *sync, MegaSyncEvent *event)
{
    for(set<MegaListener *>::iterator it = listeners.begin(); it != listeners.end() ; it++)
        (*it)->onSyncEvent(api, sync, event);

    for(set<MegaSyncListener *>::iterator it = syncListeners.begin(); it != syncListeners.end() ; it++)
        (*it)->onSyncEvent(api, sync, event);

    MegaSyncListener* listener = sync->getListener();
    if(listener)
    {
        listener->onSyncEvent(api, sync, event);
    }

    delete event;
}

void MegaApiImpl::fireOnGlobalSyncStateChanged()
{
    for(set<MegaListener *>::iterator it = listeners.begin(); it != listeners.end() ; it++)
        (*it)->onGlobalSyncStateChanged(api);

    for(set<MegaGlobalListener *>::iterator it = globalListeners.begin(); it != globalListeners.end() ; it++)
        (*it)->onGlobalSyncStateChanged(api);
}

void MegaApiImpl::fireOnFileSyncStateChanged(MegaSyncPrivate *sync, const char *filePath, int newState)
{
    for(set<MegaListener *>::iterator it = listeners.begin(); it != listeners.end() ; it++)
        (*it)->onSyncFileStateChanged(api, sync, filePath, newState);

    for(set<MegaSyncListener *>::iterator it = syncListeners.begin(); it != syncListeners.end() ; it++)
        (*it)->onSyncFileStateChanged(api, sync, filePath, newState);

    MegaSyncListener* listener = sync->getListener();
    if(listener)
    {
        listener->onSyncFileStateChanged(api, sync, filePath, newState);
    }
}

#endif

#ifdef ENABLE_CHAT

void MegaApiImpl::fireOnChatsUpdate(MegaTextChatList *chats)
{
    for(set<MegaGlobalListener *>::iterator it = globalListeners.begin(); it != globalListeners.end() ; it++)
    {
        (*it)->onChatsUpdate(api, chats);
    }
    for(set<MegaListener *>::iterator it = listeners.begin(); it != listeners.end() ; it++)
    {
        (*it)->onChatsUpdate(api, chats);
    }
}

#endif

MegaError MegaApiImpl::checkAccess(MegaNode* megaNode, int level)
{
    if(!megaNode || level < MegaShare::ACCESS_UNKNOWN || level > MegaShare::ACCESS_OWNER)
    {
        return MegaError(API_EARGS);
    }

    sdkMutex.lock();
    Node *node = client->nodebyhandle(megaNode->getHandle());
	if(!node)
	{
        sdkMutex.unlock();
        return MegaError(API_ENOENT);
	}

    accesslevel_t a = OWNER;
    switch(level)
    {
    	case MegaShare::ACCESS_UNKNOWN:
    	case MegaShare::ACCESS_READ:
    		a = RDONLY;
    		break;
    	case MegaShare::ACCESS_READWRITE:
    		a = RDWR;
    		break;
    	case MegaShare::ACCESS_FULL:
    		a = FULL;
    		break;
    	case MegaShare::ACCESS_OWNER:
    		a = OWNER;
    		break;
    }

	MegaError e(client->checkaccess(node, a) ? API_OK : API_EACCESS);
    sdkMutex.unlock();

	return e;
}

MegaError MegaApiImpl::checkMove(MegaNode* megaNode, MegaNode* targetNode)
{
	if(!megaNode || !targetNode) return MegaError(API_EARGS);

    sdkMutex.lock();
    Node *node = client->nodebyhandle(megaNode->getHandle());
	Node *target = client->nodebyhandle(targetNode->getHandle());
	if(!node || !target)
	{
        sdkMutex.unlock();
        return MegaError(API_ENOENT);
	}

	MegaError e(client->checkmove(node,target));
    sdkMutex.unlock();

    return e;
}

bool MegaApiImpl::isFilesystemAvailable()
{
    sdkMutex.lock();
    bool result = client->nodebyhandle(client->rootnodes[0]) != NULL;
    sdkMutex.unlock();
    return result;
}

bool isDigit(const char *c)
{
    return (*c >= '0' && *c <= '9');
}

// returns 0 if i==j, +1 if i goes first, -1 if j goes first.
int naturalsorting_compare (const char *i, const char *j)
{
    static u_int64_t maxNumber = (ULONG_MAX - 57) / 10; // 57 --> ASCII code for '9'

    bool stringMode = true;

    while (*i && *j)
    {
        if (stringMode)
        {
            char char_i, char_j;
            while ( (char_i = *i) && (char_j = *j) )
            {
                bool char_i_isDigit = isDigit(i);
                bool char_j_isDigit = isDigit(j);;

                if (char_i_isDigit && char_j_isDigit)
                {
                    stringMode = false;
                    break;
                }

                if(char_i_isDigit)
                {
                    return -1;
                }

                if(char_j_isDigit)
                {
                    return 1;
                }

                int difference = char_i - char_j;
                if (difference)
                {
                    return difference;
                }

                ++i;
                ++j;
            }
        }
        else    // we are comparing numbers on both strings
        {
            char char_i, char_j;

            u_int64_t number_i = 0;
            unsigned int i_overflow_count = 0;
            while (*i && isDigit(i))
            {
                number_i = number_i * 10 + (*i - 48); // '0' ASCII code is 48
                ++i;

                // check the number won't overflow upon addition of next char
                if (number_i >= maxNumber)
                {
                    number_i -= maxNumber;
                    i_overflow_count++;
                }
            }

            u_int64_t number_j = 0;
            unsigned int j_overflow_count = 0;
            while (*j && isDigit(j))
            {
                number_j = number_j * 10 + (*j - 48);
                ++j;

                // check the number won't overflow upon addition of next char
                if (number_j >= maxNumber)
                {
                    number_j -= maxNumber;
                    j_overflow_count++;
                }
            }

            int difference = i_overflow_count - j_overflow_count;
            if (difference)
            {
                return difference;
            }

            difference = number_i - number_j;
            if (difference)
            {
                return difference;
            }

            stringMode = true;
        }
    }

    if(*j)
    {
        return -1;
    }

    if(*i)
    {
        return 1;
    }

    return 0;
}

bool MegaApiImpl::nodeComparatorDefaultASC (Node *i, Node *j)
{
    if(i->type < j->type) return 0;
    if(i->type > j->type) return 1;

    if(naturalsorting_compare(i->displayname(), j->displayname())<=0) return 1;
	return 0;
}

bool MegaApiImpl::nodeComparatorDefaultDESC (Node *i, Node *j)
{
    if(i->type < j->type) return 1;
    if(i->type > j->type) return 0;
    if(naturalsorting_compare(i->displayname(), j->displayname())<=0) return 0;
    return 1;
}

bool MegaApiImpl::nodeComparatorSizeASC (Node *i, Node *j)
{ if(i->size < j->size) return 1; return 0;}
bool MegaApiImpl::nodeComparatorSizeDESC (Node *i, Node *j)
{ if(i->size < j->size) return 0; return 1;}

bool MegaApiImpl::nodeComparatorCreationASC  (Node *i, Node *j)
{ if(i->ctime < j->ctime) return 1; return 0;}
bool MegaApiImpl::nodeComparatorCreationDESC  (Node *i, Node *j)
{ if(i->ctime < j->ctime) return 0; return 1;}

bool MegaApiImpl::nodeComparatorModificationASC  (Node *i, Node *j)
{ if(i->mtime < j->mtime) return 1; return 0;}
bool MegaApiImpl::nodeComparatorModificationDESC  (Node *i, Node *j)
{ if(i->mtime < j->mtime) return 0; return 1;}

bool MegaApiImpl::nodeComparatorAlphabeticalASC  (Node *i, Node *j)
{ if(strcasecmp(i->displayname(), j->displayname())<=0) return 1; return 0; }
bool MegaApiImpl::nodeComparatorAlphabeticalDESC  (Node *i, Node *j)
{ if(strcasecmp(i->displayname(), j->displayname())<=0) return 0; return 1; }

int MegaApiImpl::getNumChildren(MegaNode* p)
{
	if (!p) return 0;

	sdkMutex.lock();
	Node *parent = client->nodebyhandle(p->getHandle());
	if (!parent)
	{
		sdkMutex.unlock();
		return 0;
	}

	int numChildren = parent->children.size();
	sdkMutex.unlock();

	return numChildren;
}

int MegaApiImpl::getNumChildFiles(MegaNode* p)
{
	if (!p) return 0;

	sdkMutex.lock();
	Node *parent = client->nodebyhandle(p->getHandle());
	if (!parent)
	{
		sdkMutex.unlock();
		return 0;
	}

	int numFiles = 0;
	for (node_list::iterator it = parent->children.begin(); it != parent->children.end(); it++)
	{
		if ((*it)->type == FILENODE)
			numFiles++;
	}
	sdkMutex.unlock();

	return numFiles;
}

int MegaApiImpl::getNumChildFolders(MegaNode* p)
{
	if (!p) return 0;

	sdkMutex.lock();
	Node *parent = client->nodebyhandle(p->getHandle());
	if (!parent)
	{
		sdkMutex.unlock();
		return 0;
	}

	int numFolders = 0;
	for (node_list::iterator it = parent->children.begin(); it != parent->children.end(); it++)
	{
		if ((*it)->type != FILENODE)
			numFolders++;
	}
	sdkMutex.unlock();

	return numFolders;
}


MegaNodeList *MegaApiImpl::getChildren(MegaNode* p, int order)
{
    if(!p) return new MegaNodeListPrivate();

    sdkMutex.lock();
    Node *parent = client->nodebyhandle(p->getHandle());
	if(!parent)
	{
        sdkMutex.unlock();
        return new MegaNodeListPrivate();
	}

    vector<Node *> childrenNodes;

    if(!order || order> MegaApi::ORDER_ALPHABETICAL_DESC)
	{
		for (node_list::iterator it = parent->children.begin(); it != parent->children.end(); )
            childrenNodes.push_back(*it++);
	}
	else
	{
        bool (*comp)(Node*, Node*);
		switch(order)
		{
        case MegaApi::ORDER_DEFAULT_ASC: comp = MegaApiImpl::nodeComparatorDefaultASC; break;
        case MegaApi::ORDER_DEFAULT_DESC: comp = MegaApiImpl::nodeComparatorDefaultDESC; break;
        case MegaApi::ORDER_SIZE_ASC: comp = MegaApiImpl::nodeComparatorSizeASC; break;
        case MegaApi::ORDER_SIZE_DESC: comp = MegaApiImpl::nodeComparatorSizeDESC; break;
        case MegaApi::ORDER_CREATION_ASC: comp = MegaApiImpl::nodeComparatorCreationASC; break;
        case MegaApi::ORDER_CREATION_DESC: comp = MegaApiImpl::nodeComparatorCreationDESC; break;
        case MegaApi::ORDER_MODIFICATION_ASC: comp = MegaApiImpl::nodeComparatorModificationASC; break;
        case MegaApi::ORDER_MODIFICATION_DESC: comp = MegaApiImpl::nodeComparatorModificationDESC; break;
        case MegaApi::ORDER_ALPHABETICAL_ASC: comp = MegaApiImpl::nodeComparatorAlphabeticalASC; break;
        case MegaApi::ORDER_ALPHABETICAL_DESC: comp = MegaApiImpl::nodeComparatorAlphabeticalDESC; break;
        default: comp = MegaApiImpl::nodeComparatorDefaultASC; break;
		}

		for (node_list::iterator it = parent->children.begin(); it != parent->children.end(); )
		{
            Node *n = *it++;
            vector<Node *>::iterator i = std::lower_bound(childrenNodes.begin(),
					childrenNodes.end(), n, comp);
            childrenNodes.insert(i, n);
		}
	}
    sdkMutex.unlock();

    if(childrenNodes.size()) return new MegaNodeListPrivate(childrenNodes.data(), childrenNodes.size());
    else return new MegaNodeListPrivate();
}

int MegaApiImpl::getIndex(MegaNode *n, int order)
{
    if(!n)
    {
        return -1;
    }

    sdkMutex.lock();
    Node *node = client->nodebyhandle(n->getHandle());
    if(!node)
    {
        sdkMutex.unlock();
        return -1;
    }

    Node *parent = node->parent;
    if(!parent)
    {
        sdkMutex.unlock();
        return -1;
    }


    if(!order || order> MegaApi::ORDER_ALPHABETICAL_DESC)
    {
        sdkMutex.unlock();
        return 0;
    }

    bool (*comp)(Node*, Node*);
    switch(order)
    {
        case MegaApi::ORDER_DEFAULT_ASC: comp = MegaApiImpl::nodeComparatorDefaultASC; break;
        case MegaApi::ORDER_DEFAULT_DESC: comp = MegaApiImpl::nodeComparatorDefaultDESC; break;
        case MegaApi::ORDER_SIZE_ASC: comp = MegaApiImpl::nodeComparatorSizeASC; break;
        case MegaApi::ORDER_SIZE_DESC: comp = MegaApiImpl::nodeComparatorSizeDESC; break;
        case MegaApi::ORDER_CREATION_ASC: comp = MegaApiImpl::nodeComparatorCreationASC; break;
        case MegaApi::ORDER_CREATION_DESC: comp = MegaApiImpl::nodeComparatorCreationDESC; break;
        case MegaApi::ORDER_MODIFICATION_ASC: comp = MegaApiImpl::nodeComparatorModificationASC; break;
        case MegaApi::ORDER_MODIFICATION_DESC: comp = MegaApiImpl::nodeComparatorModificationDESC; break;
        case MegaApi::ORDER_ALPHABETICAL_ASC: comp = MegaApiImpl::nodeComparatorAlphabeticalASC; break;
        case MegaApi::ORDER_ALPHABETICAL_DESC: comp = MegaApiImpl::nodeComparatorAlphabeticalDESC; break;
        default: comp = MegaApiImpl::nodeComparatorDefaultASC; break;
    }

    vector<Node *> childrenNodes;
    for (node_list::iterator it = parent->children.begin(); it != parent->children.end(); )
    {
        Node *temp = *it++;
        vector<Node *>::iterator i = std::lower_bound(childrenNodes.begin(),
                childrenNodes.end(), temp, comp);
        childrenNodes.insert(i, temp);
    }

    vector<Node *>::iterator i = std::lower_bound(childrenNodes.begin(),
            childrenNodes.end(), node, comp);

    sdkMutex.unlock();
    return i - childrenNodes.begin();
}

MegaNode *MegaApiImpl::getChildNode(MegaNode *parent, const char* name)
{
    if(!parent || !name)
    {
        return NULL;
    }

    sdkMutex.lock();
    Node *parentNode = client->nodebyhandle(parent->getHandle());
	if(!parentNode)
	{
        sdkMutex.unlock();
        return NULL;
	}

    MegaNode *node = MegaNodePrivate::fromNode(client->childnodebyname(parentNode, name));
    sdkMutex.unlock();
    return node;
}

Node *MegaApiImpl::getNodeByFingerprintInternal(const char *fingerprint)
{
    FileFingerprint *fp = getFileFingerprintInternal(fingerprint);
    if (!fp)
    {
        return NULL;
    }

    sdkMutex.lock();
    Node *n  = client->nodebyfingerprint(fp);
    sdkMutex.unlock();

    delete fp;
    return n;
}

Node *MegaApiImpl::getNodeByFingerprintInternal(const char *fingerprint, Node *parent)
{

    FileFingerprint *fp = getFileFingerprintInternal(fingerprint);
    if (!fp)
    {
        return NULL;
    }

    Node *n = NULL;
    sdkMutex.lock();
    node_vector *nodes = client->nodesbyfingerprint(fp);
    if (nodes->size())
    {
        n = nodes->at(0);
    }

    if (n && parent && n->parent != parent)
    {
        for (unsigned int i = 1; i < nodes->size(); i++)
        {
            Node* node = nodes->at(i);
            if (node->parent == parent)
            {
                n = node;
                break;
            }
        }
    }
    delete fp;
    delete nodes;
    sdkMutex.unlock();

    return n;
}

FileFingerprint *MegaApiImpl::getFileFingerprintInternal(const char *fingerprint)
{
    if(!fingerprint || !fingerprint[0])
    {
        return NULL;
    }

    m_off_t size = 0;
    unsigned int fsize = strlen(fingerprint);
    unsigned int ssize = fingerprint[0] - 'A';
    if(ssize > (sizeof(size) * 4 / 3 + 4) || fsize <= (ssize + 1))
    {
        return NULL;
    }

    int len =  sizeof(size) + 1;
    byte *buf = new byte[len];
    Base64::atob(fingerprint + 1, buf, len);
    int l = Serialize64::unserialize(buf, len, (uint64_t *)&size);
    delete [] buf;
    if(l <= 0)
    {
        return NULL;
    }

    string sfingerprint = fingerprint + ssize + 1;

    FileFingerprint *fp = new FileFingerprint;
    if(!fp->unserializefingerprint(&sfingerprint))
    {
        delete fp;
        return NULL;
    }

    fp->size = size;

    return fp;
}

MegaNode* MegaApiImpl::getParentNode(MegaNode* n)
{
    if(!n) return NULL;

    sdkMutex.lock();
    Node *node = client->nodebyhandle(n->getHandle());
	if(!node)
	{
        sdkMutex.unlock();
        return NULL;
	}

    MegaNode *result = MegaNodePrivate::fromNode(node->parent);
    sdkMutex.unlock();

	return result;
}

char* MegaApiImpl::getNodePath(MegaNode *node)
{
    if(!node) return NULL;

    sdkMutex.lock();
    Node *n = client->nodebyhandle(node->getHandle());
    if(!n)
	{
        sdkMutex.unlock();
        return NULL;
	}

	string path;
	if (n->nodehandle == client->rootnodes[0])
	{
		path = "/";
        sdkMutex.unlock();
        return stringToArray(path);
	}

	while (n)
	{
		switch (n->type)
		{
		case FOLDERNODE:
			path.insert(0,n->displayname());

			if (n->inshare)
			{
				path.insert(0,":");
				if (n->inshare->user) path.insert(0,n->inshare->user->email);
				else path.insert(0,"UNKNOWN");
                sdkMutex.unlock();
                return stringToArray(path);
			}
			break;

		case INCOMINGNODE:
			path.insert(0,"//in");
            sdkMutex.unlock();
            return stringToArray(path);

		case ROOTNODE:
            sdkMutex.unlock();
            return stringToArray(path);

		case RUBBISHNODE:
			path.insert(0,"//bin");
            sdkMutex.unlock();
            return stringToArray(path);

		case TYPE_UNKNOWN:
		case FILENODE:
			path.insert(0,n->displayname());
		}

		path.insert(0,"/");

        n = n->parent;
	}
    sdkMutex.unlock();
    return stringToArray(path);
}

MegaNode* MegaApiImpl::getNodeByPath(const char *path, MegaNode* node)
{
    if(!path) return NULL;

    sdkMutex.lock();
    Node *cwd = NULL;
    if(node) cwd = client->nodebyhandle(node->getHandle());

	vector<string> c;
	string s;
	int l = 0;
	const char* bptr = path;
	int remote = 0;
	Node* n;
	Node* nn;

	// split path by / or :
	do {
		if (!l)
		{
			if (*path >= 0)
			{
				if (*path == '\\')
				{
                    if (path > bptr)
                    {
                        s.append(bptr, path - bptr);
                    }

					bptr = ++path;

					if (*bptr == 0)
					{
						c.push_back(s);
						break;
					}

					path++;
					continue;
				}

				if (*path == '/' || *path == ':' || !*path)
				{
					if (*path == ':')
					{
						if (c.size())
						{
                            sdkMutex.unlock();
                            return NULL;
						}
						remote = 1;
					}

                    if (path > bptr)
                    {
                        s.append(bptr, path - bptr);
                    }

                    bptr = path + 1;

					c.push_back(s);

					s.erase();
				}
			}
            else if ((*path & 0xf0) == 0xe0)
            {
                l = 1;
            }
            else if ((*path & 0xf8) == 0xf0)
            {
                l = 2;
            }
            else if ((*path & 0xfc) == 0xf8)
            {
                l = 3;
            }
            else if ((*path & 0xfe) == 0xfc)
            {
                l = 4;
            }
		}
        else
        {
            l--;
        }
	} while (*path++);

	if (l)
	{
        sdkMutex.unlock();
        return NULL;
	}

	if (remote)
	{
        // target: user inbox - it's not a node - return NULL
		if (c.size() == 2 && !c[1].size())
		{
            sdkMutex.unlock();
            return NULL;
		}

		User* u;

        if ((u = client->finduser(c[0].c_str())))
        {
            // locate matching share from this user
            handle_set::iterator sit;
            string name;
            for (sit = u->sharing.begin(); sit != u->sharing.end(); sit++)
            {
                if ((n = client->nodebyhandle(*sit)))
                {
                    if(!name.size())
                    {
                        name =  c[1];
                        n->client->fsaccess->normalize(&name);
                    }

                    if (!strcmp(name.c_str(), n->displayname()))
                    {
                        l = 2;
                        break;
                    }
                }
            }
        }

		if (!l)
		{
            sdkMutex.unlock();
            return NULL;
		}
	}
	else
	{
		// path starting with /
		if (c.size() > 1 && !c[0].size())
        {
			// path starting with //
			if (c.size() > 2 && !c[1].size())
			{
                if (c[2] == "in")
                {
                    n = client->nodebyhandle(client->rootnodes[1]);
                }
                else if (c[2] == "bin")
                {
                    n = client->nodebyhandle(client->rootnodes[2]);
                }
				else
				{
                    sdkMutex.unlock();
                    return NULL;
				}

				l = 3;
			}
			else
			{
				n = client->nodebyhandle(client->rootnodes[0]);
				l = 1;
			}
		}
        else
        {
            n = cwd;
        }
	}

	// parse relative path
	while (n && l < (int)c.size())
	{
		if (c[l] != ".")
		{
			if (c[l] == "..")
			{
                if (n->parent)
                {
                    n = n->parent;
                }
			}
			else
			{
				// locate child node (explicit ambiguity resolution: not implemented)
				if (c[l].size())
				{
                    nn = client->childnodebyname(n, c[l].c_str());

					if (!nn)
					{
                        sdkMutex.unlock();
                        return NULL;
                    }

					n = nn;
				}
			}
		}

		l++;
	}

    MegaNode *result = MegaNodePrivate::fromNode(n);
    sdkMutex.unlock();
    return result;
}

MegaNode* MegaApiImpl::getNodeByHandle(handle handle)
{
	if(handle == UNDEF) return NULL;
    sdkMutex.lock();
    MegaNode *result = MegaNodePrivate::fromNode(client->nodebyhandle(handle));
    sdkMutex.unlock();
    return result;
}

MegaContactRequest *MegaApiImpl::getContactRequestByHandle(MegaHandle handle)
{
    sdkMutex.lock();
    if(client->pcrindex.find(handle) == client->pcrindex.end())
    {
        sdkMutex.unlock();
        return NULL;
    }
    MegaContactRequest* request = MegaContactRequestPrivate::fromContactRequest(client->pcrindex.at(handle));
    sdkMutex.unlock();
    return request;
}

void MegaApiImpl::sendPendingTransfers()
{
    MegaTransferPrivate *transfer;
    error e;
    int nextTag;

    while((transfer = transferQueue.pop()))
    {
        sdkMutex.lock();
        e = API_OK;
        nextTag = client->nextreqtag();

        switch(transfer->getType())
        {
            case MegaTransfer::TYPE_UPLOAD:
            {
                const char* localPath = transfer->getPath();
                const char* fileName = transfer->getFileName();
                int64_t mtime = transfer->getTime();
                Node *parent = client->nodebyhandle(transfer->getParentHandle());

                if(!localPath || !parent || !fileName || !(*fileName))
                {
                    e = API_EARGS;
                    break;
                }

                string tmpString = localPath;
                string wLocalPath;
                client->fsaccess->path2local(&tmpString, &wLocalPath);

                FileAccess *fa = fsAccess->newfileaccess();
                if(!fa->fopen(&wLocalPath, true, false))
                {
                    e = API_EREAD;
                    break;
                }

                nodetype_t type = fa->type;
                delete fa;

                if(type == FILENODE)
                {
                    currentTransfer = transfer;
                    string wFileName = fileName;
                    MegaFilePut *f = new MegaFilePut(client, &wLocalPath, &wFileName, transfer->getParentHandle(), "", mtime);

                    bool started = client->startxfer(PUT, f, true);
                    if(!started)
                    {
                        if(!f->isvalid)
                        {
                            //Unable to read the file
                            transfer->setSyncTransfer(false);
                            transferMap[nextTag]=transfer;
                            transfer->setTag(nextTag);
                            fireOnTransferStart(transfer);
                            fireOnTransferFinish(transfer, MegaError(API_EREAD));
                        }
                        else
                        {
                            //Already existing transfer
                            transferMap[nextTag]=transfer;
                            transfer->setTag(nextTag);
                            fireOnTransferStart(transfer);
                            fireOnTransferFinish(transfer, MegaError(API_EEXIST));
                        }
                    }
                    else if(transfer->getTag() == -1)
                    {
                        //Already existing transfer
                        //Delete the new one and set the transfer as regular
                        transfer_map::iterator it = client->transfers[PUT].find(f);
                        if(it != client->transfers[PUT].end())
                        {
                            int previousTag = it->second->tag;
                            if(transferMap.find(previousTag) != transferMap.end())
                            {
                                MegaTransferPrivate* previousTransfer = transferMap.at(previousTag);
                                previousTransfer->setSyncTransfer(false);
                                delete transfer;
                            }
                        }
                    }
                    currentTransfer=NULL;
                }
                else
                {
                    transferMap[nextTag]=transfer;
                    transfer->setTag(nextTag);
                    MegaFolderUploadController *uploader = new MegaFolderUploadController(this, transfer);
                    uploader->start();
                }
                break;
            }
            case MegaTransfer::TYPE_DOWNLOAD:
            {
                Node *node = NULL;
                MegaNode *publicNode = transfer->getPublicNode();
                const char *parentPath = transfer->getParentPath();
                const char *fileName = transfer->getFileName();

                if (!publicNode)
                {
                    handle nodehandle = transfer->getNodeHandle();
                    node = client->nodebyhandle(nodehandle);
                }

                if ((!node && !publicNode) ||
                        (!transfer->isStreamingTransfer() && !parentPath && !fileName))
                {
                    e = API_EARGS;
                    break;
                }

                if (!transfer->isStreamingTransfer() && node && node->type != FILENODE)
                {
                    // Folder download
                    transferMap[nextTag] = transfer;
                    transfer->setTag(nextTag);
                    MegaFolderDownloadController *downloader = new MegaFolderDownloadController(this, transfer);
                    downloader->start();
                    break;
                }

                // File download
                currentTransfer=transfer;
                if (!transfer->isStreamingTransfer())
                {
                    string name;
                    string securename;
                    string path;

					if(parentPath)
					{
						path = parentPath;
					}
					else
					{
						string separator;
						client->fsaccess->local2path(&client->fsaccess->localseparator, &separator);
						path = ".";
						path.append(separator);
					}

					MegaFileGet *f;

					if(node)
					{
						if(!fileName)
                        {
                            attr_map::iterator ait = node->attrs.map.find('n');
                            if(ait == node->attrs.map.end())
                            {
                                name = "CRYPTO_ERROR";
                            }
                            else if(!ait->second.size())
                            {
                                name = "BLANK";
                            }
                            else
                            {
                                name = ait->second;
                            }
                        }
                        else
                        {
                            name = fileName;
                        }

                        client->fsaccess->name2local(&name);
                        client->fsaccess->local2path(&name, &securename);
                        path += securename;
						f = new MegaFileGet(client, node, path);
					}
					else
					{
						if(!transfer->getFileName())
                            name = publicNode->getName();
                        else
                            name = transfer->getFileName();

                        client->fsaccess->name2local(&name);
                        client->fsaccess->local2path(&name, &securename);
                        path += securename;
						f = new MegaFileGet(client, publicNode, path);
					}

					transfer->setPath(path.c_str());
                    bool ok = client->startxfer(GET, f, true);
                    if(transfer->getTag() == -1)
                    {
                        //Already existing transfer
                        if (ok)
                        {
                            //Set the transfer as regular
                            transfer_map::iterator it = client->transfers[GET].find(f);
                            if(it != client->transfers[GET].end())
                            {
                                int previousTag = it->second->tag;
                                if(transferMap.find(previousTag) != transferMap.end())
                                {
                                    MegaTransferPrivate* previousTransfer = transferMap.at(previousTag);
                                    previousTransfer->setSyncTransfer(false);
                                }
                            }
                        }
                        else
                        {
                            //Already existing transfer
                            transferMap[nextTag]=transfer;
                            transfer->setTag(nextTag);
                            fireOnTransferStart(transfer);

                            long long overquotaDelay = getBandwidthOverquotaDelay();
                            if (overquotaDelay)
                            {
                                fireOnTransferTemporaryError(transfer, MegaError(API_EOVERQUOTA, overquotaDelay));
                            }

                            fireOnTransferFinish(transfer, MegaError(API_EEXIST));
                        }
                    }
                }
                else
                {
                	m_off_t startPos = transfer->getStartPos();
                	m_off_t endPos = transfer->getEndPos();
                	if(startPos < 0 || endPos < 0 || startPos > endPos) { e = API_EARGS; break; }
                	if(node)
                	{
                        transfer->setFileName(node->displayname());
                		if(startPos >= node->size || endPos >= node->size)
                		{ e = API_EARGS; break; }

                		m_off_t totalBytes = endPos - startPos + 1;
                	    transferMap[nextTag]=transfer;
						transfer->setTotalBytes(totalBytes);
						transfer->setTag(nextTag);
                        fireOnTransferStart(transfer);
                	    client->pread(node, startPos, totalBytes, transfer);
                	    waiter->notify();
                	}
                	else
                	{
                        transfer->setFileName(publicNode->getName());
                        if(startPos >= publicNode->getSize() || endPos >= publicNode->getSize())
                        { e = API_EARGS; break; }

                        m_off_t totalBytes = endPos - startPos + 1;
                        transferMap[nextTag]=transfer;
                        transfer->setTotalBytes(totalBytes);
                        transfer->setTag(nextTag);
                        fireOnTransferStart(transfer);
                        SymmCipher cipher;
                        cipher.setkey(publicNode->getNodeKey());
                        client->pread(publicNode->getHandle(), &cipher,
                            MemAccess::get<int64_t>((const char*)publicNode->getNodeKey()->data() + SymmCipher::KEYLENGTH),
                                      startPos, totalBytes, transfer);
                        waiter->notify();
                	}
                }

                currentTransfer=NULL;
				break;
			}
		}

		if(e)
            fireOnTransferFinish(transfer, MegaError(e));

        sdkMutex.unlock();
    }
}

void MegaApiImpl::removeRecursively(const char *path)
{
#ifndef _WIN32
    string spath = path;
    PosixFileSystemAccess::emptydirlocal(&spath);
#else
    string utf16path;
    MegaApi::utf8ToUtf16(path, &utf16path);
    if(utf16path.size())
    {
        utf16path.resize(utf16path.size()-2);
        WinFileSystemAccess::emptydirlocal(&utf16path);
    }
#endif
}


void MegaApiImpl::sendPendingRequests()
{
	MegaRequestPrivate *request;
	error e;
    int nextTag = 0;

	while((request = requestQueue.pop()))
	{
        if (!nextTag && request->getType() != MegaRequest::TYPE_LOGOUT)
        {
            client->abortbackoff(false);
        }

		sdkMutex.lock();
		nextTag = client->nextreqtag();
        request->setTag(nextTag);
		requestMap[nextTag]=request;
		e = API_OK;

        fireOnRequestStart(request);
		switch(request->getType())
		{
		case MegaRequest::TYPE_LOGIN:
		{
			const char *login = request->getEmail();
			const char *password = request->getPassword();
            const char* megaFolderLink = request->getLink();
            const char* base64pwkey = request->getPrivateKey();
            const char* sessionKey = request->getSessionKey();

            if(!megaFolderLink && (!(login && password)) && !sessionKey && (!(login && base64pwkey)))
            {
                e = API_EARGS;
                break;
            }

            string slogin;
            if(login)
            {
                slogin = login;
                slogin.erase(slogin.begin(), std::find_if(slogin.begin(), slogin.end(), std::not1(std::ptr_fun<int, int>(std::isspace))));
                slogin.erase(std::find_if(slogin.rbegin(), slogin.rend(), std::not1(std::ptr_fun<int, int>(std::isspace))).base(), slogin.end());
            }

            requestMap.erase(request->getTag());
            while(!requestMap.empty())
            {
                std::map<int,MegaRequestPrivate*>::iterator it=requestMap.begin();
                if(it->second) fireOnRequestFinish(it->second, MegaError(MegaError::API_EACCESS));
            }

            while(!transferMap.empty())
            {
                std::map<int, MegaTransferPrivate *>::iterator it=transferMap.begin();
                if(it->second) fireOnTransferFinish(it->second, MegaError(MegaError::API_EACCESS));
            }
            requestMap[request->getTag()]=request;

            if(sessionKey)
            {
                byte session[MAX_SESSION_LENGTH];
                int size = Base64::atob(sessionKey, (byte *)session, sizeof session);
                client->login(session, size);
            }
            else if(login && base64pwkey)
            {
                byte pwkey[SymmCipher::KEYLENGTH];
                Base64::atob(base64pwkey, (byte *)pwkey, sizeof pwkey);

                if(password)
                {
                    uint64_t emailhash;
                    Base64::atob(password, (byte *)&emailhash, sizeof emailhash);
                    client->fastlogin(slogin.c_str(), pwkey, emailhash);
                }
                else
                {
                    client->login(slogin.c_str(), pwkey);
                }
            }
            else if(login && password)
            {
                byte pwkey[SymmCipher::KEYLENGTH];
                if((e = client->pw_key(password,pwkey))) break;
                client->login(slogin.c_str(), pwkey);
            }
            else
            {
                e = client->folderaccess(megaFolderLink);
                if(e == API_OK)
                {
                    fireOnRequestFinish(request, MegaError(e));
                }
            }

            break;
		}
        case MegaRequest::TYPE_CREATE_FOLDER:
		{
			Node *parent = client->nodebyhandle(request->getParentHandle());
			const char *name = request->getName();
			if(!name || !parent) { e = API_EARGS; break; }

			NewNode *newnode = new NewNode[1];
			SymmCipher key;
			string attrstring;
			byte buf[FOLDERNODEKEYLENGTH];

			// set up new node as folder node
			newnode->source = NEW_NODE;
			newnode->type = FOLDERNODE;
			newnode->nodehandle = 0;
			newnode->parenthandle = UNDEF;

			// generate fresh random key for this folder node
			PrnGen::genblock(buf,FOLDERNODEKEYLENGTH);
			newnode->nodekey.assign((char*)buf,FOLDERNODEKEYLENGTH);
			key.setkey(buf);

			// generate fresh attribute object with the folder name
			AttrMap attrs;
            string sname = name;
            fsAccess->normalize(&sname);
            attrs.map['n'] = sname;

			// JSON-encode object and encrypt attribute string
			attrs.getjson(&attrstring);
            newnode->attrstring = new string;
            client->makeattr(&key,newnode->attrstring,attrstring.c_str());

			// add the newly generated folder node
			client->putnodes(parent->nodehandle,newnode,1);
			break;
		}
		case MegaRequest::TYPE_MOVE:
		{
			Node *node = client->nodebyhandle(request->getNodeHandle());
			Node *newParent = client->nodebyhandle(request->getParentHandle());
			if(!node || !newParent) { e = API_EARGS; break; }

            if(node->parent == newParent)
            {
                fireOnRequestFinish(request, MegaError(API_OK));
                break;
            }

            if ((e = client->checkmove(node, newParent)))
            {
                if (!client->checkaccess(newParent, RDWR))
                {
                    break;
                }

                unsigned nc;
                TreeProcCopy tc;

                // determine number of nodes to be copied
                client->proctree(node, &tc);
                tc.allocnodes();
                nc = tc.nc;

                // build new nodes array
                client->proctree(node, &tc);
                if (!nc)
                {
                    e = API_EARGS;
                    break;
                }

                tc.nn->parenthandle = UNDEF;
                client->putnodes(newParent->nodehandle, tc.nn, nc);
                e = API_OK;
                break;
            }

			e = client->rename(node, newParent);
			break;
		}
		case MegaRequest::TYPE_COPY:
		{
			Node *node = client->nodebyhandle(request->getNodeHandle());
			Node *target = client->nodebyhandle(request->getParentHandle());
			const char* email = request->getEmail();
            MegaNode *publicNode = request->getPublicNode();
            const char *newName = request->getName();

            if (!publicNode || (!target && !email) || (newName && !(*newName))) { e = API_EARGS; break; }

            if (!node)
            {
                NewNode *newnode = new NewNode[1];
                newnode->nodekey.assign(publicNode->getNodeKey()->data(), publicNode->getNodeKey()->size());
                newnode->attrstring = new string;

                if (publicNode->isPublic())
                {
                    newnode->attrstring->assign(publicNode->getAttrString()->data(), publicNode->getAttrString()->size());
                    newnode->source = NEW_PUBLIC;
                }
                else
                {
                    SymmCipher key;
                    AttrMap attrs;

                    key.setkey((const byte*)publicNode->getNodeKey()->data(), FILENODE);
                    string sname = publicNode->getName();
                    fsAccess->normalize(&sname);
                    attrs.map['n'] = sname;

                    const char *fingerprint = publicNode->getFingerprint();
                    if (fingerprint && fingerprint[0])
                    {
                        m_off_t size = 0;
                        unsigned int fsize = strlen(fingerprint);
                        unsigned int ssize = fingerprint[0] - 'A';
                        if (!(ssize > (sizeof(size) * 4 / 3 + 4) || fsize <= (ssize + 1)))
                        {
                            int len =  sizeof(size) + 1;
                            byte *buf = new byte[len];
                            Base64::atob(fingerprint + 1, buf, len);
                            int l = Serialize64::unserialize(buf, len, (uint64_t *)&size);
                            delete [] buf;
                            if (l > 0)
                            {
                                attrs.map['c'] = fingerprint + ssize + 1;
                            }
                        }
                    }

                    string attrstring;
                    attrs.getjson(&attrstring);
                    client->makeattr(&key,newnode->attrstring, attrstring.c_str());
                    newnode->source = NEW_NODE;
                }

                newnode->nodehandle = publicNode->getHandle();
                newnode->type = FILENODE;
                newnode->parenthandle = UNDEF;

                if(target)
                {
                    client->putnodes(target->nodehandle, newnode, 1);
                }
                else
                {
                    client->putnodes(email, newnode, 1);
                }
            }
            else
            {
                unsigned nc;
                TreeProcCopy tc;

                // determine number of nodes to be copied
                client->proctree(node,&tc);
                tc.allocnodes();
                nc = tc.nc;

                // build new nodes array
                client->proctree(node,&tc);
                if (!nc)
                {
                    e = API_EARGS;
                    break;
                }

                tc.nn->parenthandle = UNDEF;

                if(nc == 1 && newName && tc.nn[0].nodekey.size())
                {
                    SymmCipher key;
                    AttrMap attrs;
                    string attrstring;

                    key.setkey((const byte*)tc.nn[0].nodekey.data(), node->type);
                    attrs = node->attrs;

                    string sname = newName;
                    fsAccess->normalize(&sname);
                    attrs.map['n'] = sname;

                    attrs.getjson(&attrstring);
                    client->makeattr(&key,tc.nn[0].attrstring, attrstring.c_str());
                }

                if (target)
                {
                    client->putnodes(target->nodehandle,tc.nn,nc);
                }
                else
                {
                    client->putnodes(email, tc.nn, nc);
                }
            }
			break;
		}
        case MegaRequest::TYPE_RENAME:
        {
            Node* node = client->nodebyhandle(request->getNodeHandle());
            const char* newName = request->getName();
            if(!node || !newName || !(*newName)) { e = API_EARGS; break; }

            if (!client->checkaccess(node,FULL)) { e = API_EACCESS; break; }

            string sname = newName;
            fsAccess->normalize(&sname);
            node->attrs.map['n'] = sname;
            e = client->setattr(node);
            break;
        }
		case MegaRequest::TYPE_REMOVE:
		{
			Node* node = client->nodebyhandle(request->getNodeHandle());
			if(!node) { e = API_EARGS; break; }

			e = client->unlink(node);
			break;
		}
		case MegaRequest::TYPE_SHARE:
		{
			Node *node = client->nodebyhandle(request->getNodeHandle());
			const char* email = request->getEmail();
			int access = request->getAccess();
            if(!node || !email || !strchr(email, '@'))
            {
                e = API_EARGS;
                break;
            }

            accesslevel_t a;
			switch(access)
			{
				case MegaShare::ACCESS_UNKNOWN:
                    a = ACCESS_UNKNOWN;
                    break;
				case MegaShare::ACCESS_READ:
					a = RDONLY;
					break;
				case MegaShare::ACCESS_READWRITE:
					a = RDWR;
					break;
				case MegaShare::ACCESS_FULL:
					a = FULL;
					break;
				case MegaShare::ACCESS_OWNER:
					a = OWNER;
					break;
                default:
                    e = API_EARGS;
			}

            if(e == API_OK)
                client->setshare(node, email, a);
			break;
		}
		case MegaRequest::TYPE_IMPORT_LINK:
		case MegaRequest::TYPE_GET_PUBLIC_NODE:
		{
			Node *node = client->nodebyhandle(request->getParentHandle());
			const char* megaFileLink = request->getLink();
			if(!megaFileLink) { e = API_EARGS; break; }
			if((request->getType()==MegaRequest::TYPE_IMPORT_LINK) && (!node)) { e = API_EARGS; break; }

			e = client->openfilelink(megaFileLink, 1);
			break;
		}
		case MegaRequest::TYPE_EXPORT:
		{
			Node* node = client->nodebyhandle(request->getNodeHandle());
			if(!node) { e = API_EARGS; break; }

            e = client->exportnode(node, !request->getAccess(), request->getNumber());
			break;
		}
		case MegaRequest::TYPE_FETCH_NODES:
		{
			client->fetchnodes();
			break;
		}
		case MegaRequest::TYPE_ACCOUNT_DETAILS:
		{
            if(client->loggedin() != FULLACCOUNT)
            {
                e = API_EACCESS;
                break;
            }

			int numDetails = request->getNumDetails();
			bool storage = (numDetails & 0x01) != 0;
			bool transfer = (numDetails & 0x02) != 0;
			bool pro = (numDetails & 0x04) != 0;
			bool transactions = (numDetails & 0x08) != 0;
			bool purchases = (numDetails & 0x10) != 0;
			bool sessions = (numDetails & 0x20) != 0;

			numDetails = 1;
			if(transactions) numDetails++;
			if(purchases) numDetails++;
			if(sessions) numDetails++;

			request->setNumDetails(numDetails);

			client->getaccountdetails(request->getAccountDetails(), storage, transfer, pro, transactions, purchases, sessions);
			break;
		}
		case MegaRequest::TYPE_CHANGE_PW:
		{
			const char* oldPassword = request->getPassword();
			const char* newPassword = request->getNewPassword();
			if(!oldPassword || !newPassword) { e = API_EARGS; break; }

			byte pwkey[SymmCipher::KEYLENGTH];
			byte newpwkey[SymmCipher::KEYLENGTH];
			if((e = client->pw_key(oldPassword, pwkey))) { e = API_EARGS; break; }
			if((e = client->pw_key(newPassword, newpwkey))) { e = API_EARGS; break; }
			e = client->changepw(pwkey, newpwkey);
			break;
		}
		case MegaRequest::TYPE_LOGOUT:
		{
            if (request->getParamType() == API_ESSL && client->retryessl)
            {
                e = API_EINCOMPLETE;
                break;
            }

            if(request->getFlag())
            {
                client->logout();
            }
            else
            {
                client->locallogout();
                client->restag = nextTag;
                logout_result(API_OK);
            }
			break;
		}
		case MegaRequest::TYPE_GET_ATTR_FILE:
		{
			const char* dstFilePath = request->getFile();
            int type = request->getParamType();
			Node *node = client->nodebyhandle(request->getNodeHandle());

			if(!dstFilePath || !node) { e = API_EARGS; break; }

			e = client->getfa(node, type);
            if(e == API_EEXIST)
            {
                e = API_OK;
                int prevtag = client->restag;
                MegaRequestPrivate* req = NULL;
                while(prevtag)
                {
                    if(requestMap.find(prevtag) == requestMap.end())
                    {
                        LOG_err << "Invalid duplicate getattr request";
                        req = NULL;
                        e = API_EINTERNAL;
                        break;
                    }

                    req = requestMap.at(prevtag);
                    if(!req || (req->getType() != MegaRequest::TYPE_GET_ATTR_FILE))
                    {
                        LOG_err << "Invalid duplicate getattr type";
                        req = NULL;
                        e = API_EINTERNAL;
                        break;
                    }

                    prevtag = req->getNumber();
                }

                if(req)
                {
                    LOG_debug << "Duplicate getattr detected";
                    req->setNumber(request->getTag());
                }
            }
			break;
		}
		case MegaRequest::TYPE_GET_ATTR_USER:
		{
            const char* value = request->getFile();
            int type = request->getParamType();
            const char *email = request->getEmail();

            string attrname = MegaApiImpl::userAttributeToString(type);
            char scope = MegaApiImpl::userAttributeToScope(type);

            User *user = email ? client->finduser(email, 0) : client->finduser(client->me, 0);
            if ( !user ||
                 attrname.empty() ||    // unknown attribute type
                 (type == MegaApi::USER_ATTR_AVATAR && !value) ) // no destination file for avatar
            {
                e = API_EARGS;
                break;
            }

            // if attribute is private and user is not logged in user...
            if (scope == '*' && user->userhandle != client->me)
            {
                e = API_EACCESS;
                break;
            }

            client->getua(user, attrname.c_str());
            break;
		}
		case MegaRequest::TYPE_SET_ATTR_USER:
		{
            const char* file = request->getFile();
            const char* value = request->getText();
            int type = request->getParamType();
            MegaStringMap *stringMap = request->getMegaStringMap();

            char scope = MegaApiImpl::userAttributeToScope(type);
            string attrname = MegaApiImpl::userAttributeToString(type);
            if (attrname.empty())   // unknown attribute type
            {
                e = API_EARGS;
                break;
            }

            string attrvalue;

            if (type == MegaApi::USER_ATTR_AVATAR)
            {
                // read the attribute value from file
                if (file)
                {
                    string path = file;
                    string localpath;
                    fsAccess->path2local(&path, &localpath);

                    FileAccess *f = fsAccess->newfileaccess();
                    if (!f->fopen(&localpath, 1, 0))
                    {
                        delete f;
                        e = API_EREAD;
                        break;
                    }

                    if (!f->fread(&attrvalue, f->size, 0, 0))
                    {
                        delete f;
                        e = API_EREAD;
                        break;
                    }
                    delete f;

                    client->putua(attrname.c_str(), (byte *)attrvalue.data(), attrvalue.size());
                    break;
                }
                else    // removing current attribute's value
                {
                    client->putua(attrname.c_str());
                    break;
                }
            }
            else if (scope == '*')   // private attribute
            {
                if (!stringMap)
                {
                    e = API_EARGS;
                    break;
                }

                // encode the MegaStringMap as a TLV container
                TLVstore tlv;
                string value;
                unsigned len;
                const char *buf, *key;
                MegaStringList *keys = stringMap->getKeys();
                for (int i=0; i < keys->size(); i++)
                {
                    key = keys->get(i);
                    buf = stringMap->get(key);

                    len = strlen(buf)/4*3+3;
                    value.resize(len);
                    value.resize(Base64::atob(buf, (byte *)value.data(), len));

                    tlv.set(key, value);
                }
                delete keys;

                // serialize and encrypt the TLV container
                string *container = tlv.tlvRecordsToContainer(&client->key);

                client->putua(attrname.c_str(), (byte *)container->data(), container->size());
                delete container;

                break;
            }
            else    // any other type of attribute
            {
                if (!value)
                {
                    e = API_EARGS;
                    break;
                }

                client->putua(attrname.c_str(), (byte *)value, strlen(value));
                break;
            }

            break;
		}
        case MegaRequest::TYPE_SET_ATTR_FILE:
        {
            const char* srcFilePath = request->getFile();
            int type = request->getParamType();
            Node *node = client->nodebyhandle(request->getNodeHandle());

            if(!srcFilePath || !node) { e = API_EARGS; break; }

            string path = srcFilePath;
            string localpath;
            fsAccess->path2local(&path, &localpath);

            string *attributedata = new string;
            FileAccess *f = fsAccess->newfileaccess();
            if (!f->fopen(&localpath, 1, 0))
            {
                delete f;
                delete attributedata;
                e = API_EREAD;
                break;
            }

            if(!f->fread(attributedata, f->size, 0, 0))
            {
                delete f;
                delete attributedata;
                e = API_EREAD;
                break;
            }
            delete f;

            client->putfa(node->nodehandle, type, node->nodecipher(), attributedata);
            //attributedata is not deleted because putfa takes its ownership
            break;
        }
        case MegaRequest::TYPE_SET_ATTR_NODE:
        {
            Node *node = client->nodebyhandle(request->getNodeHandle());
            const char* attrName = request->getName();
            const char* attrValue = request->getText();

            if (!node || !attrName || !attrName[0] || strlen(attrName) > 7)
            {
                e = API_EARGS;
                break;
            }

            if (!client->checkaccess(node, FULL))
            {
                e = API_EACCESS;
                break;
            }

            string sname = attrName;
            fsAccess->normalize(&sname);
            sname.insert(0, "_");
            nameid attr = AttrMap::string2nameid(sname.c_str());

            if (attrValue)
            {
                string svalue = attrValue;
                fsAccess->normalize(&svalue);
                node->attrs.map[attr] = svalue;
            }
            else
            {
                node->attrs.map.erase(attr);
            }

            e = client->setattr(node);
            break;
        }
		case MegaRequest::TYPE_CANCEL_ATTR_FILE:
		{
			int type = request->getParamType();
			Node *node = client->nodebyhandle(request->getNodeHandle());

			if (!node) { e = API_EARGS; break; }

			e = client->getfa(node, type, 1);
			if (!e)
			{
				std::map<int, MegaRequestPrivate*>::iterator it = requestMap.begin();
				while(it != requestMap.end())
				{
					MegaRequestPrivate *r = it->second;
					it++;
					if (r->getType() == MegaRequest::TYPE_GET_ATTR_FILE &&
						r->getParamType() == request->getParamType() &&
						r->getNodeHandle() == request->getNodeHandle())
					{
						fireOnRequestFinish(r, MegaError(API_EINCOMPLETE));
					}
				}
				fireOnRequestFinish(request, MegaError(e));
			}
			break;
		}
		case MegaRequest::TYPE_RETRY_PENDING_CONNECTIONS:
		{
			bool disconnect = request->getFlag();
			bool includexfers = request->getNumber();
			client->abortbackoff(includexfers);
			if(disconnect)
            {
                client->disconnect();

#if (WINDOWS_PHONE || TARGET_OS_IPHONE)
                // Workaround to get the IP of valid DNS servers on Windows Phone/iOS
                string servers;

                while (true)
                {
                #ifdef WINDOWS_PHONE
                    client->httpio->getMEGADNSservers(&servers);
                #else
                    __res_state res;
                    if(res_ninit(&res) == 0)
                    {
                        union res_sockaddr_union u[MAXNS];
                        int nscount = res_getservers(&res, u, MAXNS);

                        for(int i = 0; i < nscount; i++)
                        {
                            char straddr[INET6_ADDRSTRLEN];
                            straddr[0] = 0;

                            if(u[i].sin.sin_family == PF_INET)
                            {
                                mega_inet_ntop(PF_INET, &u[i].sin.sin_addr, straddr, sizeof(straddr));
                            }

                            if(u[i].sin6.sin6_family == PF_INET6)
                            {
                                mega_inet_ntop(PF_INET6, &u[i].sin6.sin6_addr, straddr, sizeof(straddr));
                            }

                            if(straddr[0])
                            {
                                if (servers.size())
                                {
                                    servers.append(",");
                                }
                                servers.append(straddr);
                            }
                        }

                        res_ndestroy(&res);
                    }
                #endif

                    if (servers.size())
                        break;

                #ifdef WINDOWS_PHONE
                    std::this_thread::sleep_for(std::chrono::seconds(1));
                #else
                    sleep(1);
                #endif
                }

                LOG_debug << "Using MEGA DNS servers " << servers;
                httpio->setdnsservers(servers.c_str());
#endif
            }

			fireOnRequestFinish(request, MegaError(API_OK));
			break;
		}
		case MegaRequest::TYPE_ADD_CONTACT:
		{
            const char *email = request->getEmail();

            if(client->loggedin() != FULLACCOUNT)
            {
                e = API_EACCESS;
                break;
            }

            if(!email || !client->finduser(client->me)->email.compare(email))
            {
                e = API_EARGS;
                break;
            }

			e = client->invite(email, VISIBLE);
			break;
		}
        case MegaRequest::TYPE_INVITE_CONTACT:
        {
            const char *email = request->getEmail();
            const char *message = request->getText();
            int action = request->getNumber();

            if(client->loggedin() != FULLACCOUNT)
            {
                e = API_EACCESS;
                break;
            }

            if(!email || !client->finduser(client->me)->email.compare(email))
            {
                e = API_EARGS;
                break;
            }

            client->setpcr(email, (opcactions_t)action, message);
            break;
        }
        case MegaRequest::TYPE_REPLY_CONTACT_REQUEST:
        {
            handle h = request->getNodeHandle();
            int action = request->getNumber();

            if(h == INVALID_HANDLE || action < 0 || action > MegaContactRequest::REPLY_ACTION_IGNORE)
            {
                e = API_EARGS;
                break;
            }

            client->updatepcr(h, (ipcactions_t)action);
            break;
        }
		case MegaRequest::TYPE_REMOVE_CONTACT:
		{
			const char *email = request->getEmail();
			if(!email) { e = API_EARGS; break; }
			e = client->invite(email, HIDDEN);
			break;
		}
		case MegaRequest::TYPE_CREATE_ACCOUNT:
		{
			const char *email = request->getEmail();
			const char *password = request->getPassword();
            const char *name = request->getName();
            const char *pwkey = request->getPrivateKey();

            if(!email || !name || (!password && !pwkey))
			{
				e = API_EARGS; break;
			}

            requestMap.erase(request->getTag());
            while(!requestMap.empty())
            {
                std::map<int,MegaRequestPrivate*>::iterator it=requestMap.begin();
                if(it->second) fireOnRequestFinish(it->second, MegaError(MegaError::API_EACCESS));
            }

            while(!transferMap.empty())
            {
                std::map<int, MegaTransferPrivate *>::iterator it=transferMap.begin();
                if(it->second) fireOnTransferFinish(it->second, MegaError(MegaError::API_EACCESS));
            }
            requestMap[request->getTag()]=request;

			client->createephemeral();
			break;
		}
        case MegaRequest::TYPE_QUERY_SIGNUP_LINK:
        {
            const char *link = request->getLink();
            if(!link)
            {
                e = API_EARGS;
                break;
            }

            const char* ptr = link;
            const char* tptr;

            if ((tptr = strstr(ptr,"#confirm")))
            {
                ptr = tptr+8;

                unsigned len = (strlen(link)-(ptr-link))*3/4+4;
                byte *c = new byte[len];
                len = Base64::atob(ptr,c,len);
                if (len)
                {
                    client->querysignuplink(c,len);
                }
                else
                {
                    e = API_EARGS;
                }
                delete[] c;
                break;
            }
            else if ((tptr = strstr(ptr,"#newsignup")))
            {
                ptr = tptr+10;

                unsigned len = (strlen(link)-(ptr-link))*3/4+4;
                byte *c = new byte[len];
                len = Base64::atob(ptr,c,len);

                if (len > 8)
                {
                    // extract email and email_hash from link
                    byte *email = c;
                    byte *sha512bytes = c+len-8;    // last 11 chars

                    // get the hash for the received email
                    Hash sha512;
                    sha512.add(email, len-8);
                    string sha512str;
                    sha512.get(&sha512str);

                    // and finally check it
                    if (memcmp(sha512bytes, sha512str.data(), 8) == 0)
                    {
                        email[len-8] = '\0';
                        request->setEmail((const char *)email);
                        delete[] c;

                        fireOnRequestFinish(request, MegaError(API_OK));
                        break;
                    }
                }

                delete[] c;
            }

            e = API_EARGS;
            break;
        }
		case MegaRequest::TYPE_CONFIRM_ACCOUNT:
		{
			const char *link = request->getLink();
			const char *password = request->getPassword();
			const char *pwkey = request->getPrivateKey();

            if(!link || (request->getType() == MegaRequest::TYPE_CONFIRM_ACCOUNT && !password && !pwkey))
			{
				e = API_EARGS;
				break;
			}

			const char* ptr = link;
			const char* tptr;

			if ((tptr = strstr(ptr,"#confirm"))) ptr = tptr+8;

			unsigned len = (strlen(link)-(ptr-link))*3/4+4;
			byte *c = new byte[len];
            len = Base64::atob(ptr,c,len);
            if (len)
            {
                client->querysignuplink(c,len);
            }
            else
            {
                e = API_EARGS;
            }
			delete[] c;
			break;
		}
        case MegaRequest::TYPE_PAUSE_TRANSFERS:
        {
            bool pause = request->getFlag();
            int direction = request->getNumber();
            if(direction != -1
                    && direction != MegaTransfer::TYPE_DOWNLOAD
                    && direction != MegaTransfer::TYPE_UPLOAD)
            {
                e = API_EARGS;
                break;
            }

            if(direction == -1)
            {
                client->pausexfers(PUT, pause);
                client->pausexfers(GET, pause);
            }
            else if(direction == MegaTransfer::TYPE_DOWNLOAD)
            {
                client->pausexfers(GET, pause);
            }
            else
            {
                client->pausexfers(PUT, pause);
            }

            fireOnRequestFinish(request, MegaError(API_OK));
            break;
        }
        case MegaRequest::TYPE_CANCEL_TRANSFER:
        {
            int transferTag = request->getTransferTag();
            if(transferMap.find(transferTag) == transferMap.end()) { e = API_ENOENT; break; };

            MegaTransferPrivate* megaTransfer = transferMap.at(transferTag);

            if (!megaTransfer->isStreamingTransfer())
            {
                Transfer *transfer = megaTransfer->getTransfer();

                #ifdef _WIN32
                    if(transfer->type==GET)
                    {
                        transfer->localfilename.append("", 1);
                        WIN32_FILE_ATTRIBUTE_DATA fad;
                        if (GetFileAttributesExW((LPCWSTR)transfer->localfilename.data(), GetFileExInfoStandard, &fad))
                            SetFileAttributesW((LPCWSTR)transfer->localfilename.data(), fad.dwFileAttributes & ~FILE_ATTRIBUTE_HIDDEN);
                        transfer->localfilename.resize(transfer->localfilename.size()-1);
                    }
                #endif

                megaTransfer->setSyncTransfer(true);
                megaTransfer->setLastError(MegaError(API_EINCOMPLETE));

                file_list files = transfer->files;
                file_list::iterator iterator = files.begin();
                while (iterator != files.end())
                {
                    File *file = *iterator;
                    iterator++;
                    if(!file->syncxfer) client->stopxfer(file);
                }
                fireOnRequestFinish(request, MegaError(API_OK));
            }
            else
            {
                m_off_t startPos = megaTransfer->getStartPos();
                m_off_t endPos = megaTransfer->getEndPos();
                m_off_t totalBytes = endPos - startPos + 1;

                MegaNode *publicNode = megaTransfer->getPublicNode();
                if (publicNode)
                {
                    client->preadabort(publicNode->getHandle(), startPos, totalBytes);
                }
                else
                {
                    Node *node = client->nodebyhandle(megaTransfer->getNodeHandle());
                    if (node)
                    {
                        client->preadabort(node, startPos, totalBytes);
                    }
                }
                fireOnRequestFinish(request, MegaError(API_OK));
            }
            break;
        }
        case MegaRequest::TYPE_CANCEL_TRANSFERS:
        {
            int direction = request->getParamType();
            if((direction != MegaTransfer::TYPE_DOWNLOAD) && (direction != MegaTransfer::TYPE_UPLOAD))
                { e = API_EARGS; break; }

            for (transfer_map::iterator it = client->transfers[direction].begin() ; it != client->transfers[direction].end() ; )
            {
                Transfer *transfer = it->second;
                if(transferMap.find(transfer->tag) != transferMap.end())
                {
                    MegaTransferPrivate* megaTransfer = transferMap.at(transfer->tag);
                    megaTransfer->setSyncTransfer(true);
                    megaTransfer->setLastError(MegaError(API_EINCOMPLETE));
                }

                it++;

                file_list files = transfer->files;
				file_list::iterator iterator = files.begin();
				while (iterator != files.end())
				{
					File *file = *iterator;
					iterator++;
					if(!file->syncxfer) client->stopxfer(file);
				}
            }
            fireOnRequestFinish(request, MegaError(API_OK));
            break;
        }
#ifdef ENABLE_SYNC
        case MegaRequest::TYPE_ADD_SYNC:
        {
            const char *localPath = request->getFile();
            Node *node = client->nodebyhandle(request->getNodeHandle());
            if(!node || (node->type==FILENODE) || !localPath)
            {
                e = API_EARGS;
                break;
            }

            string utf8name(localPath);
            string localname;
            client->fsaccess->path2local(&utf8name, &localname);
            e = client->addsync(&localname, DEBRISFOLDER, NULL, node, 0, -nextTag);
            if(!e)
            {
                MegaSyncPrivate *sync = new MegaSyncPrivate(client->syncs.back());
                sync->setListener(request->getSyncListener());
                syncMap[-nextTag] = sync;

                request->setNumber(client->syncs.back()->fsfp);
                fireOnRequestFinish(request, MegaError(API_OK));
            }
            break;
        }
        case MegaRequest::TYPE_REMOVE_SYNCS:
        {
            sync_list::iterator it = client->syncs.begin();
            while(it != client->syncs.end())
            {
                Sync *sync = (*it);
                int tag = sync->tag;
                it++;

                client->delsync(sync);

                if(syncMap.find(tag) == syncMap.end())
                {
                    MegaSyncPrivate *megaSync = syncMap.at(tag);
                    syncMap.erase(tag);
                    delete megaSync;
                }
            }
            fireOnRequestFinish(request, MegaError(API_OK));
            break;
        }
        case MegaRequest::TYPE_REMOVE_SYNC:
        {
            handle nodehandle = request->getNodeHandle();
            sync_list::iterator it = client->syncs.begin();
            bool found = false;
            while(it != client->syncs.end())
            {
                Sync *sync = (*it);
                int tag = sync->tag;
                if(!sync->localroot.node || sync->localroot.node->nodehandle == nodehandle)
                {
                    string path;
                    fsAccess->local2path(&sync->localroot.localname, &path);
                    request->setFile(path.c_str());
                    client->delsync(sync, request->getFlag());

                    if(syncMap.find(tag) == syncMap.end())
                    {
                        MegaSyncPrivate *megaSync = syncMap.at(tag);
                        syncMap.erase(tag);
                        delete megaSync;
                    }

                    fireOnRequestFinish(request, MegaError(API_OK));
                    found = true;
                    break;
                }
                it++;
            }

            if(!found) e = API_ENOENT;
            break;
        }
#endif
        case MegaRequest::TYPE_REPORT_EVENT:
        {
            const char *details = request->getText();
            if(!details)
            {
                e = API_EARGS;
                break;
            }

            string event = "A"; //Application event
            int size = strlen(details);
            char *base64details = new char[size * 4 / 3 + 4];
            Base64::btoa((byte *)details, size, base64details);
            client->reportevent(event.c_str(), base64details);
            delete [] base64details;
            break;
        }
        case MegaRequest::TYPE_DELETE:
        {
#ifdef HAVE_LIBUV
            if (httpServer)
            {
                MegaHTTPServer *server = httpServer;
                httpServer = NULL;
                sdkMutex.unlock();
                delete server;
                sdkMutex.lock();
            }
#endif
            threadExit = 1;
            break;
        }
        case MegaRequest::TYPE_GET_PRICING:
        case MegaRequest::TYPE_GET_PAYMENT_ID:
        case MegaRequest::TYPE_UPGRADE_ACCOUNT:
        {
            int method = request->getNumber();
            if(method != MegaApi::PAYMENT_METHOD_BALANCE && method != MegaApi::PAYMENT_METHOD_CREDIT_CARD)
            {
                e = API_EARGS;
                break;
            }

            client->purchase_enumeratequotaitems();
            break;
        }
        case MegaRequest::TYPE_SUBMIT_PURCHASE_RECEIPT:
        {
            const char* receipt = request->getText();
            int type = request->getNumber();

            if(!receipt || (type != MegaApi::PAYMENT_METHOD_GOOGLE_WALLET
                            && type != MegaApi::PAYMENT_METHOD_ITUNES))
            {
                e = API_EARGS;
                break;
            }

            if(type == MegaApi::PAYMENT_METHOD_ITUNES && client->loggedin() != FULLACCOUNT)
            {
                e = API_EACCESS;
                break;
            }

            string base64receipt;
            if(type == MegaApi::PAYMENT_METHOD_GOOGLE_WALLET)
            {
                int len = strlen(receipt);
                base64receipt.resize(len * 4 / 3 + 4);
                base64receipt.resize(Base64::btoa((byte *)receipt, len, (char *)base64receipt.data()));
            }
            else //MegaApi::PAYMENT_METHOD_ITUNES
            {
                base64receipt = receipt;
            }

            client->submitpurchasereceipt(type, base64receipt.c_str());
            break;
        }
        case MegaRequest::TYPE_CREDIT_CARD_STORE:
        {
            const char *ccplain = request->getText();
            e = client->creditcardstore(ccplain);
            break;
        }
        case MegaRequest::TYPE_CREDIT_CARD_QUERY_SUBSCRIPTIONS:
        {
            client->creditcardquerysubscriptions();
            break;
        }
        case MegaRequest::TYPE_CREDIT_CARD_CANCEL_SUBSCRIPTIONS:
        {
            const char* reason = request->getText();
            client->creditcardcancelsubscriptions(reason);
            break;
        }
        case MegaRequest::TYPE_GET_PAYMENT_METHODS:
        {
            client->getpaymentmethods();
            break;
        }
        case MegaRequest::TYPE_SUBMIT_FEEDBACK:
        {
            int rating = request->getNumber();
            const char *message = request->getText();

            if(rating < 1 || rating > 5)
            {
                e = API_EARGS;
                break;
            }

            if(!message)
            {
                message = "";
            }

            int size = strlen(message);
            char *base64message = new char[size * 4 / 3 + 4];
            Base64::btoa((byte *)message, size, base64message);

            char base64uhandle[12];
            Base64::btoa((const byte*)&client->me, MegaClient::USERHANDLE, base64uhandle);

            string feedback;
            feedback.resize(128 + strlen(base64message));

            snprintf((char *)feedback.data(), feedback.size(), "{\\\"r\\\":\\\"%d\\\",\\\"m\\\":\\\"%s\\\",\\\"u\\\":\\\"%s\\\"}", rating, base64message, base64uhandle);
            client->userfeedbackstore(feedback.c_str());
            delete [] base64message;
            break;
        }
        case MegaRequest::TYPE_SEND_EVENT:
        {
            int number = request->getNumber();
            const char *text = request->getText();

            if(number < 99500 || number >= 99600 || !text)
            {
                e = API_EARGS;
                break;
            }

            client->sendevent(number, text);
            break;
        }
        case MegaRequest::TYPE_GET_USER_DATA:
        {
            const char *email = request->getEmail();
            if(request->getFlag() && !email)
            {
                e = API_EARGS;
                break;
            }

            if(!request->getFlag())
            {
                client->getuserdata();
            }
            else
            {
                client->getpubkey(email);
            }

            break;
        }
        case MegaRequest::TYPE_LOAD_BALANCING:
        {
            const char* service = request->getName();
            if(!service)
            {
                e = API_EARGS;
                break;
            }

            client->loadbalancing(service);
            break;
        }
        case MegaRequest::TYPE_KILL_SESSION:
        {
            MegaHandle handle = request->getNodeHandle();
            if (handle == INVALID_HANDLE)
            {
                client->killallsessions();
            }
            else
            {
                client->killsession(handle);
            }
            break;
        }
        case MegaRequest::TYPE_GET_SESSION_TRANSFER_URL:
        {
            client->copysession();
            break;
        }
        case MegaRequest::TYPE_CLEAN_RUBBISH_BIN:
        {
            client->cleanrubbishbin();
            break;
        }
        case MegaRequest::TYPE_USE_HTTPS_ONLY:
        {
            bool usehttps = request->getFlag();
            if (client->usehttps != usehttps)
            {
                client->usehttps = usehttps;
                for (int d = GET; d == GET || d == PUT; d += PUT - GET)
                {
                    for (transfer_map::iterator it = client->transfers[d].begin(); it != client->transfers[d].end(); it++)
                    {
                        Transfer *t = it->second;
                        if (t->slot)
                        {
                            t->failed(API_EAGAIN);
                        }
                    }
                }
            }
            fireOnRequestFinish(request, MegaError(API_OK));
            break;
        }
        case MegaRequest::TYPE_SET_PROXY:
        {
            Proxy *proxy = request->getProxy();
            httpio->setproxy(proxy);
            delete proxy;
            fireOnRequestFinish(request, MegaError(API_OK));
            break;
        }
#ifdef ENABLE_CHAT
        case MegaRequest::TYPE_CHAT_CREATE:
        {
            MegaTextChatPeerList *chatPeers = request->getMegaTextChatPeerList();
            if (!chatPeers)   // refuse to create chats without participants
            {
                e = API_EARGS;
                break;
            }

            bool group = request->getFlag();
            const userpriv_vector *userpriv = ((MegaTextChatPeerListPrivate*)chatPeers)->getList();
            if (!userpriv || (!group && chatPeers->size() > 1))
            {
                e = API_EARGS;
                break;
            }

            client->createChat(group, userpriv);
            break;
        }
        case MegaRequest::TYPE_CHAT_FETCH:
        {
            client->fetchChats();
            break;
        }
        case MegaRequest::TYPE_CHAT_INVITE:
        {
            handle chatid = request->getNodeHandle();
            handle uh = request->getParentHandle();
            int access = request->getAccess();

            if (chatid == INVALID_HANDLE || uh == INVALID_HANDLE)
            {
                e = API_EARGS;
                break;
            }

            char uid[12];
            Base64::btoa((byte*)&uh, sizeof uh, uid);
            uid[11] = 0;

            client->inviteToChat(chatid, uid, access);
            break;
        }
        case MegaRequest::TYPE_CHAT_REMOVE:
        {
            handle chatid = request->getNodeHandle();
            handle uh = request->getParentHandle();

            if (chatid == INVALID_HANDLE)
            {
                e = API_EARGS;
                break;
            }

            // user is optional. If not provided, command apply to own user
            if (uh != INVALID_HANDLE)
            {
                char uid[12];
                Base64::btoa((byte*)&uh, sizeof uh, uid);
                uid[11] = 0;

                client->removeFromChat(chatid, uid);
            }
            else
            {
                client->removeFromChat(chatid);
            }
            break;
        }
        case MegaRequest::TYPE_CHAT_URL:
        {
            MegaHandle chatid = request->getNodeHandle();
            if (chatid == INVALID_HANDLE)
            {
                e = API_EARGS;
                break;
            }

            client->getUrlChat(chatid);
            break;
        }
        case MegaRequest::TYPE_CHAT_GRANT_ACCESS:
        {
            handle chatid = request->getParentHandle();
            handle h = request->getNodeHandle();
            const char *uid = request->getEmail();

            if (chatid == INVALID_HANDLE || h == INVALID_HANDLE || !uid)
            {
                e = API_EARGS;
                break;
            }

            client->grantAccessInChat(chatid, h, uid);
            break;
        }
        case MegaRequest::TYPE_CHAT_REMOVE_ACCESS:
        {
            handle chatid = request->getParentHandle();
            handle h = request->getNodeHandle();
            const char *uid = request->getEmail();

            if (chatid == INVALID_HANDLE || h == INVALID_HANDLE || !uid)
            {
                e = API_EARGS;
                break;
            }

            client->removeAccessInChat(chatid, h, uid);
            break;
        }
#endif
        default:
        {
            e = API_EINTERNAL;
        }
        }

		if(e)
        {
            LOG_err << "Error starting request: " << e;
            fireOnRequestFinish(request, MegaError(e));
        }

		sdkMutex.unlock();
	}
}

char* MegaApiImpl::stringToArray(string &buffer)
{
	char *newbuffer = new char[buffer.size()+1];
	memcpy(newbuffer, buffer.data(), buffer.size());
	newbuffer[buffer.size()]='\0';
    return newbuffer;
}

void MegaApiImpl::updateStats()
{
    sdkMutex.lock();
    pendingDownloads = client->transfers[0].size();
    pendingUploads = client->transfers[1].size();
    sdkMutex.unlock();
}

long long MegaApiImpl::getTotalDownloadedBytes()
{
    return totalDownloadedBytes;
}

long long MegaApiImpl::getTotalUploadedBytes()
{
    return totalUploadedBytes;
}

void MegaApiImpl::update()
{
#ifdef ENABLE_SYNC
    sdkMutex.lock();

    LOG_debug << "PendingCS? " << (client->pendingcs != NULL);
    if(client->curfa == client->newfa.end())
    {
        LOG_debug << "PendingFA? 0";
    }
    else
    {
        HttpReqCommandPutFA* fa = *client->curfa;
        if(fa)
        {
            LOG_debug << "PendingFA? " << client->newfa.size() << " STATUS: " << fa->status;
        }
    }

    LOG_debug << "FLAGS: " << client->syncactivity << " " << client->syncadded
              << " " << client->syncdownrequired << " " << client->syncdownretry
              << " " << client->syncfslockretry << " " << client->syncfsopsfailed
              << " " << client->syncnagleretry << " " << client->syncscanfailed
              << " " << client->syncops << " " << client->syncscanstate
              << " " << client->faputcompletion.size() << " " << client->synccreate.size()
              << " " << client->fetchingnodes << " " << client->pendingfa.size()
              << " " << client->xferpaused[0] << " " << client->xferpaused[1]
              << " " << client->transfers[0].size() << " " << client->transfers[1].size()
              << " " << client->syncscanstate << " " << client->statecurrent
              << " " << client->syncadding << " " << client->syncdebrisadding
              << " " << client->umindex.size() << " " << client->uhindex.size();

    sdkMutex.unlock();
#endif

    waiter->notify();
}

bool MegaApiImpl::isWaiting()
{
    return waiting || waitingRequest;
}

TreeProcCopy::TreeProcCopy()
{
	nn = NULL;
	nc = 0;
}

void TreeProcCopy::allocnodes()
{
	if(nc) nn = new NewNode[nc];
}

TreeProcCopy::~TreeProcCopy()
{
	//Will be deleted in putnodes_result
	//delete[] nn;
}

// determine node tree size (nn = NULL) or write node tree to new nodes array
void TreeProcCopy::proc(MegaClient* client, Node* n)
{
	if (nn)
	{
		string attrstring;
		SymmCipher key;
		NewNode* t = nn+--nc;

		// copy node
		t->source = NEW_NODE;
		t->type = n->type;
		t->nodehandle = n->nodehandle;
        t->parenthandle = n->parent ? n->parent->nodehandle : UNDEF;

		// copy key (if file) or generate new key (if folder)
		if (n->type == FILENODE) t->nodekey = n->nodekey;
		else
		{
			byte buf[FOLDERNODEKEYLENGTH];
			PrnGen::genblock(buf,sizeof buf);
			t->nodekey.assign((char*)buf,FOLDERNODEKEYLENGTH);
		}

		t->attrstring = new string;
		if(t->nodekey.size())
		{
			key.setkey((const byte*)t->nodekey.data(),n->type);

			n->attrs.getjson(&attrstring);
			client->makeattr(&key,t->attrstring,attrstring.c_str());
		}
	}
	else nc++;
}

TransferQueue::TransferQueue()
{
    mutex.init(false);
}

void TransferQueue::push(MegaTransferPrivate *transfer)
{
    mutex.lock();
    transfers.push_back(transfer);
    mutex.unlock();
}

void TransferQueue::push_front(MegaTransferPrivate *transfer)
{
    mutex.lock();
    transfers.push_front(transfer);
    mutex.unlock();
}

MegaTransferPrivate *TransferQueue::pop()
{
    mutex.lock();
    if(transfers.empty())
    {
        mutex.unlock();
        return NULL;
    }
    MegaTransferPrivate *transfer = transfers.front();
    transfers.pop_front();
    mutex.unlock();
    return transfer;
}

void TransferQueue::removeListener(MegaTransferListener *listener)
{
    mutex.lock();

    std::deque<MegaTransferPrivate *>::iterator it = transfers.begin();
    while(it != transfers.end())
    {
        MegaTransferPrivate *transfer = (*it);
        if(transfer->getListener() == listener)
            transfer->setListener(NULL);
        it++;
    }

    mutex.unlock();
}

RequestQueue::RequestQueue()
{
    mutex.init(false);
}

void RequestQueue::push(MegaRequestPrivate *request)
{
    mutex.lock();
    requests.push_back(request);
    mutex.unlock();
}

void RequestQueue::push_front(MegaRequestPrivate *request)
{
    mutex.lock();
    requests.push_front(request);
    mutex.unlock();
}

MegaRequestPrivate *RequestQueue::pop()
{
    mutex.lock();
    if(requests.empty())
    {
        mutex.unlock();
        return NULL;
    }
    MegaRequestPrivate *request = requests.front();
    requests.pop_front();
    mutex.unlock();
    return request;
}

void RequestQueue::removeListener(MegaRequestListener *listener)
{
    mutex.lock();

    std::deque<MegaRequestPrivate *>::iterator it = requests.begin();
    while(it != requests.end())
    {
        MegaRequestPrivate *request = (*it);
        if(request->getListener()==listener)
            request->setListener(NULL);
        it++;
    }

    mutex.unlock();
}

#ifdef ENABLE_SYNC
void RequestQueue::removeListener(MegaSyncListener *listener)
{
    mutex.lock();

    std::deque<MegaRequestPrivate *>::iterator it = requests.begin();
    while(it != requests.end())
    {
        MegaRequestPrivate *request = (*it);
        if(request->getSyncListener()==listener)
            request->setSyncListener(NULL);
        it++;
    }

    mutex.unlock();
}
#endif

MegaHashSignatureImpl::MegaHashSignatureImpl(const char *base64Key)
{
    hashSignature = new HashSignature(new Hash());
    asymmCypher = new AsymmCipher();

    string pubks;
    int len = strlen(base64Key)/4*3+3;
    pubks.resize(len);
    pubks.resize(Base64::atob(base64Key, (byte *)pubks.data(), len));
    asymmCypher->setkey(AsymmCipher::PUBKEY,(byte*)pubks.data(), pubks.size());
}

MegaHashSignatureImpl::~MegaHashSignatureImpl()
{
    delete hashSignature;
    delete asymmCypher;
}

void MegaHashSignatureImpl::init()
{
    hashSignature->get(asymmCypher, NULL, 0);
}

void MegaHashSignatureImpl::add(const char *data, unsigned size)
{
    hashSignature->add((const byte *)data, size);
}

bool MegaHashSignatureImpl::checkSignature(const char *base64Signature)
{
    char signature[512];
    int l = Base64::atob(base64Signature, (byte *)signature, sizeof(signature));
    if(l != sizeof(signature))
        return false;

    return hashSignature->check(asymmCypher, (const byte *)signature, sizeof(signature));
}

int MegaAccountDetailsPrivate::getProLevel()
{
    return details.pro_level;
}

int64_t MegaAccountDetailsPrivate::getProExpiration()
{
    return details.pro_until;
}

int MegaAccountDetailsPrivate::getSubscriptionStatus()
{
    if(details.subscription_type == 'S')
    {
        return MegaAccountDetails::SUBSCRIPTION_STATUS_VALID;
    }

    if(details.subscription_type == 'R')
    {
        return MegaAccountDetails::SUBSCRIPTION_STATUS_INVALID;
    }

    return MegaAccountDetails::SUBSCRIPTION_STATUS_NONE;
}

int64_t MegaAccountDetailsPrivate::getSubscriptionRenewTime()
{
    return details.subscription_renew;
}

char *MegaAccountDetailsPrivate::getSubscriptionMethod()
{
    return MegaApi::strdup(details.subscription_method.c_str());
}

char *MegaAccountDetailsPrivate::getSubscriptionCycle()
{
    return MegaApi::strdup(details.subscription_cycle);
}

long long MegaAccountDetailsPrivate::getStorageMax()
{
    return details.storage_max;
}

long long MegaAccountDetailsPrivate::getStorageUsed()
{
    return details.storage_used;
}

long long MegaAccountDetailsPrivate::getTransferMax()
{
    return details.transfer_max;
}

long long MegaAccountDetailsPrivate::getTransferOwnUsed()
{
    return details.transfer_own_used;
}

int MegaAccountDetailsPrivate::getNumUsageItems()
{
    return details.storage.size();
}

long long MegaAccountDetailsPrivate::getStorageUsed(MegaHandle handle)
{
    return details.storage[handle].bytes;
}

long long MegaAccountDetailsPrivate::getNumFiles(MegaHandle handle)
{
    return details.storage[handle].files;
}

long long MegaAccountDetailsPrivate::getNumFolders(MegaHandle handle)
{
    return details.storage[handle].folders;
}

MegaAccountDetails* MegaAccountDetailsPrivate::copy()
{
    return new MegaAccountDetailsPrivate(&details);
}

int MegaAccountDetailsPrivate::getNumBalances() const
{
    return details.balances.size();
}

MegaAccountBalance *MegaAccountDetailsPrivate::getBalance(int i) const
{
    if(i < details.balances.size())
    {
        return MegaAccountBalancePrivate::fromAccountBalance(&(details.balances[i]));
    }
    return NULL;
}

int MegaAccountDetailsPrivate::getNumSessions() const
{
    return details.sessions.size();
}

MegaAccountSession *MegaAccountDetailsPrivate::getSession(int i) const
{
    if(i < details.sessions.size())
    {
        return MegaAccountSessionPrivate::fromAccountSession(&(details.sessions[i]));
    }
    return NULL;
}

int MegaAccountDetailsPrivate::getNumPurchases() const
{
    return details.purchases.size();
}

MegaAccountPurchase *MegaAccountDetailsPrivate::getPurchase(int i) const
{
    if(i < details.purchases.size())
    {
        return MegaAccountPurchasePrivate::fromAccountPurchase(&(details.purchases[i]));
    }
    return NULL;
}

int MegaAccountDetailsPrivate::getNumTransactions() const
{
    return details.transactions.size();
}

MegaAccountTransaction *MegaAccountDetailsPrivate::getTransaction(int i) const
{
    if(i < details.transactions.size())
    {
        return MegaAccountTransactionPrivate::fromAccountTransaction(&(details.transactions[i]));
    }
    return NULL;
}

int MegaAccountDetailsPrivate::getTemporalBandwidthInterval()
{
    return details.transfer_hist.size();
}

long long MegaAccountDetailsPrivate::getTemporalBandwidth()
{
    long long result = 0;
    for (int i=0; i < details.transfer_hist.size(); i++)
    {
        result += details.transfer_hist[i];
    }
    return result;
}

ExternalLogger::ExternalLogger()
{
	mutex.init(true);
	this->megaLogger = NULL;
	SimpleLogger::setOutputClass(this);

    //Initialize outputSettings map
    SimpleLogger::outputSettings[(LogLevel)logFatal];
    SimpleLogger::outputSettings[(LogLevel)logError];
    SimpleLogger::outputSettings[(LogLevel)logWarning];
    SimpleLogger::outputSettings[(LogLevel)logInfo];
    SimpleLogger::outputSettings[(LogLevel)logDebug];
    SimpleLogger::outputSettings[(LogLevel)logMax];
}

void ExternalLogger::setMegaLogger(MegaLogger *logger)
{
	this->megaLogger = logger;
}

void ExternalLogger::setLogLevel(int logLevel)
{
	SimpleLogger::setLogLevel((LogLevel)logLevel);
}

void ExternalLogger::postLog(int logLevel, const char *message, const char *filename, int line)
{
    if(SimpleLogger::logCurrentLevel < logLevel)
        return;

	if(!message)
	{
		message = "";
	}

	if(!filename)
	{
		filename = "";
	}

    mutex.lock();
	SimpleLogger((LogLevel)logLevel, filename, line) << message;
    mutex.unlock();
}

void ExternalLogger::log(const char *time, int loglevel, const char *source, const char *message)
{
	if(!time)
	{
		time = "";
	}

	if(!source)
	{
		source = "";
	}

	if(!message)
	{
		message = "";
	}

	mutex.lock();
	if(megaLogger)
	{
        megaLogger->log(time, loglevel, source, message);
	}
	else
	{
		cout << "[" << time << "][" << SimpleLogger::toStr((LogLevel)loglevel) << "] " << message << endl;
	}
	mutex.unlock();
}


OutShareProcessor::OutShareProcessor()
{

}

bool OutShareProcessor::processNode(Node *node)
{
    if(!node->outshares)
    {
        return true;
    }

    for (share_map::iterator it = node->outshares->begin(); it != node->outshares->end(); it++)
	{
        Share *share = it->second;
        if (share->user && (share->user->show == VISIBLE)) // public links have no user
        {
            shares.push_back(share);
            handles.push_back(node->nodehandle);
        }
	}

	return true;
}

vector<Share *> &OutShareProcessor::getShares()
{
	return shares;
}

vector<handle> &OutShareProcessor::getHandles()
{
	return handles;
}

PendingOutShareProcessor::PendingOutShareProcessor()
{

}

bool PendingOutShareProcessor::processNode(Node *node)
{
    if(!node->pendingshares)
    {
        return true;
    }

    for (share_map::iterator it = node->pendingshares->begin(); it != node->pendingshares->end(); it++)
    {
        shares.push_back(it->second);
        handles.push_back(node->nodehandle);
    }

    return true;
}

vector<Share *> &PendingOutShareProcessor::getShares()
{
    return shares;
}

vector<handle> &PendingOutShareProcessor::getHandles()
{
    return handles;
}

MegaPricingPrivate::~MegaPricingPrivate()
{
    for(unsigned i = 0; i < currency.size(); i++)
    {
        delete[] currency[i];
    }

    for(unsigned i = 0; i < description.size(); i++)
    {
        delete[] description[i];
    }

    for(unsigned i = 0; i < iosId.size(); i++)
    {
        delete[] iosId[i];
    }

    for(unsigned i = 0; i < androidId.size(); i++)
    {
        delete[] androidId[i];
    }
}

int MegaPricingPrivate::getNumProducts()
{
    return handles.size();
}

handle MegaPricingPrivate::getHandle(int productIndex)
{
    if((unsigned)productIndex < handles.size())
        return handles[productIndex];

    return UNDEF;
}

int MegaPricingPrivate::getProLevel(int productIndex)
{
    if((unsigned)productIndex < proLevel.size())
        return proLevel[productIndex];

    return 0;
}

int MegaPricingPrivate::getGBStorage(int productIndex)
{
    if((unsigned)productIndex < gbStorage.size())
        return gbStorage[productIndex];

    return 0;
}

int MegaPricingPrivate::getGBTransfer(int productIndex)
{
    if((unsigned)productIndex < gbTransfer.size())
        return gbTransfer[productIndex];

    return 0;
}

int MegaPricingPrivate::getMonths(int productIndex)
{
    if((unsigned)productIndex < months.size())
        return months[productIndex];

    return 0;
}

int MegaPricingPrivate::getAmount(int productIndex)
{
    if((unsigned)productIndex < amount.size())
        return amount[productIndex];

    return 0;
}

const char *MegaPricingPrivate::getCurrency(int productIndex)
{
    if((unsigned)productIndex < currency.size())
        return currency[productIndex];

    return NULL;
}

const char *MegaPricingPrivate::getDescription(int productIndex)
{
    if((unsigned)productIndex < description.size())
        return description[productIndex];

    return NULL;
}

const char *MegaPricingPrivate::getIosID(int productIndex)
{
    if((unsigned)productIndex < iosId.size())
        return iosId[productIndex];

    return NULL;
}

const char *MegaPricingPrivate::getAndroidID(int productIndex)
{
    if((unsigned)productIndex < androidId.size())
        return androidId[productIndex];

    return NULL;
}

MegaPricing *MegaPricingPrivate::copy()
{
    MegaPricingPrivate *megaPricing = new MegaPricingPrivate();
    for(unsigned i=0; i<handles.size(); i++)
    {
        megaPricing->addProduct(handles[i], proLevel[i], gbStorage[i], gbTransfer[i],
                                months[i], amount[i], currency[i], description[i], iosId[i], androidId[i]);
    }

    return megaPricing;
}

void MegaPricingPrivate::addProduct(handle product, int proLevel, int gbStorage, int gbTransfer, int months, int amount, const char *currency,
                                    const char* description, const char* iosid, const char* androidid)
{
    this->handles.push_back(product);
    this->proLevel.push_back(proLevel);
    this->gbStorage.push_back(gbStorage);
    this->gbTransfer.push_back(gbTransfer);
    this->months.push_back(months);
    this->amount.push_back(amount);
    this->currency.push_back(MegaApi::strdup(currency));
    this->description.push_back(MegaApi::strdup(description));
    this->iosId.push_back(MegaApi::strdup(iosid));
    this->androidId.push_back(MegaApi::strdup(androidid));
}

#ifdef ENABLE_SYNC
MegaSyncPrivate::MegaSyncPrivate(Sync *sync)
{
    this->tag = sync->tag;
    sync->client->fsaccess->local2path(&sync->localroot.localname, &localFolder);
    this->megaHandle = sync->localroot.node->nodehandle;
    this->fingerprint = sync->fsfp;
    this->state = sync->state;
    this->listener = NULL;
}

MegaSyncPrivate::MegaSyncPrivate(MegaSyncPrivate *sync)
{
    this->setTag(sync->getTag());
    this->setLocalFolder(sync->getLocalFolder());
    this->setMegaHandle(sync->getMegaHandle());
    this->setLocalFingerprint(sync->getLocalFingerprint());
    this->setState(sync->getState());
    this->setListener(sync->getListener());
}

MegaSyncPrivate::~MegaSyncPrivate()
{
}

MegaSync *MegaSyncPrivate::copy()
{
    return new MegaSyncPrivate(this);
}

MegaHandle MegaSyncPrivate::getMegaHandle() const
{
    return megaHandle;
}

void MegaSyncPrivate::setMegaHandle(MegaHandle handle)
{
    this->megaHandle = handle;
}

const char *MegaSyncPrivate::getLocalFolder() const
{
    if(!localFolder.size())
        return NULL;

    return localFolder.c_str();
}

void MegaSyncPrivate::setLocalFolder(const char *path)
{
    this->localFolder = path;
}

long long MegaSyncPrivate::getLocalFingerprint() const
{
    return fingerprint;
}

void MegaSyncPrivate::setLocalFingerprint(long long fingerprint)
{
    this->fingerprint = fingerprint;
}

int MegaSyncPrivate::getTag() const
{
    return tag;
}

void MegaSyncPrivate::setTag(int tag)
{
    this->tag = tag;
}

void MegaSyncPrivate::setListener(MegaSyncListener *listener)
{
    this->listener = listener;
}

MegaSyncListener *MegaSyncPrivate::getListener()
{
    return this->listener;
}

int MegaSyncPrivate::getState() const
{
    return state;
}

void MegaSyncPrivate::setState(int state)
{
    this->state = state;
}

MegaSyncEventPrivate::MegaSyncEventPrivate(int type)
{
    this->type = type;
    path = NULL;
    newPath = NULL;
    prevName = NULL;
    nodeHandle = INVALID_HANDLE;
    prevParent = INVALID_HANDLE;
}

MegaSyncEventPrivate::~MegaSyncEventPrivate()
{
    delete [] path;
}

MegaSyncEvent *MegaSyncEventPrivate::copy()
{
    MegaSyncEventPrivate *event = new MegaSyncEventPrivate(type);
    event->setPath(this->path);
    event->setNodeHandle(this->nodeHandle);
    event->setNewPath(this->newPath);
    event->setPrevName(this->prevName);
    event->setPrevParent(this->prevParent);
    return event;
}

int MegaSyncEventPrivate::getType() const
{
    return type;
}

const char *MegaSyncEventPrivate::getPath() const
{
    return path;
}

MegaHandle MegaSyncEventPrivate::getNodeHandle() const
{
    return nodeHandle;
}

const char *MegaSyncEventPrivate::getNewPath() const
{
    return newPath;
}

const char *MegaSyncEventPrivate::getPrevName() const
{
    return prevName;
}

MegaHandle MegaSyncEventPrivate::getPrevParent() const
{
    return prevParent;
}

void MegaSyncEventPrivate::setPath(const char *path)
{
    if(this->path)
    {
        delete [] this->path;
    }
    this->path =  MegaApi::strdup(path);
}

void MegaSyncEventPrivate::setNodeHandle(MegaHandle nodeHandle)
{
    this->nodeHandle = nodeHandle;
}

void MegaSyncEventPrivate::setNewPath(const char *newPath)
{
    if(this->newPath)
    {
        delete [] this->newPath;
    }
    this->newPath =  MegaApi::strdup(newPath);
}

void MegaSyncEventPrivate::setPrevName(const char *prevName)
{
    if(this->prevName)
    {
        delete [] this->prevName;
    }
    this->prevName =  MegaApi::strdup(prevName);
}

void MegaSyncEventPrivate::setPrevParent(MegaHandle prevParent)
{
    this->prevParent = prevParent;
}

#endif


MegaAccountBalance *MegaAccountBalancePrivate::fromAccountBalance(const AccountBalance *balance)
{
    return new MegaAccountBalancePrivate(balance);
}

MegaAccountBalancePrivate::~MegaAccountBalancePrivate()
{

}

MegaAccountBalance *MegaAccountBalancePrivate::copy()
{
    return new MegaAccountBalancePrivate(&balance);
}

double MegaAccountBalancePrivate::getAmount() const
{
    return balance.amount;
}

char *MegaAccountBalancePrivate::getCurrency() const
{
    return MegaApi::strdup(balance.currency);
}

MegaAccountBalancePrivate::MegaAccountBalancePrivate(const AccountBalance *balance)
{
    this->balance = *balance;
}

MegaAccountSession *MegaAccountSessionPrivate::fromAccountSession(const AccountSession *session)
{
    return new MegaAccountSessionPrivate(session);
}

MegaAccountSessionPrivate::~MegaAccountSessionPrivate()
{

}

MegaAccountSession *MegaAccountSessionPrivate::copy()
{
    return new MegaAccountSessionPrivate(&session);
}

int64_t MegaAccountSessionPrivate::getCreationTimestamp() const
{
    return session.timestamp;
}

int64_t MegaAccountSessionPrivate::getMostRecentUsage() const
{
    return session.mru;
}

char *MegaAccountSessionPrivate::getUserAgent() const
{
    return MegaApi::strdup(session.useragent.c_str());
}

char *MegaAccountSessionPrivate::getIP() const
{
    return MegaApi::strdup(session.ip.c_str());
}

char *MegaAccountSessionPrivate::getCountry() const
{
    return MegaApi::strdup(session.country);
}

bool MegaAccountSessionPrivate::isCurrent() const
{
    return session.current;
}

bool MegaAccountSessionPrivate::isAlive() const
{
    return session.alive;
}

MegaHandle MegaAccountSessionPrivate::getHandle() const
{
    return session.id;
}

MegaAccountSessionPrivate::MegaAccountSessionPrivate(const AccountSession *session)
{
    this->session = *session;
}


MegaAccountPurchase *MegaAccountPurchasePrivate::fromAccountPurchase(const AccountPurchase *purchase)
{
    return new MegaAccountPurchasePrivate(purchase);
}

MegaAccountPurchasePrivate::~MegaAccountPurchasePrivate()
{

}

MegaAccountPurchase *MegaAccountPurchasePrivate::copy()
{
    return new MegaAccountPurchasePrivate(&purchase);
}

int64_t MegaAccountPurchasePrivate::getTimestamp() const
{
    return purchase.timestamp;
}

char *MegaAccountPurchasePrivate::getHandle() const
{
    return MegaApi::strdup(purchase.handle);
}

char *MegaAccountPurchasePrivate::getCurrency() const
{
    return MegaApi::strdup(purchase.currency);
}

double MegaAccountPurchasePrivate::getAmount() const
{
    return purchase.amount;
}

int MegaAccountPurchasePrivate::getMethod() const
{
    return purchase.method;
}

MegaAccountPurchasePrivate::MegaAccountPurchasePrivate(const AccountPurchase *purchase)
{
    this->purchase = *purchase;
}


MegaAccountTransaction *MegaAccountTransactionPrivate::fromAccountTransaction(const AccountTransaction *transaction)
{
    return new MegaAccountTransactionPrivate(transaction);
}

MegaAccountTransactionPrivate::~MegaAccountTransactionPrivate()
{

}

MegaAccountTransaction *MegaAccountTransactionPrivate::copy()
{
    return new MegaAccountTransactionPrivate(&transaction);
}

int64_t MegaAccountTransactionPrivate::getTimestamp() const
{
    return transaction.timestamp;
}

char *MegaAccountTransactionPrivate::getHandle() const
{
    return MegaApi::strdup(transaction.handle);
}

char *MegaAccountTransactionPrivate::getCurrency() const
{
    return MegaApi::strdup(transaction.currency);
}

double MegaAccountTransactionPrivate::getAmount() const
{
    return transaction.delta;
}

MegaAccountTransactionPrivate::MegaAccountTransactionPrivate(const AccountTransaction *transaction)
{
    this->transaction = *transaction;
}



ExternalInputStream::ExternalInputStream(MegaInputStream *inputStream)
{
    this->inputStream = inputStream;
}

m_off_t ExternalInputStream::size()
{
    return inputStream->getSize();
}

bool ExternalInputStream::read(byte *buffer, unsigned size)
{
    return inputStream->read((char *)buffer, size);
}


FileInputStream::FileInputStream(FileAccess *fileAccess)
{
    this->fileAccess = fileAccess;
    this->offset = 0;
}

m_off_t FileInputStream::size()
{
    return fileAccess->size;
}

bool FileInputStream::read(byte *buffer, unsigned size)
{
    if (!buffer)
    {
        if ((offset + size) <= fileAccess->size)
        {
            offset += size;
            return true;
        }

        LOG_warn << "Invalid seek on FileInputStream";
        return false;
    }

    if (fileAccess->sysread(buffer, size, offset))
    {
        offset += size;
        return true;
    }

    LOG_warn << "Invalid read on FileInputStream";
    return false;
}

FileInputStream::~FileInputStream()
{

}


MegaFolderUploadController::MegaFolderUploadController(MegaApiImpl *megaApi, MegaTransferPrivate *transfer)
{
    this->megaApi = megaApi;
    this->client = megaApi->getMegaClient();
    this->transfer = transfer;
    this->listener = transfer->getListener();
    this->recursive = 0;
    this->pendingTransfers = 0;
    this->tag = transfer->getTag();
}

void MegaFolderUploadController::start()
{
    transfer->setFolderTransferTag(-1);
    transfer->setStartTime(Waiter::ds);
    megaApi->fireOnTransferStart(transfer);

    const char *name = transfer->getFileName();
    MegaNode *parent = megaApi->getNodeByHandle(transfer->getParentHandle());
    if(!parent)
    {
        megaApi->fireOnTransferFinish(transfer, MegaError(API_EARGS));
        delete this;
    }
    else
    {
        string path = transfer->getPath();
        string localpath;
        client->fsaccess->path2local(&path, &localpath);

        MegaNode *child = megaApi->getChildNode(parent, name);

        if(!child || !child->isFolder())
        {
            pendingFolders.push_back(localpath);
            megaApi->createFolder(name, parent, this);
        }
        else
        {
            pendingFolders.push_front(localpath);
            onFolderAvailable(child->getHandle());
        }

        delete child;
        delete parent;
    }
}

void MegaFolderUploadController::onFolderAvailable(MegaHandle handle)
{
    recursive++;
    string localPath = pendingFolders.front();
    pendingFolders.pop_front();

    MegaNode *parent = megaApi->getNodeByHandle(handle);

    string localname;
    DirAccess* da;
    da = client->fsaccess->newdiraccess();
    if (da->dopen(&localPath, NULL, false))
    {
        size_t t = localPath.size();

        while (da->dnext(&localPath, &localname, client->followsymlinks))
        {
            if (t)
            {
                localPath.append(client->fsaccess->localseparator);
            }

            localPath.append(localname);

            FileAccess *fa = client->fsaccess->newfileaccess();
            if(fa->fopen(&localPath, true, false))
            {
                string name = localname;
                client->fsaccess->local2name(&name);

                if(fa->type == FILENODE)
                {
                    pendingTransfers++;
                    MegaNode *child = megaApi->getChildNode(parent, name.c_str());
                    if(!child || child->isFolder() || (fa->size != child->getSize()))
                    {                        
                        FileFingerprint fp;
                        fp.genfingerprint(fa);
                        Node *node = client->nodebyfingerprint(&fp);
                        if(!node)
                        {
                            string utf8path;
                            client->fsaccess->local2path(&localPath, &utf8path);
                            megaApi->startUpload(utf8path.c_str(), parent, (const char *)NULL, -1, tag, this);
                        }
                        else
                        {
                            string utf8path;
                            client->fsaccess->local2path(&localPath, &utf8path);
                            #if defined(_WIN32) && !defined(WINDOWS_PHONE)
                                    if(!PathIsRelativeA(utf8path.c_str()) && ((utf8path.size()<2) || utf8path.compare(0, 2, "\\\\")))
                                        utf8path.insert(0, "\\\\?\\");
                            #endif

                            int nextTag = client->nextreqtag();
                            MegaTransferPrivate* t = new MegaTransferPrivate(MegaTransfer::TYPE_UPLOAD, this);
                            t->setPath(utf8path.c_str());
                            t->setParentHandle(parent->getHandle());
                            t->setTag(nextTag);
                            t->setFolderTransferTag(tag);
                            t->setTotalBytes(node->size);
                            megaApi->transferMap[nextTag] = t;
                            pendingSkippedTransfers.push_back(t);
                            megaApi->fireOnTransferStart(t);

                            MegaNode *duplicate = MegaNodePrivate::fromNode(node);
                            megaApi->copyNode(duplicate, parent, name.c_str(), this);
                            delete duplicate;
                        }
                    }
                    else
                    {
                        string utf8path;
                        client->fsaccess->local2path(&localPath, &utf8path);
                        #if defined(_WIN32) && !defined(WINDOWS_PHONE)
                                if(!PathIsRelativeA(utf8path.c_str()) && ((utf8path.size()<2) || utf8path.compare(0, 2, "\\\\")))
                                    utf8path.insert(0, "\\\\?\\");
                        #endif

                        int nextTag = client->nextreqtag();
                        MegaTransferPrivate* t = new MegaTransferPrivate(MegaTransfer::TYPE_UPLOAD, this);
                        t->setPath(utf8path.data());
                        t->setParentHandle(parent->getHandle());
                        t->setTag(nextTag);
                        t->setFolderTransferTag(tag);
                        t->setTotalBytes(child->getSize());
                        megaApi->transferMap[nextTag] = t;
                        megaApi->fireOnTransferStart(t);

                        t->setTransferredBytes(child->getSize());
                        t->setDeltaSize(child->getSize());
                        megaApi->fireOnTransferFinish(t, MegaError(API_OK));
                    }

                    delete child;
                }
                else
                {
                    MegaNode *child = megaApi->getChildNode(parent, name.c_str());
                    if(!child || !child->isFolder())
                    {
                        pendingFolders.push_back(localPath);
                        megaApi->createFolder(name.c_str(), parent, this);
                    }
                    else
                    {
                        pendingFolders.push_front(localPath);
                        onFolderAvailable(child->getHandle());
                    }
                    delete child;
                }
            }

            localPath.resize(t);
            delete fa;
        }
    }

    delete da;
    delete parent;
    recursive--;

    checkCompletion();
}

void MegaFolderUploadController::checkCompletion()
{
    if(!recursive && !pendingFolders.size() && !pendingTransfers && !pendingSkippedTransfers.size())
    {
        LOG_debug << "Folder transfer finished - " << transfer->getTransferredBytes() << " of " << transfer->getTotalBytes();
        megaApi->fireOnTransferFinish(transfer, MegaError(API_OK));
        delete this;
    }
}

void MegaFolderUploadController::onRequestFinish(MegaApi *, MegaRequest *request, MegaError *e)
{
    int type = request->getType();
    int errorCode = e->getErrorCode();

    if(type == MegaRequest::TYPE_CREATE_FOLDER)
    {
        if(!errorCode)
        {
            onFolderAvailable(request->getNodeHandle());
        }
        else
        {
            pendingFolders.pop_front();
            checkCompletion();
        }
    }
    else if(type == MegaRequest::TYPE_COPY)
    {
        Node *node = client->nodebyhandle(request->getNodeHandle());

        MegaTransferPrivate *t = pendingSkippedTransfers.front();
        t->setTransferredBytes(node->size);
        t->setDeltaSize(node->size);
        megaApi->fireOnTransferFinish(t, MegaError(API_OK));
        pendingSkippedTransfers.pop_front();
        checkCompletion();
    }
}

void MegaFolderUploadController::onTransferStart(MegaApi *, MegaTransfer *t)
{
    transfer->setTotalBytes(transfer->getTotalBytes() + t->getTotalBytes());
    transfer->setUpdateTime(Waiter::ds);
    megaApi->fireOnTransferUpdate(transfer);
}

void MegaFolderUploadController::onTransferUpdate(MegaApi *, MegaTransfer *t)
{
    transfer->setTransferredBytes(transfer->getTransferredBytes() + t->getDeltaSize());
    transfer->setUpdateTime(Waiter::ds);
    transfer->setSpeed(t->getSpeed());
    megaApi->fireOnTransferUpdate(transfer);
}

void MegaFolderUploadController::onTransferFinish(MegaApi *, MegaTransfer *t, MegaError *)
{
    pendingTransfers--;
    transfer->setTransferredBytes(transfer->getTransferredBytes() + t->getDeltaSize());
    transfer->setUpdateTime(Waiter::ds);

    if(t->getSpeed())
    {
        transfer->setSpeed(t->getSpeed());
    }

    megaApi->fireOnTransferUpdate(transfer);
    checkCompletion();
}

MegaFolderDownloadController::MegaFolderDownloadController(MegaApiImpl *megaApi, MegaTransferPrivate *transfer)
{
    this->megaApi = megaApi;
    this->client = megaApi->getMegaClient();
    this->transfer = transfer;
    this->listener = transfer->getListener();
    this->recursive = 0;
    this->pendingTransfers = 0;
    this->tag = transfer->getTag();
}

void MegaFolderDownloadController::start()
{
    transfer->setFolderTransferTag(-1);
    transfer->setStartTime(Waiter::ds);
    megaApi->fireOnTransferStart(transfer);

    const char *parentPath = transfer->getParentPath();
    const char *fileName = transfer->getFileName();
    Node *node = client->nodebyhandle(transfer->getNodeHandle());

    string name;
    string securename;
    string path;

    if (parentPath)
    {
        path = parentPath;
    }
    else
    {
        string separator;
        client->fsaccess->local2path(&client->fsaccess->localseparator, &separator);
        path = ".";
        path.append(separator);
    }

    if (!fileName)
    {
        attr_map::iterator ait = node->attrs.map.find('n');
        if (ait == node->attrs.map.end())
        {
            name = "CRYPTO_ERROR";
        }
        else if (!ait->second.size())
        {
            name = "BLANK";
        }
        else
        {
            name = ait->second;
        }
    }
    else
    {
        name = fileName;
    }

    client->fsaccess->name2local(&name);
    client->fsaccess->local2path(&name, &securename);
    path += securename;

#if defined(_WIN32) && !defined(WINDOWS_PHONE)
    if (!PathIsRelativeA(path.c_str()) && ((path.size()<2) || path.compare(0, 2, "\\\\")))
        path.insert(0, "\\\\?\\");
#endif

    transfer->setPath(path.c_str());
    downloadFolderNode(node, &path);
}

void MegaFolderDownloadController::downloadFolderNode(Node *node, string *path)
{
    recursive++;

    string localpath;
    client->fsaccess->path2local(path, &localpath);
    FileAccess *da = client->fsaccess->newfileaccess();
    if (!da->fopen(&localpath, true, false))
    {
        client->fsaccess->mkdirlocal(&localpath);
    }
    else if (da->type != FILENODE)
    {
        LOG_debug << "Already existing folder detected: " << *path;
    }
    else
    {
        delete da;
        LOG_err << "Local file detected where there should be a folder: " << *path;

        recursive--;
        checkCompletion();

        return;
    }
    delete da;

    localpath.append(client->fsaccess->localseparator);
    for (node_list::iterator it = node->children.begin(); it != node->children.end(); it++)
    {
        Node *child = (*it);
        int l = localpath.size();

        string name;
        attr_map::iterator ait = child->attrs.map.find('n');
        if (ait == child->attrs.map.end())
        {
            name = "CRYPTO_ERROR";
        }
        else if (!ait->second.size())
        {
            name = "BLANK";
        }
        else
        {
            name = ait->second;
        }

        client->fsaccess->name2local(&name);
        localpath.append(name);

        string utf8path;
        client->fsaccess->local2path(&localpath, &utf8path);

        if (child->type == FILENODE)
        {
            pendingTransfers++;
            FileAccess *fa = client->fsaccess->newfileaccess();
            if (fa->fopen(&localpath, true, false) && fa->type == FILENODE)
            {
                FileFingerprint fp;
                fp.genfingerprint(fa);
                if ((fp.isvalid && child->isvalid && fp == *(FileFingerprint *)child)
                        || (!child->isvalid && fa->size == child->size && fa->mtime == child->mtime))
                {
                    LOG_debug << "Already downloaded file detected: " << utf8path;
                    int nextTag = client->nextreqtag();
                    MegaTransferPrivate* t = new MegaTransferPrivate(MegaTransfer::TYPE_DOWNLOAD, this);

                    t->setPath(utf8path.data());
                    t->setNodeHandle(child->nodehandle);

                    t->setTag(nextTag);
                    t->setFolderTransferTag(tag);
                    t->setTotalBytes(child->size);
                    megaApi->transferMap[nextTag] = t;
                    megaApi->fireOnTransferStart(t);

                    t->setTransferredBytes(child->size);
                    t->setDeltaSize(child->size);
                    megaApi->fireOnTransferFinish(t, MegaError(API_OK));
                    localpath.resize(l);
                    delete fa;
                    continue;
                }
            }
            delete fa;

            MegaNode *megaChild = MegaNodePrivate::fromNode(child);
            megaApi->startDownload(megaChild, utf8path.c_str(), 0, 0, tag, this);
            delete megaChild;
        }
        else
        {
            downloadFolderNode(child, &utf8path);
        }

        localpath.resize(l);
    }

    recursive--;
    checkCompletion();
}

void MegaFolderDownloadController::checkCompletion()
{
    if (!recursive && !pendingTransfers)
    {
        LOG_debug << "Folder download finished - " << transfer->getTransferredBytes() << " of " << transfer->getTotalBytes();
        megaApi->fireOnTransferFinish(transfer, MegaError(API_OK));
        delete this;
    }
}

void MegaFolderDownloadController::onTransferStart(MegaApi *, MegaTransfer *t)
{
    transfer->setTotalBytes(transfer->getTotalBytes() + t->getTotalBytes());
    transfer->setUpdateTime(Waiter::ds);
    megaApi->fireOnTransferUpdate(transfer);
}

void MegaFolderDownloadController::onTransferUpdate(MegaApi *, MegaTransfer *t)
{
    transfer->setTransferredBytes(transfer->getTransferredBytes() + t->getDeltaSize());
    transfer->setUpdateTime(Waiter::ds);
    transfer->setSpeed(t->getSpeed());
    megaApi->fireOnTransferUpdate(transfer);
}

void MegaFolderDownloadController::onTransferFinish(MegaApi *, MegaTransfer *t, MegaError *e)
{
    pendingTransfers--;
    transfer->setTransferredBytes(transfer->getTransferredBytes() + t->getDeltaSize());
    transfer->setUpdateTime(Waiter::ds);

    if (t->getSpeed())
    {
        transfer->setSpeed(t->getSpeed());
    }

    megaApi->fireOnTransferUpdate(transfer);
    checkCompletion();
}

#ifdef HAVE_LIBUV
StreamingBuffer::StreamingBuffer()
{
    this->capacity = 0;
    this->buffer = NULL;
    this->inpos = 0;
    this->outpos = 0;
    this->size = 0;
    this->free = 0;
    this->maxBufferSize = MAX_BUFFER_SIZE;
    this->maxOutputSize = MAX_OUTPUT_SIZE;
}

StreamingBuffer::~StreamingBuffer()
{
    delete [] buffer;
}

void StreamingBuffer::init(unsigned int capacity)
{
    if (capacity > maxBufferSize)
    {
        capacity = maxBufferSize;
    }

    this->capacity = capacity;
    this->buffer = new char[capacity];
    this->inpos = 0;
    this->outpos = 0;
    this->size = 0;
    this->free = capacity;
}

unsigned int StreamingBuffer::append(const char *buf, unsigned int len)
{
    if (!buffer)
    {
        // initialize the buffer if it's not initialized yet
        init(len);
    }

    if (free < len)
    {
        LOG_debug << "Not enough available space";
        len = free;
    }

    // update the internal state
    int currentIndex = inpos;
    inpos += len;
    int remaining = inpos - capacity;
    inpos %= capacity;
    size += len;
    free -= len;

    // append the new data
    if (remaining <= 0)
    {
        memcpy(buffer + currentIndex, buf, len);
    }
    else
    {
        int num = len - remaining;
        memcpy(buffer + currentIndex, buf, num);
        memcpy(buffer, buf + num, remaining);
    }

    return len;
}

unsigned int StreamingBuffer::availableData()
{
    return size;
}

unsigned int StreamingBuffer::availableSpace()
{
    return free;
}

unsigned int StreamingBuffer::availableCapacity()
{
    return capacity;
}

uv_buf_t StreamingBuffer::nextBuffer()
{
    if (!size)
    {
        // no data available
        return uv_buf_init(NULL, 0);
    }

    // prepare output buffer
    char *outbuf = buffer + outpos;
    int len = size < maxOutputSize ? size : maxOutputSize;
    if (outpos + len > capacity)
    {
        len = capacity - outpos;
    }

    // update the internal state
    size -= len;
    outpos += len;
    outpos %= capacity;

    // return the buffer
    return uv_buf_init(outbuf, len);
}

void StreamingBuffer::freeData(unsigned int len)
{
    // update the internal state
    free += len;
}

void StreamingBuffer::setMaxBufferSize(unsigned int bufferSize)
{
    if (bufferSize)
    {
        this->maxBufferSize = bufferSize;
    }
    else
    {
        this->maxBufferSize = MAX_BUFFER_SIZE;
    }
}

void StreamingBuffer::setMaxOutputSize(unsigned int outputSize)
{
    if (outputSize)
    {
        this->maxOutputSize = outputSize;
    }
    else
    {
        this->maxOutputSize = MAX_OUTPUT_SIZE;
    }
}

// http_parser settings
http_parser_settings MegaHTTPServer::parsercfg;

MegaHTTPServer::MegaHTTPServer(MegaApiImpl *megaApi)
{
    this->megaApi = megaApi;
    this->localOnly = true;
    this->started = false;
    this->port = 0;
    this->maxBufferSize = 0;
    this->maxOutputSize = 0;
    this->fileServerEnabled = true;
    this->folderServerEnabled = true;
    this->restrictedMode = MegaApi::HTTP_SERVER_ALLOW_CREATED_LOCAL_LINKS;
    this->lastHandle = INVALID_HANDLE;
    this->subtitlesSupportEnabled = false;
}

MegaHTTPServer::~MegaHTTPServer()
{
    stop();
}

bool MegaHTTPServer::start(int port, bool localOnly)
{
    if (started && this->port == port && this->localOnly == localOnly)
    {
        return true;
    }
    stop();

    this->port = port;
    this->localOnly = localOnly;
    uv_sem_init(&semaphore, 0);
    thread.start(threadEntryPoint, this);
    uv_sem_wait(&semaphore);
    uv_sem_destroy(&semaphore);
    return started;
}

void MegaHTTPServer::run()
{
    // parser callbacks
    parsercfg.on_url = onUrlReceived;
    parsercfg.on_message_begin = onMessageBegin;
    parsercfg.on_headers_complete = onHeadersComplete;
    parsercfg.on_message_complete = onMessageComplete;
    parsercfg.on_header_field = onHeaderField;
    parsercfg.on_header_value = onHeaderValue;
    parsercfg.on_body = onBody;

    uv_loop_t *uv_loop = uv_default_loop();

    uv_async_init(uv_loop, &exit_handle, onCloseRequested);
    exit_handle.data = this;

    uv_tcp_init(uv_loop, &server);
    server.data = this;

    uv_tcp_keepalive(&server, 0, 0);

    struct sockaddr_in address;
    if (localOnly)
    {
        uv_ip4_addr("127.0.0.1", port, &address);
    }
    else
    {
        uv_ip4_addr("0.0.0.0", port, &address);
    }

    if(uv_tcp_bind(&server, (const struct sockaddr*)&address, 0)
        || uv_listen((uv_stream_t*)&server, 32, onNewClient))
    {
        port = 0;
        uv_sem_post(&semaphore);
        return;
    }

    LOG_info << "HTTP server started on port " << port;
    started = true;
    uv_sem_post(&semaphore);
    uv_run(uv_loop, UV_RUN_DEFAULT);

    uv_loop_close(uv_loop);
    started = false;
    port = 0;

    LOG_debug << "HTTP server thread exit";
}

void MegaHTTPServer::stop()
{
    if (!started)
    {
        return;
    }

    uv_async_send(&exit_handle);
    thread.join();
}

int MegaHTTPServer::getPort()
{
    return port;
}

bool MegaHTTPServer::isLocalOnly()
{
    return localOnly;
}

void MegaHTTPServer::setMaxBufferSize(int bufferSize)
{
    this->maxBufferSize = bufferSize <= 0 ? 0 : bufferSize;
}

void MegaHTTPServer::setMaxOutputSize(int outputSize)
{
    this->maxOutputSize = outputSize <= 0 ? 0 : outputSize;
}

int MegaHTTPServer::getMaxBufferSize()
{
    if (maxBufferSize)
    {
        return maxBufferSize;
    }

    return StreamingBuffer::MAX_BUFFER_SIZE;
}

int MegaHTTPServer::getMaxOutputSize()
{
    if (maxOutputSize)
    {
        return maxOutputSize;
    }

    return StreamingBuffer::MAX_OUTPUT_SIZE;
}

void MegaHTTPServer::enableFileServer(bool enable)
{
    this->fileServerEnabled = enable;
}

void MegaHTTPServer::enableFolderServer(bool enable)
{
    this->folderServerEnabled = enable;
}

void MegaHTTPServer::setRestrictedMode(int mode)
{
    this->restrictedMode = mode;
}

bool MegaHTTPServer::isFileServerEnabled()
{
    return fileServerEnabled;
}

bool MegaHTTPServer::isFolderServerEnabled()
{
    return folderServerEnabled;
}

int MegaHTTPServer::getRestrictedMode()
{
    return restrictedMode;
}

bool MegaHTTPServer::isHandleAllowed(handle h)
{
    return restrictedMode == MegaApi::HTTP_SERVER_ALLOW_ALL
            || (restrictedMode == MegaApi::HTTP_SERVER_ALLOW_CREATED_LOCAL_LINKS && allowedHandles.count(h))
            || (restrictedMode == MegaApi::HTTP_SERVER_ALLOW_LAST_LOCAL_LINK && h == lastHandle);
}

void MegaHTTPServer::clearAllowedHandles()
{
    allowedHandles.clear();
    lastHandle = INVALID_HANDLE;
}

char *MegaHTTPServer::getLink(MegaNode *node)
{
    if (!node)
    {
        return NULL;
    }

    lastHandle = node->getHandle();
    allowedHandles.insert(lastHandle);

    ostringstream oss;
    oss << "http://127.0.0.1:" << port << "/";
    char *base64handle = node->getBase64Handle();
    oss << base64handle;
    delete [] base64handle;

    if (node->isPublic())
    {
        char *base64key = node->getBase64Key();
        oss << "!" << base64key;
        delete [] base64key;
    }

    oss << "/";

    string name = node->getName();
    string escapedName;
    URLCodec::escape(&name, &escapedName);
    oss << escapedName;
    string link = oss.str();
    return MegaApi::strdup(link.c_str());
}

bool MegaHTTPServer::isSubtitlesSupportEnabled()
{
    return subtitlesSupportEnabled;
}

void MegaHTTPServer::enableSubtitlesSupport(bool enable)
{
    this->subtitlesSupportEnabled = enable;
}

void *MegaHTTPServer::threadEntryPoint(void *param)
{
#ifndef _WIN32
    struct sigaction noaction;
    memset(&noaction, 0, sizeof(noaction));
    noaction.sa_handler = SIG_IGN;
    ::sigaction(SIGPIPE, &noaction, 0);
#endif

    MegaHTTPServer *httpServer = (MegaHTTPServer *)param;
    httpServer->run();
    return NULL;
}

void MegaHTTPServer::onNewClient(uv_stream_t* server_handle, int status)
{
    if (status < 0)
    {
        return;
    }

    // Create an object to save context information
    MegaHTTPContext* httpctx = new MegaHTTPContext();

    // Initialize the parser
    http_parser_init(&httpctx->parser, HTTP_REQUEST);

    // Set connection data
    httpctx->server = (MegaHTTPServer *)(server_handle->data);
    httpctx->megaApi = httpctx->server->megaApi;
    httpctx->parser.data = httpctx;
    httpctx->tcphandle.data = httpctx;
    httpctx->asynchandle.data = httpctx;
    httpctx->server->connections.push_back(httpctx);
    LOG_debug << "Connection received! " << httpctx->server->connections.size();

    // Async handle to perform writes
    uv_async_init(uv_default_loop(), &httpctx->asynchandle, onAsyncEvent);

    // Accept the connection
    uv_tcp_init(uv_default_loop(), &httpctx->tcphandle);
    uv_accept(server_handle, (uv_stream_t*)&httpctx->tcphandle);

    // Start reading
    uv_read_start((uv_stream_t*)&httpctx->tcphandle, allocBuffer, onDataReceived);
}

void MegaHTTPServer::allocBuffer(uv_handle_t *, size_t suggested_size, uv_buf_t* buf)
{
    // Reserve a buffer with the suggested size
    *buf = uv_buf_init(new char[suggested_size], suggested_size);
}

void MegaHTTPServer::onDataReceived(uv_stream_t* tcp, ssize_t nread, const uv_buf_t * buf)
{
    ssize_t parsed = -1;
    MegaHTTPContext *httpctx = (MegaHTTPContext*) tcp->data;
    if (nread >= 0)
    {
        parsed = http_parser_execute(&httpctx->parser, &parsercfg, buf->base, nread);
    }
    delete [] buf->base;

    if (parsed < 0 || nread < 0 || parsed < nread || httpctx->parser.upgrade)
    {
        httpctx->finished = true;
        LOG_debug << "Finishing request. Connection reset by peer or unsupported data";
        if (!uv_is_closing((uv_handle_t*)&httpctx->tcphandle))
        {
            uv_close((uv_handle_t*)&httpctx->tcphandle, onClose);
        }
    }
}

void MegaHTTPServer::onClose(uv_handle_t* handle)
{
    MegaHTTPContext* httpctx = (MegaHTTPContext*) handle->data;

    // streaming transfers are automatically stopped when their listener is removed
    httpctx->megaApi->removeTransferListener(httpctx);
    httpctx->megaApi->removeRequestListener(httpctx);

    httpctx->server->connections.remove(httpctx);
    LOG_debug << "Connection closed: " << httpctx->server->connections.size();

    uv_close((uv_handle_t *)&httpctx->asynchandle, onAsyncEventClose);
}

void MegaHTTPServer::onAsyncEventClose(uv_handle_t *handle)
{
    MegaHTTPContext* httpctx = (MegaHTTPContext*) handle->data;

    if (httpctx->resultCode == API_EINTERNAL)
    {
        httpctx->resultCode = API_EINCOMPLETE;
    }

    if (httpctx->transfer)
    {
        httpctx->megaApi->cancelTransfer(httpctx->transfer);
        httpctx->megaApi->fireOnStreamingFinish(httpctx->transfer, MegaError(httpctx->resultCode));
    }

    delete httpctx->node;
    delete httpctx;
    LOG_debug << "Connection deleted";
}

int MegaHTTPServer::onMessageBegin(http_parser *)
{
    return 0;
}

int MegaHTTPServer::onHeadersComplete(http_parser *)
{
    return 0;
}

int MegaHTTPServer::onUrlReceived(http_parser *parser, const char *url, size_t length)
{
    MegaHTTPContext* httpctx = (MegaHTTPContext*) parser->data;
    httpctx->path.assign(url, length);
    LOG_debug << "URL received: " << httpctx->path;

    if (length < 9 || url[0] != '/' || (length >= 10 && url[9] != '/' && url[9] != '!'))
    {
        LOG_debug << "URL without node handle";
        return 0;
    }

    unsigned int index = 9;
    httpctx->nodehandle.assign(url + 1, 8);
    LOG_debug << "Node handle: " << httpctx->nodehandle;

    if (length > 53 && url[index] == '!')
    {
        httpctx->nodekey.assign(url + 10, 43);
        LOG_debug << "Public link. Key: " << httpctx->nodekey;
        index = 53;
    }

    if (length > index && url[index] != '/')
    {
        LOG_warn << "Invalid URL";
        return 0;
    }

    index++;
    if (length > index)
    {
        string nodename(url + index, length - index);
        URLCodec::unescape(&nodename, &httpctx->nodename);
        LOG_debug << "Node name: " << httpctx->nodename;
    }

    return 0;
}

int MegaHTTPServer::onHeaderField(http_parser *parser, const char *at, size_t length)
{
    MegaHTTPContext* httpctx = (MegaHTTPContext*) parser->data;

    if (length == 5 && !memcmp(at, "Range", 5))
    {
        httpctx->range = true;
        LOG_debug << "Range header detected";
    }
    return 0;
}

int MegaHTTPServer::onHeaderValue(http_parser *parser, const char *at, size_t length)
{
    MegaHTTPContext* httpctx = (MegaHTTPContext*) parser->data;
    string value(at, length);
    size_t index;
    char *endptr;

    if (httpctx->range)
    {
        LOG_debug << "Range header value: " << value;
        httpctx->range = false;
        if (length > 7 && !memcmp(at, "bytes=", 6)
                && ((index = value.find_first_of('-')) != string::npos))
        {
            endptr = (char *)value.c_str();
            unsigned long long number = strtoull(value.c_str() + 6, &endptr, 10);
            if (endptr == value.c_str() || *endptr != '-' || number == ULLONG_MAX)
            {
                return 0;
            }

            httpctx->rangeStart = number;
            if (length > (index + 1))
            {
                number = strtoull(value.c_str() + index + 1, &endptr, 10);
                if (endptr == value.c_str() || *endptr != '\0' || number == ULLONG_MAX)
                {
                    return 0;
                }
                httpctx->rangeEnd = number;
            }
            LOG_debug << "Range value parsed: " << httpctx->rangeStart << " - " << httpctx->rangeEnd;
        }
    }
    return 0;
}

int MegaHTTPServer::onBody(http_parser *, const char *, size_t)
{
    return 0;
}

int MegaHTTPServer::onMessageComplete(http_parser *parser)
{
    LOG_debug << "Message complete";
    MegaNode *node = NULL;
    std::ostringstream response;
    MegaHTTPContext* httpctx = (MegaHTTPContext*) parser->data;
    httpctx->bytesWritten = 0;
    httpctx->size = 0;
    httpctx->streamingBuffer.setMaxBufferSize(httpctx->server->getMaxBufferSize());
    httpctx->streamingBuffer.setMaxOutputSize(httpctx->server->getMaxOutputSize());

    httpctx->transfer = new MegaTransferPrivate(MegaTransfer::TYPE_LOCAL_HTTP_DOWNLOAD);
    httpctx->transfer->setPath(httpctx->path.c_str());
    if (httpctx->nodename.size())
    {
        httpctx->transfer->setFileName(httpctx->nodename.c_str());
    }
    if (httpctx->nodehandle.size())
    {
        httpctx->transfer->setNodeHandle(MegaApi::base64ToHandle(httpctx->nodehandle.c_str()));
    }
    httpctx->transfer->setStartTime(Waiter::ds);

    if (parser->method == HTTP_OPTIONS)
    {
        LOG_debug << "Request method: OPTIONS";
        response << "HTTP/1.1 200 OK\r\n"
                    "Allow: GET,POST,HEAD,OPTIONS\r\n"
                    "Connection: close\r\n"
                    "\r\n";

        httpctx->resultCode = API_OK;
        string resstr = response.str();
        sendHeaders(httpctx, &resstr);
        return 0;
    }

    if (parser->method != HTTP_GET && parser->method != HTTP_POST && parser->method != HTTP_HEAD)
    {
        LOG_debug << "Method not allowed: " << parser->method;
        response << "HTTP/1.1 405 Method not allowed\r\n"
                    "Connection: close\r\n"
                    "\r\n";

        httpctx->resultCode = 405;
        string resstr = response.str();
        sendHeaders(httpctx, &resstr);
        return 0;
    }
    else
    {
        switch (parser->method)
        {
        case HTTP_GET:
            LOG_debug << "Request method: GET";
            break;
        case HTTP_POST:
            LOG_debug << "Request method: POST";
            break;
        case HTTP_HEAD:
            LOG_debug << "Request method: HEAD";
            break;
        default:
            LOG_warn << "Request method: " << parser->method;
        }
    }

    if (httpctx->path == "/favicon.ico")
    {
        LOG_debug << "Favicon requested";
        response << "HTTP/1.1 301 Moved Permanently\r\n"
                    "Location: https://mega.nz/favicon.ico\r\n"
                    "Connection: close\r\n"
                    "\r\n";

        httpctx->resultCode = API_OK;
        string resstr = response.str();
        sendHeaders(httpctx, &resstr);
        return 0;
    }

    if (httpctx->path == "/")
    {
        node = httpctx->megaApi->getRootNode();
        char *base64Handle = node->getBase64Handle();
        httpctx->nodehandle = base64Handle;
        delete [] base64Handle;
        httpctx->nodename = node->getName();
        httpctx->transfer->setFileName(httpctx->nodename.c_str());
    }
    else if (httpctx->nodehandle.size())
    {
        node = httpctx->megaApi->getNodeByHandle(MegaApi::base64ToHandle(httpctx->nodehandle.c_str()));
    }

    if (!httpctx->nodehandle.size())
    {
        response << "HTTP/1.1 404 Not Found\r\n"
                    "Connection: close\r\n"
                  << "\r\n";
        httpctx->resultCode = 404;
        string resstr = response.str();
        sendHeaders(httpctx, &resstr);
        delete node;
        return 0;
    }

    handle h = MegaApi::base64ToHandle(httpctx->nodehandle.c_str());
    if (!httpctx->server->isHandleAllowed(h))
    {
        LOG_debug << "Forbidden due to the restricted mode";
        response << "HTTP/1.1 403 Forbidden\r\n"
                    "Connection: close\r\n"
                  << "\r\n";

        httpctx->resultCode = 403;
        string resstr = response.str();
        sendHeaders(httpctx, &resstr);
        delete node;
        return 0;
    }

    if (!node)
    {
        if (!httpctx->nodehandle.size() || !httpctx->nodekey.size())
        {
            LOG_warn << "URL not found: " << httpctx->path;

            response << "HTTP/1.1 404 Not Found\r\n"
                        "Connection: close\r\n"
                      << "\r\n";

            httpctx->resultCode = 404;
            string resstr = response.str();
            sendHeaders(httpctx, &resstr);
            return 0;
        }
        else
        {
            string link = "https://mega.nz/#!";
            link.append(httpctx->nodehandle);
            link.append("!");
            link.append(httpctx->nodekey);
            LOG_debug << "Getting public link: " << link;
            httpctx->megaApi->getPublicNode(link.c_str(), httpctx);
            return 0;
        }
    }

    if (node && httpctx->nodename != node->getName())
    {
        //Subtitles support
        bool subtitles = false;

        if (httpctx->server->isSubtitlesSupportEnabled())
        {
            string originalname = node->getName();
            string::size_type dotpos = originalname.find_last_of('.');
            if (dotpos != string::npos)
            {
                originalname.resize(dotpos);
            }

            if (dotpos == httpctx->nodename.find_last_of('.') && !memcmp(originalname.data(), httpctx->nodename.data(), originalname.size()))
            {
                LOG_debug << "Possible subtitles file";
                MegaNode *parent = httpctx->megaApi->getParentNode(node);
                if (parent)
                {
                    MegaNode *child = httpctx->megaApi->getChildNode(parent, httpctx->nodename.c_str());
                    if (child)
                    {
                        LOG_debug << "Matching file found: " << httpctx->nodename << " - " << node->getName();
                        subtitles = true;
                        delete node;
                        node = child;
                    }
                    delete parent;
                }
            }
        }

        if (!subtitles)
        {
            LOG_warn << "Invalid name: " << httpctx->nodename << " - " << node->getName();

            response << "HTTP/1.1 404 Not Found\r\n"
                        "Connection: close\r\n"
                      << "\r\n";

            httpctx->resultCode = 404;
            string resstr = response.str();
            sendHeaders(httpctx, &resstr);
            delete node;
            return 0;
        }
    }

    if (node->isFolder())
    {
        if (!httpctx->server->isFolderServerEnabled())
        {
            response << "HTTP/1.1 403 Forbidden\r\n"
                        "Connection: close\r\n"
                      << "\r\n";

            httpctx->resultCode = 403;
            string resstr = response.str();
            sendHeaders(httpctx, &resstr);
            delete node;
            return 0;
        }

        MegaNode *parent = httpctx->megaApi->getParentNode(node);
        MegaNodeList *children = httpctx->megaApi->getChildren(node);

        std::ostringstream web;

        // Title
        web << "<title>MEGA</title>";

        //Styles
        web << "<head><style>"
               ".folder {"
               "padding: 0;"
               "width: 24px;"
               "height: 24px;"
               "margin: 0 0 0 -2px;"
               "display: block;"
               "position: absolute;"
               "background-image: url(https://eu.static.mega.co.nz/3/images/mega/nw-fm-sprite_v12.svg);"
               "background-position: -14px -7465px;"
               "background-repeat: no-repeat;}"

               ".file {"
               "padding: 0;"
               "width: 24px;"
               "height: 24px;"
               "margin: 0 0 0 -6px;"
               "display: block;"
               "position: absolute;"
               "background-image: url(https://eu.static.mega.co.nz/3/images/mega/nw-fm-sprite_v12.svg);"
               "background-position: -7px -1494px;"
               "background-repeat: no-repeat;} "

               ".headerimage {"
               "padding: 0 8px 0 46px;"
               "width: 100%;"
               "height: 24px;"
               "margin: 0 0 0 -12px;"
               "display: block;"
               "position: absolute;"
               "background-image: url(https://eu.static.mega.co.nz/3/images/mega/nw-fm-sprite_v12.svg);"
               "background-position: 5px -1000px;"
               "line-height: 23px;"
               "background-repeat: no-repeat;} "

               ".headertext {"
               "line-height: 23px;"
               "color: #777777;"
               "font-size: 18px;"
               "font-weight: bold;"
               "display: block;"
               "position: absolute;"
               "line-height: 23px;}"

               "a {"
               "text-decoration: none; }"

               ".text {"
               "height: 24px;"
               "padding: 0 10px 0 26px;"
               "word-break: break-all;"
               "white-space: pre-wrap;"
               "overflow: hidden;"
               "max-width: 100%;"
               "text-decoration: none;"
               "-moz-box-sizing: border-box;"
               "-webkit-box-sizing: border-box;"
               "box-sizing: border-box;"
               "font-size: 13px;"
               "line-height: 23px;"
               "color: #666666;}"
               "</style></head>";

        // Folder path
        web << "<span class=\"headerimage\"><span class=\"headertext\">";
        char *path = httpctx->megaApi->getNodePath(node);
        if (path)
        {
            web << path;
            delete [] path;
        }
        else
        {
            web << node->getName();
        }
        web << "</span></span><br /><br />";

        // Child nodes
        web << "<table width=\"100%\" border=\"0\" cellspacing=\"0\" cellpadding=\"0\" style=\"width: auto;\">";
        if (parent)
        {
            web << "<tr><td>";
            char *base64Handle = parent->getBase64Handle();
            web << "<a href=\"/" << base64Handle << "/" << parent->getName()
                << "\"><span class=\"folder\"></span><span class=\"text\">..</span></a>";
            delete [] base64Handle;
            delete parent;
            web << "</td></tr>";
        }

        for (int i = 0; i < children->size(); i++)
        {
            web << "<tr><td>";
            MegaNode *child = children->get(i);
            char *base64Handle = child->getBase64Handle();
            web << "<a href=\"/" << base64Handle << "/" << child->getName()
                << "\"><span class=\"" << (child->isFile() ? "file" : "folder") << "\"></span><span class=\"text\">"
                << child->getName() << "</span></a>";
            delete [] base64Handle;

            if (!child->isFile())
            {
                web << "</td><td>";
            }
            else
            {
                unsigned const long long KB = 1024;
                unsigned const long long MB = 1024 * KB;
                unsigned const long long GB = 1024 * MB;
                unsigned const long long TB = 1024 * GB;

                web << "</td><td><span class=\"text\">";
                unsigned long long bytes = child->getSize();
                if (bytes > TB)
                    web << ((unsigned long long)((100 * bytes) / TB))/100.0 << " TB";
                else if (bytes > GB)
                    web << ((unsigned long long)((100 * bytes) / GB))/100.0 << " GB";
                else if (bytes > MB)
                    web << ((unsigned long long)((100 * bytes) / MB))/100.0 << " MB";
                else if (bytes > KB)
                    web << ((unsigned long long)((100 * bytes) / KB))/100.0 << " KB";
                web << "</span>";
            }
            web << "</td></tr>";
        }
        web << "</table>";
        delete children;

        string sweb = web.str();
        response << "HTTP/1.1 200 OK\r\n"
            << "Content-Type: text/html\r\n"
            << "Connection: close\r\n"
            << "Content-Length: " << sweb.size() << "\r\n"
            << "Access-Control-Allow-Origin: *\r\n"
            << "\r\n";

        if (httpctx->parser.method != HTTP_HEAD)
        {
            response << sweb;
        }
        httpctx->resultCode = API_OK;
        string resstr = response.str();
        sendHeaders(httpctx, &resstr);
        delete node;
        return 0;
    }

    //File node
    if (!httpctx->server->isFileServerEnabled())
    {
        response << "HTTP/1.1 403 Forbidden\r\n"
                    "Connection: close\r\n"
                  << "\r\n";

        httpctx->resultCode = 403;
        string resstr = response.str();
        sendHeaders(httpctx, &resstr);
        delete node;
        return 0;
    }

    httpctx->node = node;
    streamNode(httpctx);
    return 0;
}

int MegaHTTPServer::streamNode(MegaHTTPContext *httpctx)
{
    std::ostringstream response;
    MegaNode *node = httpctx->node;

    string name;
    const char *extension = NULL;
    const char *nodeName = httpctx->node->getName();
    if (nodeName)
    {
        name = nodeName;
    }

    string::size_type dotindex = name.find_last_of('.');
    if (dotindex != string::npos)
    {
        extension = name.c_str() + dotindex;
    }

    char *mimeType = MegaApi::getMimeType(extension);
    if (!mimeType)
    {
        mimeType = MegaApi::strdup("application/octet-stream");
    }

    m_off_t totalSize = node->getSize();
    m_off_t start = 0;
    m_off_t end = totalSize - 1;
    if (httpctx->rangeStart >= 0)
    {
        start = httpctx->rangeStart;
    }
    httpctx->rangeStart = start;

    if (httpctx->rangeEnd >= 0)
    {
        end = httpctx->rangeEnd;
    }
    httpctx->rangeEnd = end + 1;

    bool rangeRequested = (httpctx->rangeEnd - httpctx->rangeStart) != totalSize;

    m_off_t len = end - start + 1;
    if (start < 0 || start >= totalSize || end < 0 || end >= totalSize || len <= 0 || len > totalSize)
    {
        response << "HTTP/1.1 416 Requested Range Not Satisfiable\r\n"
            << "Content-Type: " << mimeType << "\r\n"
            << "Connection: close\r\n"
            << "Access-Control-Allow-Origin: *\r\n"
            << "Accept-Ranges: bytes\r\n"
            << "Content-Range: bytes 0-0/" << totalSize << "\r\n"
            << "\r\n";

        delete [] mimeType;
        httpctx->resultCode = 416;
        string resstr = response.str();
        sendHeaders(httpctx, &resstr);
        return 0;
    }

    if (rangeRequested)
    {
        response << "HTTP/1.1 206 Partial Content\r\n";
        response << "Content-Range: bytes " << start << "-" << end << "/" << totalSize << "\r\n";
    }
    else
    {
        response << "HTTP/1.1 200 OK\r\n";
    }

    response << "Content-Type: " << mimeType << "\r\n"
        << "Connection: close\r\n"
        << "Content-Length: " << len << "\r\n"
        << "Access-Control-Allow-Origin: *\r\n"
        << "Accept-Ranges: bytes\r\n"
        << "\r\n";

    delete [] mimeType;
    httpctx->pause = false;
    httpctx->lastBuffer = NULL;
    httpctx->lastBufferLen = 0;
    httpctx->transfer->setStartPos(start);
    httpctx->transfer->setEndPos(end);

    string resstr = response.str();
    if (httpctx->parser.method != HTTP_HEAD)
    {
        httpctx->streamingBuffer.init(len + resstr.size());
        httpctx->size = len;
    }
    sendHeaders(httpctx, &resstr);
    if (httpctx->parser.method == HTTP_HEAD)
    {
        return 0;
    }

    LOG_debug << "Requesting range. From " << start << "  size " << len;
    uv_mutex_init(&httpctx->mutex);
    httpctx->rangeWritten = 0;
    httpctx->megaApi->startStreaming(node, start, len, httpctx);
    return 0;
}

void MegaHTTPServer::sendHeaders(MegaHTTPContext *httpctx, string *headers)
{
    LOG_debug << "Response headers: " << *headers;
    httpctx->streamingBuffer.append(headers->data(), headers->size());
    uv_buf_t resbuf = httpctx->streamingBuffer.nextBuffer();
    httpctx->size += headers->size();
    httpctx->lastBuffer = resbuf.base;
    httpctx->lastBufferLen = resbuf.len;

    httpctx->transfer->setTotalBytes(httpctx->size);
    httpctx->megaApi->fireOnStreamingStart(httpctx->transfer);

    uv_write_t *req = new uv_write_t;
    req->data = httpctx;
    if (int err = uv_write(req, (uv_stream_t*)&httpctx->tcphandle, &resbuf, 1, onWriteFinished))
    {
        LOG_warn << "Finishing due to an error sending the response: " << err;
        httpctx->finished = true;
        if (!uv_is_closing((uv_handle_t*)&httpctx->tcphandle))
        {
            uv_close((uv_handle_t*)&httpctx->tcphandle, onClose);
        }
    }
}

void MegaHTTPServer::onAsyncEvent(uv_async_t* handle)
{
    MegaHTTPContext* httpctx = (MegaHTTPContext*) handle->data;
    if (httpctx->failed)
    {
        LOG_warn << "Streaming transfer failed. Closing connection.";
        if (!uv_is_closing((uv_handle_t*)&httpctx->tcphandle))
        {
            uv_close((uv_handle_t*)&httpctx->tcphandle, onClose);
        }
        return;
    }

    if (httpctx->nodereceived)
    {
        httpctx->nodereceived = false;
        if (!httpctx->node || httpctx->nodename != httpctx->node->getName())
        {
            if (!httpctx->node)
            {
                LOG_warn << "Public link not found";
            }
            else
            {
                LOG_warn << "Invalid name for public link";
            }

            httpctx->resultCode = 404;
            string resstr = "HTTP/1.1 404 Not Found\r\nConnection: close\r\n\r\n";
            sendHeaders(httpctx, &resstr);
            return;
        }

        streamNode(httpctx);
        return;
    }

    sendNextBytes(httpctx);
}

void MegaHTTPServer::onCloseRequested(uv_async_t *handle)
{
    LOG_debug << "HTTP server stopping";
    MegaHTTPServer *httpServer = (MegaHTTPServer*) handle->data;

    for (list<MegaHTTPContext*>::iterator it = httpServer->connections.begin(); it != httpServer->connections.end(); it++)
    {
        MegaHTTPContext *httpctx = (*it);
        httpctx->finished = true;
        if (!uv_is_closing((uv_handle_t*)&httpctx->tcphandle))
        {
            uv_close((uv_handle_t *)&httpctx->tcphandle, onClose);
        }
    }

    uv_close((uv_handle_t *)&httpServer->server, NULL);
    uv_close((uv_handle_t *)&httpServer->exit_handle, NULL);
}

void MegaHTTPServer::sendNextBytes(MegaHTTPContext *httpctx)
{
    uv_mutex_lock(&httpctx->mutex);
    if (httpctx->lastBuffer)
    {
        LOG_verbose << "Skipping write due to another ongoing write";
        uv_mutex_unlock(&httpctx->mutex);
        return;
    }

    if (httpctx->lastBufferLen)
    {
        httpctx->streamingBuffer.freeData(httpctx->lastBufferLen);
        httpctx->lastBufferLen = 0;
    }

    if (httpctx->tcphandle.write_queue_size > httpctx->streamingBuffer.availableCapacity() / 8)
    {
        LOG_warn << "Skipping write. Too much queued data";
        uv_mutex_unlock(&httpctx->mutex);
        return;
    }

    uv_buf_t resbuf = httpctx->streamingBuffer.nextBuffer();
    if (!resbuf.len)
    {
        LOG_verbose << "Skipping write. No data available";
        uv_mutex_unlock(&httpctx->mutex);
        return;
    }

    uv_write_t *req = new uv_write_t;
    req->data = httpctx;

    LOG_verbose << "Writting " << resbuf.len << " bytes";
    httpctx->rangeWritten += resbuf.len;
    httpctx->lastBuffer = resbuf.base;
    httpctx->lastBufferLen = resbuf.len;
    if (int err = uv_write(req, (uv_stream_t*)&httpctx->tcphandle, &resbuf, 1, MegaHTTPServer::onWriteFinished))
    {
        LOG_warn << "Finishing due to an error in uv_write: " << err;
        httpctx->finished = true;
        if (!uv_is_closing((uv_handle_t*)&httpctx->tcphandle))
        {
            uv_close((uv_handle_t*)&httpctx->tcphandle, onClose);
        }
    }
    uv_mutex_unlock(&httpctx->mutex);
}

void MegaHTTPServer::onWriteFinished(uv_write_t* req, int status)
{
    MegaHTTPContext* httpctx = (MegaHTTPContext*) req->data;
    httpctx->bytesWritten += httpctx->lastBufferLen;
    LOG_verbose << "Bytes written: " << httpctx->lastBufferLen << " Remaining: " << (httpctx->size - httpctx->bytesWritten);
    httpctx->lastBuffer = NULL;
    delete req;

    if (status < 0 || httpctx->size == httpctx->bytesWritten)
    {
        if (status < 0)
        {
            LOG_warn << "Finishing request. Write failed: " << status;
        }
        else
        {
            LOG_debug << "Finishing request. All data sent";
            if (httpctx->resultCode == API_EINTERNAL)
            {
                httpctx->resultCode = API_OK;
            }
        }

        httpctx->finished = true;
        if (!uv_is_closing((uv_handle_t*)&httpctx->tcphandle))
        {
            uv_close((uv_handle_t*)&httpctx->tcphandle, onClose);
        }
        return;
    }

    if (httpctx->pause)
    {
        uv_mutex_lock(&httpctx->mutex);
        if (httpctx->streamingBuffer.availableSpace() > httpctx->streamingBuffer.availableCapacity() / 2)
        {
            httpctx->pause = false;
            m_off_t start = httpctx->rangeStart + httpctx->rangeWritten + httpctx->streamingBuffer.availableData();
            m_off_t len =  httpctx->rangeEnd - httpctx->rangeStart - httpctx->rangeWritten - httpctx->streamingBuffer.availableData();

            LOG_debug << "Resuming streaming from " << start << " len: " << len
                     << " Buffer status: " << httpctx->streamingBuffer.availableSpace()
                     << " of " << httpctx->streamingBuffer.availableCapacity() << " bytes free";
            httpctx->megaApi->startStreaming(httpctx->node, start, len, httpctx);
        }
        uv_mutex_unlock(&httpctx->mutex);
    }
    sendNextBytes(httpctx);
}


MegaHTTPContext::MegaHTTPContext()
{
    rangeStart = -1;
    rangeEnd = -1;
    range = false;
    finished = false;
    failed = false;
    nodereceived = false;
    resultCode = API_EINTERNAL;
    node = NULL;
    transfer = NULL;
}

void MegaHTTPContext::onTransferStart(MegaApi *, MegaTransfer *transfer)
{
    this->transfer->setTag(transfer->getTag());
}

bool MegaHTTPContext::onTransferData(MegaApi *, MegaTransfer *transfer, char *buffer, size_t size)
{
    LOG_verbose << "Streaming data received: " << transfer->getTransferredBytes()
                << " Size: " << size
                << " Queued: " << this->tcphandle.write_queue_size
                << " Buffered: " << streamingBuffer.availableData()
                << " Free: " << streamingBuffer.availableSpace();

    if (finished)
    {
        LOG_info << "Removing streaming transfer after " << transfer->getTransferredBytes() << " bytes";
        return false;
    }

    // append the data to the buffer
    uv_mutex_lock(&mutex);
    if (streamingBuffer.availableSpace() < 2 * size)
    {
        LOG_debug << "Buffer full: " << streamingBuffer.availableSpace() << " of "
                 << streamingBuffer.availableCapacity() << " bytes available only. Pausing streaming";
        pause = true;
    }
    streamingBuffer.append(buffer, size);
    uv_mutex_unlock(&mutex);

    // notify the HTTP server
    uv_async_send(&asynchandle);
    return !pause;
}

void MegaHTTPContext::onTransferFinish(MegaApi *, MegaTransfer *, MegaError *e)
{
    int ecode = e->getErrorCode();
    if (ecode != API_OK && ecode != API_EINCOMPLETE)
    {
        LOG_warn << "Transfer failed with error code: " << ecode;
        failed = true;
        finished = true;
        uv_async_send(&asynchandle);
    }
}

void MegaHTTPContext::onRequestFinish(MegaApi *api, MegaRequest *request, MegaError *e)
{
    node = request->getPublicMegaNode();
    nodereceived = true;
    uv_async_send(&asynchandle);
}
#endif

#ifdef ENABLE_CHAT
MegaTextChatPeerListPrivate::MegaTextChatPeerListPrivate()
{

}

MegaTextChatPeerListPrivate::~MegaTextChatPeerListPrivate()
{

}

MegaTextChatPeerList *MegaTextChatPeerListPrivate::copy() const
{
    MegaTextChatPeerListPrivate *ret = new MegaTextChatPeerListPrivate;

    for (int i = 0; i < size(); i++)
    {
        ret->addPeer(list.at(i).first, list.at(i).second);
    }

    return ret;
}

void MegaTextChatPeerListPrivate::addPeer(MegaHandle h, int priv)
{
    list.push_back(userpriv_pair(h, (privilege_t) priv));
}

MegaHandle MegaTextChatPeerListPrivate::getPeerHandle(int i) const
{
    if (i > size())
    {
        return INVALID_HANDLE;
    }
    else
    {
        return list.at(i).first;
    }
}

int MegaTextChatPeerListPrivate::getPeerPrivilege(int i) const
{
    if (i > size())
    {
        return PRIV_UNKNOWN;
    }
    else
    {
        return list.at(i).second;
    }
}

int MegaTextChatPeerListPrivate::size() const
{
    return list.size();
}

const userpriv_vector *MegaTextChatPeerListPrivate::getList() const
{
    return &list;
}

MegaTextChatPeerListPrivate::MegaTextChatPeerListPrivate(userpriv_vector *userpriv)
{
    handle uh;
    privilege_t priv;

    for (unsigned i = 0; i < userpriv->size(); i++)
    {
        uh = userpriv->at(i).first;
        priv = userpriv->at(i).second;

        this->addPeer(uh, priv);
    }
}

MegaTextChatPrivate::MegaTextChatPrivate(const MegaTextChat *chat)
{
    this->id = chat->getHandle();
    this->priv = chat->getOwnPrivilege();
    this->url = chat->getUrl();
    this->shard = chat->getShard();
    this->peers = chat->getPeerList() ? chat->getPeerList()->copy() : NULL;
    this->group = chat->isGroup();
    this->ou = chat->getOriginatingUser();
}

MegaTextChatPrivate::MegaTextChatPrivate(handle id, int priv, string url, int shard, const MegaTextChatPeerList *peers, bool group, handle ou)
{
    this->id = id;
    this->priv = priv;
    this->url = url;
    this->shard = shard;
    this->peers = peers ? peers->copy() : NULL;
    this->group = group;
    this->ou = ou;
}

MegaTextChatPrivate::~MegaTextChatPrivate()
{
    delete peers;
}

MegaHandle MegaTextChatPrivate::getHandle() const
{
    return id;
}

int MegaTextChatPrivate::getOwnPrivilege() const
{
    return priv;
}

const char *MegaTextChatPrivate::getUrl() const
{
    return url.c_str();
}

void MegaTextChatPrivate::setUrl(const char *url)
{
    if (url)
    {
        this->url.assign(url);
    }
    else
    {
        this->url.clear();
    }
}

int MegaTextChatPrivate::getShard() const
{
    return shard;
}

const MegaTextChatPeerList *MegaTextChatPrivate::getPeerList() const
{
    return peers;
}

bool MegaTextChatPrivate::isGroup() const
{
    return group;
}

MegaHandle MegaTextChatPrivate::getOriginatingUser() const
{
    return ou;
}

MegaTextChatListPrivate::~MegaTextChatListPrivate()
{
    for (int i = 0; i < size(); i++)
    {
        delete list.at(i);
    }
}

MegaTextChatList *MegaTextChatListPrivate::copy() const
{
    return new MegaTextChatListPrivate(this);
}

const MegaTextChat *MegaTextChatListPrivate::get(int i) const
{
    if (i >= size())
    {
        return NULL;
    }
    else
    {
        return list.at(i);
    }
}

MegaTextChat *MegaTextChatListPrivate::get(int i)
{
    if (i >= size())
    {
        return NULL;
    }
    else
    {
        return list.at(i);
    }
}

int MegaTextChatListPrivate::size() const
{
    return list.size();
}

void MegaTextChatListPrivate::addChat(MegaTextChatPrivate *chat)
{
    list.push_back(chat);
}

MegaTextChatListPrivate::MegaTextChatListPrivate(const MegaTextChatListPrivate *list)
{
    MegaTextChatPrivate *chat;

    for (int i = 0; i < list->size(); i++)
    {
        chat = new MegaTextChatPrivate(list->get(i));
        this->list.push_back(chat);
    }
}

MegaTextChatListPrivate::MegaTextChatListPrivate()
{

}

MegaTextChatListPrivate::MegaTextChatListPrivate(textchat_vector *list)
{
    MegaTextChatPrivate *megaChat;
    MegaTextChatPeerListPrivate *chatPeers;
    TextChat *chat;

    for (unsigned i = 0; i < list->size(); i++)
    {
        chat = list->at(i);
        chatPeers = chat->userpriv ? new MegaTextChatPeerListPrivate(chat->userpriv) : NULL;
        megaChat = new MegaTextChatPrivate(chat->id, chat->priv, chat->url, chat->shard, chatPeers, chat->group, chat->ou);

        this->list.push_back(megaChat);
    }
}
#endif


PublicLinkProcessor::PublicLinkProcessor()
{

}

bool PublicLinkProcessor::processNode(Node *node)
{
    if(!node->outshares)
    {
        return true;
    }

    for (share_map::iterator it = node->outshares->begin(); it != node->outshares->end(); it++)
    {
        Share *share = it->second;
        if (share->user == NULL)    // public links have no user
        {
            nodes.push_back(node);
        }
    }

    return true;
}

PublicLinkProcessor::~PublicLinkProcessor() {}

vector<Node *> &PublicLinkProcessor::getNodes()
{
    return nodes;
}<|MERGE_RESOLUTION|>--- conflicted
+++ resolved
@@ -759,7 +759,10 @@
     {
         changed |= MegaUser::CHANGE_TYPE_LASTNAME;
     }
-<<<<<<< HEAD
+    if(user->changed.email)
+    {
+        changed |= MegaUser::CHANGE_TYPE_EMAIL;
+    }
     if(user->changed.keyring)
     {
         changed |= MegaUser::CHANGE_TYPE_KEYRING;
@@ -779,11 +782,6 @@
     if(user->changed.puEd255)
     {
         changed |= MegaUser::CHANGE_TYPE_PUBKEY_ED255;
-=======
-    if(user->changed.email)
-    {
-        changed |= MegaUser::CHANGE_TYPE_EMAIL;
->>>>>>> acc8dcd4
     }
 }
 
