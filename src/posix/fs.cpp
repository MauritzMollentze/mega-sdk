--- conflicted
+++ resolved
@@ -488,19 +488,7 @@
     }
 #endif
 
-<<<<<<< HEAD
-    bool statok = false;
-    mIsSymLink = !lstat(f->c_str(), &statbuf) && S_ISLNK(statbuf.st_mode);
-    if (mIsSymLink && !PosixFileAccess::mFoundASymlink)
-    {
-        LOG_warn << "Enabling symlink check for syncup.";
-        PosixFileAccess::mFoundASymlink = true;
-    }
-
-    if (mIsSymLink && !mFollowSymLinks)
-=======
     if (!statok)
->>>>>>> 45b0a1a0
     {
          mIsSymLink = !lstat(f->c_str(), &statbuf) && S_ISLNK(statbuf.st_mode);
         if (mIsSymLink && !PosixFileAccess::mFoundASymlink)
