--- conflicted
+++ resolved
@@ -1858,7 +1858,6 @@
             return;
         }
     }
-<<<<<<< HEAD
 
     if (dnsEntry && dnsEntry->ipv4.size() && !dnsEntry->isIPv4Expired())
     {
@@ -1871,20 +1870,6 @@
         return;
     }
 
-=======
-
-    if (dnsEntry && dnsEntry->ipv4.size() && !dnsEntry->isIPv4Expired())
-    {
-        LOG_debug << "DNS cache hit for " << httpctx->hostname << " (IPv4) " << dnsEntry->ipv4;
-        httpctx->isIPv6 = false;
-        httpctx->isCachedIp = true;
-        httpctx->hostip = dnsEntry->ipv4;
-        httpctx->ares_pending = 0;
-        send_request(httpctx);
-        return;
-    }
-
->>>>>>> f6fbcdf3
     if (ipv6requestsenabled)
     {
         httpctx->ares_pending++;
