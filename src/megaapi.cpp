--- conflicted
+++ resolved
@@ -3652,14 +3652,11 @@
 }
 
 long long MegaApi::getNumLocalNodes()
-<<<<<<< HEAD
 {
     return pImpl->getNumLocalNodes();
 }
 
 void MegaApi::getMegaSyncStallList(MegaRequestListener* listener)
-=======
->>>>>>> a2a5a324
 {
     pImpl->getMegaSyncStallList(listener);
 }
