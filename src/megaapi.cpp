--- conflicted
+++ resolved
@@ -282,25 +282,17 @@
     return false;
 }
 
-<<<<<<< HEAD
-bool MegaNode::isOutShare()
-=======
 bool MegaNode::isExported()
->>>>>>> 44928e7e
 {
     return false;
 }
 
-<<<<<<< HEAD
-bool MegaNode::hasPublicLink()
-=======
 bool MegaNode::isExpired()
 {
     return false;
 }
 
 bool MegaNode::isTakenDown()
->>>>>>> 44928e7e
 {
     return false;
 }
