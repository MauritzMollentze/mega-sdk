/**
 * @file filesystem.cpp
 * @brief Generic host filesystem access interfaces
 *
 * (c) 2013-2014 by Mega Limited, Auckland, New Zealand
 *
 * This file is part of the MEGA SDK - Client Access Engine.
 *
 * Applications using the MEGA API must present a valid application key
 * and comply with the the rules set forth in the Terms of Service.
 *
 * The MEGA SDK is distributed in the hope that it will be useful,
 * but WITHOUT ANY WARRANTY; without even the implied warranty of
 * MERCHANTABILITY or FITNESS FOR A PARTICULAR PURPOSE.
 *
 * @copyright Simplified (2-clause) BSD License.
 *
 * You should have received a copy of the license along with this
 * program.
 */
#include "mega/filesystem.h"

#include "mega.h"
#include "mega/base64.h"
#include "mega/localpath.h"
#include "mega/logging.h"
#include "mega/mega_utf8proc.h"
#include "mega/megaclient.h"
#include "mega/node.h"
#include "mega/sync.h"
#include "megafs.h"

#include <cassert>
#include <cctype>
#include <regex>
#include <tuple>

#ifdef TARGET_OS_MAC
#include "mega/osx/osxutils.h"
#endif

namespace mega
{
std::atomic<int> FileSystemAccess::mMinimumDirectoryPermissions{0700};
std::atomic<int> FileSystemAccess::mMinimumFilePermissions{0600};

CodeCounter::ScopeStats g_compareUtfTimings("compareUtfTimings");

FSLogging FSLogging::noLogging(eNoLogging);
FSLogging FSLogging::logOnError(eLogOnError);
FSLogging FSLogging::logExceptFileNotFound(eLogExceptFileNotFound);

bool FSLogging::doLog(int os_errorcode)
{
    return setting == eLogOnError ||
          (setting == eLogExceptFileNotFound && !isFileNotFound(os_errorcode));
}

namespace detail {

const int escapeChar = '%';

template<typename CharT>
int decodeEscape(UnicodeCodepointIterator<CharT>& it)
{
    // only call when we already consumed an escapeChar.
    auto tmpit = it;
    auto c1 = tmpit.get();
    auto c2 = tmpit.get();
    if (islchex_high(c1) && islchex_low(c2))
    {
        it = tmpit;
        return hexval(c1) << 4 | hexval(c2);
    }
    else
        return -1;
}

int identity(const int c)
{
    return c;
}

#ifdef _WIN32

template<typename CharT>
UnicodeCodepointIterator<CharT> skipPrefix(const UnicodeCodepointIterator<CharT>& it)
{
    auto i = it;

    // Match leading \\.
    if (!(i.match('\\') && i.match('\\')))
    {
        return it;
    }

    // Match . or ?
    switch (i.peek())
    {
    case '.':
    case '?':
        i.get();
        break;
    default:
        return it;
    }

    // Match \.
    if (!i.match('\\'))
    {
        return it;
    }

    auto j = i;

    // Match drive letter.
    if (j.get() && j.match(':'))
    {
        return i;
    }

    return it;
}

#endif // _WIN32

// the case when the strings are over different character types (just uses match())
template<typename CharT, typename CharU, typename UnaryOperation>
int compareUtf(UnicodeCodepointIterator<CharT> first1, bool unescaping1,
               UnicodeCodepointIterator<CharU> first2, bool unescaping2,
               UnaryOperation transform)
{
    CodeCounter::ScopeTimer rst(g_compareUtfTimings);

#ifdef _WIN32
    first1 = skipPrefix(first1);
    first2 = skipPrefix(first2);
#endif // _WIN32

    while (!(first1.end() || first2.end()))
    {
        int c1 = first1.get();

        if (c1 != escapeChar && first2.match(c1))
        {
            continue;
        }

        int c2 = first2.get();

        if (unescaping1 || unescaping2)
        {
            int c1e = -1;
            int c2e = -1;
            auto first1e = first1;
            auto first2e = first2;

            if (unescaping1 && c1 == escapeChar)
            {
                c1e = decodeEscape(first1e);
            }
            if (unescaping2 && c2 == escapeChar)
            {
                c2e = decodeEscape(first2e);
            }

            // so we have preferred to consume the escape if it's a match (even if there is a match before considering escapes)
            if (c1e != -1 && c2e != -1)
            {
                if (transform(c1e) == transform(c2e))
                {
                    first1 = first1e;
                    first2 = first2e;
                    c1 = c1e;
                    c2 = c2e;
                }
            }
            else if (c1e != -1)
            {
                if (transform(c1e) == transform(c2) ||
                    transform(c1) != transform(c2))
                {
                    // even if it's not a match, still consume the escape if the other is not a match, for sorting purposes
                    first1 = first1e;
                    c1 = c1e;
                }
            }
            else if (c2e != -1)
            {
                if (transform(c2e) == transform(c1) ||
                    transform(c2) != transform(c1))
                {
                    // even if it's not a match, still consume the escape if the other is not a match, for sorting purposes
                    first2 = first2e;
                    c2 = c2e;
                }
            }
        }

        if (c1 != c2)
        {
            c1 = transform(c1);
            c2 = transform(c2);

            if (c1 != c2)
            {
                return c1 - c2;
            }
        }
    }

    if (first1.end() && first2.end())
    {
        return 0;
    }

    if (first1.end())
    {
        return -1;
    }

    return 1;
}

} // detail

fsfp_t::fsfp_t(std::uint64_t fingerprint,
               std::string uuid)
  : mFingerprint(fingerprint)
  , mUUID(std::move(uuid))
{
}

fsfp_t::operator bool() const
{
    return mFingerprint != 0 || !mUUID.empty();
}

bool fsfp_t::operator==(const fsfp_t& rhs) const
{
    return mFingerprint == rhs.mFingerprint
           && mUUID == rhs.mUUID;
}

bool fsfp_t::operator<(const fsfp_t& rhs) const
{
    return std::tie(mFingerprint, mUUID)
           < std::tie(rhs.mFingerprint, rhs.mUUID);
}

bool fsfp_t::equivalent(const fsfp_t& rhs) const
{
    // Only compare legacy fingerprints if UUIDs are unavailable.
    if (mUUID.empty() || rhs.mUUID.empty())
    {
        return mFingerprint == rhs.mFingerprint;
    }

    return mUUID == rhs.mUUID;
}

std::uint64_t fsfp_t::fingerprint() const
{
    return mFingerprint;
}

void fsfp_t::reset()
{
    operator=(fsfp_t());
}

const std::string& fsfp_t::uuid() const
{
    return mUUID;
}

std::string fsfp_t::toString() const
{
    std::ostringstream ostream;

    ostream << "(fingerprint: "
            << mFingerprint
            << ", uuid: "
            << (mUUID.empty() ? "undefined" : mUUID.c_str())
            << ")";

    return ostream.str();
}

bool fsfp_tracker_t::Less::operator()(const fsfp_t* lhs,
                                      const fsfp_t* rhs) const
{
    return lhs != rhs && *lhs < *rhs;
}

fsfp_ptr_t fsfp_tracker_t::add(const fsfp_t& id)
{
    // Do we already know about this ID?
    auto i = mFingerprints.find(&id);

    // IDs already tracked.
    if (i != mFingerprints.end())
    {
        // Increment reference count.
        ++i->second.second;

        // Return reference to caller.
        return i->second.first;
    }

    // Instantiate ID.
    auto ptr = std::make_shared<fsfp_t>(id);

    // Add ID to map.
    mFingerprints.emplace(std::piecewise_construct,
                        std::forward_as_tuple(ptr.get()),
                        std::forward_as_tuple(ptr, 1));

    // Return reference to caller.
    return ptr;
}

fsfp_ptr_t fsfp_tracker_t::get(const fsfp_t& id) const
{
    // Do we know about this ID?
    auto i = mFingerprints.find(&id);

    // Don't know about this ID.
    if (i == mFingerprints.end())
        return nullptr;

    // Return reference to caller.
    return i->second.first;
}

bool fsfp_tracker_t::remove(const fsfp_t& id)
{
    // Do we know about this ID?
    auto i = mFingerprints.find(&id);

    // Don't know about this ID.
    if (i == mFingerprints.end())
        return false;

    // Remove ID if reference count drops to zero.
    if (!--i->second.second)
        mFingerprints.erase(i);

    // Let caller know we removed an ID reference.
    return true;
}

int compareUtf(const string& s1, bool unescaping1, const string& s2, bool unescaping2, bool caseInsensitive)
{
    return detail::compareUtf(
                unicodeCodepointIterator(s1), unescaping1,
                unicodeCodepointIterator(s2), unescaping2,
                caseInsensitive ? Utils::toUpper: detail::identity);
}

int compareUtf(const string& s1, bool unescaping1, const LocalPath& s2, bool unescaping2, bool caseInsensitive)
{
    return detail::compareUtf(unicodeCodepointIterator(s1),
                              unescaping1,
                              unicodeCodepointIterator(s2.toPath(false)),
                              unescaping2,
                              caseInsensitive ? Utils::toUpper : detail::identity);
}

int compareUtf(const LocalPath& s1, bool unescaping1, const string& s2, bool unescaping2, bool caseInsensitive)
{
    return detail::compareUtf(unicodeCodepointIterator(s1.toPath(false)),
                              unescaping1,
                              unicodeCodepointIterator(s2),
                              unescaping2,
                              caseInsensitive ? Utils::toUpper : detail::identity);
}

int compareUtf(const LocalPath& s1, bool unescaping1, const LocalPath& s2, bool unescaping2, bool caseInsensitive)
{
    return detail::compareUtf(unicodeCodepointIterator(s1.toPath(false)),
                              unescaping1,
                              unicodeCodepointIterator(s2.toPath(false)),
                              unescaping2,
                              caseInsensitive ? Utils::toUpper : detail::identity);
}

RemotePath::RemotePath(const string& path)
  : mPath(path)
{
}

RemotePath& RemotePath::operator=(const string& rhs)
{
    return mPath = rhs, *this;
}

bool RemotePath::operator==(const RemotePath& rhs) const
{
    return mPath == rhs.mPath;
}

bool RemotePath::operator==(const string& rhs) const
{
    return mPath == rhs;
}

RemotePath::operator const string&() const
{
    return mPath;
}

void RemotePath::appendWithSeparator(const RemotePath& component, bool always)
{
    appendWithSeparator(component.mPath, always);
}

void RemotePath::appendWithSeparator(const string& component, bool always)
{
    // Only add a separator if necessary.
    while (always || !mPath.empty())
    {
        // Does the path already end with a separator?
        if (endsInSeparator())
            break;

        // Does the component begin with a separator?
        if (component.empty() || component.front() == '/')
            break;

        // Add the separator.
        mPath.append(1, '/');
        break;
    }

    // Add the component.
    mPath.append(component);
}

bool RemotePath::beginsWithSeparator() const
{
    return !mPath.empty() && mPath.front() == '/';
}

void RemotePath::clear()
{
    mPath.clear();
}

bool RemotePath::empty() const
{
    return mPath.empty();
}

bool RemotePath::endsInSeparator() const
{
    return !mPath.empty() && mPath.back() == '/';
}

bool RemotePath::findNextSeparator(size_t& index) const
{
    index = std::min(mPath.find('/', index), mPath.size());

    return index < mPath.size();
}

bool RemotePath::hasNextPathComponent(size_t index) const
{
    return index < mPath.size();
}

bool RemotePath::nextPathComponent(size_t& index, RemotePath& component) const
{
    // Skip leading separators.
    while (index < mPath.size() && mPath[index] == '/')
        ++index;

    // Have we hit the end of the string?
    if (index >= mPath.size())
        return component.clear(), false;

    // Start of component.
    auto i = index;

    // Locate next separator.
    findNextSeparator(index);

    // Extract component.
    component.mPath.assign(mPath, i, index - i);

    return true;
}

void RemotePath::prependWithSeparator(const RemotePath& component)
{
    // Add a separator only if necessary.
    if (!beginsWithSeparator() && !component.endsInSeparator())
        mPath.insert(0, 1, '/');

    // Prepend the component.
    mPath.insert(0, component.mPath);
}

const string& RemotePath::str() const
{
    return mPath;
}

RemotePath RemotePath::subpathFrom(size_t index) const
{
    RemotePath path;

    path.mPath = mPath.substr(index, string::npos);

    return path;
}

RemotePath RemotePath::subpathTo(size_t index) const
{
    RemotePath path;

    path.mPath.assign(mPath, 0, index);

    return path;
}

const string& RemotePath::toName(const FileSystemAccess&) const
{
    return mPath;
}

bool IsContainingPathOf(const string& a, const char* b, size_t bLength, char sep)
{
    // a's longer than b so a can't contain b.
    if (bLength < a.size()) return false;

    // b's longer than a so there should be a separator.
    if (bLength > a.size() && b[a.size()] != sep) return false;

    // a and b must share a common prefix.
    return !a.compare(0, a.size(), b, a.size());
}


bool IsContainingCloudPathOf(const string& a, const string& b)
{
    return IsContainingPathOf(a, b.c_str(), b.size(), '/');
}

bool IsContainingCloudPathOf(const string& a, const char* b, size_t bLength)
{
    return IsContainingPathOf(a, b, bLength, '/');
}

bool IsContainingLocalPathOf(const string& a, const string& b)
{
#ifdef _WIN32
    return IsContainingPathOf(a, b.c_str(), b.size(), '\\');
#else
    return IsContainingPathOf(a, b.c_str(), b.size(), '/');
#endif
}

bool IsContainingLocalPathOf(const string& a, const char* b, size_t bLength)
{
#ifdef _WIN32
    return IsContainingPathOf(a, b, bLength, '\\');
#else
    return IsContainingPathOf(a, b, bLength, '/');
#endif
}

FileSystemAccess::FileSystemAccess()
{
}

void FileSystemAccess::captimestamp(m_time_t* t)
{
    // FIXME: remove upper bound before the year 2100 and upgrade server-side timestamps to BIGINT
    if (*t > (uint32_t)-1) *t = (uint32_t)-1;
    else if (*t < 0) *t = 0;
}

bool FileSystemAccess::decodeEscape(const char* s, char& escapedChar) const
{
    // s must be part of a null terminated c-style string
    if (s && *s == '%'
        && islchex_high(s[1]) // must be 0..127
        && islchex_low(s[2]))
    {
        escapedChar = char((hexval(s[1]) << 4) | hexval(s[2]));
        return true;
    }
    return false;
}


const char *FileSystemAccess::fstypetostring(FileSystemType type)
{
    switch (type)
    {
        case FS_NTFS:
            return "NTFS";
        case FS_EXFAT:
            return "EXFAT";
        case FS_FAT32:
            return "FAT32";
        case FS_EXT:
            return "EXT";
        case FS_HFS:
            return "HFS";
        case FS_APFS:
            return "APFS";
        case FS_FUSE:
            return "FUSE";
        case FS_SDCARDFS:
            return "SDCARDFS";
        case FS_F2FS:
            return "F2FS";
        case FS_XFS:
            return "XFS";
        case FS_CIFS:
            return "CIFS";
        case FS_NFS:
            return "NFS";
        case FS_SMB:
            return "SMB";
        case FS_SMB2:
            return "SMB2";
        case FS_LIFS:
            return "LIFS";
        case FS_UNKNOWN:    // fall through
            return "UNKNOWN FS";
    }

    return "UNKNOWN FS";
}

FileSystemType FileSystemAccess::getlocalfstype(const LocalPath& path) const
{
    // Not enough information to determine path.
    if (path.empty())
    {
        return FS_UNKNOWN;
    }

    FileSystemType type;

    // Try and get the type from the path we were given.
    if (getlocalfstype(path, type))
    {
        // Path exists.
        return type;
    }

    // Try and get the type based on our parent's path.
    LocalPath parentPath(path);

    // Remove trailing separator, if any.
    parentPath.trimNonDriveTrailingSeparator();

    // Did the path consist solely of that separator?
    if (parentPath.empty())
    {
        return FS_UNKNOWN;
    }

    parentPath = parentPath.parentPath();
    if (getlocalfstype(parentPath, type))
    {
        return type;
    }

    return FS_UNKNOWN;
}

bool FileSystemAccess::islocalfscompatible(const int character, const FileSystemType type) const
{
    // NUL is always escaped.
    if (!character)
    {
        return false;
    }

    // it turns out that escaping the escape % character doesn't interact well with the
    // existing sync code, should an older megasync etc be running in the same account
    // so let's leave this aspect the same as the old system, for now at least.

    // Filesystem-specific policies.
    switch (type)
    {
    case FS_HFS:
        return character != ':' && character != '/';
    case FS_APFS:
    case FS_EXT:
    case FS_F2FS:
    case FS_XFS:
        return character != '/';
    case FS_EXFAT:
    case FS_FAT32:
    case FS_FUSE:
    case FS_NTFS:
    case FS_SDCARDFS:
    case FS_LIFS:
    case FS_UNKNOWN:
    default:
        return !(std::iscntrl(character) || strchr("\\/:?\"<>|*", character));
    }
}

// replace characters that are not allowed in local fs names with a %xx escape sequence
void FileSystemAccess::escapefsincompatible(string* name, FileSystemType fileSystemType) const
{
    if (!name->compare(".."))
    {
        name->replace(0, 2, "%2e%2e");
        return;
    }
    if (!name->compare("."))
    {
        name->replace(0, 1, "%2e");
        return;
    }

    char buf[4];
    size_t utf8seqsize = 0;
    size_t i = 0;
    unsigned char c = '0';
    while (i < name->size())
    {
        c = static_cast<unsigned char>((*name)[i]);
        utf8seqsize = Utils::utf8SequenceSize(c);
        assert(utf8seqsize);
        if (utf8seqsize == 1 && !islocalfscompatible(c, fileSystemType))
        {
            snprintf(buf, sizeof(buf), "%%%02x", c);
            name->replace(i, 1, buf);
            // Logging these at such a low level is too frequent and verbose
            //LOG_debug << "Escape incompatible character for filesystem type "
            //    << fstypetostring(fileSystemType)
            //    << ", replace '" << char(c) << "' by '" << buf << "'\n";
        }
        i += utf8seqsize;
    }
}

void FileSystemAccess::unescapefsincompatible(string *name) const
{
    if (!name->compare("%2e%2e"))
    {
        name->replace(0, 6, "..");
        return;
    }

    if (!name->compare("%2e"))
    {
        name->replace(0, 3, ".");
        return;
    }

    for (size_t i = 0; i < name->size(); ++i)
    {
        char c;
        if (decodeEscape(name->c_str() + i, c)) // it must be a null terminated c-style string passed here
        {
            // Substitute in the decoded character.
            name->replace(i, 3, 1, c);
        }
    }
}

std::unique_ptr<LocalPath> FileSystemAccess::fsShortname(const LocalPath& localname)
{
    LocalPath s;
    if (getsname(localname, s))
    {
        return std::make_unique<LocalPath>(std::move(s));
    }
    return nullptr;
}

handle FileSystemAccess::fsidOf(const LocalPath& path, bool follow, bool skipcasecheck, FSLogging fsl)
{
    auto fileAccess = newfileaccess(follow);

    if (fileAccess->fopen(path, true, false, fsl, nullptr, false, skipcasecheck))
        return fileAccess->fsid;

    return UNDEF;
}

#ifdef ENABLE_SYNC

bool FileSystemAccess::initFilesystemNotificationSystem()
{
    return true;
}

#endif // ENABLE_SYNC

bool FileSystemAccess::fileExistsAt(const LocalPath& path)
{
    auto fa = newfileaccess(false);
    return fa->isfile(path);
}

#ifdef ENABLE_SYNC

// default DirNotify: no notification available
DirNotify::DirNotify(const LocalPath& rootPath)
{
    assert(!rootPath.empty());
    localbasepath = rootPath;

    mFailed = 1;
    mFailReason = "Not initialized";
    mErrorCount = 0;
}


void DirNotify::setFailed(int errCode, const string& reason)
{
    std::lock_guard<std::mutex> g(mMutex);
    mFailed = errCode;
    mFailReason = reason;
}

int DirNotify::getFailed(string& reason)
{
    if (mFailed)
    {
        reason = mFailReason;
    }
    return mFailed;
}


bool DirNotify::empty()
{
    return fsEventq.empty();
}

// notify base LocalNode + relative path/filename
void DirNotify::notify(NotificationDeque& q, LocalNode* l, Notification::ScanRequirement sr, LocalPath&& path, bool immediate)
{
    // We may be executing on a thread here so we can't access the LocalNode data structures.  Queue everything, and
    // filter when the notifications are processed.  Also, queueing it here is faster than logging the decision anyway.
    Notification n(immediate ? 0 : Waiter::ds.load(), sr, std::move(path), l);
    q.pushBack(std::move(n));
}

DirNotify* FileSystemAccess::newdirnotify(LocalNode&, const LocalPath& rootPath, Waiter*)
{
    return new DirNotify(rootPath);
}
#endif  // ENABLE_SYNC

FileAccess::FileAccess(Waiter *waiter)
{
    this->waiter = waiter;
    this->isAsyncOpened = false;
    this->numAsyncReads = 0;
}

FileAccess::~FileAccess()
{
    // All AsyncIOContext objects must be deleted before
    assert(!numAsyncReads && !isAsyncOpened);
}

// open file for reading
bool FileAccess::fopen(const LocalPath& name, FSLogging fsl)
{
    updatelocalname(name, true);

    fopenSucceeded = sysstat(&mtime, &size, FSLogging::noLogging);
    if (!fopenSucceeded && fsl.doLog(errorcode))
    {
        LOG_err << "Unable to FileAccess::fopen('" << name << "'): sysstat() failed: error code: " << errorcode << ": " << FileSystemAccess::getErrorMessage(errorcode);
    }
    return fopenSucceeded;
}

bool FileAccess::isfile(const LocalPath& path)
{
    return fopen(path, FSLogging::noLogging) && type == FILENODE;
}

bool FileAccess::isfolder(const LocalPath& path)
{
    updatelocalname(path, true);
    sysstat(&mtime, &size, FSLogging::noLogging);
    return type == FOLDERNODE;
}

// check if size and mtime are unchanged, then open for reading
bool FileAccess::openf(FSLogging fsl)
{
    if (nonblocking_localname.empty())
    {
        // file was not opened in nonblocking mode
        return true;
    }

    m_time_t curr_mtime;
    m_off_t curr_size;
    if (!sysstat(&curr_mtime, &curr_size, FSLogging::noLogging))
    {
        if (fsl.doLog(errorcode))
        {
            LOG_err << "Error opening file handle (sysstat) '"
                << nonblocking_localname << "': errorcode " << errorcode << ": " << FileSystemAccess::getErrorMessage(errorcode);
        }
        return false;
    }

    if (curr_mtime != mtime || curr_size != size)
    {
        mtime = curr_mtime;
        size = curr_size;
        retry = false;
        return false;
    }

    bool r = sysopen(false, FSLogging::noLogging);
    if (!r && fsl.doLog(errorcode)) {
        // file may have been deleted just now
        LOG_err << "Error opening file handle (sysopen) '"
                << nonblocking_localname << "': errorcode " << errorcode << ": " << FileSystemAccess::getErrorMessage(errorcode);
    }
    return r;
}

void FileAccess::closef()
{
    if (!nonblocking_localname.empty())
    {
        sysclose();
    }
}

bool FileAccess::fstat()
{
    return fstat(mtime, size);
}

void FileAccess::asyncopfinished(void *param)
{
    Waiter *waiter = (Waiter *)param;
    if (waiter)
    {
        waiter->notify();
    }
}

AsyncIOContext *FileAccess::asyncfopen(const LocalPath& f, FSLogging fsl)
{
    updatelocalname(f, true);

    LOG_verbose << "Async open start";
    AsyncIOContext *context = newasynccontext();
    context->op = AsyncIOContext::OPEN;
    context->access = AsyncIOContext::ACCESS_READ;
    context->openPath = f;
    context->waiter = waiter;
    context->userCallback = asyncopfinished;
    context->userData = waiter;
    context->posOfBuffer = size;
    context->fa = this;

    context->failed = !sysstat(&mtime, &size, fsl);
    context->retry = this->retry;
    context->finished = true;
    context->userCallback(context->userData);
    return context;
}

bool FileAccess::asyncopenf(FSLogging fsl)
{
    numAsyncReads++;
    if (nonblocking_localname.empty())
    {
        return true;
    }

    if (isAsyncOpened)
    {
        return true;
    }

    m_time_t curr_mtime = 0;
    m_off_t curr_size = 0;
    if (!sysstat(&curr_mtime, &curr_size, FSLogging::noLogging))
    {
        if (fsl.doLog(errorcode))
        {
            LOG_err << "Error opening async file handle (sysstat): '" << nonblocking_localname << "': " << errorcode << ": " << FileSystemAccess::getErrorMessage(errorcode);
        }
        return false;
    }

    if (curr_mtime != mtime || curr_size != size)
    {
        mtime = curr_mtime;
        size = curr_size;
        retry = false;
        return false;
    }

    LOG_debug << "Opening async file handle for reading";
    bool result = sysopen(true, FSLogging::noLogging);
    if (result)
    {
        isAsyncOpened = true;
    }
    else if (fsl.doLog(errorcode))
    {
        LOG_err << "Error opening async file handle (sysopen): '" << nonblocking_localname << "': " << errorcode << ": " << FileSystemAccess::getErrorMessage(errorcode);
    }
    return result;
}

void FileAccess::asyncclosef()
{
    numAsyncReads--;
    if (isAsyncOpened && !numAsyncReads)
    {
        LOG_debug << "Closing async file handle";
        isAsyncOpened = false;
        sysclose();
    }
}

AsyncIOContext *FileAccess::asyncfopen(const LocalPath& f, bool read, bool write, m_off_t pos)
{
    LOG_verbose << "Async open start";
    AsyncIOContext *context = newasynccontext();
    context->op = AsyncIOContext::OPEN;
    context->access = AsyncIOContext::ACCESS_NONE
            | (read ? AsyncIOContext::ACCESS_READ : 0)
            | (write ? AsyncIOContext::ACCESS_WRITE : 0);

    context->openPath = f;
    context->waiter = waiter;
    context->userCallback = asyncopfinished;
    context->userData = waiter;
    context->posOfBuffer = pos;
    context->fa = this;

    asyncsysopen(context);
    return context;
}

void FileAccess::asyncsysopen(AsyncIOContext *context)
{
    context->failed = true;
    context->retry = false;
    context->finished = true;
    if (context->userCallback)
    {
        context->userCallback(context->userData);
    }
}

AsyncIOContext *FileAccess::asyncfread(string *dst, unsigned len, unsigned pad, m_off_t pos, FSLogging fsl)
{
    LOG_verbose << "Async read start";
    dst->resize(len + pad);

    AsyncIOContext *context = newasynccontext();
    context->op = AsyncIOContext::READ;
    context->posOfBuffer = pos;
    context->pad = pad;
    context->dataBuffer = (byte*)dst->data();
    context->dataBufferLen = len;
    context->waiter = waiter;
    context->userCallback = asyncopfinished;
    context->userData = waiter;
    context->fa = this;

    if (!asyncopenf(fsl))
    {
        LOG_err << "Error in asyncopenf";
        context->failed = true;
        context->retry = this->retry;
        context->finished = true;
        context->userCallback(context->userData);
        return context;
    }

    asyncsysread(context);
    return context;
}

void FileAccess::asyncsysread(AsyncIOContext *context)
{
    context->failed = true;
    context->retry = false;
    context->finished = true;
    if (context->userCallback)
    {
        context->userCallback(context->userData);
    }
}

AsyncIOContext *FileAccess::asyncfwrite(const byte* data, unsigned len, m_off_t pos)
{
    LOG_verbose << "Async write start";

    AsyncIOContext *context = newasynccontext();
    context->op = AsyncIOContext::WRITE;
    context->posOfBuffer = pos;
    context->dataBufferLen = len;
    context->dataBuffer = const_cast<byte*>(data);
    context->waiter = waiter;
    context->userCallback = asyncopfinished;
    context->userData = waiter;
    context->fa = this;

    asyncsyswrite(context);
    return context;
}

void FileAccess::asyncsyswrite(AsyncIOContext *context)
{
    context->failed = true;
    context->retry = false;
    context->finished = true;
    if (context->userCallback)
    {
        context->userCallback(context->userData);
    }
}

AsyncIOContext *FileAccess::newasynccontext()
{
    return new AsyncIOContext();
}

bool FileAccess::fread(string* dst, unsigned len, unsigned pad, m_off_t pos, FSLogging fsl)
{
    if (!openf(fsl))
    {
        return false;
    }

    bool r;

    dst->resize(len + pad);

    r = sysread((byte*)dst->data(), len, pos);
    if (r)
    {
        memset((char*)dst->data() + len, 0, pad);
    }

    closef();

    return r;
}

bool FileAccess::frawread(byte* dst, unsigned len, m_off_t pos, bool caller_opened, FSLogging fsl)
{
    if (!caller_opened && !openf(fsl))
    {
        return false;
    }

    bool r = sysread(dst, len, pos);

    if (!caller_opened)
    {
        closef();
    }

    return r;
}

AsyncIOContext::~AsyncIOContext()
{
    finish();

    // AsyncIOContext objects must be deleted before the FileAccess object
    if (op == AsyncIOContext::READ)
    {
        fa->asyncclosef();
    }
}

void AsyncIOContext::finish()
{
    if (!finished)
    {
        while (!finished)
        {
            waiter->init(NEVER);
            waiter->wait();
        }

        // We could have been consumed and external event
        waiter->notify();
    }
}

FileInputStream::FileInputStream(FileAccess *fileAccess)
{
    this->fileAccess = fileAccess;
    this->offset = 0;
}

m_off_t FileInputStream::size()
{
    return fileAccess->size;
}

bool FileInputStream::read(byte *buffer, unsigned size)
{
    if (!buffer)
    {
        if ((offset + size) <= fileAccess->size)
        {
            offset += size;
            return true;
        }

        LOG_warn << "Invalid seek on FileInputStream";
        return false;
    }

    if (fileAccess->frawread(buffer, size, offset, true, FSLogging::logOnError))
    {
        offset += size;
        return true;
    }

    LOG_warn << "Invalid read on FileInputStream";
    return false;
}

<<<<<<< HEAD
bool LocalPath::empty() const
{
    assert(invariant());
    return localpath.empty();
}

void LocalPath::clear()
{
    assert(invariant());
    localpath.clear();
    mPathType = PathType::RELATIVE_PATH;
    assert(invariant());
}

void LocalPath::truncate(size_t bytePos)
{
    assert(invariant());
    localpath.resize(bytePos);
    assert(invariant());
}

LocalPath LocalPath::leafName() const
{
    assert(invariant());
    LocalPath result;
    if (!isURI())
    {
        auto p = localpath.find_last_of(localPathSeparator);
        p = p == string::npos ? 0 : p + 1;
        result.localpath = localpath.substr(p, localpath.size() - p);
        assert(result.invariant());
    }
    else
    {
        result = fromRelativePath(URIHandler::getName(toPath(false)));
    }

    return result;
}

string LocalPath::leafOrParentName() const
{
    assert(invariant());
    assert(!isURI());

    LocalPath name;
    // win32: normalizeAbsolute() does not work with paths like "D:\\foo\\..\\bar.txt". TODO ?
    FSACCESS_CLASS().expanselocalpath(*this, name);
    name.removeTrailingSeparators();

    if (name.empty())
    {
        return string();
    }

#ifdef WIN32
    if (name.localpath.back() == L':')
    {
        // drop trailing ':'
        string n = name.toPath(true);
        n.pop_back();
        return n;
    }
#endif

    return name.leafName().toPath(true);
}

void LocalPath::append(const LocalPath& additionalPath)
{
    assert(invariant());
    assert(!isURI());
    localpath.append(additionalPath.localpath);
    assert(invariant());
}

std::string LocalPath::platformEncoded() const
{
    assert(invariant());
    assert(!isURI());

#ifdef WIN32
    // this function is typically used where we need to pass a file path to the client app, which expects utf16 in a std::string buffer
    // some other backwards compatible cases need this format also, eg. serialization
    std::string outstr;

    if (localpath.size() >= 4 && 0 == localpath.compare(0, 4, L"\\\\?\\", 4))
    {
        if (0 == localpath.compare(4, 4, L"UNC\\", 4))
        {
            // when a path leaves LocalPath, we can remove prefix which is only needed internally
            outstr.resize((localpath.size() - 6) * sizeof(wchar_t));
            memcpy(const_cast<char*>(outstr.data()), localpath.data() + 0, 2 * sizeof(wchar_t));  // "\\\\"
            memcpy(const_cast<char*>(outstr.data()) + 4, localpath.data() + 8, (localpath.size() - 8) * sizeof(wchar_t));
        }
        else
        {
            // when a path leaves LocalPath, we can remove prefix which is only needed internally
            outstr.resize((localpath.size() - 4) * sizeof(wchar_t));
            memcpy(const_cast<char*>(outstr.data()), localpath.data() + 4, (localpath.size() - 4) * sizeof(wchar_t));
        }
    }
    else
    {
        outstr.resize(localpath.size() * sizeof(wchar_t));
        memcpy(const_cast<char*>(outstr.data()), localpath.data(), localpath.size() * sizeof(wchar_t));
    }
    return outstr;
#else
    // for non-windows, it's just the same utf8 string we use anyway
    return localpath;
#endif
}


void LocalPath::appendWithSeparator(const LocalPath& additionalPath, bool separatorAlways)
{
    assert(!isURI());

#ifdef USE_IOS
    bool originallyUsesAppBasePath =
        isAbsolute() && (localpath.empty() || localpath.front() != localPathSeparator);
#endif

    assert(!additionalPath.isAbsolute());
    if (separatorAlways || localpath.size())
    {
        // still have to be careful about appending a \ to F:\ for example, on windows, which produces an invalid path
        if (!(endsInSeparator() || additionalPath.beginsWithSeparator()))
        {
            localpath.append(1, localPathSeparator);
        }
    }

    localpath.append(additionalPath.localpath);

#ifdef USE_IOS
    if (originallyUsesAppBasePath)
    {
        while (!localpath.empty() && localpath.front() == localPathSeparator)
        {
            localpath.erase(0, 1);
        }
    }
#endif

    assert(invariant());
}

void LocalPath::prependWithSeparator(const LocalPath& additionalPath)
{
    assert(!isAbsolute() && !isURI());
    assert(invariant());
    // no additional separator if there is already one after
    if (!localpath.empty() && localpath[0] != localPathSeparator)
    {
        // no additional separator if there is already one before
        if (!(beginsWithSeparator() || additionalPath.endsInSeparator()))
        {
            localpath.insert(0, 1, localPathSeparator);
        }
    }
    localpath.insert(0, additionalPath.localpath);
    mPathType = additionalPath.mPathType;
    assert(invariant());
}

LocalPath LocalPath::prependNewWithSeparator(const LocalPath& additionalPath) const
{
    assert(!isAbsolute() && !isURI());
    LocalPath lp = *this;
    lp.prependWithSeparator(additionalPath);
    assert(lp.invariant());
    return lp;
}

void LocalPath::trimNonDriveTrailingSeparator()
{
    assert(!isURI());
    assert(invariant());
    if (endsInSeparator())
    {
        // ok so the last character is a directory separator.  But don't remove it for eg. F:\ on windows
        #ifdef WIN32
        if (localpath.size() > 1 &&
            localpath[localpath.size() - 2] == L':')
        {
            return;
        }
        #endif

        localpath.resize(localpath.size() - 1);
    }
    assert(invariant());
}

bool LocalPath::findNextSeparator(size_t& separatorBytePos) const
{
    assert(!isURI());
    assert(invariant());
    separatorBytePos = localpath.find(localPathSeparator, separatorBytePos);
    return separatorBytePos != string::npos;
}

bool LocalPath::findPrevSeparator(size_t& separatorBytePos, const FileSystemAccess&) const
{
    assert(!isURI());
    assert(invariant());
    separatorBytePos = localpath.rfind(LocalPath::localPathSeparator, separatorBytePos);
    return separatorBytePos != string::npos;
}

bool LocalPath::endsInSeparator() const
{
    assert(!isURI());
    assert(invariant());
    return !localpath.empty() && localpath.back() == localPathSeparator;
}

bool LocalPath::beginsWithSeparator() const
{
    assert(!isURI());
    assert(invariant());
    return !localpath.empty() && localpath.front() == localPathSeparator;
}

size_t LocalPath::getLeafnameByteIndex() const
{
    assert(!isURI());
    assert(invariant());
    size_t p = localpath.size();

    while (p && (p -= 1))
    {
        if (localpath[p] == LocalPath::localPathSeparator)
        {
            p += 1;
            break;
        }
    }
    return p;
}

LocalPath LocalPath::subpathFrom(size_t bytePos) const
{
    assert(invariant());
    LocalPath result;
    result.localpath = localpath.substr(bytePos);
    assert(result.invariant());
    return result;
}

LocalPath LocalPath::subpathTo(size_t bytePos) const
{
    assert(invariant());
    LocalPath p;
    p.localpath = localpath.substr(0, bytePos);
    p.mPathType = mPathType;
    assert(p.invariant());
    return p;
}

LocalPath LocalPath::parentPath() const
{
    assert(!isURI());
    assert(invariant());
    return subpathTo(getLeafnameByteIndex());
}

LocalPath LocalPath::insertFilenameSuffix(const std::string& suffix) const
{
    assert(!isURI());
    assert(invariant());

    size_t dotindex = localpath.find_last_of('.');
    size_t sepindex = localpath.find_last_of(LocalPath::localPathSeparator);

    LocalPath result, extension;

    if (dotindex == string::npos || (sepindex != string::npos && sepindex > dotindex))
    {
        result.localpath = localpath;
        result.mPathType = mPathType;
    }
    else
    {
        result.localpath = localpath.substr(0, dotindex);
        result.mPathType = mPathType;
        extension.localpath = localpath.substr(dotindex);
    }

    result.localpath += LocalPath::fromRelativePath(suffix).localpath + extension.localpath;
    assert(result.invariant());
    return result;
}


string LocalPath::toPath(bool normalize) const
{
    assert(invariant());
    string path;
    local2path(&localpath, &path, normalize);

#ifdef WIN32
    if (path.size() >= 4 && 0 == path.compare(0, 4, "\\\\?\\", 4))
    {
        if (0 == localpath.compare(4, 4, L"UNC\\", 4))
        {
            // when a path leaves LocalPath, we can remove prefix which is only needed internally
            path.erase(2, 6);
        }
        else
        {
            // when a path leaves LocalPath, we can remove prefix which is only needed internally
            path.erase(0, 4);
        }
    }
#endif

    return path;
}

string LocalPath::toName(const FileSystemAccess& fsaccess) const
{
    assert(!isURI());
    string name = toPath(true);
    fsaccess.unescapefsincompatible(&name);
    return name;
}

LocalPath LocalPath::fromAbsolutePath(const string& path)
{
    auto x = path.empty();
    assert(!x);
    if (LocalPath::isURIPath(path))
    {
        return LocalPath::fromURIPath(path);
    }

    LocalPath p;
    path2local(&path, &p.localpath);
    p.normalizeAbsolute();
    return p;
}

LocalPath LocalPath::fromRelativePath(const string& path)
{
    LocalPath p;
    path2local(&path, &p.localpath);
    assert(p.invariant());
    return p;
}

LocalPath LocalPath::fromURIPath(const string& path)
{
    LocalPath p;
    path2local(&path, &p.localpath);
    p.mPathType = PathType::URI_PATH;
    assert(p.invariant());
    return p;
}

bool LocalPath::isURIPath(const string& path)
{
    return URIHandler::isURI(path);
}

LocalPath LocalPath::fromRelativeName(string path, const FileSystemAccess& fsaccess, FileSystemType fsType)
{
    fsaccess.escapefsincompatible(&path, fsType);
    return fromRelativePath(path);
}

LocalPath LocalPath::fromPlatformEncodedRelative(string path)
{
    LocalPath p;
#if defined(_WIN32)
    assert(!(path.size() % 2));
    p.localpath.resize(path.size() / sizeof(wchar_t));
    memcpy(const_cast<wchar_t*>(p.localpath.data()), path.data(), p.localpath.size() * sizeof(wchar_t));
#else
    p.localpath = std::move(path);
#endif
    assert(p.invariant());
    return p;
}

LocalPath LocalPath::fromPlatformEncodedAbsolute(string path)
{
    if (LocalPath::isURIPath(path))
    {
        return fromURIPath(path);
    }

    LocalPath p;
#if defined(_WIN32)
    assert(!(path.size() % 2));
    p.localpath.resize(path.size() / sizeof(wchar_t));
    memcpy(const_cast<wchar_t*>(p.localpath.data()), path.data(), p.localpath.size() * sizeof(wchar_t));
#else
    p.localpath = std::move(path);
#endif
    p.normalizeAbsolute();
    return p;
}

#if defined(_WIN32)
LocalPath LocalPath::fromPlatformEncodedRelative(wstring&& wpath)
{
    LocalPath p;
    p.localpath = std::move(wpath);
    assert(p.invariant());
    return p;
}

LocalPath LocalPath::fromPlatformEncodedAbsolute(wstring&& wpath)
{
    LocalPath p;
    p.localpath = std::move(wpath);
    p.normalizeAbsolute();
    return p;
}

wchar_t LocalPath::driveLetter()
{
    assert(isAbsolute());
    assert(invariant());
    auto drivepos = localpath.find(L':');
    return drivepos == wstring::npos || drivepos < 1 ? 0 : localpath[drivepos-1];
}


// convert UTF-8 to Windows Unicode
void LocalPath::path2local(const string* path, string* local)
{
    // make space for the worst case
    local->resize((path->size() + 1) * sizeof(wchar_t));

    int len = MultiByteToWideChar(CP_UTF8, 0,
        path->c_str(),
        -1,
        (wchar_t*)local->data(),
        int(local->size() / sizeof(wchar_t) + 1));
    if (len)
    {
        // resize to actual result
        local->resize(sizeof(wchar_t) * (len - 1));
    }
    else
    {
        local->clear();
    }
}

// convert UTF-8 to Windows Unicode
void LocalPath::path2local(const string* path, std::wstring* local)
{
    // make space for the worst case
    local->resize(path->size() + 2);

    int len = MultiByteToWideChar(CP_UTF8, 0,
        path->c_str(),
        -1,
        const_cast<wchar_t*>(local->data()),
        int(local->size()));
    if (len)
    {
        // resize to actual result
        local->resize(len - 1);
    }
    else
    {
        local->clear();
    }
}

// convert Windows Unicode to UTF-8
void LocalPath::local2path(const string* local, string* path, bool normalize)
{
    path->resize((local->size() + 1) * 4 / sizeof(wchar_t) + 1);

    path->resize(WideCharToMultiByte(CP_UTF8, 0, (wchar_t*)local->data(),
        int(local->size() / sizeof(wchar_t)),
        (char*)path->data(),
        int(path->size()),
        NULL, NULL));

    if (normalize) utf8_normalize(path);
}

void LocalPath::local2path(const std::wstring* local, string* path, bool normalize)
{
    path->resize((local->size() * sizeof(wchar_t) + 1) * 4 / sizeof(wchar_t) + 1);

    path->resize(WideCharToMultiByte(CP_UTF8, 0, local->data(),
        int(local->size()),
        (char*)path->data(),
        int(path->size()),
        NULL, NULL));

    if (normalize) utf8_normalize(path);
}

#else

void LocalPath::path2local(const string* path, string* local)
{
#ifdef __MACH__
    path2localMac(path, local);
#else
    *local = *path;
#endif
}

void LocalPath::local2path(const string* local, string* path, bool normalize)
{
    *path = *local;
    if (normalize) LocalPath::utf8_normalize(path);
}

#endif


std::atomic<unsigned> LocalPath_tmpNameLocal_counter{};

LocalPath LocalPath::tmpNameLocal()
{
    char buf[128];
    snprintf(buf, sizeof(buf), ".getxfer.%lu.%u.mega", getCurrentPid(), ++LocalPath_tmpNameLocal_counter);
    return LocalPath::fromRelativePath(buf);
}

bool LocalPath::isContainingPathOf(const LocalPath& path, size_t* subpathIndex) const
{
    assert(!isURI());
    assert(!empty());
    assert(!path.empty());
    assert(mPathType == path.mPathType);
    assert(invariant());
    assert(path.invariant());

    if (path.localpath.size() >= localpath.size()
        && !Utils::pcasecmp(path.localpath, localpath, localpath.size()))
    {
       if (path.localpath.size() == localpath.size())
       {
           if (subpathIndex) *subpathIndex = localpath.size();
           return true;
       }
       else if (path.localpath[localpath.size()] == localPathSeparator)
       {
           if (subpathIndex) *subpathIndex = localpath.size() + 1;
           return true;
       }
       else if (!localpath.empty() &&
                path.localpath[localpath.size() - 1] == localPathSeparator)
       {
           if (subpathIndex) *subpathIndex = localpath.size();
           return true;
       }
    }
    return false;
}

bool LocalPath::nextPathComponent(size_t& subpathIndex, LocalPath& component) const
{
    assert(!isURI());
    assert(invariant());

    while (subpathIndex < localpath.size() && localpath[subpathIndex] == localPathSeparator)
    {
        ++subpathIndex;
    }
    size_t start = subpathIndex;
    if (start >= localpath.size())
    {
        return false;
    }
    else if (findNextSeparator(subpathIndex))
    {
        component.localpath = localpath.substr(start, subpathIndex - start);
        assert(component.invariant());
        return true;
    }
    else
    {
        component.localpath = localpath.substr(start, localpath.size() - start);
        subpathIndex = localpath.size();
        assert(component.invariant());
        return true;
    }
}

bool LocalPath::hasNextPathComponent(size_t index) const
{
    assert(invariant());
    return index < localpath.size();
}

bool LocalPath::related(const LocalPath& other) const
{
    assert(!isURI());
    // Sanity: Compare like for like paths.
    assert(mPathType == other.mPathType);

    // This path is shorter: It may contain other.
    if (localpath.size() <= other.localpath.size())
        return isContainingPathOf(other);

    // Other is shorter: It may contain this path.
    return other.isContainingPathOf(*this);
}

=======
>>>>>>> f60237a8
#ifdef ENABLE_SYNC
bool Notification::fromDebris(const Sync& sync) const
{
    // Must not be the root.
    if (path.empty()) return false;

    // Must have an associated local node.
    if (!localnode) return false;

    // Assume this filtering has been done at a higher level.
    assert(!invalidated());

    // Emitted from sync root?
    if (localnode->parent) return false;

    // Contained with debris?
    return sync.localdebrisname.isContainingPathOf(path);
}

bool Notification::invalidated() const
{
    return localnode == (LocalNode*)~0;
}
#endif

LocalPath FileNameGenerator::suffixWithN(FileAccess* fa, const LocalPath& localname)
{
    return suffix(fa, localname, [ ](unsigned num) { return " (" + std::to_string(num) + ")"; });
}

LocalPath FileNameGenerator::suffixWithOldN(FileAccess* fa, const LocalPath& localname)
{
    return suffix(fa, localname, [](unsigned num) { return ".old" + std::to_string(num); });
}

LocalPath FileNameGenerator::suffix(FileAccess* fa, const LocalPath& localname, std::function<std::string(unsigned)> suffixF)
{
    LocalPath localnewname;
    unsigned num = 0;
    do
    {
        num++;
        localnewname = localname.insertFilenameSuffix(suffixF(num));
    } while (fa->fopen(localnewname, FSLogging::logExceptFileNotFound) || fa->type == FOLDERNODE);

    return localnewname;
}

FileDistributor::FileDistributor(const LocalPath& lp, size_t ntargets, m_time_t mtime, const FileFingerprint& confirm)
    : theFile(lp)
    , numTargets(ntargets)
    , mMtime(mtime)
    , confirmFingerprint(confirm)
{

}

FileDistributor::~FileDistributor()
{
    // the last operation clears the name
    lock_guard<recursive_mutex> g(mMutex);
    assert(theFile.empty()); // todo: if we haven't cleared the name, delete the file.  But we need an fsaccess for this thread which could be sync or client... maybe queue to client thread?
    assert(numTargets == 0);
}

bool FileDistributor::moveTo(const LocalPath& source,
                             LocalPath& target,
                             TargetNameExistsResolution method,
                             FileSystemAccess& fsAccess,
                             bool& transient_error,
                             bool& name_too_long,
                             [[maybe_unused]] Sync* syncForDebris,
                             [[maybe_unused]] const FileFingerprint& confirmFingerprint)
{
    assert (!!syncForDebris == (method == MoveReplacedFileToSyncDebris));

    // Try and move the source to the target.
    assert(FSNode::debugConfirmOnDiskFingerprintOrLogWhy(fsAccess, source, confirmFingerprint));
    if (fsAccess.renamelocal(source, target, method == OverwriteTarget))
    {
        assert(FSNode::debugConfirmOnDiskFingerprintOrLogWhy(fsAccess, target, confirmFingerprint));
        return true;
    }

    transient_error = fsAccess.transient_error;
    name_too_long = fsAccess.target_name_too_long;

    // the destination path already exists if method is not OverwriteTarget
    switch (method)
    {
#ifdef ENABLE_SYNC
        case MoveReplacedFileToSyncDebris:
            return moveToForMethod_MoveReplacedFileToSyncDebris(source, target, fsAccess, transient_error, name_too_long, syncForDebris, confirmFingerprint);
#endif
        case RenameWithBracketedNumber:
            return moveToForMethod_RenameWithBracketedNumber(source, target, fsAccess, transient_error, name_too_long);
        case RenameExistingToOldN:
            return moveToForMethod_RenameExistingToOldN(source, target, fsAccess, transient_error, name_too_long);
        default:
        {
            LOG_debug << "File move failed even with overwrite set. Target name: " << target;
            return false;
        }

    }
}

bool FileDistributor::moveToForMethod_RenameWithBracketedNumber(const LocalPath& source, LocalPath& target,
                        FileSystemAccess& fsAccess, bool& transient_error, bool& name_too_long)
{
        // add an (x) suffix until there's no clash
        auto fa = fsAccess.newfileaccess();
        auto changedName = FileNameGenerator::suffixWithN(fa.get(), target);
        LOG_debug << "The move destination file path exists already. Updated name: " << changedName;

        // Try and move the source to the changed name.
        if (fsAccess.renamelocal(source, changedName, false))
        {
            target = changedName;
            return true;
        }
        else
        {
            LOG_debug << "File move failed even after renaming with (N) to avoid a clash. Updated name: " << changedName;
            transient_error = fsAccess.transient_error;
            name_too_long = fsAccess.target_name_too_long;
            return false;
        }
}

bool FileDistributor::moveToForMethod_RenameExistingToOldN(const LocalPath& source, LocalPath& target,
                        FileSystemAccess& fsAccess, bool& transient_error, bool& name_too_long)
{
        // rename the existing with an .oldN suffix until there's no clash
        auto fa = fsAccess.newfileaccess();
        auto newName = FileNameGenerator::suffixWithOldN(fa.get(), target);
        LOG_debug << "The move destination file path exists already. renamed it to: " << newName;

        // Try rename the target to the new name.
        if (!fsAccess.renamelocal(target, newName, false))
        {
            LOG_debug << "Existing File renamed failed even after renaming with .oldN to avoid a clash. renamed name: " << newName;
            transient_error = fsAccess.transient_error;
            name_too_long = fsAccess.target_name_too_long;
            return false;
        }

        // Try and move the source to the target.
        if (fsAccess.renamelocal(source, target, false))
        {
            return true;
        }
        else
        {
            LOG_debug << "File move failed even after renaming the existing with .oldN to avoid a clash. renamed name: " << newName;
            transient_error = fsAccess.transient_error;
            name_too_long = fsAccess.target_name_too_long;
            return false;
        }
}

#ifdef ENABLE_SYNC
bool FileDistributor::moveToForMethod_MoveReplacedFileToSyncDebris(
    const LocalPath& source,
    LocalPath& target,
    FileSystemAccess& fsAccess,
    bool& transient_error,
    bool& name_too_long,
    Sync* syncForDebris,
    [[maybe_unused]] const FileFingerprint& confirmFingerprint)
{
        // Move the obstruction to the local debris.
        if (!syncForDebris->movetolocaldebris(target))
        {
            return false;
        }

        auto result = fsAccess.renamelocal(source, target, false);
        if (!result)
        {
            transient_error = fsAccess.transient_error;
            name_too_long = fsAccess.target_name_too_long;
            LOG_warn << "File move failed even after moving the obstruction to local debris. Target name: " << target;
        }
        else
        {
            assert(FSNode::debugConfirmOnDiskFingerprintOrLogWhy(fsAccess, target, confirmFingerprint));
        }
        return result;
}

bool FileDistributor::copyToForMethod_MoveReplacedFileToSyncDebris(
    const LocalPath& source,
    LocalPath& target,
    m_time_t mtime,
    FileSystemAccess& fsAccess,
    bool& transient_error,
    bool& name_too_long,
    Sync* syncForDebris,
    [[maybe_unused]] const FileFingerprint& confirmFingerprint)
{
        // Move the obstruction to the local debris.
        if (!syncForDebris->movetolocaldebris(target))
        {
            return false;
        }

        auto result = fsAccess.copylocal(source, target, mtime);
        if (!result)
        {
            transient_error = fsAccess.transient_error;
            name_too_long = fsAccess.target_name_too_long;
            LOG_debug << "File copy failed even after moving the obstruction to local debris. Target name: " << target;
        }
        else
        {
            assert(FSNode::debugConfirmOnDiskFingerprintOrLogWhy(fsAccess, target, confirmFingerprint));
        }
        return result;
}
#endif //ENABLE_SYNC

bool FileDistributor::copyToForMethod_RenameWithBracketedNumber(const LocalPath& source, LocalPath& target, m_time_t mtime,
                        FileSystemAccess& fsAccess, bool& transient_error, bool& name_too_long)
{
        // add an (x) suffix until there's no clash
        auto fa = fsAccess.newfileaccess();
        auto changedName = FileNameGenerator::suffixWithN(fa.get(), target);
        LOG_debug << "The copy destination file path exists already. Updated name: " << changedName;

        // copy the source to the changed name.
        if (fsAccess.copylocal(source, changedName, mtime))
        {
            target = changedName;
            return true;
        }
        else
        {
            LOG_debug << "File copy failed even after renaming with (N) to avoid a clash. Updated name: " << changedName;
            transient_error = fsAccess.transient_error;
            name_too_long = fsAccess.target_name_too_long;
            return false;
        }
}

bool FileDistributor::copyToForMethod_RenameExistingToOldN(const LocalPath& source, LocalPath& target, m_time_t mtime,
                        FileSystemAccess& fsAccess, bool& transient_error, bool& name_too_long)
{
        // rename the existing with an .oldN suffix until there's no clash
        auto fa = fsAccess.newfileaccess();
        auto newName = FileNameGenerator::suffixWithOldN(fa.get(), target);
        LOG_debug << "The copy destination file path exists already. renamed it to: " << newName;

        // Try rename the target to the new name.
        if (!fsAccess.renamelocal(target, newName, false))
        {
            LOG_debug << "Existing File renamed failed even after renaming with .oldN to avoid a clash. renamed name: " << newName;
            transient_error = fsAccess.transient_error;
            name_too_long = fsAccess.target_name_too_long;
            return false;
        }

        // Try and copy the source to the target.
        if (fsAccess.copylocal(source, target, mtime))
        {
            return true;
        }
        else
        {
            LOG_debug << "File copy failed even after renaming the existing with .oldN to avoid a clash. Updated name: " << newName;
            transient_error = fsAccess.transient_error;
            name_too_long = fsAccess.target_name_too_long;
            return false;
        }
}

bool FileDistributor::copyToForMethod_OverwriteTarget(
    const LocalPath& source,
    LocalPath& target,
    m_time_t mtime,
    FileSystemAccess& fsAccess,
    bool& transient_error,
    bool& name_too_long,
    [[maybe_unused]] const FileFingerprint& confirmFingerprint)
{
    if (fsAccess.copylocal(source, target, mtime))//copylocal is implemented as always overwrite
    {
        assert(FSNode::debugConfirmOnDiskFingerprintOrLogWhy(fsAccess, target, confirmFingerprint));
        return true;
    }
    else
    {
        transient_error = fsAccess.transient_error;
        name_too_long = fsAccess.target_name_too_long;
        return false;
    }
}

bool FileDistributor::copyTo(const LocalPath& source,
                             LocalPath& target,
                             m_time_t mtime,
                             TargetNameExistsResolution method,
                             FileSystemAccess& fsAccess,
                             bool& transient_error,
                             bool& name_too_long,
                             [[maybe_unused]] Sync* syncForDebris,
                             const FileFingerprint& confirmFingerprint)
{
    assert (!!syncForDebris == (method == MoveReplacedFileToSyncDebris));
    assert(FSNode::debugConfirmOnDiskFingerprintOrLogWhy(fsAccess, source, confirmFingerprint));

    // copy the source to the target if target is not there.
    if (!fsAccess.fileExistsAt(target))
    {
        return copyToForMethod_OverwriteTarget(source, target, mtime, fsAccess, transient_error, name_too_long, confirmFingerprint);
    }

    // the destination path already exists if method is not OverwriteTarget
    switch (method)
    {
#ifdef ENABLE_SYNC
        case MoveReplacedFileToSyncDebris:
            return copyToForMethod_MoveReplacedFileToSyncDebris(source, target, mtime, fsAccess, transient_error, name_too_long, syncForDebris, confirmFingerprint);
#endif
        case OverwriteTarget:
            return copyToForMethod_OverwriteTarget(source, target, mtime, fsAccess, transient_error, name_too_long, confirmFingerprint);
        case RenameWithBracketedNumber:
            return copyToForMethod_RenameWithBracketedNumber(source, target, mtime, fsAccess, transient_error, name_too_long);
        case RenameExistingToOldN:
            return copyToForMethod_RenameExistingToOldN(source, target, mtime, fsAccess, transient_error, name_too_long);
        default:
        {
            LOG_debug << "File copy failed as invalid method: " << method;
            return false;
        }
    }
}

bool FileDistributor::distributeTo(LocalPath& lp, FileSystemAccess& fsaccess, TargetNameExistsResolution method, bool& transient_error, bool& name_too_long, Sync* syncForDebris)
{
    transient_error = false;
    name_too_long = false;
    lock_guard<recursive_mutex> g(mMutex);

    if (lp == theFile)
    {
        actualPathUsed = true;
        removeTarget();
        return true;
    }
    else
    {
        if (numTargets == 1 && !actualPathUsed)
        {
            // the last one can be a rename (if we haven't already renamed to a final location)
            LOG_debug << "Renaming temporary file to target path";
            if (moveTo(theFile, lp, method, fsaccess, transient_error, name_too_long, syncForDebris, confirmFingerprint))
            {
                actualPathUsed = true;
                removeTarget();
                return true;
            }
            else
            {
                // maybe multiple Files were part of a single Transfer, and this last one is on a different disk
                LOG_debug << "Moving instead of renaming temporary file to target path";
                if (copyTo(theFile, lp, mMtime, method, fsaccess, transient_error, name_too_long, syncForDebris, confirmFingerprint))
                {
                    if (!fsaccess.unlinklocal(theFile))
                    {
                        LOG_debug << "Could not remove temp file after final destination copy: " << theFile;
                    }
                    removeTarget();
                    return true;
                }

            }
        }
        else
        {
            // otherwise copy
            if (copyTo(theFile, lp, mMtime, method, fsaccess, transient_error, name_too_long, syncForDebris, confirmFingerprint))
            {
                removeTarget();
                return true;
            }
        }
        return false;
    }
}

void FileDistributor::removeTarget()
{
    lock_guard<recursive_mutex> guard(mMutex);

    // Call isn't meaningful if the distributor has no targets.
    assert(numTargets && !theFile.empty());

    // Decrement the count and clear theFile if there are no more targets.
    if (!--numTargets)
        theFile.clear();
}

bool isNetworkFilesystem(FileSystemType type)
{
    return type == FS_CIFS
           || type == FS_NFS
           || type == FS_SMB
           || type == FS_SMB2;
}


std::atomic<size_t> ScanService::mNumServices(0);
std::unique_ptr<ScanService::Worker> ScanService::mWorker;
std::mutex ScanService::mWorkerLock;

ScanService::ScanService()
{
    // Locking here, rather than in the if statement, ensures that the
    // worker is fully constructed when control leaves the constructor.
    std::lock_guard<std::mutex> lock(mWorkerLock);

    if (++mNumServices == 1)
    {
        mWorker.reset(new Worker());
    }
}

ScanService::~ScanService()
{
    if (--mNumServices == 0)
    {
        std::lock_guard<std::mutex> lock(mWorkerLock);
        mWorker.reset();
    }
}

auto ScanService::queueScan(LocalPath targetPath, handle expectedFsid, bool followSymlinks, map<LocalPath, FSNode>&& priorScanChildren, shared_ptr<Waiter> waiter) -> RequestPtr
{
    // Create a request to represent the scan.
    auto request = std::make_shared<ScanRequest>(std::move(waiter), followSymlinks, targetPath, expectedFsid, std::move(priorScanChildren));

    // Queue request for processing.
    mWorker->queue(request);

    return request;
}

ScanService::ScanRequest::ScanRequest(shared_ptr<Waiter> waiter,
    bool followSymLinks,
    LocalPath targetPath,
    handle expectedFsid,
    map<LocalPath, FSNode>&& priorScanChildren)
    : mWaiter(waiter)
    , mScanResult(SCAN_INPROGRESS)
    , mFollowSymLinks(followSymLinks)
    , mKnown(std::move(priorScanChildren))
    , mResults()
    , mTargetPath(std::move(targetPath))
    , mExpectedFsid(expectedFsid)
{
}

ScanService::Worker::Worker(size_t numThreads)
    : mFsAccess(new FSACCESS_CLASS())
    , mPending()
    , mPendingLock()
    , mPendingNotifier()
    , mThreads()
{
    // Always at least one thread.
    assert(numThreads > 0);

    LOG_debug << "Starting ScanService worker...";

    // Start the threads.
    while (numThreads--)
    {
        try
        {
            mThreads.emplace_back([this]() { loop(); });
        }
        catch (std::system_error& e)
        {
            LOG_err << "Failed to start worker thread: " << e.what();
        }
    }

    LOG_debug << mThreads.size() << " worker thread(s) started.";
    LOG_debug << "ScanService worker started.";
}

ScanService::Worker::~Worker()
{
    LOG_debug << "Stopping ScanService worker...";

    // Queue the 'terminate' sentinel.
    {
        std::unique_lock<std::mutex> lock(mPendingLock);
        mPending.emplace_back();
    }

    // Wake any sleeping threads.
    mPendingNotifier.notify_all();

    LOG_debug << "Waiting for worker thread(s) to terminate...";

    // Wait for the threads to terminate.
    for (auto& thread : mThreads)
    {
        thread.join();
    }

    LOG_debug << "ScanService worker stopped.";
}

void ScanService::Worker::queue(ScanRequestPtr request)
{
    // Queue the request.
    {
        std::unique_lock<std::mutex> lock(mPendingLock);
        mPending.emplace_back(std::move(request));
    }

    // Tell the lucky thread it has something to do.
    mPendingNotifier.notify_one();
}

void ScanService::Worker::loop()
{
    // We're ready when we have some work to do.
    auto ready = [this]() { return !mPending.empty(); };

    for ( ; ; )
    {
        ScanRequestPtr request;

        {
            // Wait for something to do.
            std::unique_lock<std::mutex> lock(mPendingLock);
            mPendingNotifier.wait(lock, ready);

            assert(ready()); // condition variable should have taken care of this

            // Are we being told to terminate?
            if (!mPending.front())
            {
                // Bail, don't deque the sentinel.
                return;
            }

            request = std::move(mPending.front());
            mPending.pop_front();
        }

        LOG_verbose << "Directory scan begins: " << request->mTargetPath;
        using namespace std::chrono;
        auto scanStart = high_resolution_clock::now();

        // Process the request.
        unsigned nFingerprinted = 0;
        auto result = scan(request, nFingerprinted);
        auto scanEnd = high_resolution_clock::now();

        if (result == SCAN_SUCCESS)
        {
            LOG_verbose << "Directory scan complete for: " << request->mTargetPath
                << " entries: " << request->mResults.size()
                << " taking " << duration_cast<milliseconds>(scanEnd - scanStart).count() << "ms"
                << " fingerprinted: " << nFingerprinted;
        }
        else
        {
            LOG_verbose << "Directory scan FAILED (" << result << "): " << request->mTargetPath;
        }

        request->mScanResult = result;
        request->mWaiter->notify();
    }
}

// Really we only have one worker despite the vector of threads - maybe we should just have one
// regardless of multiple clients too - there is only one filesystem after all (but not singleton!!)
CodeCounter::ScopeStats ScanService::syncScanTime = { "folderScan" };

auto ScanService::Worker::scan(ScanRequestPtr request, unsigned& nFingerprinted) -> ScanResult
{
    CodeCounter::ScopeTimer rst(syncScanTime);

    auto result = mFsAccess->directoryScan(request->mTargetPath,
        request->mExpectedFsid,
        request->mKnown,
        request->mResults,
        request->mFollowSymLinks,
        nFingerprinted);

    // No need to keep this data around anymore.
    request->mKnown.clear();

    return result;
}

unique_ptr<FSNode> FSNode::fromFOpened(FileAccess& fa, const LocalPath& fullPath, FileSystemAccess& fsa)
{
    unique_ptr<FSNode> result(new FSNode);
    result->type = fa.type;
    result->fsid = fa.fsidvalid ? fa.fsid : UNDEF;
    result->isSymlink = fa.mIsSymLink;
    result->fingerprint.mtime = fa.mtime;
    result->fingerprint.size = fa.size;

    result->localname = fullPath.leafName();

    if (auto sn = fsa.fsShortname(fullPath))
    {
        if (*sn != result->localname)
        {
            result->shortname = std::move(sn);
        }
    }
    return result;
}

unique_ptr<FSNode> FSNode::fromPath(FileSystemAccess& fsAccess, const LocalPath& path, bool skipCaseCheck, FSLogging fsl)
{
    auto fileAccess = fsAccess.newfileaccess(false);

    LocalPath actualLeafNameIfDifferent;

    if (!fileAccess->fopen(path, true, false, fsl, nullptr, false, skipCaseCheck, &actualLeafNameIfDifferent))
        return nullptr;

    auto fsNode = fromFOpened(*fileAccess, path, fsAccess);

    if (!actualLeafNameIfDifferent.empty())
    {
        fsNode->localname = actualLeafNameIfDifferent;
    }

    if (fsNode->type != FILENODE)
        return fsNode;

    if (!fsNode->fingerprint.genfingerprint(fileAccess.get()))
        return nullptr;

    return fsNode;
}

bool FSNode::debugConfirmOnDiskFingerprintOrLogWhy(FileSystemAccess& fsAccess, const LocalPath& path, const FileFingerprint& ff)
{
    if (unique_ptr<FSNode> od = fromPath(fsAccess, path, false, FSLogging::logOnError))
    {
        if (od->fingerprint == ff) return true;

        LOG_debug << "fingerprint mismatch at path: " << path;
        LOG_debug << "size: " << od->fingerprint.size << " should have been " << ff.size;
        LOG_debug << "mtime: " << od->fingerprint.mtime << " should have been " << ff.mtime;
        LOG_debug << "crc: " << Base64Str<sizeof(FileFingerprint::crc)>((byte*)&od->fingerprint.crc)
                  << " should have been " << Base64Str<sizeof(FileFingerprint::crc)>((byte*)&ff.crc);
    }
    else
    {
        LOG_debug << "failed to get fingerprint for path " << path;
    }
    return false;
}

} // namespace<|MERGE_RESOLUTION|>--- conflicted
+++ resolved
@@ -1237,622 +1237,6 @@
     return false;
 }
 
-<<<<<<< HEAD
-bool LocalPath::empty() const
-{
-    assert(invariant());
-    return localpath.empty();
-}
-
-void LocalPath::clear()
-{
-    assert(invariant());
-    localpath.clear();
-    mPathType = PathType::RELATIVE_PATH;
-    assert(invariant());
-}
-
-void LocalPath::truncate(size_t bytePos)
-{
-    assert(invariant());
-    localpath.resize(bytePos);
-    assert(invariant());
-}
-
-LocalPath LocalPath::leafName() const
-{
-    assert(invariant());
-    LocalPath result;
-    if (!isURI())
-    {
-        auto p = localpath.find_last_of(localPathSeparator);
-        p = p == string::npos ? 0 : p + 1;
-        result.localpath = localpath.substr(p, localpath.size() - p);
-        assert(result.invariant());
-    }
-    else
-    {
-        result = fromRelativePath(URIHandler::getName(toPath(false)));
-    }
-
-    return result;
-}
-
-string LocalPath::leafOrParentName() const
-{
-    assert(invariant());
-    assert(!isURI());
-
-    LocalPath name;
-    // win32: normalizeAbsolute() does not work with paths like "D:\\foo\\..\\bar.txt". TODO ?
-    FSACCESS_CLASS().expanselocalpath(*this, name);
-    name.removeTrailingSeparators();
-
-    if (name.empty())
-    {
-        return string();
-    }
-
-#ifdef WIN32
-    if (name.localpath.back() == L':')
-    {
-        // drop trailing ':'
-        string n = name.toPath(true);
-        n.pop_back();
-        return n;
-    }
-#endif
-
-    return name.leafName().toPath(true);
-}
-
-void LocalPath::append(const LocalPath& additionalPath)
-{
-    assert(invariant());
-    assert(!isURI());
-    localpath.append(additionalPath.localpath);
-    assert(invariant());
-}
-
-std::string LocalPath::platformEncoded() const
-{
-    assert(invariant());
-    assert(!isURI());
-
-#ifdef WIN32
-    // this function is typically used where we need to pass a file path to the client app, which expects utf16 in a std::string buffer
-    // some other backwards compatible cases need this format also, eg. serialization
-    std::string outstr;
-
-    if (localpath.size() >= 4 && 0 == localpath.compare(0, 4, L"\\\\?\\", 4))
-    {
-        if (0 == localpath.compare(4, 4, L"UNC\\", 4))
-        {
-            // when a path leaves LocalPath, we can remove prefix which is only needed internally
-            outstr.resize((localpath.size() - 6) * sizeof(wchar_t));
-            memcpy(const_cast<char*>(outstr.data()), localpath.data() + 0, 2 * sizeof(wchar_t));  // "\\\\"
-            memcpy(const_cast<char*>(outstr.data()) + 4, localpath.data() + 8, (localpath.size() - 8) * sizeof(wchar_t));
-        }
-        else
-        {
-            // when a path leaves LocalPath, we can remove prefix which is only needed internally
-            outstr.resize((localpath.size() - 4) * sizeof(wchar_t));
-            memcpy(const_cast<char*>(outstr.data()), localpath.data() + 4, (localpath.size() - 4) * sizeof(wchar_t));
-        }
-    }
-    else
-    {
-        outstr.resize(localpath.size() * sizeof(wchar_t));
-        memcpy(const_cast<char*>(outstr.data()), localpath.data(), localpath.size() * sizeof(wchar_t));
-    }
-    return outstr;
-#else
-    // for non-windows, it's just the same utf8 string we use anyway
-    return localpath;
-#endif
-}
-
-
-void LocalPath::appendWithSeparator(const LocalPath& additionalPath, bool separatorAlways)
-{
-    assert(!isURI());
-
-#ifdef USE_IOS
-    bool originallyUsesAppBasePath =
-        isAbsolute() && (localpath.empty() || localpath.front() != localPathSeparator);
-#endif
-
-    assert(!additionalPath.isAbsolute());
-    if (separatorAlways || localpath.size())
-    {
-        // still have to be careful about appending a \ to F:\ for example, on windows, which produces an invalid path
-        if (!(endsInSeparator() || additionalPath.beginsWithSeparator()))
-        {
-            localpath.append(1, localPathSeparator);
-        }
-    }
-
-    localpath.append(additionalPath.localpath);
-
-#ifdef USE_IOS
-    if (originallyUsesAppBasePath)
-    {
-        while (!localpath.empty() && localpath.front() == localPathSeparator)
-        {
-            localpath.erase(0, 1);
-        }
-    }
-#endif
-
-    assert(invariant());
-}
-
-void LocalPath::prependWithSeparator(const LocalPath& additionalPath)
-{
-    assert(!isAbsolute() && !isURI());
-    assert(invariant());
-    // no additional separator if there is already one after
-    if (!localpath.empty() && localpath[0] != localPathSeparator)
-    {
-        // no additional separator if there is already one before
-        if (!(beginsWithSeparator() || additionalPath.endsInSeparator()))
-        {
-            localpath.insert(0, 1, localPathSeparator);
-        }
-    }
-    localpath.insert(0, additionalPath.localpath);
-    mPathType = additionalPath.mPathType;
-    assert(invariant());
-}
-
-LocalPath LocalPath::prependNewWithSeparator(const LocalPath& additionalPath) const
-{
-    assert(!isAbsolute() && !isURI());
-    LocalPath lp = *this;
-    lp.prependWithSeparator(additionalPath);
-    assert(lp.invariant());
-    return lp;
-}
-
-void LocalPath::trimNonDriveTrailingSeparator()
-{
-    assert(!isURI());
-    assert(invariant());
-    if (endsInSeparator())
-    {
-        // ok so the last character is a directory separator.  But don't remove it for eg. F:\ on windows
-        #ifdef WIN32
-        if (localpath.size() > 1 &&
-            localpath[localpath.size() - 2] == L':')
-        {
-            return;
-        }
-        #endif
-
-        localpath.resize(localpath.size() - 1);
-    }
-    assert(invariant());
-}
-
-bool LocalPath::findNextSeparator(size_t& separatorBytePos) const
-{
-    assert(!isURI());
-    assert(invariant());
-    separatorBytePos = localpath.find(localPathSeparator, separatorBytePos);
-    return separatorBytePos != string::npos;
-}
-
-bool LocalPath::findPrevSeparator(size_t& separatorBytePos, const FileSystemAccess&) const
-{
-    assert(!isURI());
-    assert(invariant());
-    separatorBytePos = localpath.rfind(LocalPath::localPathSeparator, separatorBytePos);
-    return separatorBytePos != string::npos;
-}
-
-bool LocalPath::endsInSeparator() const
-{
-    assert(!isURI());
-    assert(invariant());
-    return !localpath.empty() && localpath.back() == localPathSeparator;
-}
-
-bool LocalPath::beginsWithSeparator() const
-{
-    assert(!isURI());
-    assert(invariant());
-    return !localpath.empty() && localpath.front() == localPathSeparator;
-}
-
-size_t LocalPath::getLeafnameByteIndex() const
-{
-    assert(!isURI());
-    assert(invariant());
-    size_t p = localpath.size();
-
-    while (p && (p -= 1))
-    {
-        if (localpath[p] == LocalPath::localPathSeparator)
-        {
-            p += 1;
-            break;
-        }
-    }
-    return p;
-}
-
-LocalPath LocalPath::subpathFrom(size_t bytePos) const
-{
-    assert(invariant());
-    LocalPath result;
-    result.localpath = localpath.substr(bytePos);
-    assert(result.invariant());
-    return result;
-}
-
-LocalPath LocalPath::subpathTo(size_t bytePos) const
-{
-    assert(invariant());
-    LocalPath p;
-    p.localpath = localpath.substr(0, bytePos);
-    p.mPathType = mPathType;
-    assert(p.invariant());
-    return p;
-}
-
-LocalPath LocalPath::parentPath() const
-{
-    assert(!isURI());
-    assert(invariant());
-    return subpathTo(getLeafnameByteIndex());
-}
-
-LocalPath LocalPath::insertFilenameSuffix(const std::string& suffix) const
-{
-    assert(!isURI());
-    assert(invariant());
-
-    size_t dotindex = localpath.find_last_of('.');
-    size_t sepindex = localpath.find_last_of(LocalPath::localPathSeparator);
-
-    LocalPath result, extension;
-
-    if (dotindex == string::npos || (sepindex != string::npos && sepindex > dotindex))
-    {
-        result.localpath = localpath;
-        result.mPathType = mPathType;
-    }
-    else
-    {
-        result.localpath = localpath.substr(0, dotindex);
-        result.mPathType = mPathType;
-        extension.localpath = localpath.substr(dotindex);
-    }
-
-    result.localpath += LocalPath::fromRelativePath(suffix).localpath + extension.localpath;
-    assert(result.invariant());
-    return result;
-}
-
-
-string LocalPath::toPath(bool normalize) const
-{
-    assert(invariant());
-    string path;
-    local2path(&localpath, &path, normalize);
-
-#ifdef WIN32
-    if (path.size() >= 4 && 0 == path.compare(0, 4, "\\\\?\\", 4))
-    {
-        if (0 == localpath.compare(4, 4, L"UNC\\", 4))
-        {
-            // when a path leaves LocalPath, we can remove prefix which is only needed internally
-            path.erase(2, 6);
-        }
-        else
-        {
-            // when a path leaves LocalPath, we can remove prefix which is only needed internally
-            path.erase(0, 4);
-        }
-    }
-#endif
-
-    return path;
-}
-
-string LocalPath::toName(const FileSystemAccess& fsaccess) const
-{
-    assert(!isURI());
-    string name = toPath(true);
-    fsaccess.unescapefsincompatible(&name);
-    return name;
-}
-
-LocalPath LocalPath::fromAbsolutePath(const string& path)
-{
-    auto x = path.empty();
-    assert(!x);
-    if (LocalPath::isURIPath(path))
-    {
-        return LocalPath::fromURIPath(path);
-    }
-
-    LocalPath p;
-    path2local(&path, &p.localpath);
-    p.normalizeAbsolute();
-    return p;
-}
-
-LocalPath LocalPath::fromRelativePath(const string& path)
-{
-    LocalPath p;
-    path2local(&path, &p.localpath);
-    assert(p.invariant());
-    return p;
-}
-
-LocalPath LocalPath::fromURIPath(const string& path)
-{
-    LocalPath p;
-    path2local(&path, &p.localpath);
-    p.mPathType = PathType::URI_PATH;
-    assert(p.invariant());
-    return p;
-}
-
-bool LocalPath::isURIPath(const string& path)
-{
-    return URIHandler::isURI(path);
-}
-
-LocalPath LocalPath::fromRelativeName(string path, const FileSystemAccess& fsaccess, FileSystemType fsType)
-{
-    fsaccess.escapefsincompatible(&path, fsType);
-    return fromRelativePath(path);
-}
-
-LocalPath LocalPath::fromPlatformEncodedRelative(string path)
-{
-    LocalPath p;
-#if defined(_WIN32)
-    assert(!(path.size() % 2));
-    p.localpath.resize(path.size() / sizeof(wchar_t));
-    memcpy(const_cast<wchar_t*>(p.localpath.data()), path.data(), p.localpath.size() * sizeof(wchar_t));
-#else
-    p.localpath = std::move(path);
-#endif
-    assert(p.invariant());
-    return p;
-}
-
-LocalPath LocalPath::fromPlatformEncodedAbsolute(string path)
-{
-    if (LocalPath::isURIPath(path))
-    {
-        return fromURIPath(path);
-    }
-
-    LocalPath p;
-#if defined(_WIN32)
-    assert(!(path.size() % 2));
-    p.localpath.resize(path.size() / sizeof(wchar_t));
-    memcpy(const_cast<wchar_t*>(p.localpath.data()), path.data(), p.localpath.size() * sizeof(wchar_t));
-#else
-    p.localpath = std::move(path);
-#endif
-    p.normalizeAbsolute();
-    return p;
-}
-
-#if defined(_WIN32)
-LocalPath LocalPath::fromPlatformEncodedRelative(wstring&& wpath)
-{
-    LocalPath p;
-    p.localpath = std::move(wpath);
-    assert(p.invariant());
-    return p;
-}
-
-LocalPath LocalPath::fromPlatformEncodedAbsolute(wstring&& wpath)
-{
-    LocalPath p;
-    p.localpath = std::move(wpath);
-    p.normalizeAbsolute();
-    return p;
-}
-
-wchar_t LocalPath::driveLetter()
-{
-    assert(isAbsolute());
-    assert(invariant());
-    auto drivepos = localpath.find(L':');
-    return drivepos == wstring::npos || drivepos < 1 ? 0 : localpath[drivepos-1];
-}
-
-
-// convert UTF-8 to Windows Unicode
-void LocalPath::path2local(const string* path, string* local)
-{
-    // make space for the worst case
-    local->resize((path->size() + 1) * sizeof(wchar_t));
-
-    int len = MultiByteToWideChar(CP_UTF8, 0,
-        path->c_str(),
-        -1,
-        (wchar_t*)local->data(),
-        int(local->size() / sizeof(wchar_t) + 1));
-    if (len)
-    {
-        // resize to actual result
-        local->resize(sizeof(wchar_t) * (len - 1));
-    }
-    else
-    {
-        local->clear();
-    }
-}
-
-// convert UTF-8 to Windows Unicode
-void LocalPath::path2local(const string* path, std::wstring* local)
-{
-    // make space for the worst case
-    local->resize(path->size() + 2);
-
-    int len = MultiByteToWideChar(CP_UTF8, 0,
-        path->c_str(),
-        -1,
-        const_cast<wchar_t*>(local->data()),
-        int(local->size()));
-    if (len)
-    {
-        // resize to actual result
-        local->resize(len - 1);
-    }
-    else
-    {
-        local->clear();
-    }
-}
-
-// convert Windows Unicode to UTF-8
-void LocalPath::local2path(const string* local, string* path, bool normalize)
-{
-    path->resize((local->size() + 1) * 4 / sizeof(wchar_t) + 1);
-
-    path->resize(WideCharToMultiByte(CP_UTF8, 0, (wchar_t*)local->data(),
-        int(local->size() / sizeof(wchar_t)),
-        (char*)path->data(),
-        int(path->size()),
-        NULL, NULL));
-
-    if (normalize) utf8_normalize(path);
-}
-
-void LocalPath::local2path(const std::wstring* local, string* path, bool normalize)
-{
-    path->resize((local->size() * sizeof(wchar_t) + 1) * 4 / sizeof(wchar_t) + 1);
-
-    path->resize(WideCharToMultiByte(CP_UTF8, 0, local->data(),
-        int(local->size()),
-        (char*)path->data(),
-        int(path->size()),
-        NULL, NULL));
-
-    if (normalize) utf8_normalize(path);
-}
-
-#else
-
-void LocalPath::path2local(const string* path, string* local)
-{
-#ifdef __MACH__
-    path2localMac(path, local);
-#else
-    *local = *path;
-#endif
-}
-
-void LocalPath::local2path(const string* local, string* path, bool normalize)
-{
-    *path = *local;
-    if (normalize) LocalPath::utf8_normalize(path);
-}
-
-#endif
-
-
-std::atomic<unsigned> LocalPath_tmpNameLocal_counter{};
-
-LocalPath LocalPath::tmpNameLocal()
-{
-    char buf[128];
-    snprintf(buf, sizeof(buf), ".getxfer.%lu.%u.mega", getCurrentPid(), ++LocalPath_tmpNameLocal_counter);
-    return LocalPath::fromRelativePath(buf);
-}
-
-bool LocalPath::isContainingPathOf(const LocalPath& path, size_t* subpathIndex) const
-{
-    assert(!isURI());
-    assert(!empty());
-    assert(!path.empty());
-    assert(mPathType == path.mPathType);
-    assert(invariant());
-    assert(path.invariant());
-
-    if (path.localpath.size() >= localpath.size()
-        && !Utils::pcasecmp(path.localpath, localpath, localpath.size()))
-    {
-       if (path.localpath.size() == localpath.size())
-       {
-           if (subpathIndex) *subpathIndex = localpath.size();
-           return true;
-       }
-       else if (path.localpath[localpath.size()] == localPathSeparator)
-       {
-           if (subpathIndex) *subpathIndex = localpath.size() + 1;
-           return true;
-       }
-       else if (!localpath.empty() &&
-                path.localpath[localpath.size() - 1] == localPathSeparator)
-       {
-           if (subpathIndex) *subpathIndex = localpath.size();
-           return true;
-       }
-    }
-    return false;
-}
-
-bool LocalPath::nextPathComponent(size_t& subpathIndex, LocalPath& component) const
-{
-    assert(!isURI());
-    assert(invariant());
-
-    while (subpathIndex < localpath.size() && localpath[subpathIndex] == localPathSeparator)
-    {
-        ++subpathIndex;
-    }
-    size_t start = subpathIndex;
-    if (start >= localpath.size())
-    {
-        return false;
-    }
-    else if (findNextSeparator(subpathIndex))
-    {
-        component.localpath = localpath.substr(start, subpathIndex - start);
-        assert(component.invariant());
-        return true;
-    }
-    else
-    {
-        component.localpath = localpath.substr(start, localpath.size() - start);
-        subpathIndex = localpath.size();
-        assert(component.invariant());
-        return true;
-    }
-}
-
-bool LocalPath::hasNextPathComponent(size_t index) const
-{
-    assert(invariant());
-    return index < localpath.size();
-}
-
-bool LocalPath::related(const LocalPath& other) const
-{
-    assert(!isURI());
-    // Sanity: Compare like for like paths.
-    assert(mPathType == other.mPathType);
-
-    // This path is shorter: It may contain other.
-    if (localpath.size() <= other.localpath.size())
-        return isContainingPathOf(other);
-
-    // Other is shorter: It may contain this path.
-    return other.isContainingPathOf(*this);
-}
-
-=======
->>>>>>> f60237a8
 #ifdef ENABLE_SYNC
 bool Notification::fromDebris(const Sync& sync) const
 {
