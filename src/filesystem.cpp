/**
 * @file filesystem.cpp
 * @brief Generic host filesystem access interfaces
 *
 * (c) 2013-2014 by Mega Limited, Auckland, New Zealand
 *
 * This file is part of the MEGA SDK - Client Access Engine.
 *
 * Applications using the MEGA API must present a valid application key
 * and comply with the the rules set forth in the Terms of Service.
 *
 * The MEGA SDK is distributed in the hope that it will be useful,
 * but WITHOUT ANY WARRANTY; without even the implied warranty of
 * MERCHANTABILITY or FITNESS FOR A PARTICULAR PURPOSE.
 *
 * @copyright Simplified (2-clause) BSD License.
 *
 * You should have received a copy of the license along with this
 * program.
 */
#include <cctype>

#include "mega/filesystem.h"
#include "mega/node.h"
#include "mega/megaclient.h"
#include "mega/logging.h"
#include "mega/mega_utf8proc.h"
#include "mega/sync.h"

#include "megafs.h"

#include <cassert>

#ifdef TARGET_OS_MAC
#include "mega/osx/osxutils.h"
#endif

namespace mega {

CodeCounter::ScopeStats g_compareUtfTimings("compareUtfTimings");

namespace detail {

const int escapeChar = '%';

template<typename CharT>
int decodeEscape(UnicodeCodepointIterator<CharT>& it)
{
    // only call when we already consumed an escapeChar.
    auto tmpit = it;
    auto c1 = tmpit.get();
    auto c2 = tmpit.get();
    if (islchex_high(c1) && islchex_low(c2))
    {
        it = tmpit;
        return hexval(c1) << 4 | hexval(c2);
    }
    else
        return -1;
}

int identity(const int c)
{
    return c;
}

#ifdef _WIN32

template<typename CharT>
UnicodeCodepointIterator<CharT> skipPrefix(const UnicodeCodepointIterator<CharT>& it)
{
    auto i = it;

    // Match leading \\.
    if (!(i.match('\\') && i.match('\\')))
    {
        return it;
    }

    // Match . or ?
    switch (i.peek())
    {
    case '.':
    case '?':
        (void)i.get();
        break;
    default:
        return it;
    }

    // Match \.
    if (!i.match('\\'))
    {
        return it;
    }

    auto j = i;

    // Match drive letter.
    if (j.get() && j.match(':'))
    {
        return i;
    }

    return it;
}

#endif // _WIN32

// the case when the strings are over different character types (just uses match())
template<typename CharT, typename CharU, typename UnaryOperation>
int compareUtf(UnicodeCodepointIterator<CharT> first1, bool unescaping1,
               UnicodeCodepointIterator<CharU> first2, bool unescaping2,
               UnaryOperation transform)
{
    CodeCounter::ScopeTimer rst(g_compareUtfTimings);

#ifdef _WIN32
    first1 = skipPrefix(first1);
    first2 = skipPrefix(first2);
#endif // _WIN32

    while (!(first1.end() || first2.end()))
    {
        int c1 = first1.get();

        if (c1 != escapeChar && first2.match(c1))
        {
            continue;
        }

        int c2 = first2.get();

        if (unescaping1 || unescaping2)
        {
            int c1e = -1;
            int c2e = -1;
            auto first1e = first1;
            auto first2e = first2;

            if (unescaping1 && c1 == escapeChar)
            {
                c1e = decodeEscape(first1e);
            }
            if (unescaping2 && c2 == escapeChar)
            {
                c2e = decodeEscape(first2e);
            }

            // so we have preferred to consume the escape if it's a match (even if there is a match before considering escapes)
            if (c1e != -1 && c2e != -1)
            {
                if (transform(c1e) == transform(c2e))
                {
                    first1 = first1e;
                    first2 = first2e;
                    c1 = c1e;
                    c2 = c2e;
                }
            }
            else if (c1e != -1)
            {
                if (transform(c1e) == transform(c2) ||
                    transform(c1) != transform(c2))
                {
                    // even if it's not a match, still consume the escape if the other is not a match, for sorting purposes
                    first1 = first1e;
                    c1 = c1e;
                }
            }
            else if (c2e != -1)
            {
                if (transform(c2e) == transform(c1) ||
                    transform(c2) != transform(c1))
                {
                    // even if it's not a match, still consume the escape if the other is not a match, for sorting purposes
                    first2 = first2e;
                    c2 = c2e;
                }
            }
        }

        if (c1 != c2)
        {
            c1 = transform(c1);
            c2 = transform(c2);

            if (c1 != c2)
            {
                return c1 - c2;
            }
        }
    }

    if (first1.end() && first2.end())
    {
        return 0;
    }

    if (first1.end())
    {
        return -1;
    }

    return 1;
}

} // detail


int compareUtf(const string& s1, bool unescaping1, const string& s2, bool unescaping2, bool caseInsensitive)
{
    return detail::compareUtf(
                unicodeCodepointIterator(s1), unescaping1,
                unicodeCodepointIterator(s2), unescaping2,
                caseInsensitive ? Utils::toUpper: detail::identity);
}

int compareUtf(const string& s1, bool unescaping1, const LocalPath& s2, bool unescaping2, bool caseInsensitive)
{
    return detail::compareUtf(
        unicodeCodepointIterator(s1), unescaping1,
        unicodeCodepointIterator(s2.localpath), unescaping2,
        caseInsensitive ? Utils::toUpper: detail::identity);
}

int compareUtf(const LocalPath& s1, bool unescaping1, const string& s2, bool unescaping2, bool caseInsensitive)
{
    return detail::compareUtf(
        unicodeCodepointIterator(s1.localpath), unescaping1,
        unicodeCodepointIterator(s2), unescaping2,
        caseInsensitive ? Utils::toUpper: detail::identity);
}

int compareUtf(const LocalPath& s1, bool unescaping1, const LocalPath& s2, bool unescaping2, bool caseInsensitive)
{
    return detail::compareUtf(
        unicodeCodepointIterator(s1.localpath), unescaping1,
        unicodeCodepointIterator(s2.localpath), unescaping2,
        caseInsensitive ? Utils::toUpper: detail::identity);
}

RemotePath::RemotePath(const string& path)
  : mPath(path)
{
}

RemotePath& RemotePath::operator=(const string& rhs)
{
    return mPath = rhs, *this;
}

bool RemotePath::operator==(const RemotePath& rhs) const
{
    return mPath == rhs.mPath;
}

bool RemotePath::operator==(const string& rhs) const
{
    return mPath == rhs;
}

RemotePath::operator const string&() const
{
    return mPath;
}

void RemotePath::appendWithSeparator(const RemotePath& component, bool always)
{
    appendWithSeparator(component.mPath, always);
}

void RemotePath::appendWithSeparator(const string& component, bool always)
{
    // Only add a separator if necessary.
    while (always || !mPath.empty())
    {
        // Does the path already end with a separator?
        if (endsInSeparator())
            break;

        // Does the component begin with a separator?
        if (component.empty() || component.front() == '/')
            break;

        // Add the separator.
        mPath.append(1, '/');
        break;
    }

    // Add the component.
    mPath.append(component);
}

bool RemotePath::beginsWithSeparator() const
{
    return !mPath.empty() && mPath.front() == '/';
}

void RemotePath::clear()
{
    mPath.clear();
}

bool RemotePath::empty() const
{
    return mPath.empty();
}

bool RemotePath::endsInSeparator() const
{
    return !mPath.empty() && mPath.back() == '/';
}

bool RemotePath::findNextSeparator(size_t& index) const
{
    index = std::min(mPath.find('/', index), mPath.size());

    return index < mPath.size();
}

bool RemotePath::hasNextPathComponent(size_t index) const
{
    return index < mPath.size();
}

bool RemotePath::nextPathComponent(size_t& index, RemotePath& component) const
{
    // Skip leading separators.
    while (index < mPath.size() && mPath[index] == '/')
        ++index;

    // Have we hit the end of the string?
    if (index >= mPath.size())
        return component.clear(), false;

    // Start of component.
    auto i = index;

    // Locate next separator.
    findNextSeparator(index);

    // Extract component.
    component.mPath.assign(mPath, i, index - i);

    return true;
}

void RemotePath::prependWithSeparator(const RemotePath& component)
{
    // Add a separator only if necessary.
    if (!beginsWithSeparator() && !component.endsInSeparator())
        mPath.insert(0, 1, '/');

    // Prepend the component.
    mPath.insert(0, component.mPath);
}

const string& RemotePath::str() const
{
    return mPath;
}

RemotePath RemotePath::subpathFrom(size_t index) const
{
    RemotePath path;

    path.mPath = mPath.substr(index, string::npos);

    return path;
}

RemotePath RemotePath::subpathTo(size_t index) const
{
    RemotePath path;

    path.mPath.assign(mPath, 0, index);

    return path;
}

const string& RemotePath::toName(const FileSystemAccess&) const
{
    return mPath;
}

bool IsContainingPathOf(const string& a, const char* b, size_t bLength, char sep)
{
    // a's longer than b so a can't contain b.
    if (bLength < a.size()) return false;

    // b's longer than a so there should be a separator.
    if (bLength > a.size() && b[a.size()] != sep) return false;

    // a and b must share a common prefix.
    return !a.compare(0, a.size(), b, a.size());
}


bool IsContainingCloudPathOf(const string& a, const string& b)
{
    return IsContainingPathOf(a, b.c_str(), b.size(), '/');
}

bool IsContainingCloudPathOf(const string& a, const char* b, size_t bLength)
{
    return IsContainingPathOf(a, b, bLength, '/');
}

bool IsContainingLocalPathOf(const string& a, const string& b)
{
#ifdef _WIN32
    return IsContainingPathOf(a, b.c_str(), b.size(), '\\');
#else
    return IsContainingPathOf(a, b.c_str(), b.size(), '/');
#endif
}

bool IsContainingLocalPathOf(const string& a, const char* b, size_t bLength)
{
#ifdef _WIN32
    return IsContainingPathOf(a, b, bLength, '\\');
#else
    return IsContainingPathOf(a, b, bLength, '/');
#endif
}

// TODO: may or may not be needed
void LocalPath::removeTrailingSeparators()
{
    assert(invariant());

    // Remove trailing separator if present.
    while (localpath.size() > 1 &&
           localpath.back() == localPathSeparator)
    {
        localpath.pop_back();
    }

    assert(invariant());
}

void LocalPath::normalizeAbsolute()
{
    assert(!localpath.empty());

#ifdef USE_IOS
    // iOS is a tricky case.
    // We need to be able to use and persist absolute paths.  however on iOS app restart,
    // our app base path may be different.  So, we only record the path beyond that app
    // base path.   That is what the app supplies for absolute paths, that's what is persisted.
    // Actual filesystem functions passed such an "absolute" path will prepend the app base path
    // unless it already started with /
    // and that's how it worked before we added the "absolute" feature to LocalPath.
    // As a result of that though, there's nothing to adjust or check here for iOS.
    isFromRoot = true;

    // In addition, for iOS, should the app try to use ".", or "./", we interpret that to mean
    // that really it's relative to the app base path.  So we convert:
    if (!localpath.empty() && localpath.front() == '.')
    {
        if (localpath.size() == 1 || localpath[1] == localPathSeparator)
        {
            localpath.erase(0, 1);
            while (!localpath.empty() &&
                    localpath.front() == localPathSeparator)
            {
                localpath.erase(0, 1);
            }
        }
    }

#elif WIN32

    // Add a drive separator if necessary.
    // append \ to bare Windows drive letter paths
    // GetFullPathNameW does all of this for windows.
    // The documentation says to prepend \\?\ to deal with long names, but it makes the function fail
    // it seems to work with long names anyway.

    // We also convert to absolute if it isn't already, which GetFullPathNameW does also.
    // So that when working with LocalPath, we always have the full path.
    // Historically, relative paths can come into the system, this will convert them.

    if (PathIsRelativeW(localpath.c_str()))
    {
        // ms: In the ANSI version of this function, the name is limited to MAX_PATH characters.
        // ms: To extend this limit to 32,767 wide characters, call the Unicode version of the function (GetFullPathNameW), and prepend "\\?\" to the path
        WCHAR buffer[32768];
        DWORD stringLen = GetFullPathNameW(localpath.c_str(), 32768, buffer, NULL);
        assert(stringLen < 32768);

        localpath = wstring(buffer, stringLen);
    }

    isFromRoot = true;

    // See https://docs.microsoft.com/en-us/dotnet/standard/io/file-path-formats
    // Also https://docs.microsoft.com/en-us/windows/win32/fileio/maximum-file-path-limitation
    // Basically, \\?\ is the magic prefix that means "don't mess with the path I gave you",
    // and lets us access otherwise inaccessible files (trailing ' ', '.', very long names, etc).
    // "Unless the path starts exactly with \\?\ (note the use of the canonical backslash), it is normalized."

    // TODO:  add long-path-aware manifest? (see 2nd link)


    if (localpath.substr(0,2) == L"\\\\")
    {
        // The caller already passed in a path that should be precise either with \\?\ or \\.\ or \\<server> etc.
        // Let's trust they know what they are doing and leave the path alone
    }
    else
    {
        localpath.insert(0, L"\\\\?\\");
    }

#else
    // convert to absolute if it isn't already
    if (!localpath.empty() && localpath[0] != localPathSeparator)
    {
        LocalPath lp;
        PosixFileSystemAccess::cwd_static(lp);
        lp.appendWithSeparator(*this, false);
        localpath = move(lp.localpath);
    }
    isFromRoot = true;
#endif

    assert(invariant());
}

bool LocalPath::invariant() const
{
#ifdef USE_IOS
    // iOS is a tricky case.
    // We need to be able to use and persist absolute paths.  however on iOS app restart,
    // our app base path may be different.  So, we only record the path beyond that app
    // base path.   That is what the app supplies for absolute paths, that's what is persisted.
    // Actual filesystem functions passed such an "absolute" path will prepend the app base path
    // unless it already started with /
    // and that's how it worked before we added the "absolute" feature to LocalPath.
    // As a result of that though, there's nothing to adjust or check here for iOS.
#elif WIN32
    if (isFromRoot)
    {
        // if it starts with \\ then it's absolute, either by us or provided
        if (localpath.size() >= 2 && localpath[0] == '\\' && localpath[1] == '\\') return true;
        // otherwise it must contain a drive letter
        if (localpath.find(L":") == string_type::npos) return false;
        // ok so probably relative then, but double check:
        if (PathIsRelativeW(localpath.c_str())) return false;
    }
    else
    {
        // must not contain a drive letter
        if (localpath.find(L":") != string_type::npos) return false;
        // must not start "\\"
        if (localpath.size() >= 2 &&
            localpath.substr(0, 2) == L"\\\\") return false;
     }
#else
    if (isFromRoot)
    {
        // must start /
        if (localpath.size() < 1) return false;
        if (localpath.front() != localPathSeparator) return false;
    }
    else
    {
        // this could contain /relative for appending etc.
    }
#endif
    return true;
}

FileSystemAccess::FileSystemAccess()
#ifdef ENABLE_SYNC
    : notifyerr(false)
    , notifyfailed(false)
#endif
{
}

void FileSystemAccess::captimestamp(m_time_t* t)
{
    // FIXME: remove upper bound before the year 2100 and upgrade server-side timestamps to BIGINT
    if (*t > (uint32_t)-1) *t = (uint32_t)-1;
    else if (*t < 0) *t = 0;
}

bool FileSystemAccess::decodeEscape(const char* s, char& escapedChar) const
{
    // s must be part of a null terminated c-style string
    if (s && *s == '%'
        && islchex_high(s[1]) // must be 0..127
        && islchex_low(s[2]))
    {
        escapedChar = char((hexval(s[1]) << 4) | hexval(s[2]));
        return true;
    }
    return false;
}


const char *FileSystemAccess::fstypetostring(FileSystemType type) const
{
    switch (type)
    {
        case FS_NTFS:
            return "NTFS";
        case FS_EXFAT:
            return "EXFAT";
        case FS_FAT32:
            return "FAT32";
        case FS_EXT:
            return "EXT";
        case FS_HFS:
            return "HFS";
        case FS_APFS:
            return "APFS";
        case FS_FUSE:
            return "FUSE";
        case FS_SDCARDFS:
            return "SDCARDFS";
        case FS_F2FS:
            return "F2FS";
        case FS_XFS:
            return "XFS";
        case FS_CIFS:
            return "CIFS";
        case FS_NFS:
            return "NFS";
        case FS_SMB:
            return "SMB";
        case FS_SMB2:
            return "SMB2";
        case FS_UNKNOWN:    // fall through
            return "UNKNOWN FS";
    }

    return "UNKNOWN FS";
}

FileSystemType FileSystemAccess::getlocalfstype(const LocalPath& path) const
{
    // Not enough information to determine path.
    if (path.empty())
    {
        return FS_UNKNOWN;
    }

    FileSystemType type;

    // Try and get the type from the path we were given.
    if (getlocalfstype(path, type))
    {
        // Path exists.
        return type;
    }

    // Try and get the type based on our parent's path.
    LocalPath parentPath(path);

    // Remove trailing separator, if any.
    parentPath.trimNonDriveTrailingSeparator();

    // Did the path consist solely of that separator?
    if (parentPath.empty())
    {
        return FS_UNKNOWN;
    }

    // Where does our name begin?
    auto index = parentPath.getLeafnameByteIndex();

    // We have a parent.
    if (index)
    {
        // Remove the current leaf name.
        parentPath.truncate(index);

        // Try and get our parent's filesystem type.
        if (getlocalfstype(parentPath, type))
        {
            return type;
        }
    }

    return FS_UNKNOWN;
}

// Group different filesystems types in families, according to its restricted charsets
bool FileSystemAccess::islocalfscompatible(unsigned char c, bool, FileSystemType) const
{
    return c >= ' ' && !strchr("\\/:?\"<>|*", c);
}

// replace characters that are not allowed in local fs names with a %xx escape sequence
void FileSystemAccess::escapefsincompatible(string* name, FileSystemType fileSystemType) const
{
    if (!name->compare(".."))
    {
        name->replace(0, 2, "%2e%2e");
        return;
    }
    if (!name->compare("."))
    {
        name->replace(0, 1, "%2e");
        return;
    }

    char buf[4];
    size_t utf8seqsize = 0;
    size_t i = 0;
    unsigned char c = '0';
    while (i < name->size())
    {
        c = static_cast<unsigned char>((*name)[i]);
        utf8seqsize = Utils::utf8SequenceSize(c);
        assert(utf8seqsize);
        if (utf8seqsize == 1 && !islocalfscompatible(c, true, fileSystemType))
        {
<<<<<<< HEAD
            snprintf(buf, sizeof buf, "%%%02x", c);
=======
            snprintf(buf, sizeof(buf), "%%%02x", c);
>>>>>>> b767d052
            name->replace(i, 1, buf);
            // Logging these at such a low level is too frequent and verbose
            //LOG_debug << "Escape incompatible character for filesystem type "
            //    << fstypetostring(fileSystemType)
            //    << ", replace '" << char(c) << "' by '" << buf << "'\n";
        }
        i += utf8seqsize;
    }
}

void FileSystemAccess::unescapefsincompatible(string *name) const
{
    if (!name->compare("%2e%2e"))
    {
        name->replace(0, 6, "..");
        return;
    }

    if (!name->compare("%2e"))
    {
        name->replace(0, 3, ".");
        return;
    }

    for (size_t i = 0; i < name->size(); ++i)
    {
        char c;
        if (decodeEscape(name->c_str() + i, c) && // it must be a null terminated c-style string passed here
            !std::iscntrl(c))
        {
            // Substitute in the decoded character.
            name->replace(i, 3, 1, c);
        }
    }
}

void LocalPath::utf8_normalize(string* filename)
{
    if (!filename) return;

    const char* cfilename = filename->c_str();
    size_t fnsize = filename->size();
    string result;

    for (size_t i = 0; i < fnsize; )
    {
        // allow NUL bytes between valid UTF-8 sequences
        if (!cfilename[i])
        {
            result.append("", 1);
            i++;
            continue;
        }

        const char* substring = cfilename + i;
        char* normalized = (char*)utf8proc_NFC((uint8_t*)substring);

        if (!normalized)
        {
            filename->clear();
            return;
        }

        result.append(normalized);
        free(normalized);

        i += strlen(substring);
    }

    *filename = std::move(result);
}

std::unique_ptr<LocalPath> FileSystemAccess::fsShortname(const LocalPath& localname)
{
    LocalPath s;
    if (getsname(localname, s))
    {
        return ::mega::make_unique<LocalPath>(std::move(s));
    }
    return nullptr;
}

handle FileSystemAccess::fsidOf(const LocalPath& path, bool follow, bool skipcasecheck)
{
    auto fileAccess = newfileaccess(follow);

    if (fileAccess->fopen(path, true, false, nullptr, false, skipcasecheck))
        return fileAccess->fsid;

    return UNDEF;
}

#ifdef ENABLE_SYNC

bool FileSystemAccess::initFilesystemNotificationSystem()
{
    return true;
}

#endif // ENABLE_SYNC

bool FileSystemAccess::fileExistsAt(const LocalPath& path)
{
    auto fa = newfileaccess(false);
    return fa->isfile(path);
}

#ifdef ENABLE_SYNC

// default DirNotify: no notification available
DirNotify::DirNotify(const LocalPath& clocalbasepath, const LocalPath& cignore, Sync* s)
{
    assert(!clocalbasepath.empty());
    localbasepath = clocalbasepath;
    ignore = cignore;

    mFailed = 1;
    mFailReason = "Not initialized";
    mErrorCount = 0;
    sync = s;
}


void DirNotify::setFailed(int errCode, const string& reason)
{
    std::lock_guard<std::mutex> g(mMutex);
    mFailed = errCode;
    mFailReason = reason;
}

int DirNotify::getFailed(string& reason)
{
    if (mFailed)
    {
        reason = mFailReason;
    }
    return mFailed;
}


bool DirNotify::empty()
{
    for (auto& q : notifyq)
    {
        if (!q.empty())
        {
            return false;
        }
    }

    return true;
}

// notify base LocalNode + relative path/filename
void DirNotify::notify(notifyqueue queue, LocalNode* node, LocalPath&& path, bool immediate, bool recursive)
{
    // We may be executing on a thread here so we can't access the LocalNode data structures.  Queue everything, and
    // filter when the notifications are processed.  Also, queueing it here is faster than logging the decision anyway.
    auto timestamp = immediate ? 0 : Waiter::ds;

    notifyq[queue].pushBack(Notification(timestamp, std::move(path), node, recursive));

#ifdef ENABLE_SYNC
    sync->client->syncactivity |= queue == DIREVENTS || queue == EXTRA;
#endif // ENABLE_SYNC
}

DirNotify* FileSystemAccess::newdirnotify(const LocalPath& localpath, const LocalPath& ignore, Waiter*, LocalNode* syncroot)
{
    return new DirNotify(localpath, ignore, syncroot->sync);
}

#endif  // ENABLE_SYNC

FileAccess::FileAccess(Waiter *waiter)
{
    this->waiter = waiter;
    this->isAsyncOpened = false;
    this->numAsyncReads = 0;
}

FileAccess::~FileAccess()
{
    // All AsyncIOContext objects must be deleted before
    assert(!numAsyncReads && !isAsyncOpened);
}

// open file for reading
bool FileAccess::fopen(const LocalPath& name)
{
    updatelocalname(name, true);

    bool r = sysstat(&mtime, &size);
    if (!r) 
    {
        LOG_err_if(!isErrorFileNotFound(errorcode)) << "Unable to FileAccess::fopen('" << name << "'): sysstat() failed: error code: " << errorcode << ": " << getErrorMessage(errorcode);
    }
    return r;
}

bool FileAccess::isfile(const LocalPath& path)
{
    return fopen(path) && type == FILENODE;
}

bool FileAccess::isfolder(const LocalPath& path)
{
    fopen(path);
    return type == FOLDERNODE;
}

// check if size and mtime are unchanged, then open for reading
bool FileAccess::openf()
{
    if (nonblocking_localname.empty())
    {
        // file was not opened in nonblocking mode
        return true;
    }

    m_time_t curr_mtime;
    m_off_t curr_size;
    if (!sysstat(&curr_mtime, &curr_size))
    {
        LOG_err_if(!isErrorFileNotFound(errorcode)) << "Error opening file handle (sysstat) '"
                << nonblocking_localname << "': errorcode " << errorcode << ": " << getErrorMessage(errorcode);
        return false;
    }

    if (curr_mtime != mtime || curr_size != size)
    {
        mtime = curr_mtime;
        size = curr_size;
        retry = false;
        return false;
    }

    bool r = sysopen();
    if (!r) {
        // file may have been deleted just now
        LOG_err_if(!isErrorFileNotFound(errorcode)) << "Error opening file handle (sysopen) '"
                << nonblocking_localname << "': errorcode " << errorcode << ": " << getErrorMessage(errorcode);
    }
    return r;
}

void FileAccess::closef()
{
    if (!nonblocking_localname.empty())
    {
        sysclose();
    }
}

void FileAccess::asyncopfinished(void *param)
{
    Waiter *waiter = (Waiter *)param;
    if (waiter)
    {
        waiter->notify();
    }
}

AsyncIOContext *FileAccess::asyncfopen(const LocalPath& f)
{
    updatelocalname(f, true);

    LOG_verbose << "Async open start";
    AsyncIOContext *context = newasynccontext();
    context->op = AsyncIOContext::OPEN;
    context->access = AsyncIOContext::ACCESS_READ;
    context->openPath = f;
    context->waiter = waiter;
    context->userCallback = asyncopfinished;
    context->userData = waiter;
    context->posOfBuffer = size;
    context->fa = this;

    context->failed = !sysstat(&mtime, &size);
    context->retry = this->retry;
    context->finished = true;
    context->userCallback(context->userData);
    return context;
}

bool FileAccess::asyncopenf()
{
    numAsyncReads++;
    if (nonblocking_localname.empty())
    {
        return true;
    }

    if (isAsyncOpened)
    {
        return true;
    }

    m_time_t curr_mtime = 0;
    m_off_t curr_size = 0;
    if (!sysstat(&curr_mtime, &curr_size))
    {
        LOG_err_if(!isErrorFileNotFound(errorcode)) << "Error opening async file handle (sysstat): '" << nonblocking_localname << "': " << errorcode << ": " << getErrorMessage(errorcode);
        return false;
    }

    if (curr_mtime != mtime || curr_size != size)
    {
        mtime = curr_mtime;
        size = curr_size;
        retry = false;
        return false;
    }

    LOG_debug << "Opening async file handle for reading";
    bool result = sysopen(true);
    if (result)
    {
        isAsyncOpened = true;
    }
    else
    {
        LOG_err_if(!isErrorFileNotFound(errorcode)) << "Error opening async file handle (sysopen): '" << nonblocking_localname << "': " << errorcode << ": " << getErrorMessage(errorcode);
    }
    return result;
}

void FileAccess::asyncclosef()
{
    numAsyncReads--;
    if (isAsyncOpened && !numAsyncReads)
    {
        LOG_debug << "Closing async file handle";
        isAsyncOpened = false;
        sysclose();
    }
}

AsyncIOContext *FileAccess::asyncfopen(const LocalPath& f, bool read, bool write, m_off_t pos)
{
    LOG_verbose << "Async open start";
    AsyncIOContext *context = newasynccontext();
    context->op = AsyncIOContext::OPEN;
    context->access = AsyncIOContext::ACCESS_NONE
            | (read ? AsyncIOContext::ACCESS_READ : 0)
            | (write ? AsyncIOContext::ACCESS_WRITE : 0);

    context->openPath = f;
    context->waiter = waiter;
    context->userCallback = asyncopfinished;
    context->userData = waiter;
    context->posOfBuffer = pos;
    context->fa = this;

    asyncsysopen(context);
    return context;
}

void FileAccess::asyncsysopen(AsyncIOContext *context)
{
    context->failed = true;
    context->retry = false;
    context->finished = true;
    if (context->userCallback)
    {
        context->userCallback(context->userData);
    }
}

AsyncIOContext *FileAccess::asyncfread(string *dst, unsigned len, unsigned pad, m_off_t pos)
{
    LOG_verbose << "Async read start";
    dst->resize(len + pad);

    AsyncIOContext *context = newasynccontext();
    context->op = AsyncIOContext::READ;
    context->posOfBuffer = pos;
    context->pad = pad;
    context->dataBuffer = (byte*)dst->data();
    context->dataBufferLen = len;
    context->waiter = waiter;
    context->userCallback = asyncopfinished;
    context->userData = waiter;
    context->fa = this;

    if (!asyncopenf())
    {
        LOG_err << "Error in asyncopenf";
        context->failed = true;
        context->retry = this->retry;
        context->finished = true;
        context->userCallback(context->userData);
        return context;
    }

    asyncsysread(context);
    return context;
}

void FileAccess::asyncsysread(AsyncIOContext *context)
{
    context->failed = true;
    context->retry = false;
    context->finished = true;
    if (context->userCallback)
    {
        context->userCallback(context->userData);
    }
}

AsyncIOContext *FileAccess::asyncfwrite(const byte* data, unsigned len, m_off_t pos)
{
    LOG_verbose << "Async write start";

    AsyncIOContext *context = newasynccontext();
    context->op = AsyncIOContext::WRITE;
    context->posOfBuffer = pos;
    context->dataBufferLen = len;
    context->dataBuffer = const_cast<byte*>(data);
    context->waiter = waiter;
    context->userCallback = asyncopfinished;
    context->userData = waiter;
    context->fa = this;

    asyncsyswrite(context);
    return context;
}

void FileAccess::asyncsyswrite(AsyncIOContext *context)
{
    context->failed = true;
    context->retry = false;
    context->finished = true;
    if (context->userCallback)
    {
        context->userCallback(context->userData);
    }
}

AsyncIOContext *FileAccess::newasynccontext()
{
    return new AsyncIOContext();
}

bool FileAccess::fread(string* dst, unsigned len, unsigned pad, m_off_t pos)
{
    if (!openf())
    {
        return false;
    }

    bool r;

    dst->resize(len + pad);

    if ((r = sysread((byte*)dst->data(), len, pos)))
    {
        memset((char*)dst->data() + len, 0, pad);
    }

    closef();

    return r;
}

bool FileAccess::frawread(byte* dst, unsigned len, m_off_t pos, bool caller_opened)
{
    if (!caller_opened && !openf())
    {
        return false;
    }

    bool r = sysread(dst, len, pos);

    if (!caller_opened)
    {
        closef();
    }

    return r;
}

AsyncIOContext::~AsyncIOContext()
{
    finish();

    // AsyncIOContext objects must be deleted before the FileAccess object
    if (op == AsyncIOContext::READ)
    {
        fa->asyncclosef();
    }
}

std::string FileAccess::getErrorMessage(int error) const
{
    return std::to_string(error);
}

void AsyncIOContext::finish()
{
    if (!finished)
    {
        while (!finished)
        {
            waiter->init(NEVER);
            waiter->wait();
        }

        // We could have been consumed and external event
        waiter->notify();
    }
}

FileInputStream::FileInputStream(FileAccess *fileAccess)
{
    this->fileAccess = fileAccess;
    this->offset = 0;
}

m_off_t FileInputStream::size()
{
    return fileAccess->size;
}

bool FileInputStream::read(byte *buffer, unsigned size)
{
    if (!buffer)
    {
        if ((offset + size) <= fileAccess->size)
        {
            offset += size;
            return true;
        }

        LOG_warn << "Invalid seek on FileInputStream";
        return false;
    }

    if (fileAccess->frawread(buffer, size, offset, true))
    {
        offset += size;
        return true;
    }

    LOG_warn << "Invalid read on FileInputStream";
    return false;
}

bool LocalPath::empty() const
{
    assert(invariant());
    return localpath.empty();
}

void LocalPath::clear()
{
    assert(invariant());
    localpath.clear();
    isFromRoot = false;
    assert(invariant());
}

void LocalPath::truncate(size_t bytePos)
{
    assert(invariant());
    localpath.resize(bytePos);
    assert(invariant());
}

LocalPath LocalPath::leafName() const
{
    assert(invariant());

    auto p = localpath.find_last_of(localPathSeparator);
    p = p == string::npos ? 0 : p + 1;
    LocalPath result;
    result.localpath = localpath.substr(p, localpath.size() - p);
    assert(result.invariant());
    return result;
}

string LocalPath::leafOrParentName() const
{
    assert(invariant());

    LocalPath name;
    // win32: normalizeAbsolute() does not work with paths like "D:\\foo\\..\\bar.txt". TODO ?
    FSACCESS_CLASS().expanselocalpath(*this, name);
    name.removeTrailingSeparators();

    if (name.empty())
    {
        return string();
    }

#ifdef WIN32
    if (name.localpath.back() == L':')
    {
        // drop trailing ':'
        string n = name.toPath(true);
        n.pop_back();
        return n;
    }
#endif

    return name.leafName().toPath(true);
}

void LocalPath::append(const LocalPath& additionalPath)
{
    assert(invariant());
    localpath.append(additionalPath.localpath);
    assert(invariant());
}

std::string LocalPath::platformEncoded() const
{
    assert(invariant());
#ifdef WIN32
    // this function is typically used where we need to pass a file path to the client app, which expects utf16 in a std::string buffer
    // some other backwards compatible cases need this format also, eg. serialization
    std::string outstr;

    if (localpath.size() >= 4 && 0 == localpath.compare(0, 4, L"\\\\?\\", 4))
    {
        // when a path leaves LocalPath, we can remove prefix which is only needed internally
        outstr.resize((localpath.size() - 4) * sizeof(wchar_t));
        memcpy(const_cast<char*>(outstr.data()), localpath.data() + 4, (localpath.size() - 4) * sizeof(wchar_t));
    }
    else
    {
        outstr.resize(localpath.size() * sizeof(wchar_t));
        memcpy(const_cast<char*>(outstr.data()), localpath.data(), localpath.size() * sizeof(wchar_t));
    }
    return outstr;
#else
    // for non-windows, it's just the same utf8 string we use anyway
    return localpath;
#endif
}


void LocalPath::appendWithSeparator(const LocalPath& additionalPath, bool separatorAlways)
{
#ifdef USE_IOS
    bool originallyUsesAppBasePath = isFromRoot &&
        (localpath.empty() || localpath.front() != localPathSeparator);
#endif

    assert(!additionalPath.isFromRoot);
    if (separatorAlways || localpath.size())
    {
        // still have to be careful about appending a \ to F:\ for example, on windows, which produces an invalid path
        if (!(endsInSeparator() || additionalPath.beginsWithSeparator()))
        {
            localpath.append(1, localPathSeparator);
        }
    }

    localpath.append(additionalPath.localpath);

#ifdef USE_IOS
    if (originallyUsesAppBasePath)
    {
        while (!localpath.empty() && localpath.front() == localPathSeparator)
        {
            localpath.erase(0, 1);
        }
    }
#endif

    assert(invariant());
}

void LocalPath::prependWithSeparator(const LocalPath& additionalPath)
{
    assert(!isFromRoot);
    assert(invariant());
    // no additional separator if there is already one after
    if (!localpath.empty() && localpath[0] != localPathSeparator)
    {
        // no additional separator if there is already one before
        if (!(beginsWithSeparator() || additionalPath.endsInSeparator()))
        {
            localpath.insert(0, 1, localPathSeparator);
        }
    }
    localpath.insert(0, additionalPath.localpath);
    isFromRoot = additionalPath.isFromRoot;
    assert(invariant());
}

LocalPath LocalPath::prependNewWithSeparator(const LocalPath& additionalPath) const
{
    assert(!isFromRoot);
    LocalPath lp = *this;
    lp.prependWithSeparator(additionalPath);
    assert(lp.invariant());
    return lp;
}

void LocalPath::trimNonDriveTrailingSeparator()
{
    assert(invariant());
    if (endsInSeparator())
    {
        // ok so the last character is a directory separator.  But don't remove it for eg. F:\ on windows
        #ifdef WIN32
        if (localpath.size() > 1 &&
            localpath[localpath.size() - 2] == L':')
        {
            return;
        }
        #endif

        localpath.resize(localpath.size() - 1);
    }
    assert(invariant());
}

bool LocalPath::findNextSeparator(size_t& separatorBytePos) const
{
    assert(invariant());
    separatorBytePos = localpath.find(localPathSeparator, separatorBytePos);
    return separatorBytePos != string::npos;
}

bool LocalPath::findPrevSeparator(size_t& separatorBytePos, const FileSystemAccess& fsaccess) const
{
    assert(invariant());
    separatorBytePos = localpath.rfind(LocalPath::localPathSeparator, separatorBytePos);
    return separatorBytePos != string::npos;
}

bool LocalPath::endsInSeparator() const
{
    assert(invariant());
    return !localpath.empty() && localpath.back() == localPathSeparator;
}

bool LocalPath::beginsWithSeparator() const
{
    assert(invariant());
    return !localpath.empty() && localpath.front() == localPathSeparator;
}

size_t LocalPath::getLeafnameByteIndex() const
{
    assert(invariant());
    size_t p = localpath.size();

    while (p && (p -= 1))
    {
        if (localpath[p] == LocalPath::localPathSeparator)
        {
            p += 1;
            break;
        }
    }
    return p;
}

bool LocalPath::backEqual(size_t bytePos, const LocalPath& compareTo) const
{
    auto n = compareTo.localpath.size();
    return bytePos + n == localpath.size() && !localpath.compare(bytePos, n, compareTo.localpath);
}

LocalPath LocalPath::subpathFrom(size_t bytePos) const
{
    assert(invariant());
    LocalPath result;
    result.localpath = localpath.substr(bytePos);
    assert(result.invariant());
    return result;
}

LocalPath LocalPath::subpathTo(size_t bytePos) const
{
    assert(invariant());
    LocalPath p;
    p.localpath = localpath.substr(0, bytePos);
    p.isFromRoot = isFromRoot;
    assert(p.invariant());
    return p;
}

LocalPath LocalPath::parentPath() const
{
    assert(invariant());
    return subpathTo(getLeafnameByteIndex());
}

LocalPath LocalPath::insertFilenameCounter(unsigned counter) const
{
    assert(invariant());

    size_t dotindex = localpath.find_last_of('.');
    size_t sepindex = localpath.find_last_of(LocalPath::localPathSeparator);

    LocalPath result, extension;

    if (dotindex == string::npos || (sepindex != string::npos && sepindex > dotindex))
    {
        result.localpath = localpath;
        result.isFromRoot = isFromRoot;
    }
    else
    {
        result.localpath = localpath.substr(0, dotindex);
        result.isFromRoot = isFromRoot;
        extension.localpath = localpath.substr(dotindex);
    }

    ostringstream oss;
    oss << " (" << counter << ")";

    result.localpath += LocalPath::fromRelativePath(oss.str()).localpath + extension.localpath;
    assert(result.invariant());
    return result;
}


string LocalPath::toPath(bool normalize) const
{
    assert(invariant());
    string path;
    local2path(&localpath, &path, normalize);

#ifdef WIN32
    if (path.size() >= 4 && 0 == path.compare(0, 4, "\\\\?\\", 4))
    {
        // when a path leaves LocalPath, we can remove prefix which is only needed internally
        path.erase(0, 4);
    }
#endif

    return path;
}

string LocalPath::toName(const FileSystemAccess& fsaccess) const
{
    string name = toPath(true);
    fsaccess.unescapefsincompatible(&name);
    return name;
}

LocalPath LocalPath::fromAbsolutePath(const string& path)
{
    assert(!path.empty());
    LocalPath p;
    path2local(&path, &p.localpath);
    p.normalizeAbsolute();
    return p;
}

LocalPath LocalPath::fromRelativePath(const string& path)
{
    LocalPath p;
    path2local(&path, &p.localpath);
    assert(p.invariant());
    return p;
}

LocalPath LocalPath::fromRelativeName(string path, const FileSystemAccess& fsaccess, FileSystemType fsType)
{
    fsaccess.escapefsincompatible(&path, fsType);
    return fromRelativePath(path);
}

LocalPath LocalPath::fromPlatformEncodedRelative(string path)
{
    LocalPath p;
#if defined(_WIN32)
    assert(!(path.size() % 2));
    p.localpath.resize(path.size() / sizeof(wchar_t));
    memcpy(const_cast<wchar_t*>(p.localpath.data()), path.data(), p.localpath.size() * sizeof(wchar_t));
#else
    p.localpath = std::move(path);
#endif
    assert(p.invariant());
    return p;
}

LocalPath LocalPath::fromPlatformEncodedAbsolute(string path)
{
    LocalPath p;
#if defined(_WIN32)
    assert(!(path.size() % 2));
    p.localpath.resize(path.size() / sizeof(wchar_t));
    memcpy(const_cast<wchar_t*>(p.localpath.data()), path.data(), p.localpath.size() * sizeof(wchar_t));
#else
    p.localpath = std::move(path);
#endif
    p.normalizeAbsolute();
    return p;
}


#if defined(_WIN32)
LocalPath LocalPath::fromPlatformEncodedRelative(wstring&& wpath)
{
    LocalPath p;
    p.localpath = std::move(wpath);
    assert(p.invariant());
    return p;
}

LocalPath LocalPath::fromPlatformEncodedAbsolute(wstring&& wpath)
{
    LocalPath p;
    p.localpath = std::move(wpath);
    p.normalizeAbsolute();
    return p;
}

wchar_t LocalPath::driveLetter()
{
    assert(isFromRoot);
    assert(invariant());
    auto drivepos = localpath.find(L':');
    return drivepos == wstring::npos || drivepos < 1 ? 0 : localpath[drivepos-1];
}


// convert UTF-8 to Windows Unicode
void LocalPath::path2local(const string* path, string* local)
{
    // make space for the worst case
    local->resize((path->size() + 1) * sizeof(wchar_t));

    int len = MultiByteToWideChar(CP_UTF8, 0,
        path->c_str(),
        -1,
        (wchar_t*)local->data(),
        int(local->size() / sizeof(wchar_t) + 1));
    if (len)
    {
        // resize to actual result
        local->resize(sizeof(wchar_t) * (len - 1));
    }
    else
    {
        local->clear();
    }
}

// convert UTF-8 to Windows Unicode
void LocalPath::path2local(const string* path, std::wstring* local)
{
    // make space for the worst case
    local->resize(path->size() + 2);

    int len = MultiByteToWideChar(CP_UTF8, 0,
        path->c_str(),
        -1,
        const_cast<wchar_t*>(local->data()),
        int(local->size()));
    if (len)
    {
        // resize to actual result
        local->resize(len - 1);
    }
    else
    {
        local->clear();
    }
}

// convert Windows Unicode to UTF-8
void LocalPath::local2path(const string* local, string* path, bool normalize)
{
    path->resize((local->size() + 1) * 4 / sizeof(wchar_t) + 1);

    path->resize(WideCharToMultiByte(CP_UTF8, 0, (wchar_t*)local->data(),
        int(local->size() / sizeof(wchar_t)),
        (char*)path->data(),
        int(path->size()),
        NULL, NULL));

    if (normalize) utf8_normalize(path);
}

void LocalPath::local2path(const std::wstring* local, string* path, bool normalize)
{
    path->resize((local->size() * sizeof(wchar_t) + 1) * 4 / sizeof(wchar_t) + 1);

    path->resize(WideCharToMultiByte(CP_UTF8, 0, local->data(),
        int(local->size()),
        (char*)path->data(),
        int(path->size()),
        NULL, NULL));

    if (normalize) utf8_normalize(path);
}

#else

void LocalPath::path2local(const string* path, string* local)
{
#ifdef __MACH__
    path2localMac(path, local);
#else
    *local = *path;
#endif
}

void LocalPath::local2path(const string* local, string* path, bool normalize)
{
    *path = *local;
    if (normalize) LocalPath::utf8_normalize(path);
}

#endif


std::atomic<unsigned> LocalPath_tmpNameLocal_counter{};

LocalPath LocalPath::tmpNameLocal()
{
    char buf[128];
#ifdef WIN32
<<<<<<< HEAD
    snprintf(buf, sizeof buf, ".getxfer.%lu.%u.mega", (unsigned long)GetCurrentProcessId(), ++LocalPath_tmpNameLocal_counter);
#else
    snprintf(buf, sizeof buf, ".getxfer.%lu.%u.mega", (unsigned long)getpid(), ++LocalPath_tmpNameLocal_counter);
=======
    snprintf(buf, sizeof(buf), ".getxfer.%lu.%u.mega", (unsigned long)GetCurrentProcessId(), ++LocalPath_tmpNameLocal_counter);
#else
    snprintf(buf, sizeof(buf), ".getxfer.%lu.%u.mega", (unsigned long)getpid(), ++LocalPath_tmpNameLocal_counter);
>>>>>>> b767d052
#endif
    return LocalPath::fromRelativePath(buf);
}

bool LocalPath::isContainingPathOf(const LocalPath& path, size_t* subpathIndex) const
{
    assert(!empty());
    assert(!path.empty());
    assert(isFromRoot == path.isFromRoot);
    assert(invariant());
    assert(path.invariant());

    if (path.localpath.size() >= localpath.size()
        && !Utils::pcasecmp(path.localpath, localpath, localpath.size()))
    {
       if (path.localpath.size() == localpath.size())
       {
           if (subpathIndex) *subpathIndex = localpath.size();
           return true;
       }
       else if (path.localpath[localpath.size()] == localPathSeparator)
       {
           if (subpathIndex) *subpathIndex = localpath.size() + 1;
           return true;
       }
       else if (!localpath.empty() &&
                path.localpath[localpath.size() - 1] == localPathSeparator)
       {
           if (subpathIndex) *subpathIndex = localpath.size();
           return true;
       }
    }
    return false;
}

bool LocalPath::nextPathComponent(size_t& subpathIndex, LocalPath& component) const
{
    assert(invariant());

    while (subpathIndex < localpath.size() && localpath[subpathIndex] == localPathSeparator)
    {
        ++subpathIndex;
    }
    size_t start = subpathIndex;
    if (start >= localpath.size())
    {
        return false;
    }
    else if (findNextSeparator(subpathIndex))
    {
        component.localpath = localpath.substr(start, subpathIndex - start);
        assert(component.invariant());
        return true;
    }
    else
    {
        component.localpath = localpath.substr(start, localpath.size() - start);
        subpathIndex = localpath.size();
        assert(component.invariant());
        return true;
    }
}

bool LocalPath::hasNextPathComponent(size_t index) const
{
    assert(invariant());
    return index < localpath.size();
}

ScopedLengthRestore::ScopedLengthRestore(LocalPath& p)
    : path(p)
    , length(path.localpath.size())
{
    assert(path.invariant());
}
ScopedLengthRestore::~ScopedLengthRestore()
{
    path.localpath.resize(length);
};

FilenameAnomalyType isFilenameAnomaly(const LocalPath& localPath, const string& remoteName, nodetype_t type)
{
    // toPath() to make sure the name is in NFC.
    auto localName = localPath.leafName().toPath(true);

    if (compareUtf(localName, false, remoteName, false, true))
    {
        return FILENAME_ANOMALY_NAME_MISMATCH;
    }
    else if (isReservedName(remoteName, type))
    {
        return FILENAME_ANOMALY_NAME_RESERVED;
    }

    return FILENAME_ANOMALY_NONE;
}

FilenameAnomalyType isFilenameAnomaly(const LocalPath& localPath, const Node* node)
{
    assert(node);

    return isFilenameAnomaly(localPath, node->displayname(), node->type);
}

bool isNetworkFilesystem(FileSystemType type)
{
    return type == FS_CIFS
           || type == FS_NFS
           || type == FS_SMB
           || type == FS_SMB2;
}


std::atomic<size_t> ScanService::mNumServices(0);
std::unique_ptr<ScanService::Worker> ScanService::mWorker;
std::mutex ScanService::mWorkerLock;

ScanService::ScanService()
{
    // Locking here, rather than in the if statement, ensures that the
    // worker is fully constructed when control leaves the constructor.
    std::lock_guard<std::mutex> lock(mWorkerLock);

    if (++mNumServices == 1)
    {
        mWorker.reset(new Worker());
    }
}

ScanService::~ScanService()
{
    if (--mNumServices == 0)
    {
        std::lock_guard<std::mutex> lock(mWorkerLock);
        mWorker.reset();
    }
}

auto ScanService::queueScan(LocalPath targetPath, handle expectedFsid, bool followSymlinks, map<LocalPath, FSNode>&& priorScanChildren, shared_ptr<Waiter> waiter) -> RequestPtr
{
    // Create a request to represent the scan.
    auto request = std::make_shared<ScanRequest>(move(waiter), followSymlinks, targetPath, expectedFsid, move(priorScanChildren));

    // Queue request for processing.
    mWorker->queue(request);

    return request;
}

ScanService::ScanRequest::ScanRequest(shared_ptr<Waiter> waiter,
    bool followSymLinks,
    LocalPath targetPath,
    handle expectedFsid,
    map<LocalPath, FSNode>&& priorScanChildren)
    : mWaiter(waiter)
    , mScanResult(SCAN_INPROGRESS)
    , mFollowSymLinks(followSymLinks)
    , mKnown(move(priorScanChildren))
    , mResults()
    , mTargetPath(std::move(targetPath))
    , mExpectedFsid(expectedFsid)
{
}

ScanService::Worker::Worker(size_t numThreads)
    : mFsAccess(new FSACCESS_CLASS())
    , mPending()
    , mPendingLock()
    , mPendingNotifier()
    , mThreads()
{
    // Always at least one thread.
    assert(numThreads > 0);

    LOG_debug << "Starting ScanService worker...";

    // Start the threads.
    while (numThreads--)
    {
        try
        {
            mThreads.emplace_back([this]() { loop(); });
        }
        catch (std::system_error& e)
        {
            LOG_err << "Failed to start worker thread: " << e.what();
        }
    }

    LOG_debug << mThreads.size() << " worker thread(s) started.";
    LOG_debug << "ScanService worker started.";
}

ScanService::Worker::~Worker()
{
    LOG_debug << "Stopping ScanService worker...";

    // Queue the 'terminate' sentinel.
    {
        std::unique_lock<std::mutex> lock(mPendingLock);
        mPending.emplace_back();
    }

    // Wake any sleeping threads.
    mPendingNotifier.notify_all();

    LOG_debug << "Waiting for worker thread(s) to terminate...";

    // Wait for the threads to terminate.
    for (auto& thread : mThreads)
    {
        thread.join();
    }

    LOG_debug << "ScanService worker stopped.";
}

void ScanService::Worker::queue(ScanRequestPtr request)
{
    // Queue the request.
    {
        std::unique_lock<std::mutex> lock(mPendingLock);
        mPending.emplace_back(std::move(request));
    }

    // Tell the lucky thread it has something to do.
    mPendingNotifier.notify_one();
}

void ScanService::Worker::loop()
{
    // We're ready when we have some work to do.
    auto ready = [this]() { return !mPending.empty(); };

    for ( ; ; )
    {
        ScanRequestPtr request;

        {
            // Wait for something to do.
            std::unique_lock<std::mutex> lock(mPendingLock);
            mPendingNotifier.wait(lock, ready);

            assert(ready()); // condition variable should have taken care of this

            // Are we being told to terminate?
            if (!mPending.front())
            {
                // Bail, don't deque the sentinel.
                return;
            }

            request = std::move(mPending.front());
            mPending.pop_front();
        }

        LOG_verbose << "Directory scan begins: " << request->mTargetPath;
        using namespace std::chrono;
        auto scanStart = high_resolution_clock::now();

        // Process the request.
        unsigned nFingerprinted = 0;
        auto result = scan(request, nFingerprinted);
        auto scanEnd = high_resolution_clock::now();

        if (result == SCAN_SUCCESS)
        {
            LOG_verbose << "Directory scan complete for: " << request->mTargetPath
                << " entries: " << request->mResults.size()
                << " taking " << duration_cast<milliseconds>(scanEnd - scanStart).count() << "ms"
                << " fingerprinted: " << nFingerprinted;
        }
        else
        {
            LOG_verbose << "Directory scan FAILED (" << result << "): " << request->mTargetPath;
        }

        request->mScanResult = result;
        request->mWaiter->notify();
    }
}

// Really we only have one worker despite the vector of threads - maybe we should just have one
// regardless of multiple clients too - there is only one filesystem after all (but not singleton!!)
CodeCounter::ScopeStats ScanService::syncScanTime = { "folderScan" };

auto ScanService::Worker::scan(ScanRequestPtr request, unsigned& nFingerprinted) -> ScanResult
{
    CodeCounter::ScopeTimer rst(syncScanTime);

    auto result = mFsAccess->directoryScan(request->mTargetPath,
        request->mExpectedFsid,
        request->mKnown,
        request->mResults,
        request->mFollowSymLinks,
        nFingerprinted);

    // No need to keep this data around anymore.
    request->mKnown.clear();

    return result;
}


} // namespace
<|MERGE_RESOLUTION|>--- conflicted
+++ resolved
@@ -720,11 +720,7 @@
         assert(utf8seqsize);
         if (utf8seqsize == 1 && !islocalfscompatible(c, true, fileSystemType))
         {
-<<<<<<< HEAD
             snprintf(buf, sizeof buf, "%%%02x", c);
-=======
-            snprintf(buf, sizeof(buf), "%%%02x", c);
->>>>>>> b767d052
             name->replace(i, 1, buf);
             // Logging these at such a low level is too frequent and verbose
             //LOG_debug << "Escape incompatible character for filesystem type "
@@ -1747,15 +1743,9 @@
 {
     char buf[128];
 #ifdef WIN32
-<<<<<<< HEAD
     snprintf(buf, sizeof buf, ".getxfer.%lu.%u.mega", (unsigned long)GetCurrentProcessId(), ++LocalPath_tmpNameLocal_counter);
 #else
     snprintf(buf, sizeof buf, ".getxfer.%lu.%u.mega", (unsigned long)getpid(), ++LocalPath_tmpNameLocal_counter);
-=======
-    snprintf(buf, sizeof(buf), ".getxfer.%lu.%u.mega", (unsigned long)GetCurrentProcessId(), ++LocalPath_tmpNameLocal_counter);
-#else
-    snprintf(buf, sizeof(buf), ".getxfer.%lu.%u.mega", (unsigned long)getpid(), ++LocalPath_tmpNameLocal_counter);
->>>>>>> b767d052
 #endif
     return LocalPath::fromRelativePath(buf);
 }
