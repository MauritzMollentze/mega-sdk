/**
 * @file sync.cpp
 * @brief Class for synchronizing local and remote trees
 *
 * (c) 2013-2014 by Mega Limited, Auckland, New Zealand
 *
 * This file is part of the MEGA SDK - Client Access Engine.
 *
 * Applications using the MEGA API must present a valid application key
 * and comply with the the rules set forth in the Terms of Service.
 *
 * The MEGA SDK is distributed in the hope that it will be useful,
 * but WITHOUT ANY WARRANTY; without even the implied warranty of
 * MERCHANTABILITY or FITNESS FOR A PARTICULAR PURPOSE.
 *
 * @copyright Simplified (2-clause) BSD License.
 *
 * You should have received a copy of the license along with this
 * program.
 */
#include <cctype>
#include <type_traits>
#include <unordered_set>

#include "mega.h"

#ifdef ENABLE_SYNC
#include "mega/sync.h"
#include "mega/megaapp.h"
#include "mega/transfer.h"
#include "mega/megaclient.h"
#include "mega/base64.h"
#include "mega/heartbeats.h"

namespace mega {

const int Sync::SCANNING_DELAY_DS = 5;
const int Sync::EXTRA_SCANNING_DELAY_DS = 150;
const int Sync::FILE_UPDATE_DELAY_DS = 30;
const int Sync::FILE_UPDATE_MAX_DELAY_SECS = 60;
const dstime Sync::RECENT_VERSION_INTERVAL_SECS = 10800;

// set gLogsync true for very, very detailed sync logging
bool gLogsync = true;
//bool gLogsync = false;
#define SYNC_verbose if (gLogsync) LOG_verbose

std::atomic<size_t> ScanService::mNumServices(0);
std::unique_ptr<ScanService::Worker> ScanService::mWorker;
std::mutex ScanService::mWorkerLock;

ScanService::ScanService(Waiter& waiter)
  : mCookie(std::make_shared<Cookie>(waiter))
{
    // Locking here, rather than in the if statement, ensures that the
    // worker is fully constructed when control leaves the constructor.
    std::lock_guard<std::mutex> lock(mWorkerLock);

    if (++mNumServices == 1)
    {
        mWorker.reset(new Worker());
    }
}

ScanService::~ScanService()
{
    if (--mNumServices == 0)
    {
        std::lock_guard<std::mutex> lock(mWorkerLock);
        mWorker.reset();
    }
}

auto ScanService::scan(const LocalNode& target, LocalPath targetPath) -> RequestPtr
{
    // For convenience.
    const auto& debris = target.sync->localdebris;

    // Create a request to represent the scan.
    auto request = std::make_shared<ScanRequest>(mCookie, target, targetPath);

    // Have we been asked to scan the debris?
    request->mComplete = debris.isContainingPathOf(targetPath);

    // Don't bother scanning the debris.
    if (!request->mComplete)
    {
        LOG_debug << "Queuing scan for: "
                  << targetPath.toPath(*target.sync->client->fsaccess);

        // Queue request for processing.
        mWorker->queue(request);
    }

    return request;
}

auto ScanService::scan(const LocalNode& target) -> RequestPtr
{
    return scan(target, target.getLocalPath());
}

ScanService::ScanRequest::ScanRequest(const std::shared_ptr<Cookie>& cookie,
                                      const LocalNode& target,
                                      LocalPath targetPath)
  : mCookie(cookie)
  , mComplete(false)
  , mDebrisPath(target.sync->localdebris)
  , mFollowSymLinks(target.sync->client->followsymlinks)
  , mKnown()
  , mResults()
  , mTarget(target)
  , mTargetPath(std::move(targetPath))
{
    // Track details about mTarget's current children.
    for (auto& childIt : mTarget.children)
    {
        LocalNode& child = *childIt.second;

        if (child.fsid != UNDEF)
        {
            mKnown.emplace(child.localname, child.getKnownFSDetails());
        }
    }
}

ScanService::Worker::Worker(size_t numThreads)
  : mFsAccess(new FSACCESS_CLASS())
  , mPending()
  , mPendingLock()
  , mPendingNotifier()
  , mThreads()
{
    // Always at least one thread.
    assert(numThreads > 0);

    LOG_debug << "Starting ScanService worker...";

    // Start the threads.
    while (numThreads--)
    {
        try
        {
            mThreads.emplace_back([this]() { loop(); });
        }
        catch (std::system_error& e)
        {
            LOG_err << "Failed to start worker thread: " << e.what();
        }
    }

    LOG_debug << mThreads.size() << " worker thread(s) started.";
    LOG_debug << "ScanService worker started.";
}

ScanService::Worker::~Worker()
{
    LOG_debug << "Stopping ScanService worker...";

    // Queue the 'terminate' sentinel.
    {
        std::unique_lock<std::mutex> lock(mPendingLock);
        mPending.emplace_back();
    }

    // Wake any sleeping threads.
    mPendingNotifier.notify_all();

    LOG_debug << "Waiting for worker thread(s) to terminate...";

    // Wait for the threads to terminate.
    for (auto& thread : mThreads)
    {
        thread.join();
    }

    LOG_debug << "ScanService worker stopped.";
}

void ScanService::Worker::queue(ScanRequestPtr request)
{
    // Queue the request.
    {
        std::unique_lock<std::mutex> lock(mPendingLock);
        mPending.emplace_back(std::move(request));
    }

    // Tell the lucky thread it has something to do.
    mPendingNotifier.notify_one();
}

void ScanService::Worker::loop()
{
    // We're ready when we have some work to do.
    auto ready = [this]() { return mPending.size(); };

    for ( ; ; )
    {
        ScanRequestPtr request;

        {
            // Wait for something to do.
            std::unique_lock<std::mutex> lock(mPendingLock);
            mPendingNotifier.wait(lock, ready);

            // Are we being told to terminate?
            if (!mPending.front())
            {
                // Bail, don't deque the sentinel.
                return;
            }

            request = std::move(mPending.front());
            mPending.pop_front();
        }

        const auto targetPath =
          request->mTargetPath.toPath(*mFsAccess);

        LOG_debug << "Scanning directory: " << targetPath;

        // Process the request.
        scan(request);

        // Mark the request as complete.
        request->mComplete = true;

        LOG_debug << "Scan complete for: " << targetPath;

        // Do we still have someone to notify?
        auto cookie = request->mCookie.lock();

        if (cookie)
        {
            LOG_debug << "Letting the waiter know it has "
                      << request->mResults.size()
                      << " scan result(s).";

            // Yep, let them know the request is complete.
            cookie->completed();
        }
        else
        {
            LOG_debug << "No waiter, discarding "
                      << request->mResults.size()
                      << " scan result(s).";
        }
    }
}

FSNode ScanService::Worker::interrogate(DirAccess& iterator,
                                        const LocalPath& name,
                                        LocalPath& path,
                                        ScanRequest& request)
{
    auto reuseFingerprint =
      [](const FSNode& lhs, const FSNode& rhs)
      {
          return lhs.type == rhs.type
                 && lhs.fsid == rhs.fsid
                 && lhs.fingerprint.mtime == rhs.fingerprint.mtime
                 && rhs.fingerprint.size == rhs.fingerprint.size;
      };

    FSNode result;
    auto& known = request.mKnown;

    // Always record the name.
    result.localname = name;
    result.name = name.toName(*mFsAccess);

    // Can we open the file?
    auto fileAccess = mFsAccess->newfileaccess(false);

    if (fileAccess->fopen(path, true, false, &iterator))
    {
        // Populate result.
        result.fsid = fileAccess->fsidvalid ? fileAccess->fsid : UNDEF;
        result.isSymlink = fileAccess->mIsSymLink;
        result.fingerprint.mtime = fileAccess->mtime;
        result.fingerprint.size = fileAccess->size;
        result.shortname = mFsAccess->fsShortname(path);
        result.type = fileAccess->type;

        if (result.shortname &&
           *result.shortname == result.localname)
        {
            result.shortname.reset();
        }

        // Warn about symlinks.
        if (result.isSymlink)
        {
            LOG_debug << "Interrogated path is a symlink: "
                      << path.toPath(*mFsAccess);
        }

        // No need to fingerprint directories.
        if (result.type == FOLDERNODE)
        {
            return result;
        }

        // Do we already know about this child?
        auto it = known.find(name);

        // Can we reuse an existing fingerprint?
        if (it != known.end() && reuseFingerprint(it->second, result))
        {
            // Yep as fsid/mtime/size/type match.
            result.fingerprint = std::move(it->second.fingerprint);
        }
        else
        {
            // Child has changed, need a new fingerprint.
            result.fingerprint.genfingerprint(fileAccess.get());
        }

        return result;
    }

    // Couldn't open the file.
    LOG_warn << "Error opening file: " << path.toPath(*mFsAccess);

    // File's blocked if the error is transient.
    result.isBlocked = fileAccess->retry;

    // Warn about the blocked file.
    if (result.isBlocked)
    {
        LOG_warn << "File blocked: " << path.toPath(*mFsAccess);
    }

    return result;
}

void ScanService::Worker::scan(ScanRequestPtr request)
{
    // For convenience.
    const auto& debris = request->mDebrisPath;

    // Don't bother processing the debris directory.
    if (debris.isContainingPathOf(request->mTargetPath))
    {
        LOG_debug << "Skipping scan of debris directory.";
        return;
    }

    // Have we been passed a valid target path?
    auto fileAccess = mFsAccess->newfileaccess();
    auto path = request->mTargetPath;

    if (!fileAccess->fopen(path, true, false))
    {
        LOG_debug << "Scan target does not exist: "
                  << path.toPath(*mFsAccess);
        return;
    }

    // Does the path denote a directory?
    if (fileAccess->type != FOLDERNODE)
    {
        LOG_debug << "Scan target is not a directory: "
                  << path.toPath(*mFsAccess);
        return;
    }

    std::unique_ptr<DirAccess> dirAccess(mFsAccess->newdiraccess());
    LocalPath name;

    // Can we open the directory?
    if (!dirAccess->dopen(&path, fileAccess.get(), false))
    {
        LOG_debug << "Unable to iterate scan target: "
                  << path.toPath(*mFsAccess);
        return;
    }

    // Process each file in the target.
    std::vector<FSNode> results;

    while (dirAccess->dnext(path, name, request->mFollowSymLinks))
    {
        ScopedLengthRestore restorer(path);
        path.appendWithSeparator(name, false);

        // Except the debris...
        if (debris.isContainingPathOf(path))
        {
            continue;
        }

        // Learn everything we can about the file.
        auto info = interrogate(*dirAccess, name, path, *request);
        results.emplace_back(std::move(info));
    }

    // No need to keep this data around anymore.
    request->mKnown.clear();

    // Publish the results.
    request->mResults = std::move(results);
}



SyncConfig::SyncConfig(LocalPath localPath,
                       std::string name,
                       const handle remoteNode,
                       const std::string &remotePath,
                       const fsfp_t localFingerprint,
                       std::vector<std::string> regExps,
                       const bool enabled,
                       const SyncConfig::Type syncType,
                       const SyncError error,
                       const SyncWarning warning,
                       mega::handle hearBeatID)
    : mEnabled{enabled}
    , mLocalPath{std::move(localPath)}
    , mName{std::move(name)}
    , mRemoteNode{remoteNode}
    , mOrigninalPathOfRemoteRootNode{remotePath}
    , mLocalFingerprint{localFingerprint}
    , mRegExps{std::move(regExps)}
    , mSyncType{syncType}
    , mError{error}
    , mBackupId(hearBeatID)
    , mExternalDrivePath()
    , mWarning{warning}
{}

bool SyncConfig::operator==(const SyncConfig& rhs) const
{
    return mEnabled == rhs.mEnabled
           && mExternalDrivePath == rhs.mExternalDrivePath
           && mLocalPath == rhs.mLocalPath
           && mName == rhs.mName
           && mRemoteNode == rhs.mRemoteNode
           && mOrigninalPathOfRemoteRootNode == rhs.mOrigninalPathOfRemoteRootNode
           && mLocalFingerprint == rhs.mLocalFingerprint
           && mRegExps == rhs.mRegExps
           && mSyncType == rhs.mSyncType
           && mError == rhs.mError
           && mBackupId == rhs.mBackupId
           && mWarning == rhs.mWarning;
}

bool SyncConfig::operator!=(const SyncConfig& rhs) const
{
    return !(*this == rhs);
}

bool SyncConfig::getEnabled() const
{
    return mEnabled;
}

void SyncConfig::setEnabled(bool enabled)
{
    mEnabled = enabled;
}

const LocalPath& SyncConfig::getLocalPath() const
{
    return mLocalPath;
}

handle SyncConfig::getRemoteNode() const
{
    return mRemoteNode;
}

void SyncConfig::setRemoteNode(const handle &remoteNode)
{
    mRemoteNode = remoteNode;
}

handle SyncConfig::getLocalFingerprint() const
{
    return mLocalFingerprint;
}

void SyncConfig::setLocalFingerprint(fsfp_t fingerprint)
{
    mLocalFingerprint = fingerprint;
}

const std::vector<std::string>& SyncConfig::getRegExps() const
{
    return mRegExps;
}

void SyncConfig::setRegExps(std::vector<std::string>&& v)
{
    mRegExps = std::move(v);
}

SyncConfig::Type SyncConfig::getType() const
{
    return mSyncType;
}


SyncError SyncConfig::getError() const
{
    return mError;
}

void SyncConfig::setError(SyncError value)
{
    mError = value;
}

handle SyncConfig::getBackupId() const
{
    return mBackupId;
}

void SyncConfig::setBackupId(const handle &backupId)
{
    mBackupId = backupId;
}

bool SyncConfig::isExternal() const
{
    return !mExternalDrivePath.empty();
}

bool SyncConfig::errorOrEnabledChanged()
{
    bool changed = mError != mKnownError ||
                   mEnabled != mKnownEnabled;

    if (changed)
    {
        mKnownError = mError;
        mKnownEnabled = mEnabled;
    }
    return changed;
}

std::string SyncConfig::syncErrorToStr()
{
    return syncErrorToStr(mError);
}

std::string SyncConfig::syncErrorToStr(SyncError errorCode)
{
    switch(errorCode)
    {
    case NO_SYNC_ERROR:
        return "No error";
    case UNKNOWN_ERROR:
        return "Unknown error";
    case UNSUPPORTED_FILE_SYSTEM:
        return "File system not supported";
    case INVALID_REMOTE_TYPE:
        return "Remote node is not valid";
    case INVALID_LOCAL_TYPE:
        return "Local path is not valid";
    case INITIAL_SCAN_FAILED:
        return "Initial scan failed";
    case LOCAL_PATH_TEMPORARY_UNAVAILABLE:
        return "Local path temporarily unavailable";
    case LOCAL_PATH_UNAVAILABLE:
        return "Local path not available";
    case REMOTE_NODE_NOT_FOUND:
        return "Remote node not found";
    case STORAGE_OVERQUOTA:
        return "Reached storage quota limit";
    case BUSINESS_EXPIRED:
        return "Business account expired";
    case FOREIGN_TARGET_OVERSTORAGE:
        return "Foreign target storage quota reached";
    case REMOTE_PATH_HAS_CHANGED:
        return "Remote path has changed";
    case REMOTE_NODE_MOVED_TO_RUBBISH:
        return "Remote node moved to Rubbish Bin";
    case SHARE_NON_FULL_ACCESS:
        return "Share without full access";
    case LOCAL_FINGERPRINT_MISMATCH:
        return "Local fingerprint mismatch";
    case PUT_NODES_ERROR:
        return "Put nodes error";
    case ACTIVE_SYNC_BELOW_PATH:
        return "Active sync below path";
    case ACTIVE_SYNC_ABOVE_PATH:
        return "Active sync above path";
    case REMOTE_PATH_DELETED:
        return "Remote node has been deleted";
    case REMOTE_NODE_INSIDE_RUBBISH:
        return "Remote node is inside Rubbish Bin";
    case VBOXSHAREDFOLDER_UNSUPPORTED:
        return "Unsupported VBoxSharedFolderFS filesystem";
    case LOCAL_PATH_SYNC_COLLISION:
        return "Local path collides with an existing sync";
    case ACCOUNT_BLOCKED:
        return "Your account is blocked";
    case UNKNOWN_TEMPORARY_ERROR:
        return "Unknown temporary error";
    case TOO_MANY_ACTION_PACKETS:
        return "Too many changes in account, local state invalid";
    case LOGGED_OUT:
        return "Session closed";
    default:
        return "Undefined error";
    }
}

const char* SyncConfig::syncstatename(const syncstate_t state)
{
    switch (state)
    {
    case SYNC_DISABLED:
        return "DISABLED";
    case SYNC_FAILED:
        return "FAILED";
    case SYNC_CANCELED:
        return "CANCELED";
    case SYNC_INITIALSCAN:
        return "INITIALSCAN";
    case SYNC_ACTIVE:
        return "ACTIVE";
    default:
        return "UNKNOWN";
    }
}

const char* SyncConfig::synctypename(const SyncConfig::Type type)
{
    switch (type)
    {
    case SyncConfig::TYPE_BACKUP:
        return "BACKUP";
    case SyncConfig::TYPE_DOWN:
        return "DOWN";
    case SyncConfig::TYPE_UP:
        return "UP";
    case SyncConfig::TYPE_TWOWAY:
        return "TWOWAY";
    default:
        return "UNKNOWN";
    }
}

// new Syncs are automatically inserted into the session's syncs list
// and a full read of the subtree is initiated
Sync::Sync(UnifiedSync& us, const char* cdebris,
           LocalPath* clocaldebris, Node* remotenode, bool cinshare)
: localroot(new LocalNode)
, mUnifiedSync(us)
{
    isnetwork = false;
    client = &mUnifiedSync.mClient;
    inshare = cinshare;
    tmpfa = NULL;
    //initializing = true;

    localnodes[FILENODE] = 0;
    localnodes[FOLDERNODE] = 0;

    state = SYNC_INITIALSCAN;
    statecachetable = NULL;

    //fullscan = true;
    //scanseqno = 0;

    mLocalPath = mUnifiedSync.mConfig.getLocalPath();

    if (cdebris)
    {
        debris = cdebris;
        localdebris = LocalPath::fromPath(debris, *client->fsaccess);

        dirnotify.reset(client->fsaccess->newdirnotify(mLocalPath, localdebris, client->waiter));

        localdebris.prependWithSeparator(mLocalPath);
    }
    else
    {
        localdebris = *clocaldebris;

        // FIXME: pass last segment of localdebris
        dirnotify.reset(client->fsaccess->newdirnotify(mLocalPath, localdebris, client->waiter));
    }
    dirnotify->sync = this;

    // set specified fsfp or get from fs if none
    const auto cfsfp = mUnifiedSync.mConfig.getLocalFingerprint();
    if (cfsfp)
    {
        fsfp = cfsfp;
    }
    else
    {
        fsfp = dirnotify->fsfingerprint();
    }

    fsstableids = dirnotify->fsstableids();
    LOG_info << "Filesystem IDs are stable: " << fsstableids;

    mFilesystemType = client->fsaccess->getlocalfstype(mLocalPath);

    localroot->init(this, FOLDERNODE, NULL, mLocalPath, nullptr);  // the root node must have the absolute path.  We don't store shortname, to avoid accidentally using relative paths.
    localroot->setSyncedNodeHandle(remotenode->nodeHandle());
    localroot->setScanAgain(false, true, true, 0);
    localroot->setCheckMovesAgain(false, true, true);
    localroot->setSyncAgain(false, true, true);

#ifdef __APPLE__
    if (macOSmajorVersion() >= 19) //macOS catalina+
    {
        LOG_debug << "macOS 10.15+ filesystem detected. Checking fseventspath.";
        string supercrootpath = "/System/Volumes/Data" + mLocalPath.platformEncoded();

        int fd = open(supercrootpath.c_str(), O_RDONLY);
        if (fd == -1)
        {
            LOG_debug << "Unable to open path using fseventspath.";
            mFsEventsPath = mLocalPath.platformEncoded();
        }
        else
        {
            char buf[MAXPATHLEN];
            if (fcntl(fd, F_GETPATH, buf) < 0)
            {
                LOG_debug << "Using standard paths to detect filesystem notifications.";
                mFsEventsPath = mLocalPath.platformEncoded();
            }
            else
            {
                LOG_debug << "Using fsevents paths to detect filesystem notifications.";
                mFsEventsPath = supercrootpath;
            }
            close(fd);
        }
    }
#endif

    if (client->dbaccess)
    {
        // open state cache table
        handle tableid[3];
        string dbname;

        auto fas = client->fsaccess->newfileaccess(false);

        if (fas->fopen(mLocalPath, true, false))
        {
            tableid[0] = fas->fsid;
            tableid[1] = remotenode->nodehandle;
            tableid[2] = client->me;

            dbname.resize(sizeof tableid * 4 / 3 + 3);
            dbname.resize(Base64::btoa((byte*)tableid, sizeof tableid, (char*)dbname.c_str()));

            statecachetable = client->dbaccess->open(client->rng, *client->fsaccess, dbname);

            readstatecache();
        }
    }
}

Sync::~Sync()
{
    // must be set to prevent remote mass deletion while rootlocal destructor runs
    mDestructorRunning = true;

    // unlock tmp lock
    tmpfa.reset();


    // The database is closed; deleting localnodes will not remove them
    delete statecachetable;

    client->syncactivity = true;

    {
        // Create a committer and recursively delete all the associated LocalNodes, and their associated transfer and file objects.
        // If any have transactions in progress, the committer will ensure we update the transfer database in an efficient single commit.
        DBTableTransactionCommitter committer(client->tctable);
        localroot.reset();
    }
}

bool Sync::active() const
{
    switch (state)
    {
    case SYNC_ACTIVE:
    case SYNC_INITIALSCAN:
        return true;
    default:
        break;
    }

    return false;
}

bool Sync::paused() const
{
    return state == SYNC_DISABLED && getConfig().getError() == NO_SYNC_ERROR && !getConfig().getEnabled();
}

bool Sync::purgeable() const
{
    switch (state)
    {
    case SYNC_CANCELED:
    case SYNC_FAILED:
        return true;
    case SYNC_DISABLED:
        return !paused();
    default:
        break;
    }

    return false;
}

Node* Sync::cloudRoot()
{
    return client->nodeByHandle(localroot->syncedCloudNodeHandle);
}

void Sync::addstatecachechildren(uint32_t parent_dbid, idlocalnode_map* tmap, LocalPath& localpath, LocalNode *p, int maxdepth)
{
    auto range = tmap->equal_range(parent_dbid);

    for (auto it = range.first; it != range.second; it++)
    {
        ScopedLengthRestore restoreLen(localpath);

        localpath.appendWithSeparator(it->second->localname, true);

        LocalNode* l = it->second;
        handle fsid = l->fsid;
        m_off_t size = l->syncedFingerprint.size;

        // clear localname to force newnode = true in setnameparent
        l->localname.clear();

        // if we already have the shortname from database, use that, otherwise (db is from old code) look it up
        std::unique_ptr<LocalPath> shortname;
        if (l->slocalname_in_db)
        {
            // null if there is no shortname, or the shortname matches the localname.
            shortname.reset(l->slocalname.release());
        }
        else
        {
            shortname = client->fsaccess->fsShortname(localpath);
        }

        l->init(this, l->type, p, localpath, std::move(shortname));

#ifdef DEBUG
        if (fsid != UNDEF)
        {
            auto fa = client->fsaccess->newfileaccess(false);
            if (fa->fopen(localpath))  // exists, is file
            {
                auto sn = client->fsaccess->fsShortname(localpath);
                if (!(!l->localname.empty() &&
                    ((!l->slocalname && (!sn || l->localname == *sn)) ||
                    (l->slocalname && sn && !l->slocalname->empty() && *l->slocalname != l->localname && *l->slocalname == *sn))))
                {
                    // This can happen if a file was moved elsewhere and moved back before the sync restarts.
                    // We'll refresh slocalname while scanning.
                    LOG_warn << "Shortname mismatch on LocalNode load!" <<
                        " Was: " << (l->slocalname ? l->slocalname->toPath(*client->fsaccess) : "(null") <<
                        " Now: " << (sn ? sn->toPath(*client->fsaccess) : "(null") <<
                        " at " << localpath.toPath(*client->fsaccess);
                }
            }
        }
#endif

        l->parent_dbid = parent_dbid;
        l->syncedFingerprint.size = size;
        l->setfsid(fsid, client->localnodeByFsid);
        l->setSyncedNodeHandle(l->syncedCloudNodeHandle);

        if (!l->slocalname_in_db)
        {
            statecacheadd(l);
            if (insertq.size() > 50000)
            {
                cachenodes();  // periodically output updated nodes with shortname updates, so people who restart megasync still make progress towards a fast startup
            }
        }

        if (maxdepth)
        {
            addstatecachechildren(l->dbid, tmap, localpath, l, maxdepth - 1);
        }
    }
}

bool Sync::readstatecache()
{
    if (statecachetable && state == SYNC_INITIALSCAN)
    {
        string cachedata;
        idlocalnode_map tmap;
        uint32_t cid;
        LocalNode* l;

        statecachetable->rewind();

        // bulk-load cached nodes into tmap
        while (statecachetable->next(&cid, &cachedata, &client->key))
        {
            if ((l = LocalNode::unserialize(this, &cachedata)))
            {
                l->dbid = cid;
                tmap.insert(pair<int32_t,LocalNode*>(l->parent_dbid,l));
            }
        }

        // recursively build LocalNode tree, set scanseqnos to sync's current scanseqno
        addstatecachechildren(0, &tmap, localroot->localname, localroot.get(), 100);
        cachenodes();

        //// trigger a single-pass full scan to identify deleted nodes
        //fullscan = true;
        //scanseqno++;

        localroot->setScanAgain(false, true, true, 0);

        return true;
    }

    return false;
}

SyncConfig& Sync::getConfig()
{
    return mUnifiedSync.mConfig;
}

const SyncConfig& Sync::getConfig() const
{
    return mUnifiedSync.mConfig;
}

// remove LocalNode from DB cache
void Sync::statecachedel(LocalNode* l)
{
    if (state == SYNC_CANCELED)
    {
        return;
    }

    insertq.erase(l);

    if (l->dbid)
    {
        deleteq.insert(l->dbid);
    }
}

// insert LocalNode into DB cache
void Sync::statecacheadd(LocalNode* l)
{
    if (state == SYNC_CANCELED)
    {
        return;
    }

    if (l->dbid)
    {
        deleteq.erase(l->dbid);
    }

    insertq.insert(l);
}

void Sync::cachenodes()
{
    if (statecachetable && (state == SYNC_ACTIVE || (state == SYNC_INITIALSCAN /*&& insertq.size() > 100*/)) && (deleteq.size() || insertq.size()))
    {
        LOG_debug << client->clientname << "Saving LocalNode database with " << insertq.size() << " additions and " << deleteq.size() << " deletions";
        statecachetable->begin();

        // deletions
        for (set<uint32_t>::iterator it = deleteq.begin(); it != deleteq.end(); it++)
        {
            statecachetable->del(*it);
        }

        deleteq.clear();

        // additions - we iterate until completion or until we get stuck
        bool added;

        do {
            added = false;

            for (set<LocalNode*>::iterator it = insertq.begin(); it != insertq.end(); )
            {
                if ((*it)->type == TYPE_UNKNOWN)
                {
                    insertq.erase(it++);
                }
                else if ((*it)->parent->dbid || (*it)->parent == localroot.get())
                {
                    statecachetable->put(MegaClient::CACHEDLOCALNODE, *it, &client->key);
                    insertq.erase(it++);
                    added = true;
                }
                else it++;
            }
        } while (added);

        statecachetable->commit();

        if (insertq.size())
        {
            LOG_err << "LocalNode caching did not complete";
        }
    }
}

void Sync::changestate(syncstate_t newstate, SyncError newSyncError, bool newEnableFlag, bool notifyApp)
{
    getConfig().setError(newSyncError);
    getConfig().setEnabled(newEnableFlag);

    if (newstate != state)
    {
        auto oldstate = state;
        state = newstate;

        if (notifyApp)
        {
            bool wasActive = oldstate == SYNC_ACTIVE;
            bool nowActive = newstate == SYNC_ACTIVE;
            if (wasActive != nowActive)
            {
                mUnifiedSync.mClient.app->syncupdate_active(getConfig().getBackupId(), nowActive);
            }
        }
    }

    if (newstate != SYNC_CANCELED)
    {
        mUnifiedSync.changedConfigState(notifyApp);
    }
}

// walk path and return corresponding LocalNode and its parent
// path must be relative to l or start with the root prefix if l == NULL
// path must be a full sync path, i.e. start with localroot->localname
// NULL: no match, optionally returns residual path
LocalNode* Sync::localnodebypath(LocalNode* l, const LocalPath& localpath, LocalNode** parent, LocalPath* outpath)
{
    assert(!outpath || outpath->empty());

    size_t subpathIndex = 0;

    if (!l)
    {
        // verify matching localroot prefix - this should always succeed for
        // internal use
        if (!localroot->localname.isContainingPathOf(localpath, &subpathIndex))
        {
            if (parent)
            {
                *parent = NULL;
            }

            return NULL;
        }

        l = localroot.get();
    }


    LocalPath component;

    while (localpath.nextPathComponent(subpathIndex, component))
    {
        if (parent)
        {
            *parent = l;
        }

        localnode_map::iterator it;
        if ((it = l->children.find(&component)) == l->children.end()
            && (it = l->schildren.find(&component)) == l->schildren.end())
        {
            // no full match: store residual path, return NULL with the
            // matching component LocalNode in parent
            if (outpath)
            {
                *outpath = std::move(component);
                auto remainder = localpath.subpathFrom(subpathIndex);
                if (!remainder.empty())
                {
                    outpath->appendWithSeparator(remainder, false);
                }
            }

            return NULL;
        }

        l = it->second;
    }

    // full match: no residual path, return corresponding LocalNode
    if (outpath)
    {
        outpath->clear();
    }
    return l;
}



/// todo:   things to figure out where to put them in new system:
///
// no fsid change detected or overwrite with unknown file:
//if (fa->mtime != l->mtime || fa->size != l->size)
//{
//    if (fa->fsidvalid && l->fsid != fa->fsid)
//    {
//        l->setfsid(fa->fsid, client->fsidnode);
//    }
//
//    m_off_t dsize = l->size > 0 ? l->size : 0;
//
//    l->genfingerprint(fa.get());
//
//    client->app->syncupdate_local_file_change(this, l, path.c_str());
//
//    DBTableTransactionCommitter committer(client->tctable);
//    client->stopxfer(l, &committer); // TODO:  can we use one committer for all the files in the folder?  Or for the whole recursion?
//    l->bumpnagleds();
//    l->deleted = false;
//
//    client->syncactivity = true;
//
//    statecacheadd(l);
//
//    fa.reset();
//
//    if (isnetwork && l->type == FILENODE)
//    {
//        LOG_debug << "Queueing extra fs notification for modified file";
//        dirnotify->notify(DirNotify::EXTRA, NULL, LocalPath(*localpathNew));
//    }
//    return l;
//}
//    }
//    else
//    {
//    // (we tolerate overwritten folders, because we do a
//    // content scan anyway)
//    if (fa->fsidvalid && fa->fsid != l->fsid)
//    {
//        l->setfsid(fa->fsid, client->fsidnode);
//        newnode = true;
//    }
//    }

//client->app->syncupdate_local_folder_addition(this, l, path.c_str());
//                else
//                {
//                if (fa->fsidvalid && l->fsid != fa->fsid)
//                {
//                    l->setfsid(fa->fsid, client->fsidnode);
//                }
//
//                if (l->genfingerprint(fa.get()))
//                {
//                    changed = true;
//                    l->bumpnagleds();
//                    l->deleted = false;
//                }
//
//                if (newnode)
//                {
//                    client->app->syncupdate_local_file_addition(this, l, path.c_str());
//                }
//                else if (changed)
//                {
//                    client->app->syncupdate_local_file_change(this, l, path.c_str());
//                    DBTableTransactionCommitter committer(client->tctable); // TODO:  can we use one committer for all the files in the folder?  Or for the whole recursion?
//                    client->stopxfer(l, &committer);
//                }
//
//                if (newnode || changed)
//                {
//                    statecacheadd(l);
//                }
//                }
//            }
//        }
//
//        if (changed || newnode)
//        {
//            if (isnetwork && l->type == FILENODE)
//            {
//                LOG_debug << "Queueing extra fs notification for new file";
//                dirnotify->notify(DirNotify::EXTRA, NULL, LocalPath(*localpathNew));
//            }
//
//            client->syncactivity = true;
//        }
//    }
//    else
//    {
//    LOG_warn << "Error opening file";
//    if (fa->retry)
//    {
//        // fopen() signals that the failure is potentially transient - do
//        // nothing and request a recheck
//        LOG_warn << "File blocked. Adding notification to the retry queue: " << path;
//        dirnotify->notify(DirNotify::RETRY, ll, LocalPath(*localpathNew));
//        client->syncfslockretry = true;
//        client->syncfslockretrybt.backoff(SCANNING_DELAY_DS);
//        client->blockedfile = *localpathNew;
//    }
//    else if (l)
//    {
//        // immediately stop outgoing transfer, if any
//        if (l->transfer)
//        {
//            DBTableTransactionCommitter committer(client->tctable); // TODO:  can we use one committer for all the files in the folder?  Or for the whole recursion?
//            client->stopxfer(l, &committer);
//        }
//
//        client->syncactivity = true;
//
//        // in fullscan mode, missing files are handled in bulk in deletemissing()
//        // rather than through setnotseen()
//        if (!fullscan)
//        {
//            l->setnotseen(1);
//        }
//    }

struct ProgressingMonitor
{
    bool resolved = false;
    MegaClient* client;
    SyncFlags& sf;
    ProgressingMonitor(MegaClient* c) : client(c), sf(*client->mSyncFlags) {}

    bool isContainingNodePath(const string& a, const string& b)
    {
        return a.size() <= b.size() &&
            !memcmp(a.c_str(), b.c_str(), a.size()) &&
            (a.size() == b.size() || b[a.size()] == '/');
    }

    void waitingCloud(const string& cloudPath, SyncWaitReason r)
    {
        resolved = true;

        if (sf.scanningWasComplete && sf.noProgressCount > 10)
        {
            auto i = sf.stalledNodePaths.lower_bound(cloudPath);
            if (i != sf.stalledNodePaths.end()) --i;
            if (i == sf.stalledNodePaths.end() && !sf.stalledNodePaths.empty()) i = --sf.stalledNodePaths.end();
            if (i == sf.stalledNodePaths.end() ||
                !isContainingNodePath(i->first, cloudPath))
            {
                sf.stalledNodePaths[cloudPath] = r;
            }

            sf.stalledNodePaths[cloudPath] = r;
        }
    }

    void waitingLocal(const LocalPath& p, SyncWaitReason r)
    {
        resolved = true;

        if (sf.scanningWasComplete && sf.noProgressCount > 10)
        {
            auto i = sf.stalledLocalPaths.lower_bound(p);
            if (i != sf.stalledLocalPaths.end()) --i;
            if (i == sf.stalledLocalPaths.end() && !sf.stalledLocalPaths.empty()) i = --sf.stalledLocalPaths.end();
            if (i == sf.stalledLocalPaths.end() ||
                !i->first.isContainingPathOf(p))
            {
                sf.stalledLocalPaths[p] = r;
            }
        }
    }

    void noResult()
    {
        resolved = true;
    }

    // For brevity in programming, if none of the above occurred,
    // the destructor records that we are progressing (ie, not stalled).
    ~ProgressingMonitor()
    {
        if (!resolved)
        {
            sf.noProgress = false;
            sf.noProgressCount = 0;
        }
    }
};


bool Sync::checkLocalPathForMovesRenames(syncRow& row, syncRow& parentRow, LocalPath& fullPath, bool& rowResult)
{
    // rename or move of existing node?
    if (row.fsNode->isSymlink)
    {
        LOG_debug << client->clientname << "checked path is a symlink, blocked: " << fullPath.toPath(*client->fsaccess);
        row.syncNode->setUseBlocked();    // todo:   move earlier?  no syncnode here
        rowResult = false;
        return true;
    }
    else if (row.syncNode && row.syncNode->type != row.fsNode->type)
    {
        LOG_debug << client->clientname << "checked path does not have the same type, blocked: " << fullPath.toPath(*client->fsaccess);
        row.syncNode->setUseBlocked();
        rowResult = false;
        return true;
    }
    else
    {
        //// mark as present
        //row.syncNode->setnotseen(0); // todo: do we need this - prob not always right now

        // we already checked fsid differs before calling

        // was the file overwritten by moving an existing file over it?
        if (LocalNode* sourceLocalNode = client->findLocalNodeByFsid(row.fsNode->fsid, row.fsNode->type, row.fsNode->fingerprint, *this, nullptr))
        {
            assert(parentRow.syncNode);
            ProgressingMonitor monitor(client);

            if (!row.syncNode)
            {
                resolve_makeSyncNode_fromFS(row, parentRow, fullPath, false);
                assert(row.syncNode);
            }

            row.syncNode->setCheckMovesAgain(true, false, false);

            // logic to detect files being updated in the local computer moving the original file
            // to another location as a temporary backup
            if (sourceLocalNode->type == FILENODE &&
                client->checkIfFileIsChanging(*row.fsNode, sourceLocalNode->getLocalPath()))
            {
                // if we revist here and the file is still the same after enough time, we'll move it
                rowResult = false;
                return true;
            }

            // catch the not so unlikely case of a false fsid match due to
            // e.g. a file deletion/creation cycle that reuses the same inode
            if (sourceLocalNode->type == FILENODE &&
                (sourceLocalNode->syncedFingerprint.mtime != row.fsNode->fingerprint.mtime ||
                 sourceLocalNode->syncedFingerprint.size != row.fsNode->fingerprint.size))
            {
                // This location's file can't be using that fsid then.
                // Clear our fsid, and let normal comparison run
                LOG_verbose << "Detaching fsid at: " << fullPath.toPath(*client->fsaccess);
                row.fsNode->fsid = UNDEF;
                return false;
            }
            else
            {
                if (!sourceLocalNode->moveSourceApplyingToCloud)
                {
                    assert(!sourceLocalNode->moveTargetApplyingToCloud);

                    LOG_debug << client->clientname << "Move detected by fsid. Type: " << sourceLocalNode->type
                        << " new path: " << fullPath.toPath(*client->fsaccess)
                        << " old localnode: " << sourceLocalNode->localnodedisplaypath(*client->fsaccess)
                        << logTriplet(row, fullPath);
                    sourceLocalNode->moveSourceApplyingToCloud = true;
                    row.syncNode->moveTargetApplyingToCloud = true;
                    //sourceLocalNode->setScanAgain(true, false, false);
                }
                row.suppressRecursion = true;   // wait until we have moved the other LocalNodes below this one

                // Although we have detected a move locally, there's no guarantee the cloud side
                // is complete, the corresponding parent folders in the cloud may not match yet.
                // ie, either of sourceCloudNode or targetCloudNode could be null here.
                // So, we have a heirarchy of statuses:
                //    If any scan flags anywhere are set then we can't be sure a missing fs node isn't a move
                //    After all scanning is done, we need one clean tree traversal with no moves detected
                //    before we can be sure we can remove nodes or upload/download.
                Node* sourceCloudNode = client->nodeByHandle(sourceLocalNode->syncedCloudNodeHandle);
                Node* targetCloudNode = client->nodeByHandle(parentRow.syncNode->syncedCloudNodeHandle);

                if (sourceCloudNode && !sourceCloudNode->mPendingChanges.empty())
                {
                    // come back again later when there isn't already a command in progress
                    SYNC_verbose << client->clientname << "Actions are already in progress for " << sourceCloudNode->displaypath() << logTriplet(row, fullPath);
                    row.syncNode->setSyncAgain(true, false, false);
                    rowResult = false;
                    return true;
                }

                if (sourceCloudNode && targetCloudNode)
                {
                    string newName = row.fsNode->localname.toName(*client->fsaccess);
                    if (newName == sourceCloudNode->displayname() ||
                        sourceLocalNode->localname == row.fsNode->localname)
                    {
                        // if it wasn't renamed locally, or matches the target anyway
                        // then don't change the name
                        newName.clear();
                    }

                    if (sourceCloudNode->parent == targetCloudNode && newName.empty())
                    {
                        LOG_debug << client->clientname << "Move/rename has completed: " << sourceCloudNode->displaypath() << logTriplet(row, fullPath);

                        // Move all the LocalNodes under the source node to the new location
                        // We can't move the source node itself as the recursive callers may be using it

                        sourceLocalNode->moveContentTo(row.syncNode, fullPath, true);

                        // Mark the source node as moved from, it can be removed when visited
                        sourceLocalNode->moveSourceAppliedToCloud = true;
                        sourceLocalNode->moveSourceApplyingToCloud = false;
                        row.syncNode->moveTargetApplyingToCloud = false;

                        row.syncNode->setScanAgain(true, true, true, 0);
                        sourceLocalNode->setScanAgain(true, false, false, 0);

                        return false;
                    }

                    if (row.cloudNode && row.cloudNode != sourceCloudNode)
                    {
                        LOG_debug << client->clientname << "Moving node to debris for replacement: " << row.cloudNode->displaypath() << logTriplet(row, fullPath);;
                        client->movetosyncdebris(row.cloudNode, false);
                        client->execsyncdeletions();
                    }

                    if (sourceCloudNode->parent == targetCloudNode && !newName.empty())
                    {
                        LOG_debug << client->clientname
                                  << "Renaming node: " << sourceCloudNode->displaypath()
                                  << " to " << newName  << logTriplet(row, fullPath);
                        client->setattr(sourceCloudNode, attr_map('n', newName), 0);
                        client->app->syncupdate_local_move(this, sourceLocalNode->getLocalPath(), fullPath);
                        rowResult = false;
                        return true;
                    }
                    else
                    {
                        LOG_debug << client->clientname << "Moving node: " << sourceCloudNode->displaypath()
                                  << " to " << targetCloudNode->displaypath()
                                  << (newName.empty() ? "" : (" as " + newName).c_str()) << logTriplet(row, fullPath);
                        auto err = client->rename(sourceCloudNode, targetCloudNode,
                                                SYNCDEL_NONE,
                                                sourceCloudNode->parent ? sourceCloudNode->parent->nodehandle : UNDEF,
                                                newName.empty() ? nullptr : newName.c_str());

                        if (err == API_EACCESS)
                        {
                            LOG_warn << client->clientname << "Rename not permitted: " << sourceCloudNode->displaypath()
                                << " to " << targetCloudNode->displaypath()
                                << (newName.empty() ? "" : (" as " + newName).c_str()) << logTriplet(row, fullPath);

                            // todo: figure out if the problem could be overcome by copying and later deleting the source
                            // but for now, mark the sync as disabled
                            // todo: work out the right sync error code
                            changestate(SYNC_FAILED, COULD_NOT_MOVE_CLOUD_NODES, false, true);
                        }
                        else
                        {
                            // command sent, now we wait for the actinpacket updates, later we will recognise
                            // the row as synced from fsNode, cloudNode and update the syncNode from those
                            client->app->syncupdate_local_move(this, sourceLocalNode->getLocalPath(), fullPath);

                            assert(sourceLocalNode->moveSourceApplyingToCloud);
                            assert(row.syncNode->moveTargetApplyingToCloud);

                            row.suppressRecursion = true;

                            row.syncNode->setSyncAgain(true, true, false); // keep visiting this node

                            rowResult = false;
                            return true;
                        }
                    }
                }
                else
                {
                    // eg. cloud parent folder not synced yet (maybe Localnode is created, but not handle matched yet)
                    if (!sourceCloudNode) SYNC_verbose << client->clientname << "Source parent cloud node doesn't exist yet" << logTriplet(row, fullPath);
                    if (!targetCloudNode) SYNC_verbose << client->clientname << "Target parent cloud node doesn't exist yet" << logTriplet(row, fullPath);

                    monitor.waitingLocal(sourceLocalNode->getLocalPath(), SyncWaitReason::MoveNeedsTargetFolder);
                    monitor.waitingLocal(fullPath, SyncWaitReason::MoveNeedsTargetFolder);

                    row.suppressRecursion = true;
                    rowResult = false;
                    return true;
                }


                // todo: adjust source sourceLocalNode so that it is treated as a deletion


                //LOG_debug << "File move/overwrite detected";

                //// delete existing LocalNode...
                //delete row.syncNode;      // todo:  CAUTION:  this will queue commands to remove the cloud node
                //row.syncNode = nullptr;

                //// ...move remote node out of the way...
                //client->execsyncdeletions();   // todo:  CAUTION:  this will send commands to remove the cloud node

                //// ...and atomically replace with moved one
                //client->app->syncupdate_local_move(this, sourceLocalNode, fullPath.toPath(*client->fsaccess).c_str());

                //// (in case of a move, this synchronously updates l->parent and l->node->parent)
                //sourceLocalNode->setnameparent(parentRow.syncNode, &fullPath, client->fsaccess->fsShortname(fullPath), true);

                //// mark as seen / undo possible deletion
                //sourceLocalNode->setnotseen(0);  // todo: do we still need this?

                //statecacheadd(sourceLocalNode);

                //rowResult = false;
                //return true;
            }
        }
    }
    //else
    //{
    //    // !row.syncNode

    //    // rename or move of existing node?
    //    if (row.fsNode->isSymlink)
    //    {
    //        LOG_debug << "checked path is a symlink, blocked: " << fullPath.toPath(*client->fsaccess);
    //        row.syncNode->setUseBlocked();    // todo:   move earlier?  no syncnode here
    //        rowResult = false;
    //        return true;
    //    }
    //    else if (LocalNode* sourceLocalNode = client->findLocalNodeByFsid(*row.fsNode, *this))
    //    {
    //        LOG_debug << client->clientname << "Move detected by fsid. Type: " << sourceLocalNode->type << " new path: " << fullPath.toPath(*client->fsaccess) << " old localnode: " << sourceLocalNode->localnodedisplaypath(*client->fsaccess);

    //        // logic to detect files being updated in the local computer moving the original file
    //        // to another location as a temporary backup
    //        if (sourceLocalNode->type == FILENODE &&
    //            client->checkIfFileIsChanging(*row.fsNode, sourceLocalNode->getLocalPath(true)))
    //        {
    //            // if we revist here and the file is still the same after enough time, we'll move it
    //            rowResult = false;
    //            return true;
    //        }

    //        client->app->syncupdate_local_move(this, sourceLocalNode, fullPath.toPath(*client->fsaccess).c_str());

    //        // (in case of a move, this synchronously updates l->parent
    //        // and l->node->parent)
    //        sourceLocalNode->setnameparent(parentRow.syncNode, &fullPath, client->fsaccess->fsShortname(fullPath), false);

    //        // make sure that active PUTs receive their updated filenames
    //        client->updateputs();

    //        statecacheadd(sourceLocalNode);

    //        // unmark possible deletion
    //        sourceLocalNode->setnotseen(0);    // todo: do we still need this?

    //        // immediately scan folder to detect deviations from cached state
    //        if (fullscan && sourceLocalNode->type == FOLDERNODE)
    //        {
    //            sourceLocalNode->setFutureScan(true, true);
    //        }
    //    }
    //}
    return false;
 }

bool Sync::checkCloudPathForMovesRenames(syncRow& row, syncRow& parentRow, LocalPath& fullPath, bool& rowResult)
{
    if (row.syncNode && row.syncNode->type != row.cloudNode->type)
    {
        LOG_debug << client->clientname << "checked node does not have the same type, blocked: " << fullPath.toPath(*client->fsaccess);
        row.syncNode->setUseBlocked();
        row.suppressRecursion = true;
        rowResult = false;
        return true;
    }
    else if (LocalNode* sourceLocalNode = client->findLocalNodeByNodeHandle(row.cloudNode->nodeHandle()))
    {
        if (sourceLocalNode == row.syncNode) return false;

        // It's a move or rename
        ProgressingMonitor monitor(client);

        assert(parentRow.syncNode);
        if (parentRow.syncNode) parentRow.syncNode->setCheckMovesAgain(false, true, false);
        if (row.syncNode) row.syncNode->setCheckMovesAgain(true, false, false);

        sourceLocalNode->treestate(TREESTATE_SYNCING);
        if (row.syncNode) row.syncNode->treestate(TREESTATE_SYNCING);

        LocalPath sourcePath = sourceLocalNode->getLocalPath();
        Node* oldCloudParent = sourceLocalNode->parent ?
                               client->nodeByHandle(sourceLocalNode->parent->syncedCloudNodeHandle) :
                               nullptr;

        if (!sourceLocalNode->moveApplyingToLocal)
        {
            LOG_debug << client->clientname << "Move detected by nodehandle. Type: " << sourceLocalNode->type
                << " moved node: " << row.cloudNode->displaypath()
                << " old parent: " << oldCloudParent->displaypath()
                << logTriplet(row, fullPath);

            client->app->syncupdate_remote_move(this, row.cloudNode, oldCloudParent);
            sourceLocalNode->moveApplyingToLocal = true;
        }

        if (client->fsaccess->renamelocal(sourcePath, fullPath))
        {
            // todo: move anything at this path to sync debris first?  Old algo didn't though

            client->app->syncupdate_local_move(this, sourceLocalNode->getLocalPath(), fullPath);

            if (!row.syncNode)
            {
                resolve_makeSyncNode_fromCloud(row, parentRow, fullPath, false);
                assert(row.syncNode);
            }

            sourceLocalNode->moveContentTo(row.syncNode, fullPath, true);
            sourceLocalNode->moveAppliedToLocal = true;

            sourceLocalNode->setScanAgain(true, false, false, 0);
            row.syncNode->setScanAgain(true, false, false, 0);

            rowResult = false;
            return true;
        }
        else if (client->fsaccess->transient_error)
        {
            LOG_warn << "transient error moving folder: " << sourcePath.toPath(*client->fsaccess) << logTriplet(row, fullPath);
            row.syncNode->setUseBlocked();   // todo: any interaction with checkMovesAgain ? might we stall if the transient error never resovles?
            row.suppressRecursion = true;
            sourceLocalNode->moveApplyingToLocal = false;
            rowResult = false;
            return true;
        }
        else
        {
            SYNC_verbose << "Move to here delayed since local parent doesn't exist yet: " << sourcePath.toPath(*client->fsaccess) << logTriplet(row, fullPath);
            monitor.waitingCloud(row.cloudNode->displaypath(), SyncWaitReason::MoveNeedsTargetFolder);
            rowResult = false;
            return true;
        }
    }
    return false;
}



//bool Sync::checkValidNotification(int q, Notification& notification)
//{
//    // This code moved from filtering before going on notifyq, to filtering after when it's thread-safe to do so
//
//    if (q == DirNotify::DIREVENTS || q == DirNotify::EXTRA)
//    {
//        Notification next;
//        while (dirnotify->notifyq[q].peekFront(next)
//            && next.localnode == notification.localnode && next.path == notification.path)
//        {
//            dirnotify->notifyq[q].popFront(next);  // this is the only thread removing from the queue so it will be the same item
//            if (!notification.timestamp || !next.timestamp)
//            {
//                notification.timestamp = 0;  // immediate
//            }
//            else
//            {
//                notification.timestamp = std::max(notification.timestamp, next.timestamp);
//            }
//            LOG_debug << "Next notification repeats, skipping duplicate";
//        }
//    }
//
//    if (notification.timestamp && /*!initializing &&*/ q == DirNotify::DIREVENTS)
//    {
//        LocalPath tmppath;
//        if (notification.localnode)
//        {
//            tmppath = notification.localnode->getLocalPath(true);
//        }
//
//        if (!notification.path.empty())
//        {
//            tmppath.appendWithSeparator(notification.path, false, client->fsaccess->localseparator);
//        }
//
//        attr_map::iterator ait;
//        auto fa = client->fsaccess->newfileaccess(false);
//        bool success = fa->fopen(tmppath, false, false);
//        LocalNode *ll = localnodebypath(notification.localnode, notification.path);
//        if ((!ll && !success && !fa->retry) // deleted file
//            || (ll && success && ll->node && ll->node->localnode == ll
//                && (ll->type != FILENODE || (*(FileFingerprint *)ll) == (*(FileFingerprint *)ll->node))
//                && (ait = ll->node->attrs.map.find('n')) != ll->node->attrs.map.end()
//                && ait->second == ll->name
//                && fa->fsidvalid && fa->fsid == ll->fsid && fa->type == ll->type
//                && (ll->type != FILENODE || (ll->mtime == fa->mtime && ll->size == fa->size))))
//        {
//            LOG_debug << "Self filesystem notification skipped";
//            return false;
//        }
//    }
//    return true;
//}

dstime Sync::procextraq()
{
    Notification notification;
    NotificationDeque& queue = dirnotify->fsDelayedNetworkEventq;
    dstime delay = NEVER;

    while (queue.popFront(notification))
    {
        LocalNode* node = notification.localnode;

        // Ignore notifications for nodes that no longer exist.
        if (node == (LocalNode*)~0)
        {
            LOG_debug << client->clientname << "Notification skipped: "
                      << notification.path.toPath(*client->fsaccess);
            continue;
        }

        // How long has it been since the notification was queued?
        auto elapsed = Waiter::ds - notification.timestamp;

        // Is it ready to be processed?
        if (elapsed < EXTRA_SCANNING_DELAY_DS)
        {
            // We'll process the notification later.
            queue.unpopFront(notification);

            return delay;
        }

        LOG_verbose << "Processing extra fs notification: "
                    << notification.path.toPath(*client->fsaccess);

        LocalPath remainder;
        LocalNode* match;
        LocalNode* nearest;

        match = localnodebypath(node, notification.path, &nearest, &remainder);

        // If the node is reachable, notify its parent.
        if (match && match->parent)
        {
            nearest = match->parent;
        }

        // Make sure some parent in the chain actually exists.
        if (!nearest)
        {
            // Should this notification be rescheduled?
            continue;
        }

        // Let the parent know it needs a scan.
#ifdef DEBUG
        if (nearest->scanAgain < TREE_ACTION_HERE)
        {
            SYNC_verbose << "Setting scan flag by delayed notification on " << nearest->localnodedisplaypath(*client->fsaccess);
        }
#endif
        nearest->setScanAgain(false, true, !remainder.empty(), SCANNING_DELAY_DS);

        // How long the caller should wait before syncing.
        delay = SCANNING_DELAY_DS;
    }

    return delay;
}

//  Just mark the relative LocalNodes as needing to be rescanned.
dstime Sync::procscanq()
{
    NotificationDeque& queue = dirnotify->fsEventq;

    if (queue.empty())
    {
        return NEVER;
    }

    LOG_verbose << "Marking sync tree with filesystem notifications: "
                << queue.size();

    Notification notification;
    dstime delay = NEVER;

    while (queue.popFront(notification))
    {
        LocalNode* node = notification.localnode;

        // Skip canceled notifications.
        if (node == (LocalNode*)~0)
        {
            LOG_debug << client->clientname << "Notification skipped: "
                      << notification.path.toPath(*client->fsaccess);
            continue;
        }

        LocalPath remainder;
        LocalNode* match;
        LocalNode* nearest;

        match = localnodebypath(node, notification.path, &nearest, &remainder);

        // Notify the parent of reachable nodes.
        if (match && match->parent)
        {
            nearest = match->parent;
        }

        // Make sure we actually have someone to notify.
        if (!nearest)
        {
            // Should we reschedule this notification?
            continue;
        }

        // Let the parent know it needs to perform a scan.
#ifdef DEBUG
        if (nearest->scanAgain < TREE_ACTION_HERE)
        {
            SYNC_verbose << "Setting scan flag by delayed notification on " << nearest->localnodedisplaypath(*client->fsaccess);
        }
#endif

        nearest->setScanAgain(false, true, !remainder.empty(), SCANNING_DELAY_DS);

        // Queue an extra notification if we're a network sync.
        if (isnetwork)
        {
            LOG_verbose << "Queuing extra notification for: "
                        << notification.path.toPath(*client->fsaccess);

            dirnotify->notify(dirnotify->fsDelayedNetworkEventq,
                              node,
                              std::move(notification.path));
        }

        // How long the caller should wait before syncing.
        delay = SCANNING_DELAY_DS;
    }

    return delay;
}

//// todo: do we still need this?
//// delete all child LocalNodes that have been missing for two consecutive scans (*l must still exist)
//void Sync::deletemissing(LocalNode* l)
//{
//    LocalPath path;
//    std::unique_ptr<FileAccess> fa;
//    for (localnode_map::iterator it = l->children.begin(); it != l->children.end(); )
//    {
//        if (scanseqno-it->second->scanseqno > 1)
//        {
//            if (!fa)
//            {
//                fa = client->fsaccess->newfileaccess();
//            }
//            client->unlinkifexists(it->second, fa.get(), path);
//            delete it++->second;
//        }
//        else
//        {
//            deletemissing(it->second);
//            it++;
//        }
//    }
//}

bool Sync::updateSyncRemoteLocation(Node* n, bool forceCallback)
{
    return mUnifiedSync.updateSyncRemoteLocation(n, forceCallback);
}

bool Sync::movetolocaldebris(LocalPath& localpath)
{
    char buf[32];
    struct tm tms;
    string day, localday;
    bool havedir = false;
    struct tm* ptm = m_localtime(m_time(), &tms);

    for (int i = -3; i < 100; i++)
    {
        ScopedLengthRestore restoreLen(localdebris);

        if (i == -2 || i > 95)
        {
            LOG_verbose << client->clientname << "Creating local debris folder";
            client->fsaccess->mkdirlocal(localdebris, true);
        }

        sprintf(buf, "%04d-%02d-%02d", ptm->tm_year + 1900, ptm->tm_mon + 1, ptm->tm_mday);

        if (i >= 0)
        {
            sprintf(strchr(buf, 0), " %02d.%02d.%02d.%02d", ptm->tm_hour,  ptm->tm_min, ptm->tm_sec, i);
        }

        day = buf;
        localdebris.appendWithSeparator(LocalPath::fromPath(day, *client->fsaccess), true);

        if (i > -3)
        {
            LOG_verbose << client->clientname << "Creating daily local debris folder";
            havedir = client->fsaccess->mkdirlocal(localdebris, false) || client->fsaccess->target_exists;
        }

        localdebris.appendWithSeparator(localpath.subpathFrom(localpath.getLeafnameByteIndex(*client->fsaccess)), true);

        client->fsaccess->skip_errorreport = i == -3;  // we expect a problem on the first one when the debris folders or debris day folders don't exist yet
        if (client->fsaccess->renamelocal(localpath, localdebris, false))
        {
            client->fsaccess->skip_errorreport = false;
            return true;
        }
        client->fsaccess->skip_errorreport = false;

        if (client->fsaccess->transient_error)
        {
            return false;
        }

        if (havedir && !client->fsaccess->target_exists)
        {
            return false;
        }
    }

    return false;
}

m_off_t Sync::getInflightProgress()
{
    m_off_t progressSum = 0;

    for (auto tslot : client->tslots)
    {
        for (auto file : tslot->transfer->files)
        {
            if (auto ln = dynamic_cast<LocalNode*>(file))
            {
                if (ln->sync == this)
                {
                    progressSum += tslot->progressreported;
                }
            }
            else if (auto sfg = dynamic_cast<SyncFileGet*>(file))
            {
                if (sfg->localNode.sync == this)
                {
                    progressSum += tslot->progressreported;
                }
            }
        }
    }

    return progressSum;
}


UnifiedSync::UnifiedSync(MegaClient& mc, const SyncConfig& c)
    : mClient(mc), mConfig(c)
{
    mNextHeartbeat.reset(new HeartBeatSyncInfo());
}


error UnifiedSync::enableSync(bool resetFingerprint, bool notifyApp)
{
    assert(!mSync);
    mConfig.mError = NO_SYNC_ERROR;

    if (resetFingerprint)
    {
        mConfig.setLocalFingerprint(0); //This will cause the local filesystem fingerprint to be recalculated
    }

    LocalPath rootpath;
    std::unique_ptr<FileAccess> openedLocalFolder;
    Node* remotenode;
    bool inshare, isnetwork;
    error e = mClient.checkSyncConfig(mConfig, rootpath, openedLocalFolder, remotenode, inshare, isnetwork);

    if (e)
    {
        // error and enable flag were already changed
        changedConfigState(notifyApp);
        return e;
    }

    e = startSync(&mClient, DEBRISFOLDER, nullptr, remotenode, inshare, isnetwork, rootpath, openedLocalFolder);
    mClient.syncactivity = true;
    changedConfigState(notifyApp);

    mClient.syncs.mHeartBeatMonitor->updateOrRegisterSync(*this);

    return e;
}

bool UnifiedSync::updateSyncRemoteLocation(Node* n, bool forceCallback)
{
    bool changed = false;
    if (n)
    {
        auto newpath = n->displaypath();
        if (newpath != mConfig.mOrigninalPathOfRemoteRootNode)
        {
            mConfig.mOrigninalPathOfRemoteRootNode = newpath;
            changed = true;
        }

        if (mConfig.getRemoteNode() != n->nodehandle)
        {
            mConfig.setRemoteNode(n->nodehandle);
            changed = true;
        }
    }
    else //unset remote node: failed!
    {
        if (mConfig.getRemoteNode() != UNDEF)
        {
            mConfig.setRemoteNode(UNDEF);
            changed = true;
        }
    }

    if (changed || forceCallback)
    {
        mClient.app->syncupdate_remote_root_changed(mConfig);
    }

    //persist
    if (auto syncdb = mClient.syncs.syncConfigDB())
    {
        syncdb->add(mConfig);
    }

    return changed;
}



error UnifiedSync::startSync(MegaClient* client, const char* debris, LocalPath* localdebris, Node* remotenode, bool inshare,
                             bool isNetwork, LocalPath& rootpath, std::unique_ptr<FileAccess>& openedLocalFolder)
{
    //check we are not in any blocking situation
    using CType = CacheableStatus::Type;
    bool overStorage = client->mCachedStatus.lookup(CType::STATUS_STORAGE, STORAGE_UNKNOWN) >= STORAGE_RED;
    bool businessExpired = client->mCachedStatus.lookup(CType::STATUS_BUSINESS, BIZ_STATUS_UNKNOWN) == BIZ_STATUS_EXPIRED;
    bool blocked = client->mCachedStatus.lookup(CType::STATUS_BLOCKED, 0) == 1;

    mConfig.mError = NO_SYNC_ERROR;
    mConfig.mEnabled = true;

    // the order is important here: a user needs to resolve blocked in order to resolve storage
    if (overStorage)
    {
        mConfig.mError = STORAGE_OVERQUOTA;
    }
    else if (businessExpired)
    {
        mConfig.mError = BUSINESS_EXPIRED;
    }
    else if (blocked)
    {
        mConfig.mError = ACCOUNT_BLOCKED;
    }

    if (mConfig.mError)
    {
        // save configuration but avoid creating active sync, and set as temporary disabled:
        mClient.syncs.saveSyncConfig(mConfig);
        return API_EFAILED;
    }

    auto prevFingerprint = mConfig.getLocalFingerprint();

    assert(!mSync);
    mSync.reset(new Sync(*this, debris, localdebris, remotenode, inshare));
    mConfig.setLocalFingerprint(mSync->fsfp);

    if (prevFingerprint && prevFingerprint != mConfig.getLocalFingerprint())
    {
        LOG_err << "New sync local fingerprint mismatch. Previous: " << prevFingerprint
            << "  Current: " << mConfig.getLocalFingerprint();
        mSync->changestate(SYNC_FAILED, LOCAL_FINGERPRINT_MISMATCH, false, true);
        mConfig.mError = LOCAL_FINGERPRINT_MISMATCH;
        mConfig.mEnabled = false;
        mSync.reset();
        return API_EFAILED;
    }

    mSync->isnetwork = isNetwork;

<<<<<<< HEAD
    client->syncs.saveSyncConfig(mConfig);
=======
    if (!mSync->fsstableids)
    {
        if (mSync->assignfsids())
        {
            LOG_info << "Successfully assigned fs IDs for filesystem with unstable IDs";
        }
        else
        {
            LOG_warn << "Failed to assign some fs IDs for filesystem with unstable IDs";
        }
    }

    LOG_debug << "Initial scan sync: " << mConfig.getLocalPath().toPath(*client->fsaccess);

    if (mSync->scan(&rootpath, openedLocalFolder.get()))
    {
        client->syncsup = false;
        mSync->initializing = false;
        LOG_debug << "Initial scan finished. New / modified files: " << mSync->dirnotify->notifyq[DirNotify::DIREVENTS].size();

        // Sync constructor now receives the syncConfig as reference, to be able to write -at least- fingerprints for new syncs
        client->syncs.saveSyncConfig(mConfig);
    }
    else
    {
        LOG_err << "Initial scan failed";
        mSync->changestate(SYNC_FAILED, INITIAL_SCAN_FAILED, mConfig.getEnabled(), true);

        mSync.reset();
        return API_EFAILED;
    }
>>>>>>> fec17590
    return API_OK;
}

void UnifiedSync::changedConfigState(bool notifyApp)
{
    if (mConfig.errorOrEnabledChanged())
    {
        LOG_debug << "Sync " << toHandle(mConfig.mBackupId) << " enabled/error changed to " << mConfig.mEnabled << "/" << mConfig.mError;

        mClient.syncs.saveSyncConfig(mConfig);
        if (notifyApp)
        {
            mClient.app->syncupdate_stateconfig(mConfig.getBackupId());
        }
        mClient.abortbackoff(false);
    }
}

Syncs::Syncs(MegaClient& mc)
  : mClient(mc)
{
    mHeartBeatMonitor.reset(new BackupMonitor(&mClient));
}

JSONSyncConfigDB* Syncs::syncConfigDB()
{
    // Have we already created the database?
    if (mSyncConfigDB)
    {
        // Yep, return a reference to the caller.
        return mSyncConfigDB.get();
    }

    // Is the client using a database?
    if (!mClient.dbaccess)
    {
        // Nope and we need it for the configuration path.
        return nullptr;
    }

    // Can we get our hands on an IO context?
    if (!syncConfigIOContext())
    {
        // We need it if we want to write the DB to disk.
        return nullptr;
    }

    // Where the database will be stored.
    auto dbPath = mClient.dbaccess->rootPath();

    // Create the database.
    mSyncConfigDB.reset(new JSONSyncConfigDB(dbPath));

    return mSyncConfigDB.get();
}

bool Syncs::syncConfigDBDirty()
{
    return mSyncConfigDB && mSyncConfigDB->dirty();
}

error Syncs::syncConfigDBFlush()
{
    if (!syncConfigDBDirty())
    {
        return API_OK;
    }

    LOG_debug << "Attempting to flush internal config database.";

    auto result = API_EAGAIN;

    if (auto* ioContext = syncConfigIOContext())
    {
        result = mSyncConfigDB->write(*ioContext);
    }

    if (result != API_OK)
    {
        LOG_err << "Couldn't flush internal config database to disk: "
                << result;
    }
    else
    {
        LOG_debug << "Internal config database flushed to disk.";
    }

    return result;
}

error Syncs::syncConfigDBLoad()
{
    LOG_debug << "Attempting to load internal sync configs from disk.";

    auto result = API_EAGAIN;

    // Can we get our hands on the internal sync config database?
    if (auto* db = syncConfigDB())
    {
        // Make sure we have a suitable IO context.
        if (auto* ioContext = syncConfigIOContext())
        {
            // Try and read the database from disk.
            result = db->read(*ioContext);
        }

        if (result == API_OK || result == API_ENOENT)
        {
            LOG_debug << "Loaded "
                      << db->configs().size()
                      << " internal sync config(s) from disk.";

            return API_OK;
        }
    }

    LOG_err << "Couldn't load internal sync configs from disk: "
            << result;

    return result;
}

JSONSyncConfigIOContext* Syncs::syncConfigIOContext()
{
    // Has a suitable IO context already been created?
    if (mSyncConfigIOContext)
    {
        // Yep, return a reference to it.
        return mSyncConfigIOContext.get();
    }

    // Which user are we?
    User* self = mClient.ownuser();
    if (!self)
    {
        LOG_warn << "syncConfigIOContext: own user not available";
        return nullptr;
    }

    // Try and retrieve this user's config data attribute.
    auto* payload = self->getattr(ATTR_JSON_SYNC_CONFIG_DATA);
    if (!payload)
    {
        // Attribute hasn't been created yet.
        LOG_warn << "syncConfigIOContext: JSON config data is not available";
        return nullptr;
    }

    // Try and decrypt the payload.
    unique_ptr<TLVstore> store(
      TLVstore::containerToTLVrecords(payload, &mClient.key));

    if (!store)
    {
        // Attribute is malformed.
        LOG_err << "syncConfigIOContext: JSON config data is malformed";
        return nullptr;
    }

    // Convenience.
    constexpr size_t KEYLENGTH = SymmCipher::KEYLENGTH;

    // Verify payload contents.
    auto authKey = store->get("ak");
    auto cipherKey = store->get("ck");
    auto name = store->get("fn");

    if (authKey.size() != KEYLENGTH
        || cipherKey.size() != KEYLENGTH
        || name.size() != KEYLENGTH)
    {
        // Payload is malformed.
        LOG_err << "syncConfigIOContext: JSON config data is incomplete";
        return nullptr;
    }

    // Create the IO context.
    mSyncConfigIOContext.reset(
      new JSONSyncConfigIOContext(*mClient.fsaccess,
                                  std::move(authKey),
                                  std::move(cipherKey),
                                  Base64::btoa(name),
                                  mClient.rng));

    // Return a reference to the new IO context.
    return mSyncConfigIOContext.get();
}

void Syncs::clear()
{
    syncConfigDBFlush();

    mSyncConfigDB.reset();
    mSyncConfigIOContext.reset();
    mSyncVec.clear();
    isEmpty = true;
}

error Syncs::truncate()
{
    if (!mSyncConfigDB)
    {
        return API_OK;
    }

    auto* ioContext = syncConfigIOContext();

    if (!ioContext)
    {
        return API_EAGAIN;
    }

    auto result = mSyncConfigDB->truncate(*ioContext);

    if (result != API_OK)
    {
        auto& fsAccess = *mClient.fsaccess;

        LOG_warn << "Unable to truncate config DB: "
                 << mSyncConfigDB->dbPath().toPath(fsAccess);
    }

    return result;
}

void Syncs::resetSyncConfigDb()
{
    mSyncConfigDB.reset();
    static_cast<void>(syncConfigDB());
}

auto Syncs::appendNewSync(const SyncConfig& c, MegaClient& mc) -> UnifiedSync*
{
    isEmpty = false;
    mSyncVec.push_back(unique_ptr<UnifiedSync>(new UnifiedSync(mc, c)));

    saveSyncConfig(c);

    return mSyncVec.back().get();
}

Sync* Syncs::runningSyncByBackupId(handle backupId) const
{
    for (auto& s : mSyncVec)
    {
        if (s->mSync && s->mConfig.getBackupId() == backupId)
        {
            return s->mSync.get();
        }
    }
    return nullptr;
}

SyncConfig* Syncs::syncConfigByBackupId(handle backupId) const
{
    for (auto& s : mSyncVec)
    {
        if (s->mConfig.getBackupId() == backupId)
        {
            return &s->mConfig;
        }
    }

    return nullptr;
}

void Syncs::forEachUnifiedSync(std::function<void(UnifiedSync&)> f)
{
    for (auto& s : mSyncVec)
    {
        f(*s);
    }
}

void Syncs::forEachRunningSync(std::function<void(Sync* s)> f) const
{
    for (auto& s : mSyncVec)
    {
        if (s->mSync)
        {
            f(s->mSync.get());
        }
    }
}

void Syncs::forEachRunningSyncContainingNode(Node* node, std::function<void(Sync* s)> f)
{
    for (auto& s : mSyncVec)
    {
        if (s->mSync)
        {
            if (s->mSync->cloudRoot() &&
                node->isbelow(s->mSync->cloudRoot()))
            {
                f(s->mSync.get());
            }
        }
    }
}

bool Syncs::forEachRunningSync_shortcircuit(std::function<bool(Sync* s)> f)
{
    for (auto& s : mSyncVec)
    {
        if (s->mSync)
        {
            if (!f(s->mSync.get()))
            {
                return false;
            }
        }
    }
    return true;
}

void Syncs::forEachSyncConfig(std::function<void(const SyncConfig&)> f)
{
    for (auto& s : mSyncVec)
    {
        f(s->mConfig);
    }
}

bool Syncs::hasRunningSyncs()
{
    for (auto& s : mSyncVec)
    {
        if (s->mSync) return true;
    }
    return false;
}

unsigned Syncs::numRunningSyncs()
{
    unsigned n = 0;
    for (auto& s : mSyncVec)
    {
        if (s->mSync) ++n;
    }
    return n;
}

Sync* Syncs::firstRunningSync()
{
    for (auto& s : mSyncVec)
    {
        if (s->mSync) return s->mSync.get();
    }
    return nullptr;
}

void Syncs::stopCancelledFailedDisabled()
{
    for (auto& unifiedSync : mSyncVec)
    {
        if (unifiedSync->mSync && (
            unifiedSync->mSync->state == SYNC_CANCELED ||
            unifiedSync->mSync->state == SYNC_FAILED ||
            unifiedSync->mSync->state == SYNC_DISABLED))
        {
            unifiedSync->mSync.reset();
        }
    }
}

void Syncs::purgeRunningSyncs()
{
    // Called from locallogout (which always happens on ~MegaClient as well as on request)
    // Any syncs that are running should be resumed on next start.
    // We stop the syncs here, but don't call the client to say they are stopped.
    // And localnode databases are preserved.
    for (auto& s : mSyncVec)
    {
        if (s->mSync)
        {
            // Deleting the sync will close/save the sync's localnode database file in its current state.
            // And then delete objects in RAM.
            s->mSync.reset();
        }
    }
}

void Syncs::disableSyncs(SyncError syncError, bool newEnabledFlag)
{
    bool anySyncDisabled = false;
    disableSelectedSyncs([&](SyncConfig&, Sync* s){

        if (s)
        {
            anySyncDisabled = true;
            return true;
        }
        return false;
    }, syncError, newEnabledFlag);

    if (anySyncDisabled)
    {
        LOG_info << "Disabled syncs. error = " << syncError;
        mClient.app->syncs_disabled(syncError);
    }
}

void Syncs::disableSelectedSyncs(std::function<bool(SyncConfig&, Sync*)> selector, SyncError syncError, bool newEnabledFlag)
{
    for (auto i = mSyncVec.size(); i--; )
    {
        if (selector(mSyncVec[i]->mConfig, mSyncVec[i]->mSync.get()))
        {
            if (auto sync = mSyncVec[i]->mSync.get())
            {
                sync->changestate(SYNC_DISABLED, syncError, newEnabledFlag, true); //This will cause the later deletion of Sync (not MegaSyncPrivate) object
                mClient.syncactivity = true;
            }
            else
            {
                mSyncVec[i]->mConfig.setError(syncError);
                mSyncVec[i]->mConfig.setEnabled(newEnabledFlag);
                mSyncVec[i]->changedConfigState(true);
            }
        }
    }
}

void Syncs::removeSelectedSyncs(std::function<bool(SyncConfig&, Sync*)> selector)
{
    for (auto i = mSyncVec.size(); i--; )
    {
        if (selector(mSyncVec[i]->mConfig, mSyncVec[i]->mSync.get()))
        {
            removeSyncByIndex(i);
        }
    }
}

void Syncs::removeSyncByIndex(size_t index)
{
    if (index < mSyncVec.size())
    {
        if (auto& syncPtr = mSyncVec[index]->mSync)
        {
            syncPtr->changestate(SYNC_CANCELED, UNKNOWN_ERROR, false, false);

            if (syncPtr->statecachetable)
            {
                syncPtr->statecachetable->remove();
                delete syncPtr->statecachetable;
                syncPtr->statecachetable = NULL;
            }
            syncPtr.reset(); // deletes sync
        }

        // call back before actual removal (intermediate layer may need to make a temp copy to call client app)
        auto backupId = mSyncVec[index]->mConfig.getBackupId();
        mClient.app->sync_removed(backupId);

        removeSyncConfigByBackupId(backupId);
        mClient.syncactivity = true;
        mSyncVec.erase(mSyncVec.begin() + index);

        isEmpty = mSyncVec.empty();
    }
}

error Syncs::removeSyncConfigByBackupId(handle backupId)
{
    error result = API_OK;

    if (auto* db = syncConfigDB())
    {
        result = db->removeByBackupId(backupId);
    }

    if (result == API_ENOENT)
    {
        LOG_err << "Found no config for backupId: "
                << toHandle(backupId)
                << " upon sync removal.";
    }

    return result;
}

error Syncs::enableSyncByBackupId(handle backupId, bool resetFingerprint, UnifiedSync*& syncPtrRef)
{
    for (auto& s : mSyncVec)
    {
        if (s->mConfig.getBackupId() == backupId)
        {
            syncPtrRef = s.get();
            if (!s->mSync)
            {
                return s->enableSync(resetFingerprint, true);
            }
            return API_EEXIST;
        }
    }
    return API_ENOENT;
}

error Syncs::saveSyncConfig(const SyncConfig& config)
{
    assert(!config.isExternal());

    if (auto* db = syncConfigDB())
    {
        return db->add(config), API_OK;
    }

    return API_ENOENT;
}

// restore all configured syncs that were in a temporary error state (not manually disabled)
void Syncs::enableResumeableSyncs()
{
    bool anySyncRestored = false;

    for (auto& unifiedSync : mSyncVec)
    {
        if (!unifiedSync->mSync)
        {
            if (unifiedSync->mConfig.getEnabled())
            {
                SyncError syncError = unifiedSync->mConfig.getError();
                LOG_debug << "Restoring sync: " << toHandle(unifiedSync->mConfig.getBackupId()) << " " << unifiedSync->mConfig.getLocalPath().toPath(*mClient.fsaccess) << " fsfp= " << unifiedSync->mConfig.getLocalFingerprint() << " old error = " << syncError;

                error e = unifiedSync->enableSync(false, true);
                if (!e)
                {
                    anySyncRestored = true;
                }
            }
            else
            {
                LOG_verbose << "Skipping restoring sync: " << unifiedSync->mConfig.getLocalPath().toPath(*mClient.fsaccess)
                    << " enabled=" << unifiedSync->mConfig.getEnabled() << " error=" << unifiedSync->mConfig.getError();
            }
        }
    }

    if (anySyncRestored)
    {
        mClient.app->syncs_restored();
    }
}

void Syncs::resumeResumableSyncsOnStartup()
{
    if (mClient.loggedin() != FULLACCOUNT) return;

    if (syncConfigDBLoad() != API_OK)
    {
        return;
    }

    assert(mSyncVec.empty());   // there should be no syncs yet
    for (auto& pair : syncConfigDB()->configs())
    {
        mSyncVec.push_back(unique_ptr<UnifiedSync>(new UnifiedSync(mClient, pair.second)));
        isEmpty = false;
    }

    for (auto& unifiedSync : mSyncVec)
    {
        if (!unifiedSync->mSync)
        {
            if (unifiedSync->mConfig.mOrigninalPathOfRemoteRootNode.empty()) //should only happen if coming from old cache
            {
                auto node = mClient.nodebyhandle(unifiedSync->mConfig.getRemoteNode());
                unifiedSync->updateSyncRemoteLocation(node, false); //updates cache & notice app of this change
                if (node)
                {
                    auto newpath = node->displaypath();
                    unifiedSync->mConfig.mOrigninalPathOfRemoteRootNode = newpath;//update loaded config
                }
            }

            if (unifiedSync->mConfig.getEnabled())
            {
#ifdef __APPLE__
                unifiedSync->mConfig.setLocalFingerprint(0); //for certain MacOS, fsfp seems to vary when restarting. we set it to 0, so that it gets recalculated
#endif
                LOG_debug << "Resuming cached sync: " << toHandle(unifiedSync->mConfig.getBackupId()) << " " << unifiedSync->mConfig.getLocalPath().toPath(*mClient.fsaccess) << " fsfp= " << unifiedSync->mConfig.getLocalFingerprint() << " error = " << unifiedSync->mConfig.getError();

                unifiedSync->enableSync(false, false);
                LOG_debug << "Sync autoresumed: " << toHandle(unifiedSync->mConfig.getBackupId()) << " " << unifiedSync->mConfig.getLocalPath().toPath(*mClient.fsaccess) << " fsfp= " << unifiedSync->mConfig.getLocalFingerprint() << " error = " << unifiedSync->mConfig.getError();

                mClient.app->sync_auto_resume_result(*unifiedSync, true);
            }
            else
            {
                LOG_debug << "Sync loaded (but not resumed): " << toHandle(unifiedSync->mConfig.getBackupId()) << " " << unifiedSync->mConfig.getLocalPath().toPath(*mClient.fsaccess) << " fsfp= " << unifiedSync->mConfig.getLocalFingerprint() << " error = " << unifiedSync->mConfig.getError();
                mClient.app->sync_auto_resume_result(*unifiedSync, false);
            }
        }
    }
}


void Sync::recursiveCollectNameConflicts(syncRow& row, list<NameConflict>& ncs)
{
    assert(row.syncNode);
    if (!row.syncNode->conflictsDetected())
    {
        return;
    }

    vector<FSNode>* effectiveFsChildren;
    vector<FSNode> fsChildren;
    {
        // Effective children are from the last scan, if present.
        effectiveFsChildren = row.syncNode->lastFolderScan.get();

        // Otherwise, we can reconstruct the filesystem entries from the LocalNodes
        if (!effectiveFsChildren)
        {
            fsChildren.reserve(row.syncNode->children.size());

            for (auto &childIt : row.syncNode->children)
            {
                if (childIt.second->fsid != UNDEF)
                {
                    fsChildren.emplace_back(childIt.second->getKnownFSDetails());
                }
            }

            effectiveFsChildren = &fsChildren;
        }
    }

    // Get sync triplets.
    auto childRows = computeSyncTriplets(row.cloudNode, *row.syncNode, *effectiveFsChildren);


    for (auto& childRow : childRows)
    {
        if (!childRow.cloudClashingNames.empty() ||
            !childRow.fsClashingNames.empty())
        {
            NameConflict nc;
            if (!childRow.cloudClashingNames.empty())
            {
                nc.cloudPath = row.cloudNode ? row.cloudNode->displaypath() : "";
                for (Node* n : childRow.cloudClashingNames)
                {
                    nc.clashingCloudNames.push_back(n->displayname());
                }
            }
            if (!childRow.fsClashingNames.empty())
            {
                nc.localPath = row.syncNode ? row.syncNode->getLocalPath() : LocalPath();
                for (FSNode* n : childRow.fsClashingNames)
                {
                    nc.clashingLocalNames.push_back(n->localname);
                }
            }
            ncs.push_back(std::move(nc));
        }

        // recurse after dealing with all items, so any renames within the folder have been completed
        if (childRow.syncNode && childRow.syncNode->type == FOLDERNODE)
        {
            recursiveCollectNameConflicts(childRow, ncs);
        }
    }
}

const LocalPath& Sync::syncRow::comparisonLocalname() const
{
    if (syncNode)
    {
        return syncNode->localname;
    }
    else if (fsNode)
    {
        return fsNode->localname;
    }
    else if (!fsClashingNames.empty())
    {
        return fsClashingNames[0]->localname;
    }
    else
    {
        assert(false);
        static LocalPath nullResult;
        return nullResult;
    }
}


auto Sync::computeSyncTriplets(Node* cloudParent, const LocalNode& syncParent, vector<FSNode>& fsNodes) const -> vector<syncRow>
{
    /* // One comparator to sort them all.
    class Comparator
    {
    public:
        explicit Comparator(const Sync& sync)
          : mFsAccess(*sync.client->fsaccess)
          , mFsType(sync.mFilesystemType)
        {
        }

        int compare(const FSNode& lhs, const LocalNode& rhs) const
        {
            // Cloud name, case sensitive.
            return lhs.localname.compare(rhs.name, true, true);
        }

        int compare(const Node& lhs, const syncRow& rhs) const
        {
            // Local name, filesystem-dependent sensitivity.
            auto a = LocalPath::fromName(lhs.displayname(), mFsAccess, mFsType);

            return a.fsCompare(name(rhs), true, true, mFsType);
        }

        bool operator()(const FSNode& lhs, const FSNode& rhs) const
        {
            // Cloud name, case sensitive.
            return lhs.localname.compare(rhs.localname, true, true) < 0;
        }

        bool operator()(const LocalNode* lhs, const LocalNode* rhs) const
        {
            assert(lhs && rhs);

            // Cloud name, case sensitive.
            return lhs->name < rhs->name;
        }

        bool operator()(const Node* lhs, const Node* rhs) const
        {
            assert(lhs && rhs);

            // Local name, filesystem-dependent sensitivity.
            auto a = LocalPath::fromName(lhs->displayname(), mFsAccess, mFsType);

            return a.fsCompare(rhs->displayname(), mFsType) < 0;
        }

        bool operator()(const syncRow& lhs, const syncRow& rhs) const
        {
            // Local name, filesystem-dependent sensitivity.
            return name(lhs).fsCompare(name(rhs), mFsType) < 0;
        }

    private:
        const LocalPath& name(const syncRow& row) const
        {
            if (row.syncNode)
            {
                return row.syncNode->localname;
            }
            else if (row.fsNode)
            {
                return row.fsNode->localname;
            }
            else if (!row.fsClashingNames.empty())
            {
                return row.fsClashingNames[0]->localname;
            }
            else
            {
                assert(false);
                static LocalPath nullResult;
                return nullResult;
            }
        }

        FileSystemAccess& mFsAccess;
        FileSystemType mFsType;
    }; // Comparator
    */

    //Comparator comparator(*this);
    vector<LocalNode*> localNodes;
    vector<Node*> remoteNodes;
    vector<syncRow> triplets;

    localNodes.reserve(syncParent.children.size());
    remoteNodes.reserve(cloudParent ? cloudParent->children.size() : 0);

    for (auto& child : syncParent.children)
    {
        localNodes.emplace_back(child.second);
    }

    if (cloudParent)
    {
        for (auto* child : cloudParent->children)
        {
            remoteNodes.emplace_back(child);
        }
    }

    bool caseInsensitive = false; // comparing to go to the cloud, differing case really is a different name

    auto fsCompareLess = [=](const FSNode& lhs, const FSNode& rhs) -> bool {
        return compareUtf(
            lhs.localname, true,
            rhs.localname, true, caseInsensitive) < 0;
    };

    auto lnCompareLess = [=](const LocalNode* lhs, const LocalNode* rhs) -> bool {
        return compareUtf(
            lhs->localname, true,
            rhs->localname, true, caseInsensitive) < 0;
    };

    auto fslnCompareSpaceship = [=](const FSNode& lhs, const LocalNode& rhs) -> int {
        return compareUtf(
            lhs.localname, true,
            rhs.localname, true, caseInsensitive);
    };

    std::sort(fsNodes.begin(), fsNodes.end(), fsCompareLess);
    std::sort(localNodes.begin(), localNodes.end(), lnCompareLess);

//#ifdef DEBUG
//    string fss, lns;
//    for (auto& i : fsNodes) fss += i.localname.toPath(*client->fsaccess) + " ";
//    for (auto i : localNodes) lns += i->localname.toPath(*client->fsaccess) + " ";
//    LOG_debug << "fs names sorted: " << fss;
//    LOG_debug << "ln names sorted: " << lns;
//#endif

    // Pair filesystem nodes with local nodes.
    {
        auto fCurr = fsNodes.begin();
        auto fEnd  = fsNodes.end();
        auto lCurr = localNodes.begin();
        auto lEnd  = localNodes.end();

        for ( ; ; )
        {
            // Determine the next filesystem node.
            auto fNext = std::upper_bound(fCurr, fEnd, *fCurr, fsCompareLess);

            // Determine the next local node.
            auto lNext = std::upper_bound(lCurr, lEnd, *lCurr, lnCompareLess);

            // By design, we should never have any conflicting local nodes.
            if (!(std::distance(lCurr, lNext) < 2))
            {
                assert(std::distance(lCurr, lNext) < 2);
            }

            auto *fsNode = fCurr != fEnd ? &*fCurr : nullptr;
            auto *localNode = lCurr != lEnd ? *lCurr : nullptr;

            // Bail, there's nothing left to pair.
            if (!(fsNode || localNode)) break;

            if (fsNode && localNode)
            {
                const auto relationship =
                    fslnCompareSpaceship(*fsNode, *localNode);

                // Non-null entries are considered equivalent.
                if (relationship < 0)
                {
                    // Process the filesystem node first.
                    localNode = nullptr;
                }
                else if (relationship > 0)
                {
                    // Process the local node first.
                    fsNode = nullptr;
                }
            }

            // Add the pair.
            triplets.emplace_back(nullptr, localNode, fsNode);

            // Mark conflicts.
            if (fsNode && std::distance(fCurr, fNext) > 1)
            {
                triplets.back().fsNode = nullptr;

                for (auto i = fCurr; i != fNext; ++i)
                {
                    LOG_debug << client->clientname << "Conflicting filesystem name: "
                        << i->localname.toPath(*client->fsaccess);

                    triplets.back().fsClashingNames.push_back(&*i);

                    if (localNode && i->fsid != UNDEF && i->fsid == localNode->fsid)
                    {
                        // In case of a name clash, it might be new.
                        // Do sync the subtree we were already syncing.
                        // But also complain about the clash
                        triplets.back().fsNode = &*i;
                    }
                }
            }

            fCurr = fsNode ? fNext : fCurr;
            lCurr = localNode ? lNext : lCurr;
        }
    }

    // node names going to the local FS, might clash if they only differ by case
    caseInsensitive = isCaseInsensitive(mFilesystemType);

    auto cloudCompareLess = [this, caseInsensitive](const Node* lhs, const Node* rhs) -> bool {
        return compareUtf(
            lhs->displayname(), false,
            rhs->displayname(), false, caseInsensitive) < 0;
    };

    auto rowCompareLess = [=](const syncRow& lhs, const syncRow& rhs) -> bool {
        return compareUtf(
            lhs.comparisonLocalname(), true,
            rhs.comparisonLocalname(), true, caseInsensitive) < 0;
    };

    auto cloudrowCompareSpaceship = [=](const Node* lhs, const syncRow& rhs) -> int {
        // todo:  add an escape-as-we-compare option?
        // consider: local d%  upload to cloud as d%, now we need to match those up for a single syncrow.
        // consider: alternamtely d% in the cloud and local d%25 should also be considered a match.
        //auto a = LocalPath::fromName(lhs->displayname(), *client->fsaccess, mFilesystemType);

        return compareUtf(
            lhs->displayname(), false,
            rhs.comparisonLocalname(), true, caseInsensitive);
    };

    std::sort(remoteNodes.begin(), remoteNodes.end(), cloudCompareLess);
    std::sort(triplets.begin(), triplets.end(), rowCompareLess);

//#ifdef DEBUG
//    string rns, trs;
//    for (auto i : remoteNodes) rns += i->displayname() + string(" ");
//    for (auto i : triplets) trs += i.comparisonLocalname().toPath(*client->fsaccess) + " ";
//    LOG_debug << "remote names sorted: " << rns;
//    LOG_debug << "row names sorted: " << trs;
//#endif

    // Link cloud nodes with triplets.
    {
        auto rCurr = remoteNodes.begin();
        auto rEnd = remoteNodes.end();
        size_t tCurr = 0;
        size_t tEnd = triplets.size();

        for ( ; ; )
        {
            auto rNext = std::upper_bound(rCurr, rEnd, *rCurr, cloudCompareLess);
            auto tNext = tCurr;

            // Compute upper bound manually.
            for ( ; tNext != tEnd; ++tNext)
            {
                if (rowCompareLess(triplets[tCurr], triplets[tNext]))
                {
                    break;
                }
            }

            // There should never be any conflicting triplets.
            if (tNext - tCurr >= 2)
            {
                assert(tNext - tCurr < 2);
            }

            auto* remoteNode = rCurr != rEnd ? *rCurr : nullptr;
            auto* triplet = tCurr != tEnd ? &triplets[tCurr] : nullptr;

//#ifdef DEBUG
//            auto rn = remoteNode ? remoteNode->displayname() : "";
//#endif

            // Bail as there's nothing to pair.
            if (!(remoteNode || triplet)) break;

            if (remoteNode && triplet)
            {
                const auto relationship =
                    cloudrowCompareSpaceship(remoteNode, *triplet);

                // Non-null entries are considered equivalent.
                if (relationship < 0)
                {
                    // Process remote node first.
                    triplet = nullptr;
                }
                else if (relationship > 0)
                {
                    // Process triplet first.
                    remoteNode = nullptr;
                }
            }

            // Have we detected a remote name conflict?
            if (remoteNode && std::distance(rCurr, rNext) > 1)
            {
                for (auto i = rCurr; i != rNext; ++i)
                {
                    LOG_debug << client->clientname << "Conflicting cloud name: "
                        << (*i)->displaypath();

                    if (triplet)
                    {
                        triplet->cloudClashingNames.push_back(*i);

                        if ((*i)->nodehandle != UNDEF &&
                            triplet->syncNode->syncedCloudNodeHandle == (*i)->nodehandle)
                        {
                            // In case of a name clash, it might be new.
                            // Do sync the subtree we were already syncing.
                            // But also complain about the clash
                            triplet->cloudNode = *i;
                        }
                    }
                }
            }
            else if (triplet)
            {
                triplet->cloudNode = remoteNode;
            }
            else
            {
                triplets.emplace_back(remoteNode, nullptr, nullptr);
            }

            if (triplet)    tCurr = tNext;
            if (remoteNode) rCurr = rNext;
        }
    }

    return triplets;
}

bool Sync::recursiveSync(syncRow& row, LocalPath& fullPath, DBTableTransactionCommitter& committer)
{
    assert(row.syncNode);
    assert(row.syncNode->type != FILENODE);

    // nothing to do for this subtree? Skip traversal
    if (!(row.syncNode->scanRequired() || row.syncNode->mightHaveMoves() || row.syncNode->syncRequired()))
    {
        SYNC_verbose << client->clientname << "No scanning/moving/syncing needed at " << logTriplet(row, fullPath);
        return true;
    }

    SYNC_verbose << client->clientname << "Entering folder with "
        << row.syncNode->scanAgain  << "-"
        << row.syncNode->checkMovesAgain << "-"
        << row.syncNode->syncAgain << " ("
        << row.syncNode->conflicts << ") at "
        << fullPath.toPath(*client->fsaccess);

    // make sure any subtree flags are passed to child nodes, so we can clear the flag at this level
    for (auto& child : row.syncNode->children)
    {
        if (child.second->type != FILENODE)
        {
            child.second->scanAgain = propagateSubtreeFlag(row.syncNode->scanAgain, child.second->scanAgain);
            child.second->checkMovesAgain = propagateSubtreeFlag(row.syncNode->checkMovesAgain, child.second->checkMovesAgain);
            child.second->syncAgain = propagateSubtreeFlag(row.syncNode->syncAgain, child.second->syncAgain);
        }
    }
    if (row.syncNode->scanAgain == TREE_ACTION_SUBTREE) row.syncNode->scanAgain = TREE_ACTION_HERE;
    if (row.syncNode->checkMovesAgain == TREE_ACTION_SUBTREE) row.syncNode->checkMovesAgain = TREE_ACTION_HERE;
    if (row.syncNode->syncAgain == TREE_ACTION_SUBTREE) row.syncNode->syncAgain = TREE_ACTION_HERE;

    // Whether we should perform sync actions at this level.
    bool wasSynced = row.syncNode->syncAgain < TREE_ACTION_HERE
                  && row.syncNode->checkMovesAgain < TREE_ACTION_HERE;
    bool syncHere = !wasSynced;
    bool recurseHere = true;

    SYNC_verbose << client->clientname << "sync/recurse here: " << syncHere << recurseHere;

    // reset this node's sync flag. It will be set again if anything remains to be done.
    row.syncNode->syncAgain = TREE_RESOLVED;

    vector<FSNode>* effectiveFsChildren;
    vector<FSNode> fsChildren;

    {
        // For convenience.
        LocalNode& node = *row.syncNode;

        // Do we need to scan this node?
        if (node.scanAgain >= TREE_ACTION_HERE)
        {
            if (row.fsNode)
            {
                if (!mScanRequest)
                {
                    if (node.scanDelayUntil != 0 && Waiter::ds < node.scanDelayUntil)
                    {
                        SYNC_verbose << "Too soon to scan this folder, needs more ds: " << node.scanDelayUntil - Waiter::ds;
                        syncHere = false;
                    }
                    else
                    {
                        LOG_verbose << "Requesting scan for: " << fullPath.toPath(*client->fsaccess);
                        node.scanObsolete = false;
                        node.scanInProgress = true;
                        mScanRequest = client->mScanService->scan(node, fullPath);
                        syncHere = false;
                    }
                }
                else if (mScanRequest &&
                         mScanRequest->matches(node) &&
                         mScanRequest->completed())
                {
                    LOG_verbose << "Received scan results for: " << fullPath.toPath(*client->fsaccess);
                    node.scanInProgress = false;
                    if (node.scanObsolete)
                    {
                        LOG_verbose << "Scan outdated for : " << fullPath.toPath(*client->fsaccess);
                        node.scanObsolete = false;
                        node.scanInProgress = false;
                        mScanRequest.reset();
                        syncHere = false;
                        node.scanDelayUntil = Waiter::ds + 10; // don't scan too frequently
                    }
                    else
                    {
                        node.lastFolderScan.reset(
                            new vector<FSNode>(mScanRequest->results()));

                        node.scanDelayUntil = Waiter::ds + 20; // don't scan too frequently
                        mScanRequest.reset();
                        row.syncNode->scanAgain = TREE_RESOLVED;
                        row.syncNode->setCheckMovesAgain(false, true, false);
                        row.syncNode->setSyncAgain(false, true, false);
                        syncHere = true;
                    }
                }
                else
                {
                    syncHere = false;
                }
            }
            else
            {
                syncHere = false;
                recurseHere = false;  // If we need to scan, we need the folder to exist first - revisit later
            }
        }
        else
        {
            // this will be restored at the end of the function if any nodes below in the tree need it
            row.syncNode->scanAgain = TREE_RESOLVED;
        }

        // Effective children are from the last scan, if present.
        effectiveFsChildren = node.lastFolderScan.get();

        // Otherwise, we can reconstruct the filesystem entries from the LocalNodes
        if (!effectiveFsChildren)
        {
            fsChildren.reserve(node.children.size() + 50);  // leave some room for others to be added in syncItem()

            for (auto &childIt : node.children)
            {
                if (childIt.second->fsid != UNDEF)
                {
                    fsChildren.emplace_back(childIt.second->getKnownFSDetails());
                }
            }

            effectiveFsChildren = &fsChildren;
        }
    }
    SYNC_verbose << client->clientname << "sync/recurse here after scan logic: " << syncHere << recurseHere;

    // Have we encountered the scan target?
    client->mSyncFlags->scanTargetReachable |= mScanRequest && mScanRequest->matches(*row.syncNode);

    // Get sync triplets.
    auto childRows = computeSyncTriplets(row.cloudNode, *row.syncNode, *effectiveFsChildren);

    syncHere &= !row.cloudNode || row.cloudNode->mPendingChanges.empty();
    SYNC_verbose << client->clientname << "sync/recurse here after pending changes logic: " << syncHere << recurseHere << !!row.cloudNode << (row.cloudNode ? (row.cloudNode->mPendingChanges.empty()?"1":"0") : "-");

    bool folderSynced = syncHere;
    bool subfoldersSynced = true;

    row.syncNode->conflicts = TREE_RESOLVED;

#ifdef DEBUG
    static char clientOfInterest[100] = "clientA2 \0";
    static char folderOfInterest[100] = "f_2\0";
    if (string(clientOfInterest) == client->clientname)
    if (string(folderOfInterest) == fullPath.leafName().toPath(*client->fsaccess))
    {
        clientOfInterest[99] = 0;  // breakpoint opporunity here
    }
#endif

    // Reset these flags before we evaluate each subnode.
    // They could be set again during that processing,
    // And additionally we double check with each child node after, in case we had reason to skip it.
    row.syncNode->checkMovesAgain = TREE_RESOLVED;
    row.syncNode->conflicts = TREE_RESOLVED;

    bool anyNameConflicts = false;
    for (unsigned firstPass = 2; firstPass--; )
    {
        for (auto& childRow : childRows)
        {
            if (!childRow.cloudClashingNames.empty() ||
                !childRow.fsClashingNames.empty())
            {
                anyNameConflicts = true;
            }
            childRow.fsSiblings = effectiveFsChildren;

            ScopedLengthRestore restoreLen(fullPath);
            if (childRow.fsNode)
            {
                fullPath.appendWithSeparator(childRow.fsNode->localname, true);
            }
            else if (childRow.syncNode)
            {
                fullPath.appendWithSeparator(childRow.syncNode->localname, true);
            }
            else if (childRow.cloudNode)
            {
                fullPath.appendWithSeparator(LocalPath::fromName(childRow.cloudNode->displayname(), *client->fsaccess, mFilesystemType), true);
            }

            if (!(!childRow.syncNode || childRow.syncNode->getLocalPath() == fullPath))
            {
                auto s = childRow.syncNode->getLocalPath();
                assert(!childRow.syncNode || 0 == compareUtf(childRow.syncNode->getLocalPath(), true, fullPath, true, false));
            }

            if (!fsstableids && !row.syncNode->unstableFsidAssigned)
            {
                // for FAT and other filesystems where we can't rely on fsid
                // being the same after remount, so update our previously synced nodes
                // with the actual fsids now attached to them (usually generated by FUSE driver)
                FSNode* fsnode = childRow.fsNode;
                LocalNode* localnode = childRow.syncNode;

                if (localnode && localnode->fsid != UNDEF)
                {
                    if (fsnode && syncEqual(*fsnode, *localnode))
                    {
                        localnode->setfsid(fsnode->fsid, client->localnodeByFsid);
                        statecacheadd(localnode);
                    }
                }
                row.syncNode->unstableFsidAssigned = true;
            }

            if (firstPass)
            {
                if (syncHere)
                {

#ifdef DEBUG
                    if (string(folderOfInterest) == fullPath.leafName().toPath(*client->fsaccess))
                    if (string(clientOfInterest) == client->clientname)
                    {
                        clientOfInterest[99] = 0;  // breakpoint opporunity here
                    }
#endif

                    if (!syncItem(childRow, row, fullPath, committer))
                    {
                        folderSynced = false;
                        row.syncNode->setSyncAgain(false, true, false);
                    }
                }
            }
            else
            {
                // recurse after dealing with all items, so any renames within the folder have been completed
                if (recurseHere &&
                    childRow.syncNode &&
                    childRow.syncNode->type == FOLDERNODE &&
                    !childRow.suppressRecursion &&
                    !childRow.syncNode->moveSourceApplyingToCloud &&  // we may not have visited syncItem if !syncHere, but skip these if we determine they are being moved from or deleted already
                    !childRow.syncNode->moveTargetApplyingToCloud &&
                    //!childRow.syncNode->deletedFS &&   we should not check this one, or we won't remove the LocalNode
                    !childRow.syncNode->deletingCloud)
                {

#ifdef DEBUG
                    if (string(clientOfInterest) == client->clientname &&
                        string(folderOfInterest) == fullPath.leafName().toPath(*client->fsaccess))
                    {
                        clientOfInterest[99] = 0;  // breakpoint opporunity here
                    }
#endif

                    if (!recursiveSync(childRow, fullPath, committer))
                    {
                        subfoldersSynced = false;
                    }
                }
            }
        }
    }

    if (syncHere && folderSynced &&
        row.syncNode->lastFolderScan &&
        !anyNameConflicts)
    {
#ifdef DEBUG
        // Double check we really can recreate the filesystem entries correctly
        vector<FSNode> generated;
        for (auto &childIt : row.syncNode->children)
        {
            if (childIt.second->fsid != UNDEF)
            {
                generated.emplace_back(childIt.second->getKnownFSDetails());
            }
        }
        assert(generated.size() == row.syncNode->lastFolderScan->size());
        sort(generated.begin(), generated.end(), [](FSNode& a, FSNode& b){ return a.localname < b.localname; });
        sort(row.syncNode->lastFolderScan->begin(), row.syncNode->lastFolderScan->end(), [](FSNode& a, FSNode& b){ return a.localname < b.localname; });
        for (size_t i = generated.size(); i--; )
        {
            assert(generated[i].type == (*row.syncNode->lastFolderScan)[i].type);
            if (generated[i].type == FILENODE)
            {
                if (!(generated[i].equivalentTo((*row.syncNode->lastFolderScan)[i])))
                {
                    assert(generated[i].equivalentTo((*row.syncNode->lastFolderScan)[i]));
                }
            }
        }
#endif


        // LocalNodes are now consistent with the last scan.
        LOG_debug << client->clientname << "Clearing folder scan records at " << fullPath.toPath(*client->fsaccess);
        row.syncNode->lastFolderScan.reset();
    }

    // Recompute our LocalNode flags from children
    // Flags for this row could have been set during calls to the node
    // If we skipped a child node this time (or if not), the set-parent
    // flags let us know if future actions are needed at this level
    for (auto& child : row.syncNode->children)
    {
        if (child.second->type != FILENODE)
        {
            row.syncNode->scanAgain = updateTreestateFromChild(row.syncNode->scanAgain, child.second->scanAgain);
            row.syncNode->syncAgain = updateTreestateFromChild(row.syncNode->syncAgain, child.second->syncAgain);
        }
        row.syncNode->checkMovesAgain = updateTreestateFromChild(row.syncNode->checkMovesAgain, child.second->checkMovesAgain);
        row.syncNode->conflicts = updateTreestateFromChild(row.syncNode->conflicts, child.second->conflicts);
        row.syncNode->scanBlocked = updateTreestateFromChild(row.syncNode->scanBlocked, child.second->scanBlocked);

        if (child.second->parentSetScanAgain) row.syncNode->setScanAgain(false, true, false, 0);
        if (child.second->parentSetCheckMovesAgain) row.syncNode->setCheckMovesAgain(false, true, false);
        if (child.second->parentSetSyncAgain) row.syncNode->setSyncAgain(false, true, false);
        if (child.second->parentSetContainsConflicts) row.syncNode->setContainsConflicts(false, true, false);

        child.second->parentSetScanAgain = false;  // we should only use this one once
    }

    SYNC_verbose << client->clientname
                << "Exiting folder with "
                << row.syncNode->scanAgain  << "-"
                << row.syncNode->checkMovesAgain << "-"
                << row.syncNode->syncAgain << " ("
                << row.syncNode->conflicts << ") at "
                << fullPath.toPath(*client->fsaccess);

    return folderSynced && subfoldersSynced;
}

string Sync::logTriplet(syncRow& row, LocalPath& fullPath)
{
    ostringstream s;
    s << " triplet:" <<
        " " << (row.cloudNode ? row.cloudNode->displaypath() : "(null)") <<
        " " << (row.syncNode ? row.syncNode->getLocalPath().toPath(*client->fsaccess) : "(null)") <<
        " " << (row.fsNode ? fullPath.toPath(*client->fsaccess) : "(null)");
    return s.str();
}

bool Sync::syncItem(syncRow& row, syncRow& parentRow, LocalPath& fullPath, DBTableTransactionCommitter& committer)
{

    // Since we are visiting this node this time, reset its flags-for-parent
    // They should only stay set when the conditions require it
    if (row.syncNode)
    {
        row.syncNode->parentSetScanAgain = false;
        row.syncNode->parentSetCheckMovesAgain = false;
        row.syncNode->parentSetSyncAgain = false;
        row.syncNode->parentSetContainsConflicts = false;
    }


    //

    // todo:  check             if (child->syncable(root))


//todo: this used to be in scan().  But now we create LocalNodes for all - shall we check it in this function
    //// check if this record is to be ignored
    //if (client->app->sync_syncable(this, name.c_str(), localPath))
    //{
    //}
    //else
    //{
    //    LOG_debug << "Excluded: " << name;
    //}

    // Under some circumstances on sync startup, our shortname records can be out of date.
    // If so, we adjust for that here, as the diretories are scanned
    if (row.syncNode && row.fsNode && row.fsNode->shortname)
    {
        if ((!row.syncNode->slocalname ||
            *row.syncNode->slocalname != *row.fsNode->shortname) &&
            row.syncNode->localname != *row.fsNode->shortname)
        {
            LOG_warn << client->clientname
                     << "Updating slocalname: " << row.fsNode->shortname->toPath(*client->fsaccess)
                     << " at " << fullPath.toPath(*client->fsaccess)
                     << " was " << (row.syncNode->slocalname ? row.syncNode->slocalname->toPath(*client->fsaccess) : "(null)")
                     << logTriplet(row, fullPath);
            row.syncNode->setnameparent(row.syncNode->parent, nullptr, row.fsNode->cloneShortname(), false);
        }
    }

    // Check blocked status.  Todo:  figure out use blocked flag clearing
    if (!row.syncNode && row.fsNode && (
        row.fsNode->isBlocked || row.fsNode->type == TYPE_UNKNOWN))
    {
        resolve_makeSyncNode_fromFS(row, parentRow, fullPath, false);
        if (row.syncNode->checkForScanBlocked(row.fsNode))
        {
            row.suppressRecursion = true;
            return false;
        }
    }
    else if (row.syncNode &&
             row.syncNode->checkForScanBlocked(row.fsNode))
    {
        row.suppressRecursion = true;
        return false;
    }


    // First deal with detecting local moves/renames and propagating correspondingly
    // Independent of the 8 combos below so we don't have duplicate checks in those.

    if (row.fsNode && (!row.syncNode || row.syncNode->fsid == UNDEF ||
                                        row.syncNode->fsid != row.fsNode->fsid))
    {
        bool rowResult;
        if (checkLocalPathForMovesRenames(row, parentRow, fullPath, rowResult))
        {
            return rowResult;
        }
    }

    if (row.cloudNode && (!row.syncNode || row.syncNode->syncedCloudNodeHandle.isUndef() ||
        row.syncNode->syncedCloudNodeHandle.as8byte() != row.cloudNode->nodehandle))
    {
        LOG_verbose << client->clientname << "checking localnodes for syned handle " << row.cloudNode->nodeHandle();

        bool rowResult;
        if (checkCloudPathForMovesRenames(row, parentRow, fullPath, rowResult))
        {
            return rowResult;
        }
    }

    // Avoid syncing nodes that have multiple clashing names
    // Except if we previously had a folder (just itself) synced, allow recursing into that one.
    if (!row.fsClashingNames.empty() || !row.cloudClashingNames.empty())
    {
        if (row.syncNode) row.syncNode->setContainsConflicts(true, false, false);
        else parentRow.syncNode->setContainsConflicts(false, true, false);

        if (row.cloudNode && row.syncNode && row.fsNode &&
            row.syncNode->type == FOLDERNODE &&
            row.cloudNode->nodeHandle() == row.syncNode->syncedCloudNodeHandle &&
            row.fsNode->fsid != UNDEF && row.fsNode->fsid == row.syncNode->fsid)
        {
            SYNC_verbose << "Name clashes at this already-synced folder.  We will sync below though." << logTriplet(row, fullPath);
        }
        else
        {
            LOG_debug << "Multple names clash here.  Excluding this node from sync for now." << logTriplet(row, fullPath);
            row.suppressRecursion = true;
            if (row.syncNode)
            {
                row.syncNode->scanAgain = TREE_RESOLVED;
                row.syncNode->checkMovesAgain = TREE_RESOLVED;
                row.syncNode->syncAgain = TREE_RESOLVED;
            }
            return true;
        }
    }

    bool rowSynced = false;

    // each of the 8 possible cases of present/absent for this row
    if (row.syncNode)
    {
        if (row.fsNode)
        {
            if (row.cloudNode)
            {
                // all three exist; compare
                bool fsCloudEqual = syncEqual(*row.cloudNode, *row.fsNode);
                bool cloudEqual = syncEqual(*row.cloudNode, *row.syncNode);
                bool fsEqual = syncEqual(*row.fsNode, *row.syncNode);
                if (fsCloudEqual)
                {
                    // success! this row is synced

                    if (!cloudEqual || !fsEqual)
                    {
                        row.syncNode->syncedFingerprint = row.fsNode->fingerprint;
                        assert(row.syncNode->syncedFingerprint == row.cloudNode->fingerprint());
                    }

                    // these comparisons may need to be adjusted for UTF, escapes
                    if (!(row.syncNode->localname == row.fsNode->localname))
                    {
                        assert(row.syncNode->localname == row.fsNode->localname);
                    }
                    if (!(row.syncNode->name == row.cloudNode->displayname()))
                    {
                        assert(row.syncNode->name == row.cloudNode->displayname());
                    }

                    assert((!!row.syncNode->slocalname == !!row.fsNode->shortname) &&
                           (!row.syncNode->slocalname ||
                           (*row.syncNode->slocalname == *row.fsNode->shortname)));

                    if (row.syncNode->fsid != row.fsNode->fsid ||
                        row.syncNode->syncedCloudNodeHandle != row.cloudNode->nodehandle)
                    {
                        LOG_verbose << client->clientname << "Row is synced, setting fsid and nodehandle" << logTriplet(row, fullPath);

                        row.syncNode->setfsid(row.fsNode->fsid, client->localnodeByFsid);
                        row.syncNode->setSyncedNodeHandle(row.cloudNode->nodeHandle());

                        statecacheadd(row.syncNode);
                        ProgressingMonitor monitor(client); // not stalling
                    }
                    else
                    {
                        SYNC_verbose << client->clientname << "Row was already synced" << logTriplet(row, fullPath);
                    }
                    rowSynced = true;
                }
                else if (cloudEqual)
                {
                    // filesystem changed, put the change
                    rowSynced = resolve_upsync(row, parentRow, fullPath, committer);
                }
                else if (fsEqual)
                {
                    // cloud has changed, get the change
                    rowSynced = resolve_downsync(row, parentRow, fullPath, committer, true);
                }
                else
                {
                    // both changed, so we can't decide without the user's help
                    rowSynced = resolve_userIntervention(row, parentRow, fullPath);
                }
            }
            else
            {
                // cloud item absent
                if (row.syncNode->syncedCloudNodeHandle.isUndef())
                {
                    // cloud item did not exist before; upsync
                    rowSynced = resolve_upsync(row, parentRow, fullPath, committer);
                }
                else
                {
                    // cloud item disappeared - remove locally (or figure out if it was a move, etc)
                    rowSynced = resolve_cloudNodeGone(row, parentRow, fullPath);
                }
            }
        }
        else
        {
            if (row.cloudNode)
            {
                // local item not present
                if (row.syncNode->fsid != UNDEF)
                {
                    // used to be synced - remove in the cloud (or detect move)
                    rowSynced = resolve_fsNodeGone(row, parentRow, fullPath);
                }
                else
                {
                    // fs item did not exist before; downsync
                    rowSynced = resolve_downsync(row, parentRow, fullPath, committer, false);
                }
            }
            else
            {
                // local and cloud disappeared; remove sync item also
                rowSynced = resolve_delSyncNode(row, parentRow, fullPath);
            }
        }
    }

    else
    {
        if (row.fsNode)
        {
            if (row.cloudNode)
            {
                // Item exists locally and remotely but we haven't synced them previously
                // If they are equal then join them with a Localnode. Othewise report or choose greater mtime.
                if (row.fsNode->type != row.cloudNode->type)
                {
                    rowSynced = resolve_userIntervention(row, parentRow, fullPath);
                }
                else if (row.fsNode->type != FILENODE ||
                         row.fsNode->fingerprint == *static_cast<FileFingerprint*>(row.cloudNode))
                {
                    rowSynced = resolve_makeSyncNode_fromFS(row, parentRow, fullPath, false);
                }
                else
                {
                    rowSynced = resolve_pickWinner(row, parentRow, fullPath);
                }
            }
            else
            {
                // Item exists locally only. Check if it was moved/renamed here, or Create
                // If creating, next run through will upload it
                rowSynced = resolve_makeSyncNode_fromFS(row, parentRow, fullPath, false);
            }
        }
        else
        {
            if (row.cloudNode)
            {
                // item exists remotely only
                rowSynced = resolve_makeSyncNode_fromCloud(row, parentRow, fullPath, false);
            }
            else
            {
                // no entries - can occur when names clash, but should be caught above
                assert(false);
            }
        }
    }
    return rowSynced;
}


bool Sync::resolve_makeSyncNode_fromFS(syncRow& row, syncRow& parentRow, LocalPath& fullPath, bool considerSynced)
{
    ProgressingMonitor monitor(client);

    // this really is a new node: add
    LOG_debug << client->clientname << "Creating LocalNode from FS at: " << fullPath.toPath(*client->fsaccess) << logTriplet(row, fullPath);

    assert(row.syncNode == nullptr);
    row.syncNode = new LocalNode;

    if (row.fsNode->type == FILENODE)
    {
        assert(row.fsNode->fingerprint.isvalid);
        row.syncNode->syncedFingerprint = row.fsNode->fingerprint;
    }

    row.syncNode->init(this, row.fsNode->type, parentRow.syncNode, fullPath, row.fsNode->cloneShortname());
    if (considerSynced) row.syncNode->setfsid(row.fsNode->fsid, client->localnodeByFsid);

    if (row.syncNode->type != FILENODE)
    {
        row.syncNode->setScanAgain(false, true, true, 0);
    }

    row.syncNode->treestate(TREESTATE_PENDING);
    statecacheadd(row.syncNode);

    //row.syncNode->setSyncAgain(true, false, false);

    return false;
}

bool Sync::resolve_makeSyncNode_fromCloud(syncRow& row, syncRow& parentRow, LocalPath& fullPath, bool considerSynced)
{
    ProgressingMonitor monitor(client);
    LOG_debug << client->clientname << "Creating LocalNode from Cloud at: " << fullPath.toPath(*client->fsaccess) << logTriplet(row, fullPath);

    assert(row.syncNode == nullptr);
    row.syncNode = new LocalNode;

    if (row.cloudNode->type == FILENODE)
    {
        assert(row.cloudNode->fingerprint().isvalid);
        row.syncNode->syncedFingerprint = row.cloudNode->fingerprint();
    }
    row.syncNode->init(this, row.cloudNode->type, parentRow.syncNode, fullPath, nullptr);
    if (considerSynced) row.syncNode->setSyncedNodeHandle(row.cloudNode->nodeHandle());
    row.syncNode->treestate(TREESTATE_PENDING);
    if (row.syncNode->type != FILENODE)
    {
        row.syncNode->setSyncAgain(false, true, true);
    }
    statecacheadd(row.syncNode);
    row.syncNode->setSyncAgain(true, false, false);

    return false;
}

bool Sync::resolve_delSyncNode(syncRow& row, syncRow& parentRow, LocalPath& fullPath)
{
    ProgressingMonitor monitor(client);

    if (client->mSyncFlags->movesWereComplete ||
        row.syncNode->moveSourceAppliedToCloud ||
        row.syncNode->moveAppliedToLocal ||
        row.syncNode->deletedFS ||
        row.syncNode->deletingCloud) // once the cloud delete finishes, the fs node is gone and so we visit here on the next run
    {
        // local and cloud disappeared; remove sync item also
        LOG_verbose << client->clientname << "Marking Localnode for deletion" << logTriplet(row, fullPath);

        if (row.syncNode->deletedFS)
        {
            if (row.syncNode->type == FOLDERNODE)
            {
                client->app->syncupdate_local_folder_deletion(this, fullPath);
            }
            else
            {
                client->app->syncupdate_local_file_deletion(this, fullPath);
            }
        }

        // deletes itself and subtree, queues db record removal
        delete row.syncNode;
        row.syncNode = nullptr;
    }
    else if (row.syncNode->moveSourceApplyingToCloud)
    {
        // The logic for a move can detect when it's finished, and sets moveAppliedToCloud
        LOG_verbose << client->clientname << "Cloud move still in progress" << logTriplet(row, fullPath);
        row.syncNode->setSyncAgain(true, false, false); // visit again
        row.suppressRecursion = true;
    }
    else
    {
        LOG_debug << client->clientname << "resolve_delSyncNode not resolved at: " << logTriplet(row, fullPath);
        assert(false);
        row.syncNode->setScanAgain(true, true, true, 2);
        monitor.noResult();
    }
    return false;
}

bool Sync::resolve_upsync(syncRow& row, syncRow& parentRow, LocalPath& fullPath, DBTableTransactionCommitter& committer)
{
    ProgressingMonitor monitor(client);

    if (row.fsNode->type == FILENODE)
    {
        // upload the file if we're not already uploading

        if (row.syncNode->upload &&
          !(row.syncNode->upload->fingerprint() == row.fsNode->fingerprint))
        {
            LOG_debug << client->clientname << "An older version of this file was already uploading, cancelling." << fullPath.toPath(*client->fsaccess) << logTriplet(row, fullPath);
            row.syncNode->upload.reset();
        }

        if (!row.syncNode->upload && !row.syncNode->newnode)
        {
            if (parentRow.cloudNode)
            {
                client->app->syncupdate_local_file_addition(this, fullPath);

                LOG_debug << client->clientname << "Uploading file " << fullPath.toPath(*client->fsaccess) << logTriplet(row, fullPath);
                assert(row.syncNode->syncedFingerprint.isvalid); // LocalNodes for files always have a valid fingerprint
                client->nextreqtag();
                row.syncNode->upload.reset(new LocalNode::Upload(*row.syncNode, *row.fsNode, parentRow.cloudNode->nodeHandle(), fullPath));
                client->startxfer(PUT, row.syncNode->upload.get(), committer);  // full path will be calculated in the prepare() callback
                client->app->syncupdate_put(this, fullPath.toPath(*client->fsaccess).c_str());
            }
            else
            {
                SYNC_verbose << client->clientname << "Parent cloud folder to upload to doesn't exist yet" << logTriplet(row, fullPath);
                row.syncNode->setSyncAgain(true, false, false);
                monitor.waitingLocal(fullPath, SyncWaitReason::UpsyncNeedsTargetFolder);
            }
        }
        else if (row.syncNode->newnode)
        {
            SYNC_verbose << client->clientname << "Upload complete but putnodes in progress" << logTriplet(row, fullPath);
        }
        else
        {
            SYNC_verbose << client->clientname << "Upload already in progress" << logTriplet(row, fullPath);
        }
    }
    else
    {
        if (parentRow.cloudNode)
        {
            LOG_verbose << "Creating cloud node for: " << fullPath.toPath(*client->fsaccess) << logTriplet(row, fullPath);
            // while the operation is in progress sync() will skip over the parent folder
            vector<NewNode> nn(1);
            client->putnodes_prepareOneFolder(&nn[0], row.syncNode->name);
            client->putnodes(parentRow.cloudNode->nodehandle, move(nn), nullptr, 0);
        }
        else
        {
            SYNC_verbose << "Delay creating cloud node until parent cloud node exists: " << fullPath.toPath(*client->fsaccess) << logTriplet(row, fullPath);
            row.syncNode->setSyncAgain(true, false, false);
            monitor.waitingLocal(fullPath, SyncWaitReason::UpsyncNeedsTargetFolder);
        }

        // we may not see some moves/renames until the entire folder structure is created.
        row.syncNode->setCheckMovesAgain(true, false, false);     // todo: double check - might not be needed for the wait case? might cause a stall?
    }
    return false;
}

bool Sync::resolve_downsync(syncRow& row, syncRow& parentRow, LocalPath& fullPath, DBTableTransactionCommitter& committer, bool alreadyExists)
{
    ProgressingMonitor monitor(client);

    if (row.cloudNode->type == FILENODE)
    {
        // download the file if we're not already downloading
        // if (alreadyExists), we will move the target to the trash when/if download completes //todo: check

        if (row.syncNode->download &&
            !(row.syncNode->download->fingerprint() == row.cloudNode->fingerprint()))
        {
            LOG_debug << client->clientname << "An older version of this file was already downloading, cancelling." << fullPath.toPath(*client->fsaccess) << logTriplet(row, fullPath);
            row.syncNode->download.reset();
        }

        if (parentRow.fsNode)
        {
            if (!row.syncNode->download)
            {
                client->app->syncupdate_remote_file_addition(this, row.cloudNode);

                // FIXME: to cover renames that occur during the
                // download, reconstruct localname in complete()
                LOG_debug << client->clientname << "Start sync download: " << row.syncNode << logTriplet(row, fullPath);
                client->app->syncupdate_get(this, row.cloudNode, fullPath.toPath(*client->fsaccess).c_str());

                row.syncNode->download.reset(new SyncFileGet(*row.syncNode, *row.cloudNode, fullPath));
                client->nextreqtag();
                client->startxfer(GET, row.syncNode->download.get(), committer);

                if (row.syncNode) row.syncNode->treestate(TREESTATE_SYNCING);
                else if (parentRow.syncNode) parentRow.syncNode->treestate(TREESTATE_SYNCING);
            }
            else
            {
                SYNC_verbose << client->clientname << "Download already in progress" << logTriplet(row, fullPath);
            }
        }
        else
        {
            SYNC_verbose << "Delay starting download until parent local folder exists: " << fullPath.toPath(*client->fsaccess) << logTriplet(row, fullPath);
            row.syncNode->setSyncAgain(true, false, false);
            monitor.waitingCloud(row.cloudNode->displaypath(), SyncWaitReason::DownsyncNeedsTargetFolder);
        }
    }
    else
    {
        assert(!alreadyExists); // if it did we would have matched it

        if (parentRow.fsNode)
        {
            LOG_verbose << "Creating local folder at: " << fullPath.toPath(*client->fsaccess) << logTriplet(row, fullPath);

            if (client->fsaccess->mkdirlocal(fullPath))
            {
                assert(row.syncNode);
                assert(row.syncNode->localname == fullPath.leafName());

                // Update our records of what we know is on disk for this (parent) LocalNode.
                // This allows the next level of folders to be created too

                auto fa = client->fsaccess->newfileaccess(false);
                if (fa->fopen(fullPath, true, false))
                {
                    auto fsnode = FSNode::fromFOpened(*fa, fullPath, *client->fsaccess);

                    row.syncNode->localname = fsnode->localname;
                    row.syncNode->slocalname = fsnode->cloneShortname();
                    row.syncNode->fsid = fsnode->fsid;
                    statecacheadd(row.syncNode);

                    if (row.fsSiblings->empty() && row.fsSiblings->capacity() < 50)
                    {
                        row.fsSiblings->reserve(50);
                    }
                    if (row.fsSiblings->capacity() > row.fsSiblings->size())
                    {
                        // However much room we left in the vector, is how many directories we can
                        // drill into, recursively creating as we go.
                        // Since we can't invalidate the pointers taken to these elements already
                        row.fsSiblings->emplace_back(std::move(*fsnode));
                        row.fsNode = &row.fsSiblings->back();
                    }
                }
                else
                {
                    LOG_warn << client->clientname << "Failed to fopen folder straight after creation - revisit in 5s. " << fullPath.toPath(*client->fsaccess) << logTriplet(row, fullPath);
                    row.syncNode->setScanAgain(true, false, false, 50);
                }
            }
            else if (client->fsaccess->transient_error)
            {
                LOG_warn << client->clientname << "Transient error creating folder, marking as blocked " << fullPath.toPath(*client->fsaccess) << logTriplet(row, fullPath);
                assert(row.syncNode);
                row.syncNode->setUseBlocked();
            }
            else // !transient_error
            {
                // let's consider this case as blocked too, alert the user
                LOG_warn << client->clientname << "Non transient error creating folder, marking as blocked " << fullPath.toPath(*client->fsaccess) << logTriplet(row, fullPath);
                assert(row.syncNode);
                row.syncNode->setUseBlocked();
            }
        }
        else
        {
            SYNC_verbose << "Delay creating local folder until parent local folder exists: " << fullPath.toPath(*client->fsaccess) << logTriplet(row, fullPath);
            row.syncNode->setSyncAgain(true, false, false);
            monitor.waitingCloud(row.cloudNode->displaypath(), SyncWaitReason::DownsyncNeedsTargetFolder);
        }

        // we may not see some moves/renames until the entire folder structure is created.
        row.syncNode->setCheckMovesAgain(true, false, false);  // todo: is this still right for the watiing case
    }
    return false;
}


bool Sync::resolve_userIntervention(syncRow& row, syncRow& parentRow, LocalPath& fullPath)
{
    ProgressingMonitor monitor(client);
    LOG_debug << client->clientname << "write me" << logTriplet(row, fullPath);
    assert(false);
    return false;
}

bool Sync::resolve_pickWinner(syncRow& row, syncRow& parentRow, LocalPath& fullPath)
{
    ProgressingMonitor monitor(client);
    LOG_debug << client->clientname << "write me" << logTriplet(row, fullPath);
    assert(false);
    return false;
}

bool Sync::resolve_cloudNodeGone(syncRow& row, syncRow& parentRow, LocalPath& fullPath)
{
    ProgressingMonitor monitor(client);

    if (!row.syncNode->syncedCloudNodeHandle.isUndef() &&
        client->nodeIsInActiveSync(client->nodeByHandle(row.syncNode->syncedCloudNodeHandle)))
    {
        row.syncNode->setCheckMovesAgain(true, false, false);

        if (row.syncNode->moveSourceAppliedToCloud)
        {
            SYNC_verbose << client->clientname << "Node was a cloud move source, it will be removed next pass: " << logTriplet(row, fullPath);
        }
        else if (row.syncNode->moveSourceApplyingToCloud)
        {
            SYNC_verbose << client->clientname << "Node was a cloud move source, move is propagating: " << logTriplet(row, fullPath);
        }
        else
        {
            SYNC_verbose << client->clientname << "Letting move destination node process this first: " << logTriplet(row, fullPath);
        }
        row.suppressRecursion = true;
        monitor.noResult();
    }
    else if (row.syncNode->deletedFS)
    {
        SYNC_verbose << client->clientname << "FS item already removed: " << logTriplet(row, fullPath);
        row.suppressRecursion = true;
        monitor.noResult();
    }
    else if (client->mSyncFlags->movesWereComplete)
    {
        LOG_debug << client->clientname << "Moving local item to local sync debris: " << fullPath.toPath(*client->fsaccess) << logTriplet(row, fullPath);
        if (movetolocaldebris(fullPath))
        {
            row.syncNode->setScanAgain(true, false, false, 0);
            row.syncNode->scanAgain = TREE_RESOLVED;

            // don't let revisits do anything until the tree is cleaned up
            row.syncNode->deletedFS = true;
            row.suppressRecursion = true;
        }
        else
        {
            LOG_err << client->clientname << "Failed to move to local debris:  " << fullPath.toPath(*client->fsaccess);
            // todo: try again on a delay?
        }
    }
    else
    {
        // todo: but, nodes are always current before we call recursiveSync - shortcut this case for nodes?
        SYNC_verbose << client->clientname << "Wait for scanning+moving to finish before removing local node: " << logTriplet(row, fullPath);
        row.syncNode->setSyncAgain(true, false, false); // make sure we revisit (but don't keep checkMoves set)
        if (parentRow.cloudNode)
        {
            monitor.waitingCloud(parentRow.cloudNode->displaypath() + "/" + row.syncNode->name, SyncWaitReason::DeleteWaitingOnMoves);
        }
        else
        {
            monitor.noResult();
        }
    }
    return false;
}

LocalNode* MegaClient::findLocalNodeByFsid(mega::handle fsid, nodetype_t type, const FileFingerprint& fingerprint, Sync& filesystemSync, std::function<bool(LocalNode* ln)> extraCheck)
{
    if (fsid == UNDEF) return nullptr;

    auto range = localnodeByFsid.equal_range(fsid);

    for (auto it = range.first; it != range.second; ++it)
    {
        if (it->second->type != type) continue;

        //todo: actually we do want to support moving files/folders between syncs
        // in the same filesystem so, commented this

        // make sure we are in the same filesystem (fsid comparison is not valid in other filesystems)
        //if (it->second->sync != &filesystemSync)
        //{
        //    continue;
        //}

        auto fp1 = it->second->sync->dirnotify->fsfingerprint();
        auto fp2 = filesystemSync.dirnotify->fsfingerprint();
        if (!fp1 || !fp2 || fp1 != fp2)
        {
            continue;
        }

#ifdef _WIN32
        // (from original sync code) Additionally for windows, check drive letter
        // only consider fsid matches between different syncs for local drives with the
        // same drive letter, to prevent problems with cloned Volume IDs
        if (it->second->sync->localroot->localname.driveLetter() !=
            filesystemSync.localroot->localname.driveLetter())
        {
            continue;
        }
#endif
        if (type == FILENODE &&
            (fingerprint.mtime != it->second->syncedFingerprint.mtime ||
                fingerprint.size != it->second->syncedFingerprint.size))
        {
            // fsid match, but size or mtime mismatch
            // treat as different
            continue;
        }

        // If we got this far, it's a good enough match to use
        // todo: come back for other matches?
        if (!extraCheck || extraCheck(it->second))
        {
            LOG_verbose << clientname << "findLocalNodeByFsid - found at: " << it->second->getLocalPath().toPath(*fsaccess);
            return it->second;
        }
    }
    return nullptr;
}

LocalNode* MegaClient::findLocalNodeByNodeHandle(NodeHandle h)
{
    if (h.isUndef()) return nullptr;

    auto range = localnodeByNodeHandle.equal_range(h);

    for (auto it = range.first; it != range.second; ++it)
    {
        // check the file/folder actually exists on disk for this LocalNode
        LocalPath lp = it->second->getLocalPath();

        auto prevfa = fsaccess->newfileaccess(false);
        bool exists = prevfa->fopen(lp);
        if (exists || prevfa->type == FOLDERNODE)
        {
            return it->second;
        }
    }
    return nullptr;
}



bool MegaClient::checkIfFileIsChanging(FSNode& fsNode, const LocalPath& fullPath)
{
    // logic to prevent moving files that may still be being updated

    // (original sync code comment:)
    // detect files being updated in the local computer moving the original file
    // to another location as a temporary backup

    assert(fsNode.type == FILENODE);

    bool waitforupdate = false;
    FileChangingState& state = mFileChangingCheckState[fullPath];

    m_time_t currentsecs = m_time();
    if (!state.updatedfileinitialts)
    {
        state.updatedfileinitialts = currentsecs;
    }

    if (currentsecs >= state.updatedfileinitialts)
    {
        if (currentsecs - state.updatedfileinitialts <= Sync::FILE_UPDATE_MAX_DELAY_SECS)
        {
            auto prevfa = fsaccess->newfileaccess(false);

            bool exists = prevfa->fopen(fullPath);
            if (exists)
            {
                LOG_debug << clientname << "File detected in the origin of a move";

                if (currentsecs >= state.updatedfilets)
                {
                    if ((currentsecs - state.updatedfilets) < (Sync::FILE_UPDATE_DELAY_DS / 10))
                    {
                        LOG_verbose << clientname << "currentsecs = " << currentsecs << "  lastcheck = " << state.updatedfilets
                            << "  currentsize = " << prevfa->size << "  lastsize = " << state.updatedfilesize;
                        LOG_debug << "The file was checked too recently. Waiting...";
                        waitforupdate = true;
                    }
                    else if (state.updatedfilesize != prevfa->size)
                    {
                        LOG_verbose << clientname << "currentsecs = " << currentsecs << "  lastcheck = " << state.updatedfilets
                            << "  currentsize = " << prevfa->size << "  lastsize = " << state.updatedfilesize;
                        LOG_debug << "The file size has changed since the last check. Waiting...";
                        state.updatedfilesize = prevfa->size;
                        state.updatedfilets = currentsecs;
                        waitforupdate = true;
                    }
                    else
                    {
                        LOG_debug << clientname << "The file size seems stable";
                    }
                }
                else
                {
                    LOG_warn << clientname << "File checked in the future";
                }

                if (!waitforupdate)
                {
                    if (currentsecs >= prevfa->mtime)
                    {
                        if (currentsecs - prevfa->mtime < (Sync::FILE_UPDATE_DELAY_DS / 10))
                        {
                            LOG_verbose << clientname << "currentsecs = " << currentsecs << "  mtime = " << prevfa->mtime;
                            LOG_debug << clientname << "File modified too recently. Waiting...";
                            waitforupdate = true;
                        }
                        else
                        {
                            LOG_debug << clientname << "The modification time seems stable.";
                        }
                    }
                    else
                    {
                        LOG_warn << clientname << "File modified in the future";
                    }
                }
            }
            else
            {
                if (prevfa->retry)
                {
                    LOG_debug << clientname << "The file in the origin is temporarily blocked. Waiting...";
                    waitforupdate = true;
                }
                else
                {
                    LOG_debug << clientname << "There isn't anything in the origin path";
                }
            }

            if (waitforupdate)
            {
                LOG_debug << clientname << "Possible file update detected.";
                return NULL;
            }
        }
        else
        {
            sendevent(99438, "Timeout waiting for file update", 0);
        }
    }
    else
    {
        LOG_warn << clientname << "File check started in the future";
    }

    if (!waitforupdate)
    {
        mFileChangingCheckState.erase(fullPath);
    }
    return waitforupdate;
}

bool Sync::resolve_fsNodeGone(syncRow& row, syncRow& parentRow, LocalPath& fullPath)
{
    ProgressingMonitor monitor(client);
    bool inProgress = row.syncNode->deletingCloud || row.syncNode->moveApplyingToLocal || row.syncNode->moveSourceApplyingToCloud;

    if (inProgress)
    {
        if (row.syncNode->deletingCloud)        SYNC_verbose << client->clientname << "Waiting for cloud delete to complete " << logTriplet(row, fullPath);
        if (row.syncNode->moveApplyingToLocal)  SYNC_verbose << client->clientname << "Waiting for corresponding local move to complete " << logTriplet(row, fullPath);
        if (row.syncNode->moveSourceApplyingToCloud)  SYNC_verbose << client->clientname << "Waiting for cloud move to complete " << logTriplet(row, fullPath);
    }

    if (!inProgress)
    {
        if (LocalNode* movedLocalNode = client->findLocalNodeByFsid(row.syncNode->fsid, row.syncNode->type, row.syncNode->syncedFingerprint, *this, [&row](LocalNode* ln){ return ln != row.syncNode; }))
        {
            // if we can find the place it moved to, we don't need to wait for scanning be complete
            row.syncNode->setCheckMovesAgain(true, false, false);

            if (row.syncNode->moveAppliedToLocal)
            {
                SYNC_verbose << client->clientname << "This file/folder was moved, it will be removed next pass: " << logTriplet(row, fullPath);
            }
            else if (row.syncNode->moveApplyingToLocal)
            {
                SYNC_verbose << client->clientname << "Node was a cloud move source, move is propagating: " << logTriplet(row, fullPath);
            }
            else
            {
                SYNC_verbose << client->clientname << "This file/folder was moved, letting destination node process this first: " << logTriplet(row, fullPath);
            }
            inProgress = true;
        }
        else if (client->mSyncFlags->movesWereComplete)
        {
            if (!row.syncNode->deletingCloud)
            {
                LOG_debug << client->clientname << "Moving cloud item to cloud sync debris: " << row.cloudNode->displaypath() << logTriplet(row, fullPath);
                client->movetosyncdebris(row.cloudNode, inshare);
                row.syncNode->deletingCloud = true;
            }
            else
            {
                SYNC_verbose << client->clientname << "Already moving cloud item to cloud sync debris: " << row.cloudNode->displaypath() << logTriplet(row, fullPath);
            }
            inProgress = true;
        }
        else
        {
            // in case it's actually a move and we just haven't seen the fsid yet
            SYNC_verbose << client->clientname << "Wait for scanning/moving to finish before moving to local debris: " << logTriplet(row, fullPath);
            row.syncNode->setSyncAgain(true, false, false); // make sure we revisit

            monitor.waitingLocal(fullPath, SyncWaitReason::DeleteWaitingOnMoves);
        }
    }

    // there's no folder so clear the flag so we don't stall
    row.syncNode->scanAgain = TREE_RESOLVED;
    row.syncNode->checkMovesAgain = TREE_RESOLVED;

    if (inProgress)
    {
        row.suppressRecursion = true;
        row.syncNode->setSyncAgain(true, false, false); // make sure we revisit
    }

    return false;
}

bool Sync::syncEqual(const Node& n, const FSNode& fs)
{
    // Assuming names already match
    if (n.type != fs.type) return false;
    if (n.type != FILENODE) return true;
    assert(n.fingerprint().isvalid && fs.fingerprint.isvalid);
    return n.fingerprint() == fs.fingerprint;  // size, mtime, crc
}

bool Sync::syncEqual(const Node& n, const LocalNode& ln)
{
    // Assuming names already match
    // Not comparing nodehandle here.  If they all match we set syncedCloudNodeHandle
    if (n.type != ln.type) return false;
    if (n.type != FILENODE) return true;
    assert(n.fingerprint().isvalid && ln.syncedFingerprint.isvalid);
    return n.fingerprint() == ln.syncedFingerprint;  // size, mtime, crc
}

bool Sync::syncEqual(const FSNode& fsn, const LocalNode& ln)
{
    // Assuming names already match
    // Not comparing fsid here. If they all match then we set LocalNode's fsid
    if (fsn.type != ln.type) return false;
    if (fsn.type != FILENODE) return true;
    assert(fsn.fingerprint.isvalid && ln.syncedFingerprint.isvalid);
    return fsn.fingerprint == ln.syncedFingerprint;  // size, mtime, crc
}

void MegaClient::triggerSync(NodeHandle h, bool recurse)
{
#ifdef ENABLE_SYNC

#ifdef DEBUG
    if (Node* n = nodeByHandle(h))
    {
        SYNC_verbose << clientname << "Received sync trigger notification for sync trigger of " << n->displaypath();
    }
#endif

    auto range = localnodeByNodeHandle.equal_range(h);

    if (range.first == range.second)
    {
        if (Node* n = nodeByHandle(h))
        {
            // if we had to go up the tree, recheck everything under
            if (n->parent) triggerSync(n->parent->nodeHandle(), true);
        }
    }
    else
    {
        for (auto it = range.first; it != range.second; ++it)
        {
            SYNC_verbose << clientname << "Triggering sync flag for " << it->second->localnodedisplaypath(*fsaccess) << (recurse ? " recursing" : "");
            it->second->setSyncAgain(false, true, recurse);
        }
    }
#endif
}

const unsigned int JSONSyncConfigDB::NUM_SLOTS = 2; //number of configuration versions to save. Do not set to > 10.

JSONSyncConfigDB::JSONSyncConfigDB(const LocalPath& dbPath,
                                   const LocalPath& drivePath)
  : mDBPath(dbPath)
  , mDrivePath(drivePath)
  , mBackupIdToConfig()
  , mSlot(0)
  , mDirty(false)
{
}

JSONSyncConfigDB::JSONSyncConfigDB(const LocalPath& dbPath)
  : mDBPath(dbPath)
  , mDrivePath()
  , mBackupIdToConfig()
  , mSlot(0)
  , mDirty(false)
{
}

JSONSyncConfigDB::~JSONSyncConfigDB()
{
    // Drop the configs.
    clear(false);
}

const SyncConfig* JSONSyncConfigDB::add(const SyncConfig& config,
                                        const bool flush)
{
    auto it = mBackupIdToConfig.find(config.getBackupId());

    // Do we already have a config with this tag?
    if (it != mBackupIdToConfig.end())
    {
        // Mark the database as being dirty.
        mDirty |= flush;

        // Update the config.
        it->second = config;

        // We're done.
        return &it->second;
    }

    // Add the config to the database.
    auto result = mBackupIdToConfig.emplace(config.getBackupId(), config);

    // Mark the database as being dirty.
    mDirty |= flush;

    // We're done.
    return &result.first->second;
}

void JSONSyncConfigDB::clear(const bool flush)
{
    // Are there any configs to remove?
    if (mBackupIdToConfig.empty())
    {
        // Nope.
        return;
    }

    // Mark the database as being dirty.
    mDirty |= flush;

    // Clear the config database.
    mBackupIdToConfig.clear();
}

const JSONSyncConfigMap& JSONSyncConfigDB::configs() const
{
    return mBackupIdToConfig;
}

bool JSONSyncConfigDB::dirty() const
{
    return mDirty;
}

const LocalPath& JSONSyncConfigDB::dbPath() const
{
    return mDBPath;
}

const LocalPath& JSONSyncConfigDB::drivePath() const
{
    return mDrivePath;
}

const SyncConfig* JSONSyncConfigDB::getByBackupId(handle backupId) const
{
    auto it = mBackupIdToConfig.find(backupId);

    if (it != mBackupIdToConfig.end())
    {
        return &it->second;
    }

    return nullptr;
}

const SyncConfig* JSONSyncConfigDB::getByRootHandle(handle targetHandle) const
{
    if (targetHandle == UNDEF)
    {
        return nullptr;
    }

    for (auto& it : mBackupIdToConfig)
    {
        if (it.second.getRemoteNode() == targetHandle)
        {
            return &it.second;
        }
    }

    return nullptr;
}

error JSONSyncConfigDB::read(JSONSyncConfigIOContext& ioContext)
{
    vector<unsigned int> confSlots;

    // Determine which slots we should load first, if any.
    if (ioContext.getSlotsInOrder(mDBPath, confSlots) != API_OK)
    {
        // Couldn't get a list of slots.
        return API_ENOENT;
    }

    // Try and load the database from one of the slots.
    for (const auto& slot : confSlots)
    {
        // Can we read the database from this slot?
        if (read(ioContext, slot) == API_OK)
        {
            // Update the slot number.
            mSlot = (slot + 1) % NUM_SLOTS;

            // Yep, loaded.
            return API_OK;
        }
    }

    // Up to date with disk.
    mDirty = false;

    // Couldn't load the database.
    return API_EREAD;
}

error JSONSyncConfigDB::removeByBackupId(handle backupId)
{
    // Remove the config, if present and flush.
    return removeByBackupId(backupId, true);
}

error JSONSyncConfigDB::removeByRootHandle(const handle targetHandle)
{
    // Any config present with the given target handle?
    if (const auto* config = getByRootHandle(targetHandle))
    {
        // Yep, remove it.
        return removeByBackupId(config->getBackupId(), true);
    }

    // Nope.
    return API_ENOENT;
}

error JSONSyncConfigDB::truncate(JSONSyncConfigIOContext& ioContext)
{
    // Purge configs from memory.
    mBackupIdToConfig.clear();

    // Database no longer has any changes.
    mDirty = false;

    // Reset slot counter to initial value.
    mSlot = 0;

    // Purge (existing) slots from disk.
    return ioContext.remove(mDBPath);
}

error JSONSyncConfigDB::write(JSONSyncConfigIOContext& ioContext)
{
    JSONWriter writer;

    // Serialize the database.
    ioContext.serialize(mBackupIdToConfig, writer);

    // Try and write the database out to disk.
    if (ioContext.write(mDBPath, writer.getstring(), mSlot) != API_OK)
    {
        // Couldn't write the database out to disk.
        return API_EWRITE;
    }

    // Rotate the slot.
    mSlot = (mSlot + 1) % NUM_SLOTS;

    // Remove the old file so there's no race with fuzzy file timestamps in fast-running tests
    ioContext.remove(mDBPath, mSlot);

    // Up to date with disk.
    mDirty = false;

    return API_OK;
}

error JSONSyncConfigDB::read(JSONSyncConfigIOContext& ioContext,
                             const unsigned int slot)
{
    // Try and read the database from the specified slot.
    string data;

    if (ioContext.read(mDBPath, data, slot) != API_OK)
    {
        // Couldn't read the database.
        return API_EREAD;
    }

    // Try and deserialize the configs contained in the database.
    JSONSyncConfigMap configs;
    JSON reader(data);

    if (!ioContext.deserialize(mDBPath, configs, reader, slot))
    {
        // Couldn't deserialize the configs.
        return API_EREAD;
    }

    // Remove configs that aren't present on disk.
    auto i = mBackupIdToConfig.begin();
    auto j = mBackupIdToConfig.end();

    while (i != j)
    {
        const auto backupId = i++->first;

        if (!configs.count(backupId))
        {
            removeByBackupId(backupId, false);
        }
    }

    // Add (or update) configs.
    for (auto& it : configs)
    {
        // Correct config's drive path.
        it.second.mExternalDrivePath = mDrivePath;

        // Add / update the config.
        add(it.second, false);
    }

    return API_OK;
}

error JSONSyncConfigDB::removeByBackupId(handle backupId, const bool flush)
{
    auto it = mBackupIdToConfig.find(backupId);

    // Any config present with the given tag?
    if (it == mBackupIdToConfig.end())
    {
        // Nope.
        return API_ENOENT;
    }

    // Mark the database as being dirty.
    mDirty |= flush;

    // Remove the config from the database.
    mBackupIdToConfig.erase(it);

    // We're done.
    return API_OK;
}

const string JSONSyncConfigIOContext::NAME_PREFIX = "megaclient_syncconfig_";

JSONSyncConfigIOContext::JSONSyncConfigIOContext(FileSystemAccess& fsAccess,
                                                 const string& authKey,
                                                 const string& cipherKey,
                                                 const string& name,
                                                 PrnGen& rng)
  : mCipher()
  , mFsAccess(fsAccess)
  , mName(LocalPath::fromPath(NAME_PREFIX + name, mFsAccess))
  , mRNG(rng)
  , mSigner()
{
    // Convenience.
    constexpr size_t KEYLENGTH = SymmCipher::KEYLENGTH;

    // These attributes *must* be sane.
    assert(authKey.size() == KEYLENGTH);
    assert(cipherKey.size() == KEYLENGTH);
    assert(name.size() == Base64Str<KEYLENGTH>::STRLEN);

    // Load the authentication key into our internal signer.
    mSigner.setkey(reinterpret_cast<const byte*>(authKey.data()), KEYLENGTH);

    // Load the encryption key into our internal cipher.
    mCipher.setkey(reinterpret_cast<const byte*>(cipherKey.data()));
}

JSONSyncConfigIOContext::~JSONSyncConfigIOContext()
{
}

bool JSONSyncConfigIOContext::deserialize(const LocalPath& dbPath,
                                          JSONSyncConfigMap& configs,
                                          JSON& reader,
                                          const unsigned int slot) const
{
    auto path = dbFilePath(dbPath, slot).toPath(mFsAccess);

    LOG_debug << "Attempting to deserialize config DB: "
              << path;

    if (deserialize(configs, reader))
    {
        LOG_debug << "Successfully deserialized config DB: "
                  << path;

        return true;
    }

    LOG_debug << "Unable to deserialize config DB: "
              << path;

    return false;
}

bool JSONSyncConfigIOContext::deserialize(JSONSyncConfigMap& configs,
                                          JSON& reader) const
{
    const auto TYPE_SYNCS = MAKENAMEID2('s', 'y');

    if (!reader.enterobject())
    {
        return false;
    }

    for ( ; ; )
    {
        switch (reader.getnameid())
        {
        case EOO:
            return reader.leaveobject();

        case TYPE_SYNCS:
        {
            if (!reader.enterarray())
            {
                return false;
            }

            while (reader.enterobject())
            {
                SyncConfig config;

                if (deserialize(config, reader))
                {
                    // So move is well-defined.
                    const auto backupId = config.mBackupId;

                    configs.emplace(backupId, std::move(config));
                }
                else
                {
                    LOG_err << "Failed to deserialize a sync config";
                    assert(false);
                }

                reader.leaveobject();
            }

            if (!reader.leavearray())
            {
                return false;
            }

            break;
        }

        default:
            if (!reader.storeobject())
            {
                return false;
            }
            break;
        }
    }
}

error JSONSyncConfigIOContext::getSlotsInOrder(const LocalPath& dbPath,
                                               vector<unsigned int>& confSlots)
{
    using std::isdigit;
    using std::sort;

    using SlotTimePair = pair<unsigned int, m_time_t>;

    // Glob for configuration directory.
    LocalPath globPath = dbPath;

    globPath.appendWithSeparator(mName, false);
    globPath.append(LocalPath::fromPath(".?", mFsAccess));

    // Open directory for iteration.
    unique_ptr<DirAccess> dirAccess(mFsAccess.newdiraccess());

    if (!dirAccess->dopen(&globPath, nullptr, true))
    {
        // Couldn't open directory for iteration.
        return API_ENOENT;
    }

    auto fileAccess = mFsAccess.newfileaccess(false);
    LocalPath filePath;
    vector<SlotTimePair> slotTimes;
    nodetype_t type;

    // Iterate directory.
    while (dirAccess->dnext(globPath, filePath, false, &type))
    {
        // Skip directories.
        if (type != FILENODE)
        {
            continue;
        }

        // Determine slot suffix.
        const char suffix = filePath.toPath(mFsAccess).back();

        // Skip invalid suffixes.
        if (!isdigit(suffix))
        {
            continue;
        }

        // Determine file's modification time.
        if (!fileAccess->fopen(filePath))
        {
            // Couldn't stat file.
            continue;
        }

        // Record this slot-time pair.
        unsigned int slot = suffix - 0x30; // convert char to int
        slotTimes.emplace_back(slot, fileAccess->mtime);
    }

    // Sort the list of slot-time pairs.
    sort(slotTimes.begin(),
         slotTimes.end(),
         [](const SlotTimePair& lhs, const SlotTimePair& rhs)
         {
             // Order by descending modification time.
             if (lhs.second != rhs.second)
             {
                 return lhs.second > rhs.second;
             }

             // Otherwise by descending slot.
             return lhs.first > rhs.first;
         });

    // Transmit sorted list of slots to the caller.
    for (const auto& slotTime : slotTimes)
    {
        confSlots.emplace_back(slotTime.first);
    }

    return API_OK;
}

error JSONSyncConfigIOContext::read(const LocalPath& dbPath,
                                    string& data,
                                    const unsigned int slot)
{
    // Generate path to the configuration file.
    LocalPath path = dbFilePath(dbPath, slot);

    LOG_debug << "Attempting to read config DB: "
              << path.toPath(mFsAccess);

    // Try and open the file for reading.
    auto fileAccess = mFsAccess.newfileaccess(false);

    if (!fileAccess->fopen(path, true, false))
    {
        // Couldn't open the file for reading.
        LOG_debug << "Unable to open config DB for reading: "
                  << path.toPath(mFsAccess);

        return API_EREAD;
    }

    // Try and read the data from the file.
    string d;

    if (!fileAccess->fread(&d, static_cast<unsigned>(fileAccess->size), 0, 0x0))
    {
        // Couldn't read the file.
        LOG_debug << "Unable to read config DB: "
                  << path.toPath(mFsAccess);

        return API_EREAD;
    }

    // Try and decrypt the data.
    if (!decrypt(d, data))
    {
        // Couldn't decrypt the data.
        LOG_debug << "Unable to decrypt config DB: "
                  << path.toPath(mFsAccess);

        return API_EREAD;
    }

    LOG_debug << "Config DB successfully read from disk: "
              << path.toPath(mFsAccess)
              << ": "
              << data;

    return API_OK;
}

error JSONSyncConfigIOContext::remove(const LocalPath& dbPath,
                                      const unsigned int slot)
{
    LocalPath path = dbFilePath(dbPath, slot);

    if (!mFsAccess.unlinklocal(path))
    {
        LOG_warn << "Unable to remove config DB: "
                 << path.toPath(mFsAccess);

        return API_EWRITE;
    }

    return API_OK;
}

error JSONSyncConfigIOContext::remove(const LocalPath& dbPath)
{
    vector<unsigned int> confSlots;

    // What slots are present on disk?
    if (getSlotsInOrder(dbPath, confSlots) == API_ENOENT)
    {
        // None so nothing to do.
        return API_ENOENT;
    }

    bool result = true;

    // Remove the slots from disk.
    for (auto confSlot : confSlots)
    {
        result &= remove(dbPath, confSlot) == API_OK;
    }

    // Signal success only if all slots could be removed.
    return result ? API_OK : API_EWRITE;
}

void JSONSyncConfigIOContext::serialize(const JSONSyncConfigMap& configs,
                                        JSONWriter& writer) const
{
    writer.beginobject();
    writer.beginarray("sy");

    for (const auto& it : configs)
    {
        serialize(it.second, writer);
    }

    writer.endarray();
    writer.endobject();
}

error JSONSyncConfigIOContext::write(const LocalPath& dbPath,
                                     const string& data,
                                     const unsigned int slot)
{
    LocalPath path = dbPath;

    LOG_debug << "Attempting to write config DB: "
              << dbPath.toPath(mFsAccess)
              << " / "
              << slot;

    // Try and create the backup configuration directory.
    if (!(mFsAccess.mkdirlocal(path) || mFsAccess.target_exists))
    {
        LOG_debug << "Unable to create config DB directory: "
                  << dbPath.toPath(mFsAccess);

        // Couldn't create the directory and it doesn't exist.
        return API_EWRITE;
    }

    // Generate the rest of the path.
    path = dbFilePath(dbPath, slot);

    // Open the file for writing.
    auto fileAccess = mFsAccess.newfileaccess(false);

    if (!fileAccess->fopen(path, false, true))
    {
        // Couldn't open the file for writing.
        LOG_debug << "Unable to open config DB for writing: "
                  << path.toPath(mFsAccess);

        return API_EWRITE;
    }

    // Ensure the file is empty.
    if (!fileAccess->ftruncate())
    {
        // Couldn't truncate the file.
        LOG_debug << "Unable to truncate config DB: "
                  << path.toPath(mFsAccess);

        return API_EWRITE;
    }

    // Encrypt the configuration data.
    const string d = encrypt(data);

    // Write the encrypted configuration data.
    auto* bytes = reinterpret_cast<const byte*>(&d[0]);

    if (!fileAccess->fwrite(bytes, static_cast<unsigned>(d.size()), 0x0))
    {
        // Couldn't write out the data.
        LOG_debug << "Unable to write config DB: "
                  << path.toPath(mFsAccess);

        return API_EWRITE;
    }

    LOG_debug << "Config DB successfully written to disk: "
              << path.toPath(mFsAccess)
              << ": "
              << data;

    return API_OK;
}

LocalPath JSONSyncConfigIOContext::dbFilePath(const LocalPath& dbPath,
                                              const unsigned int slot) const
{
    using std::to_string;

    LocalPath path = dbPath;

    path.appendWithSeparator(mName, false);
    path.append(LocalPath::fromPath("." + to_string(slot), mFsAccess));

    return path;
}

bool JSONSyncConfigIOContext::decrypt(const string& in, string& out)
{
    // Handy constants.
    const size_t IV_LENGTH       = SymmCipher::KEYLENGTH;
    const size_t MAC_LENGTH      = 32;
    const size_t METADATA_LENGTH = IV_LENGTH + MAC_LENGTH;

    // Is the file too short to be valid?
    if (in.size() <= METADATA_LENGTH)
    {
        return false;
    }

    // For convenience (format: <data><iv><hmac>)
    const byte* data = reinterpret_cast<const byte*>(&in[0]);
    const byte* iv   = &data[in.size() - METADATA_LENGTH];
    const byte* mac  = &data[in.size() - MAC_LENGTH];

    byte cmac[MAC_LENGTH];

    // Compute HMAC on file.
    mSigner.add(data, in.size() - MAC_LENGTH);
    mSigner.get(cmac);

    // Is the file corrupt?
    if (memcmp(cmac, mac, MAC_LENGTH))
    {
        return false;
    }

    // Try and decrypt the file.
    return mCipher.cbc_decrypt_pkcs_padding(data,
                                            in.size() - METADATA_LENGTH,
                                            iv,
                                            &out);
}

bool JSONSyncConfigIOContext::deserialize(SyncConfig& config, JSON& reader) const
{
    const auto TYPE_BACKUP_ID       = MAKENAMEID2('i', 'd');
    const auto TYPE_ENABLED         = MAKENAMEID2('e', 'n');
    const auto TYPE_FINGERPRINT     = MAKENAMEID2('f', 'p');
    const auto TYPE_LAST_ERROR      = MAKENAMEID2('l', 'e');
    const auto TYPE_LAST_WARNING    = MAKENAMEID2('l', 'w');
    const auto TYPE_NAME            = MAKENAMEID1('n');
    const auto TYPE_SOURCE_PATH     = MAKENAMEID2('s', 'p');
    const auto TYPE_SYNC_TYPE       = MAKENAMEID2('s', 't');
    const auto TYPE_TARGET_HANDLE   = MAKENAMEID2('t', 'h');
    const auto TYPE_TARGET_PATH     = MAKENAMEID2('t', 'p');
    const auto TYPE_EXCLUSION_RULES = MAKENAMEID2('e', 'r');

    for ( ; ; )
    {
        switch (reader.getnameid())
        {
        case EOO:
            // success if we reached the end of the object
            return *reader.pos == '}';

        case TYPE_ENABLED:
            config.mEnabled = reader.getbool();
            break;

        case TYPE_FINGERPRINT:
            config.mLocalFingerprint = reader.getfp();
            break;

        case TYPE_LAST_ERROR:
            config.mError =
              static_cast<SyncError>(reader.getint32());
            break;

        case TYPE_LAST_WARNING:
            config.mWarning =
              static_cast<SyncWarning>(reader.getint32());
            break;

        case TYPE_NAME:
            reader.storebinary(&config.mName);
            break;

        case TYPE_SOURCE_PATH:
        {
            string sourcePath;

            reader.storebinary(&sourcePath);

            config.mLocalPath =
              LocalPath::fromPath(sourcePath, mFsAccess);

            break;
        }

        case TYPE_SYNC_TYPE:
            config.mSyncType =
              static_cast<SyncConfig::Type>(reader.getint32());
            break;

        case TYPE_BACKUP_ID:
            config.mBackupId = reader.gethandle(sizeof(handle));
            break;

        case TYPE_TARGET_HANDLE:
            config.mRemoteNode = reader.gethandle(MegaClient::NODEHANDLE);
            if ((config.mRemoteNode & 0xFFFFFFFFFFFF) == (UNDEF & 0xFFFFFFFFFFFF))
            {
                // we can have a much nicer solution when NodeHandle is merged from the sync rework branch
                config.mRemoteNode = UNDEF;
            }
            break;

        case TYPE_TARGET_PATH:
            reader.storebinary(&config.mOrigninalPathOfRemoteRootNode);
            break;

        case TYPE_EXCLUSION_RULES:
        {
            if (!reader.enterarray()) return false;
            string s;
            while (reader.storeobject(&s))
            {
                config.mRegExps.push_back(Base64::atob(s));
            }
            if (!reader.leavearray()) return false;
            break;
        }

        default:
            if (!reader.storeobject())
            {
                return false;
            }
            break;
        }
    }
}

string JSONSyncConfigIOContext::encrypt(const string& data)
{
    byte iv[SymmCipher::KEYLENGTH];

    // Generate initialization vector.
    mRNG.genblock(iv, sizeof(iv));

    string d;

    // Encrypt file using IV.
    mCipher.cbc_encrypt_pkcs_padding(&data, iv, &d);

    // Add IV to file.
    d.append(std::begin(iv), std::end(iv));

    byte mac[32];

    // Compute HMAC on file (including IV).
    mSigner.add(reinterpret_cast<const byte*>(&d[0]), d.size());
    mSigner.get(mac);

    // Add HMAC to file.
    d.append(std::begin(mac), std::end(mac));

    // We're done.
    return d;
}

void JSONSyncConfigIOContext::serialize(const SyncConfig& config,
                                        JSONWriter& writer) const
{
    writer.beginobject();
    writer.arg("id", config.getBackupId(), sizeof(handle));
    writer.arg_B64("sp", config.mLocalPath.toPath(mFsAccess));
    writer.arg_B64("n", config.mName);
    writer.arg_B64("tp", config.mOrigninalPathOfRemoteRootNode);
    writer.arg_fsfp("fp", config.mLocalFingerprint);
    writer.arg("th", config.mRemoteNode, MegaClient::NODEHANDLE);
    writer.arg("le", config.mError);
    writer.arg("lw", config.mWarning);
    writer.arg("st", config.mSyncType);
    writer.arg("en", config.mEnabled);

    writer.beginarray("er");
    for (auto& s : config.mRegExps)
    {
        // store as binary so the strings get btoa'd so no JSON injections
        writer.element_B64(s);
    }
    writer.endarray();
    writer.endobject();
}

} // namespace

#endif<|MERGE_RESOLUTION|>--- conflicted
+++ resolved
@@ -2116,41 +2116,7 @@
 
     mSync->isnetwork = isNetwork;
 
-<<<<<<< HEAD
     client->syncs.saveSyncConfig(mConfig);
-=======
-    if (!mSync->fsstableids)
-    {
-        if (mSync->assignfsids())
-        {
-            LOG_info << "Successfully assigned fs IDs for filesystem with unstable IDs";
-        }
-        else
-        {
-            LOG_warn << "Failed to assign some fs IDs for filesystem with unstable IDs";
-        }
-    }
-
-    LOG_debug << "Initial scan sync: " << mConfig.getLocalPath().toPath(*client->fsaccess);
-
-    if (mSync->scan(&rootpath, openedLocalFolder.get()))
-    {
-        client->syncsup = false;
-        mSync->initializing = false;
-        LOG_debug << "Initial scan finished. New / modified files: " << mSync->dirnotify->notifyq[DirNotify::DIREVENTS].size();
-
-        // Sync constructor now receives the syncConfig as reference, to be able to write -at least- fingerprints for new syncs
-        client->syncs.saveSyncConfig(mConfig);
-    }
-    else
-    {
-        LOG_err << "Initial scan failed";
-        mSync->changestate(SYNC_FAILED, INITIAL_SCAN_FAILED, mConfig.getEnabled(), true);
-
-        mSync.reset();
-        return API_EFAILED;
-    }
->>>>>>> fec17590
     return API_OK;
 }
 
