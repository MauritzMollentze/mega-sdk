/**
 * @file sync.cpp
 * @brief Class for synchronizing local and remote trees
 *
 * (c) 2013-2014 by Mega Limited, Auckland, New Zealand
 *
 * This file is part of the MEGA SDK - Client Access Engine.
 *
 * Applications using the MEGA API must present a valid application key
 * and comply with the the rules set forth in the Terms of Service.
 *
 * The MEGA SDK is distributed in the hope that it will be useful,
 * but WITHOUT ANY WARRANTY; without even the implied warranty of
 * MERCHANTABILITY or FITNESS FOR A PARTICULAR PURPOSE.
 *
 * @copyright Simplified (2-clause) BSD License.
 *
 * You should have received a copy of the license along with this
 * program.
 */
#include <cctype>
#include <type_traits>
#include <unordered_set>
#include <future>

#include "mega.h"

#ifdef ENABLE_SYNC
#include "mega/sync.h"
#include "mega/megaapp.h"
#include "mega/transfer.h"
#include "mega/megaclient.h"
#include "mega/base64.h"
#include "mega/heartbeats.h"

namespace mega {

const int Sync::SCANNING_DELAY_DS = 5;
const int Sync::EXTRA_SCANNING_DELAY_DS = 150;
const int Sync::FILE_UPDATE_DELAY_DS = 30;
const int Sync::FILE_UPDATE_MAX_DELAY_SECS = 60;
const dstime Sync::RECENT_VERSION_INTERVAL_SECS = 10800;

// hearbeat frequency
static constexpr int FREQUENCY_HEARTBEAT_DS = 300;

#define SYNC_verbose if (syncs.mDetailedSyncLogging) LOG_verbose

std::atomic<size_t> ScanService::mNumServices(0);
std::unique_ptr<ScanService::Worker> ScanService::mWorker;
std::mutex ScanService::mWorkerLock;

ScanService::ScanService(Waiter& waiter)
  : mCookie(std::make_shared<Cookie>(waiter))
{
    // Locking here, rather than in the if statement, ensures that the
    // worker is fully constructed when control leaves the constructor.
    std::lock_guard<std::mutex> lock(mWorkerLock);

    if (++mNumServices == 1)
    {
        mWorker.reset(new Worker());
    }
}

ScanService::~ScanService()
{
    if (--mNumServices == 0)
    {
        std::lock_guard<std::mutex> lock(mWorkerLock);
        mWorker.reset();
    }
}

auto ScanService::queueScan(LocalPath targetPath, bool followSymlinks, map<LocalPath, FSNode>&& priorScanChildren) -> RequestPtr
{
    // Create a request to represent the scan.
    auto request = std::make_shared<ScanRequest>(mCookie, followSymlinks, targetPath, move(priorScanChildren));

    // Queue request for processing.
    mWorker->queue(request);

    return request;
}

ScanService::ScanRequest::ScanRequest(std::shared_ptr<Cookie> cookie,
                                      bool followSymLinks,
                                      LocalPath targetPath,
                                      map<LocalPath, FSNode>&& priorScanChildren)
  : mCookie(move(cookie))
  , mComplete(false)
  , mFollowSymLinks(followSymLinks)
  , mKnown(move(priorScanChildren))
  , mResults()
  , mTargetPath(std::move(targetPath))
{
}

ScanService::Worker::Worker(size_t numThreads)
  : mFsAccess(new FSACCESS_CLASS())
  , mPending()
  , mPendingLock()
  , mPendingNotifier()
  , mThreads()
{
    // Always at least one thread.
    assert(numThreads > 0);

    LOG_debug << "Starting ScanService worker...";

    // Start the threads.
    while (numThreads--)
    {
        try
        {
            mThreads.emplace_back([this]() { loop(); });
        }
        catch (std::system_error& e)
        {
            LOG_err << "Failed to start worker thread: " << e.what();
        }
    }

    LOG_debug << mThreads.size() << " worker thread(s) started.";
    LOG_debug << "ScanService worker started.";
}

ScanService::Worker::~Worker()
{
    LOG_debug << "Stopping ScanService worker...";

    // Queue the 'terminate' sentinel.
    {
        std::unique_lock<std::mutex> lock(mPendingLock);
        mPending.emplace_back();
    }

    // Wake any sleeping threads.
    mPendingNotifier.notify_all();

    LOG_debug << "Waiting for worker thread(s) to terminate...";

    // Wait for the threads to terminate.
    for (auto& thread : mThreads)
    {
        thread.join();
    }

    LOG_debug << "ScanService worker stopped.";
}

void ScanService::Worker::queue(ScanRequestPtr request)
{
    // Queue the request.
    {
        std::unique_lock<std::mutex> lock(mPendingLock);
        mPending.emplace_back(std::move(request));
    }

    // Tell the lucky thread it has something to do.
    mPendingNotifier.notify_one();
}

void ScanService::Worker::loop()
{
    // We're ready when we have some work to do.
    auto ready = [this]() { return mPending.size(); };

    for ( ; ; )
    {
        ScanRequestPtr request;

        {
            // Wait for something to do.
            std::unique_lock<std::mutex> lock(mPendingLock);
            mPendingNotifier.wait(lock, ready);

            // Are we being told to terminate?
            if (!mPending.front())
            {
                // Bail, don't deque the sentinel.
                return;
            }

            request = std::move(mPending.front());
            mPending.pop_front();
        }

        const auto targetPath =
          request->mTargetPath.toPath(*mFsAccess);

        LOG_verbose << "Directory scan begins: " << targetPath;

        // Process the request.
        scan(request);

        // Mark the request as complete.
        request->mComplete = true;

        LOG_verbose << "Directory scan ended: " << targetPath;

        // Do we still have someone to notify?
        auto cookie = request->mCookie.lock();

        if (cookie)
        {
            // Yep, let them know the request is complete.
            cookie->completed();
        }
        else
        {
            LOG_debug << "No waiter, discarding "
                      << request->mResults.size()
                      << " scan result(s).";
        }
    }
}

FSNode ScanService::Worker::interrogate(DirAccess& iterator,
                                        const LocalPath& name,
                                        LocalPath& path,
                                        ScanRequest& request)
{
    auto reuseFingerprint =
      [](const FSNode& lhs, const FSNode& rhs)
      {
          return lhs.type == rhs.type
                 && lhs.fsid == rhs.fsid
                 && lhs.fingerprint.mtime == rhs.fingerprint.mtime
                 && rhs.fingerprint.size == rhs.fingerprint.size;
      };

    FSNode result;
    auto& known = request.mKnown;

    // Always record the name.
    result.localname = name;
    //result.name = name.toName(*mFsAccess);

    // Can we open the file?
    auto fileAccess = mFsAccess->newfileaccess(false);

    if (fileAccess->fopen(path, true, false, &iterator))
    {
        // Populate result.
        result.fsid = fileAccess->fsidvalid ? fileAccess->fsid : UNDEF;
        result.isSymlink = fileAccess->mIsSymLink;
        result.fingerprint.mtime = fileAccess->mtime;
        result.fingerprint.size = fileAccess->size;
        result.shortname = mFsAccess->fsShortname(path);
        result.type = fileAccess->type;

        if (result.shortname &&
           *result.shortname == result.localname)
        {
            result.shortname.reset();
        }

        // Warn about symlinks.
        if (result.isSymlink)
        {
            LOG_debug << "Interrogated path is a symlink: "
                      << path.toPath(*mFsAccess);
        }

        // No need to fingerprint directories.
        if (result.type == FOLDERNODE)
        {
            return result;
        }

        // Do we already know about this child?
        auto it = known.find(name);

        // Can we reuse an existing fingerprint?
        if (it != known.end() && reuseFingerprint(it->second, result))
        {
            // Yep as fsid/mtime/size/type match.
            result.fingerprint = std::move(it->second.fingerprint);
        }
        else
        {
            // Child has changed, need a new fingerprint.
            result.fingerprint.genfingerprint(fileAccess.get());
        }

        return result;
    }

    // Couldn't open the file.
    LOG_warn << "Error opening file: " << path.toPath(*mFsAccess);

    // File's blocked if the error is transient.
    result.isBlocked = fileAccess->retry;

    // Warn about the blocked file.
    if (result.isBlocked)
    {
        LOG_warn << "File blocked: " << path.toPath(*mFsAccess);
    }

    return result;
}

// Really we only have one worker despite the vector of threads - maybe we should just have one
// regardless of multiple clients too - there is only one filesystem after all (but not singleton!!)
CodeCounter::ScopeStats ScanService::syncScanTime = { "folderScan" };

void ScanService::Worker::scan(ScanRequestPtr request)
{
    CodeCounter::ScopeTimer rst(syncScanTime);

    // Have we been passed a valid target path?
    auto fileAccess = mFsAccess->newfileaccess();
    auto path = request->mTargetPath;

    if (!fileAccess->fopen(path, true, false))
    {
        LOG_debug << "Scan target does not exist: "
                  << path.toPath(*mFsAccess);
        return;
    }

    // Does the path denote a directory?
    if (fileAccess->type != FOLDERNODE)
    {
        LOG_debug << "Scan target is not a directory: "
                  << path.toPath(*mFsAccess);
        return;
    }

    std::unique_ptr<DirAccess> dirAccess(mFsAccess->newdiraccess());
    LocalPath name;

    // Can we open the directory?
    if (!dirAccess->dopen(&path, fileAccess.get(), false))
    {
        LOG_debug << "Unable to iterate scan target: "
                  << path.toPath(*mFsAccess);
        return;
    }

    // Process each file in the target.
    std::vector<FSNode> results;

    while (dirAccess->dnext(path, name, request->mFollowSymLinks))
    {
        ScopedLengthRestore restorer(path);
        path.appendWithSeparator(name, false);

        // Learn everything we can about the file.
        auto info = interrogate(*dirAccess, name, path, *request);
        results.emplace_back(std::move(info));
    }

    // No need to keep this data around anymore.
    request->mKnown.clear();

    // Publish the results.
    request->mResults = std::move(results);
}

ScopedSyncPathRestore::ScopedSyncPathRestore(SyncPath& p)
    : path(p)
    , length1(p.localPath.localpath.size())
    , length2(p.syncPath.size())
    , length3(p.cloudPath.size())
{
}
ScopedSyncPathRestore::~ScopedSyncPathRestore()
{
    path.localPath.localpath.resize(length1);
    path.syncPath.resize(length2);
    path.cloudPath.resize(length3);
};

string SyncPath::localPath_utf8()
{
    return localPath.toPath(*syncs.fsaccess);
}

bool SyncPath::appendRowNames(const syncRow& row, FileSystemType filesystemType)
{
    // add to localPath
    if (row.fsNode)
    {
        localPath.appendWithSeparator(row.fsNode->localname, true);
    }
    else if (row.syncNode)
    {
        localPath.appendWithSeparator(row.syncNode->localname, true);
    }
    else if (row.cloudNode)
    {
        // this is the local name used when downsyncing a cloud name, if previously unmatched
        localPath.appendWithSeparator(LocalPath::fromName(row.cloudNode->name, *syncs.fsaccess, filesystemType), true);
    }
    else if (!row.cloudClashingNames.empty() || !row.fsClashingNames.empty())
    {
        // so as not to mislead in logs etc
        localPath.appendWithSeparator(LocalPath::fromName("<<<clashing>>>", *syncs.fsaccess, filesystemType), true);
    }
    else
    {
        // this is a legitimate case; eg. we only had a syncNode and it is removed in resolve_delSyncNode
        return false;
    }

    // add to cloudPath
    cloudPath += "/";
    CloudNode cn;
    if (row.cloudNode)
    {
        cloudPath += row.cloudNode->name;
    }
    else if (row.syncNode && syncs.lookupCloudNode(row.syncNode->syncedCloudNodeHandle, cn, nullptr, nullptr, nullptr, Syncs::LATEST_VERSION))
    {
        cloudPath += cn.name;
    }
    else if (row.syncNode)
    {
        cloudPath += row.syncNode->localname.toName(*syncs.fsaccess);
    }
    else if (row.fsNode)
    {
        cloudPath += row.fsNode->localname.toName(*syncs.fsaccess);
    }
    else if (!row.cloudClashingNames.empty() || !row.fsClashingNames.empty())
    {
        // so as not to mislead in logs etc
        cloudPath += "<<<clashing>>>";
    }
    else
    {
        // this is a legitimate case; eg. we only had a syncNode and it is removed in resolve_delSyncNode
        return false;
    }

    // add to syncPath
    syncPath += "/";
    if (row.cloudNode)
    {
        syncPath += row.cloudNode->name;
    }
    else if (row.syncNode)
    {
        syncPath += row.syncNode->localname.toName(*syncs.fsaccess);
    }
    else if (row.fsNode)
    {
        syncPath += row.fsNode->localname.toName(*syncs.fsaccess);
    }
    else if (!row.cloudClashingNames.empty() || !row.fsClashingNames.empty())
    {
        // so as not to mislead in logs etc
        syncPath += "<<<clashing>>>";
    }
    else
    {
        // this is a legitimate case; eg. we only had a syncNode and it is removed in resolve_delSyncNode
        return false;
    }

    return true;
}

SyncConfig::SyncConfig(LocalPath localPath,
                       std::string name,
                       NodeHandle remoteNode,
                       const std::string &remotePath,
                       const fsfp_t localFingerprint,
                       const LocalPath& externalDrivePath,
                       const bool enabled,
                       const SyncConfig::Type syncType,
                       const SyncError error,
                       const SyncWarning warning,
                       mega::handle hearBeatID)
    : mEnabled(enabled)
    , mLocalPath(std::move(localPath))
    , mName(std::move(name))
    , mRemoteNode(remoteNode)
    , mOriginalPathOfRemoteRootNode(remotePath)
    , mLocalFingerprint(localFingerprint)
    , mSyncType(syncType)
    , mError(error)
    , mWarning(warning)
    , mBackupId(hearBeatID)
    , mExternalDrivePath(externalDrivePath)
    , mBackupState(SYNC_BACKUP_NONE)
{}

bool SyncConfig::operator==(const SyncConfig& rhs) const
{
    return mEnabled == rhs.mEnabled
           && mExternalDrivePath == rhs.mExternalDrivePath
           && mLocalPath == rhs.mLocalPath
           && mName == rhs.mName
           && mRemoteNode == rhs.mRemoteNode
           && mOriginalPathOfRemoteRootNode == rhs.mOriginalPathOfRemoteRootNode
           && mLocalFingerprint == rhs.mLocalFingerprint
           && mSyncType == rhs.mSyncType
           && mError == rhs.mError
           && mBackupId == rhs.mBackupId
           && mWarning == rhs.mWarning
           && mBackupState == rhs.mBackupState;
}

bool SyncConfig::operator!=(const SyncConfig& rhs) const
{
    return !(*this == rhs);
}

bool SyncConfig::getEnabled() const
{
    return mEnabled;
}

void SyncConfig::setEnabled(bool enabled)
{
    mEnabled = enabled;
}

const LocalPath& SyncConfig::getLocalPath() const
{
    return mLocalPath;
}

NodeHandle SyncConfig::getRemoteNode() const
{
    return mRemoteNode;
}

void SyncConfig::setRemoteNode(NodeHandle remoteNode)
{
    mRemoteNode = remoteNode;
}

handle SyncConfig::getLocalFingerprint() const
{
    return mLocalFingerprint;
}

void SyncConfig::setLocalFingerprint(fsfp_t fingerprint)
{
    mLocalFingerprint = fingerprint;
}

SyncConfig::Type SyncConfig::getType() const
{
    return mSyncType;
}


SyncError SyncConfig::getError() const
{
    return mError;
}

void SyncConfig::setError(SyncError value)
{
    mError = value;
}

handle SyncConfig::getBackupId() const
{
    return mBackupId;
}

void SyncConfig::setBackupId(const handle &backupId)
{
    mBackupId = backupId;
}

bool SyncConfig::isBackup() const
{
    return mSyncType == TYPE_BACKUP;
}

bool SyncConfig::isExternal() const
{
    return !mExternalDrivePath.empty();
}

bool SyncConfig::errorOrEnabledChanged()
{
    bool changed = mError != mKnownError ||
                   mEnabled != mKnownEnabled;

    if (changed)
    {
        mKnownError = mError;
        mKnownEnabled = mEnabled;
    }
    return changed;
}

std::string SyncConfig::syncErrorToStr()
{
    return syncErrorToStr(mError);
}

std::string SyncConfig::syncErrorToStr(SyncError errorCode)
{
    switch(errorCode)
    {
    case NO_SYNC_ERROR:
        return "No error";
    case UNKNOWN_ERROR:
        return "Unknown error";
    case UNSUPPORTED_FILE_SYSTEM:
        return "File system not supported";
    case INVALID_REMOTE_TYPE:
        return "Remote node is not valid";
    case INVALID_LOCAL_TYPE:
        return "Local path is not valid";
    case INITIAL_SCAN_FAILED:
        return "Initial scan failed";
    case LOCAL_PATH_TEMPORARY_UNAVAILABLE:
        return "Local path temporarily unavailable";
    case LOCAL_PATH_UNAVAILABLE:
        return "Local path not available";
    case REMOTE_NODE_NOT_FOUND:
        return "Remote node not found";
    case STORAGE_OVERQUOTA:
        return "Reached storage quota limit";
    case BUSINESS_EXPIRED:
        return "Business account expired";
    case FOREIGN_TARGET_OVERSTORAGE:
        return "Foreign target storage quota reached";
    case REMOTE_PATH_HAS_CHANGED:
        return "Remote path has changed";
    case REMOTE_NODE_MOVED_TO_RUBBISH:
        return "Remote node moved to Rubbish Bin";
    case SHARE_NON_FULL_ACCESS:
        return "Share without full access";
    case LOCAL_FINGERPRINT_MISMATCH:
        return "Local fingerprint mismatch";
    case PUT_NODES_ERROR:
        return "Put nodes error";
    case ACTIVE_SYNC_BELOW_PATH:
        return "Active sync below path";
    case ACTIVE_SYNC_ABOVE_PATH:
        return "Active sync above path";
    case REMOTE_PATH_DELETED:
        assert(false);  // obsolete, should not happen
        return "Remote node has been deleted";
    case REMOTE_NODE_INSIDE_RUBBISH:
        return "Remote node is inside Rubbish Bin";
    case VBOXSHAREDFOLDER_UNSUPPORTED:
        return "Unsupported VBoxSharedFolderFS filesystem";
    case LOCAL_PATH_SYNC_COLLISION:
        return "Local path collides with an existing sync";
    case ACCOUNT_BLOCKED:
        return "Your account is blocked";
    case UNKNOWN_TEMPORARY_ERROR:
        return "Unknown temporary error";
    case TOO_MANY_ACTION_PACKETS:
        return "Too many changes in account, local state invalid";
    case LOGGED_OUT:
        return "Session closed";
    case WHOLE_ACCOUNT_REFETCHED:
        return "The whole account was reloaded, missed updates could not have been applied in an orderly fashion";
    case MISSING_PARENT_NODE:
        return "Unable to figure out some node correspondence";
    case BACKUP_MODIFIED:
        return "Backup externally modified";
    case BACKUP_SOURCE_NOT_BELOW_DRIVE:
        return "Backup source path not below drive path.";
    case SYNC_CONFIG_WRITE_FAILURE:
        return "Unable to write sync config to disk.";
    default:
        return "Undefined error";
    }
}

void SyncConfig::setBackupState(SyncBackupState state)
{
    assert(isBackup());

    mBackupState = state;
}

SyncBackupState SyncConfig::getBackupState() const
{
    return mBackupState;
}

const char* SyncConfig::syncstatename(const syncstate_t state)
{
    switch (state)
    {
    case SYNC_DISABLED:
        return "DISABLED";
    case SYNC_FAILED:
        return "FAILED";
    case SYNC_CANCELED:
        return "CANCELED";
    case SYNC_INITIALSCAN:
        return "INITIALSCAN";
    case SYNC_ACTIVE:
        return "ACTIVE";
    default:
        return "UNKNOWN";
    }
}

const char* SyncConfig::synctypename(const SyncConfig::Type type)
{
    switch (type)
    {
    case SyncConfig::TYPE_BACKUP:
        return "BACKUP";
    case SyncConfig::TYPE_DOWN:
        return "DOWN";
    case SyncConfig::TYPE_UP:
        return "UP";
    case SyncConfig::TYPE_TWOWAY:
        return "TWOWAY";
    default:
        return "UNKNOWN";
    }
}

bool SyncConfig::synctypefromname(const string& name, Type& type)
{
    if (name == "BACKUP")
    {
        return type = TYPE_BACKUP, true;
    }
    if (name == "DOWN")
    {
        return type = TYPE_DOWN, true;
    }
    else if (name == "UP")
    {
        return type = TYPE_UP, true;
    }
    else if (name == "TWOWAY")
    {
        return type = TYPE_TWOWAY, true;
    }

    assert(!"Unknown sync type name.");

    return false;
}

// new Syncs are automatically inserted into the session's syncs list
// and a full read of the subtree is initiated
Sync::Sync(UnifiedSync& us, const string& cdebris,
           const LocalPath& clocaldebris, NodeHandle rootNodeHandle, const string& rootNodeName, bool cinshare, const string& logname)
: syncs(us.syncs)
, localroot(new LocalNode)
, mUnifiedSync(us)
, syncscanbt(us.syncs.rng)
{
    assert(syncs.onSyncThread());
    assert(cdebris.empty() || clocaldebris.empty());
    assert(!cdebris.empty() || !clocaldebris.empty());

    syncs.lookupCloudNode(rootNodeHandle, cloudRoot, &cloudRootPath, nullptr, nullptr, Syncs::FOLDER_ONLY);

    isnetwork = false;
    inshare = cinshare;
    tmpfa = NULL;
    syncname = logname; // can be updated to be more specific in logs
    //initializing = true;

    localnodes[FILENODE] = 0;
    localnodes[FOLDERNODE] = 0;

    getConfig().mRunningState = SYNC_INITIALSCAN;

    //fullscan = true;
    //scanseqno = 0;

    mLocalPath = mUnifiedSync.mConfig.getLocalPath();

    if (mUnifiedSync.mConfig.isBackup())
    {
        mUnifiedSync.mConfig.setBackupState(SYNC_BACKUP_MIRROR);
    }

    mFilesystemType = syncs.fsaccess->getlocalfstype(mLocalPath);

    localroot->init(this, FOLDERNODE, NULL, mLocalPath, nullptr);  // the root node must have the absolute path.  We don't store shortname, to avoid accidentally using relative paths.
    localroot->setSyncedNodeHandle(rootNodeHandle);
    localroot->setScanAgain(false, true, true, 0);
    localroot->setCheckMovesAgain(false, true, true);
    localroot->setSyncAgain(false, true, true);

    if (!cdebris.empty())
    {
        debris = cdebris;
        localdebrisname = LocalPath::fromPath(debris, *syncs.fsaccess);
        localdebris = localdebrisname;
        localdebris.prependWithSeparator(mLocalPath);
    }
    else
    {
        localdebrisname = clocaldebris.leafName();
        localdebris = clocaldebris;
    }
    // notifications may be queueing from this moment
    dirnotify.reset(syncs.fsaccess->newdirnotify(*localroot, mLocalPath, &syncs.waiter));

    // set specified fsfp or get from fs if none
    const auto cfsfp = mUnifiedSync.mConfig.getLocalFingerprint();
    if (cfsfp)
    {
        fsfp = cfsfp;
    }
    else
    {
        fsfp = dirnotify->fsfingerprint();
    }

    fsstableids = dirnotify->fsstableids();
    LOG_info << "Filesystem IDs are stable: " << fsstableids;

    // Always create a watch for the root node.
    localroot->watch(mLocalPath, UNDEF);

#ifdef __APPLE__
    // Assume FS events are relative to the sync root.
    mFsEventsPath = mLocalPath.platformEncoded();

    // Are we running on Catalina or newer?
    if (macOSmajorVersion() >= 19)
    {
        auto root = "/System/Volumes/Data" + mFsEventsPath;

        LOG_debug << "MacOS 10.15+ filesystem detected.";
        LOG_debug << "Checking FSEvents path: " << root;

        // Check for presence of volume metadata.
        if (auto fd = open(root.c_str(), O_RDONLY); fd >= 0)
        {
            // Make sure it's actually about the root.
            if (char buf[MAXPATHLEN]; fcntl(fd, F_GETPATH, buf) >= 0)
            {
                // Awesome, let's use the FSEvents path.
                mFsEventsPath = root;
            }

            close(fd);
        }
        else
        {
            LOG_debug << "Unable to open FSEvents path.";
        }

        // Safe as root is strictly larger.
        auto usingEvents = mFsEventsPath.size() == root.size();

        LOG_debug << "Using "
                  << (usingEvents ? "FSEvents" : "standard")
                  << " paths for detecting filesystem notifications: "
                  << mFsEventsPath;
    }
#endif

    // load LocalNodes from cache (only for internal syncs)

// todo: assuming for now, dbaccess is thread safe

    if (syncs.mClient.dbaccess && !us.mConfig.isExternal())
    {
        // open state cache table
        handle tableid[3];
        string dbname;

        auto fas = syncs.fsaccess->newfileaccess(false);

        if (fas->fopen(mLocalPath, true, false))
        {
            tableid[0] = fas->fsid;
            tableid[1] = rootNodeHandle.as8byte();
            tableid[2] = syncs.mClient.me;

            dbname.resize(sizeof tableid * 4 / 3 + 3);
            dbname.resize(Base64::btoa((byte*)tableid, sizeof tableid, (char*)dbname.c_str()));

            statecachetable.reset(syncs.mClient.dbaccess->open(syncs.rng, *syncs.fsaccess, dbname));

            localroot->fsid_lastSynced = fas->fsid;
            readstatecache();
        }
    }
    else
    {
        // we still need the fsid of the synced folder
        auto fas = syncs.fsaccess->newfileaccess(false);

        if (fas->fopen(mLocalPath, true, false))
        {
            localroot->fsid_lastSynced = fas->fsid;
        }
    }
}

Sync::~Sync()
{
    assert(syncs.onSyncThread());

    // must be set to prevent remote mass deletion while rootlocal destructor runs
    mDestructorRunning = true;

    // unlock tmp lock
    tmpfa.reset();


    // The database is closed; deleting localnodes will not remove them
    statecachetable.reset();

    // This will recursively delete all LocalNodes in the sync.
    // If they have transfers associated, the SyncUpload_inClient and <tbd> will have their wasRequesterAbandoned flag set true
    localroot.reset();
}

bool Sync::backupModified()
{
    assert(syncs.onSyncThread());
    changestate(SYNC_DISABLED, BACKUP_MODIFIED, false, true);
    return false;
}

bool Sync::isBackup() const
{
    assert(syncs.onSyncThread());
    return getConfig().isBackup();
}

bool Sync::isBackupAndMirroring() const
{
    assert(syncs.onSyncThread());
    return isBackup() &&
           getConfig().getBackupState() == SYNC_BACKUP_MIRROR;
}

bool Sync::isBackupMonitoring() const
{
    // only called from tests
    assert(!syncs.onSyncThread());
    return getConfig().getBackupState() == SYNC_BACKUP_MONITOR;
}

void Sync::setBackupMonitoring()
{
    assert(syncs.onSyncThread());
    auto& config = getConfig();

    assert(config.getBackupState() == SYNC_BACKUP_MIRROR);

    config.setBackupState(SYNC_BACKUP_MONITOR);

    syncs.saveSyncConfig(config);
}

bool Sync::active() const
{
    switch (getConfig().mRunningState)
    {
    case SYNC_ACTIVE:
    case SYNC_INITIALSCAN:
        return true;
    default:
        break;
    }

    return false;
}

void Sync::setSyncPaused(bool pause)
{
    assert(syncs.onSyncThread());

    syncPaused = pause;
    syncs.mSyncFlags->isInitialPass = true;
}

bool Sync::isSyncPaused() {
    assert(syncs.onSyncThread());

    return syncPaused;
}

void Sync::addstatecachechildren(uint32_t parent_dbid, idlocalnode_map* tmap, LocalPath& localpath, LocalNode *p, int maxdepth)
{
    assert(syncs.onSyncThread());

    auto range = tmap->equal_range(parent_dbid);

    for (auto it = range.first; it != range.second; it++)
    {
        ScopedLengthRestore restoreLen(localpath);

        localpath.appendWithSeparator(it->second->localname, true);

        LocalNode* l = it->second;
        handle fsid = l->fsid_lastSynced;
        m_off_t size = l->syncedFingerprint.size;

        // clear localname to force newnode = true in setnameparent
        l->localname.clear();

        // if we already have the shortname from database, use that, otherwise (db is from old code) look it up
        std::unique_ptr<LocalPath> shortname;
        if (l->slocalname_in_db)
        {
            // null if there is no shortname, or the shortname matches the localname.
            shortname.reset(l->slocalname.release());
        }
        else
        {
            shortname = syncs.fsaccess->fsShortname(localpath);
        }

        l->init(this, l->type, p, localpath, std::move(shortname));

#ifdef DEBUG
        if (fsid != UNDEF)
        {
            auto fa = syncs.fsaccess->newfileaccess(false);
            if (fa->fopen(localpath))  // exists, is file
            {
                auto sn = syncs.fsaccess->fsShortname(localpath);
                if (!(!l->localname.empty() &&
                    ((!l->slocalname && (!sn || l->localname == *sn)) ||
                    (l->slocalname && sn && !l->slocalname->empty() && *l->slocalname != l->localname && *l->slocalname == *sn))))
                {
                    // This can happen if a file was moved elsewhere and moved back before the sync restarts.
                    // We'll refresh slocalname while scanning.
                    LOG_warn << "Shortname mismatch on LocalNode load!" <<
                        " Was: " << (l->slocalname ? l->slocalname->toPath(*syncs.fsaccess) : "(null") <<
                        " Now: " << (sn ? sn->toPath(*syncs.fsaccess) : "(null") <<
                        " at " << localpath.toPath(*syncs.fsaccess);
                }
            }
        }
#endif

        l->parent_dbid = parent_dbid;
        l->syncedFingerprint.size = size;
        l->setSyncedFsid(fsid, syncs.localnodeBySyncedFsid, l->localname);
        l->setSyncedNodeHandle(l->syncedCloudNodeHandle);

        if (!l->slocalname_in_db)
        {
            statecacheadd(l);
            if (insertq.size() > 50000)
            {
                cachenodes();  // periodically output updated nodes with shortname updates, so people who restart megasync still make progress towards a fast startup
            }
        }

        if (maxdepth)
        {
            addstatecachechildren(l->dbid, tmap, localpath, l, maxdepth - 1);
        }

//        assert(l->localname.empty() || l->name.empty() || parent_dbid == UNDEF ||
//            0 == compareUtf(l->localname, true, l->name, false, true));
    }
}

bool Sync::readstatecache()
{
    assert(syncs.onSyncThread());

    if (statecachetable && getConfig().mRunningState == SYNC_INITIALSCAN)
    {
        string cachedata;
        idlocalnode_map tmap;
        uint32_t cid;
        LocalNode* l;

        statecachetable->rewind();

        // bulk-load cached nodes into tmap
        while (statecachetable->next(&cid, &cachedata, &syncs.syncKey))
        {
            if ((l = LocalNode::unserialize(this, &cachedata)))
            {
                l->dbid = cid;
                tmap.insert(pair<int32_t,LocalNode*>(l->parent_dbid,l));
            }
        }

        // recursively build LocalNode tree, set scanseqnos to sync's current scanseqno
        addstatecachechildren(0, &tmap, localroot->localname, localroot.get(), 100);
        cachenodes();

        //// trigger a single-pass full scan to identify deleted nodes
        //fullscan = true;
        //scanseqno++;

        localroot->setScanAgain(false, true, true, 0);

        return true;
    }

    return false;
}

SyncConfig& Sync::getConfig()
{
    return mUnifiedSync.mConfig;
}

const SyncConfig& Sync::getConfig() const
{
    return mUnifiedSync.mConfig;
}

// remove LocalNode from DB cache
void Sync::statecachedel(LocalNode* l)
{
    assert(syncs.onSyncThread());

    if (getConfig().mRunningState == SYNC_CANCELED)
    {
        return;
    }

    // Always queue the update even if we don't have a state cache.
    //
    // The reasoning here is that our integration tests regularly check the
    // size of these queues to determine whether a sync is or is not idle.
    //
    // The same reasoning applies to statecacheadd(...) below.
    insertq.erase(l);

    if (l->dbid)
    {
        deleteq.insert(l->dbid);
    }
}

// insert LocalNode into DB cache
void Sync::statecacheadd(LocalNode* l)
{
    assert(syncs.onSyncThread());

    if (getConfig().mRunningState == SYNC_CANCELED)
    {
        return;
    }

    if (l->dbid)
    {
        deleteq.erase(l->dbid);
    }

    insertq.insert(l);
}

void Sync::cachenodes()
{
    assert(syncs.onSyncThread());

    // Purge the queues if we have no state cache.
    if (!statecachetable)
    {
        deleteq.clear();
        insertq.clear();
    }

    if ((getConfig().mRunningState == SYNC_ACTIVE || (getConfig().mRunningState == SYNC_INITIALSCAN /*&& insertq.size() > 100*/)) && (deleteq.size() || insertq.size()))
    {
        LOG_debug << syncname << "Saving LocalNode database with " << insertq.size() << " additions and " << deleteq.size() << " deletions";
        statecachetable->begin();

        // deletions
        for (set<uint32_t>::iterator it = deleteq.begin(); it != deleteq.end(); it++)
        {
            statecachetable->del(*it);
        }

        deleteq.clear();

        // additions - we iterate until completion or until we get stuck
        bool added;

        do {
            added = false;

            for (set<LocalNode*>::iterator it = insertq.begin(); it != insertq.end(); )
            {
                if ((*it)->type == TYPE_UNKNOWN)
                {
                    insertq.erase(it++);
                }
                else if ((*it)->parent->dbid || (*it)->parent == localroot.get())
                {
                    statecachetable->put(MegaClient::CACHEDLOCALNODE, *it, &syncs.syncKey);
                    insertq.erase(it++);
                    added = true;
                }
                else it++;
            }
        } while (added);

        statecachetable->commit();

        if (insertq.size())
        {
            LOG_err << "LocalNode caching did not complete";
        }
    }
}

void Sync::changestate(syncstate_t newstate, SyncError newSyncError, bool newEnableFlag, bool notifyApp)
{
    assert(syncs.onSyncThread());

    auto& config = getConfig();

    // See explanation in disableSelectedSyncs(...).
    newEnableFlag &= !(config.isBackup() && newstate < SYNC_INITIALSCAN);

    config.setError(newSyncError);
    config.setEnabled(newEnableFlag);

    if (newstate != getConfig().mRunningState)
    {
        auto oldstate = getConfig().mRunningState;
        getConfig().mRunningState = newstate;

        if (notifyApp)
        {
            bool wasActive = oldstate == SYNC_ACTIVE || oldstate == SYNC_INITIALSCAN;
            bool nowActive = newstate == SYNC_ACTIVE;
            if (wasActive != nowActive)
            {
                assert(syncs.onSyncThread());
                mUnifiedSync.syncs.mClient.app->syncupdate_active(config, nowActive);
            }
        }
    }

    if (newstate != SYNC_CANCELED)
    {
        mUnifiedSync.changedConfigState(notifyApp);
    }
}

// walk localpath and return corresponding LocalNode and its parent
// localpath must be relative to l or start with the root prefix if l == NULL
// localpath must be a full sync path, i.e. start with localroot->localname
// NULL: no match, optionally returns residual path
LocalNode* Sync::localnodebypath(LocalNode* l, const LocalPath& localpath, LocalNode** parent, LocalPath* outpath)
{
    assert(syncs.onSyncThread());
    assert(!outpath || outpath->empty());

    size_t subpathIndex = 0;

    if (!l)
    {
        // verify matching localroot prefix - this should always succeed for
        // internal use
        if (!localroot->localname.isContainingPathOf(localpath, &subpathIndex))
        {
            if (parent)
            {
                *parent = NULL;
            }

            return NULL;
        }

        l = localroot.get();
    }

    if (localpath.empty())
    {
        if (outpath) outpath->clear();
        if (parent) *parent = l->parent;
        return l;
    }

    LocalPath component;

    while (localpath.nextPathComponent(subpathIndex, component))
    {
        if (parent)
        {
            *parent = l;
        }

        localnode_map::iterator it;
        if ((it = l->children.find(&component)) == l->children.end()
            && (it = l->schildren.find(&component)) == l->schildren.end())
        {
            // no full match: store residual path, return NULL with the
            // matching component LocalNode in parent
            if (outpath)
            {
                *outpath = std::move(component);
                auto remainder = localpath.subpathFrom(subpathIndex);
                if (!remainder.empty())
                {
                    outpath->appendWithSeparator(remainder, false);
                }
            }

            return NULL;
        }

        l = it->second;
    }

    // full match: no residual path, return corresponding LocalNode
    if (outpath)
    {
        outpath->clear();
    }
    return l;
}

void Sync::createDebrisTmpLockOnce()
{
    assert(syncs.onSyncThread());

    if (!tmpfa)
    {
        tmpfa = syncs.fsaccess->newfileaccess();

        int i = 3;
        while (i--)
        {
            LOG_verbose << "Creating sync tmp folder";
            LocalPath localfilename = localdebris;
            syncs.fsaccess->mkdirlocal(localfilename, true);

            LocalPath tmpname = LocalPath::fromName("tmp", *syncs.fsaccess, mFilesystemType);
            localfilename.appendWithSeparator(tmpname, true);
            syncs.fsaccess->mkdirlocal(localfilename);

            tmpfaPath = localfilename;

            // lock it
            LocalPath lockname = LocalPath::fromName("lock", *syncs.fsaccess, mFilesystemType);
            localfilename.appendWithSeparator(lockname, true);

            if (tmpfa->fopen(localfilename, false, true))
            {
                break;
            }
        }

        // if we failed to create the tmp dir three times in a row, fall
        // back to the sync's root
        if (i < 0)
        {
            tmpfa.reset();
            tmpfaPath = getConfig().mLocalPath;
        }
    }
}


/// todo:   things to figure out where to put them in new system:
///
// no fsid change detected or overwrite with unknown file:
//if (fa->mtime != l->mtime || fa->size != l->size)
//{
//    if (fa->fsidvalid && l->fsid != fa->fsid)
//    {
//        l->setfsid(fa->fsid, client->fsidnode);
//    }
//
//    m_off_t dsize = l->size > 0 ? l->size : 0;
//
//    l->genfingerprint(fa.get());
//
//    client->app->syncupdate_local_file_change(this, l, path.c_str());
//
//    DBTableTransactionCommitter committer(client->tctable);
//    client->stopxfer(l, &committer); // TODO:  can we use one committer for all the files in the folder?  Or for the whole recursion?
//    l->bumpnagleds();
//    l->deleted = false;
//
//    client->syncactivity = true;
//
//    statecacheadd(l);
//
//    fa.reset();
//
//    if (isnetwork && l->type == FILENODE)
//    {
//        LOG_debug << "Queueing extra fs notification for modified file";
//        dirnotify->notify(DirNotify::EXTRA, NULL, LocalPath(*localpathNew));
//    }
//    return l;
//}
//    }
//    else
//    {
//    // (we tolerate overwritten folders, because we do a
//    // content scan anyway)
//    if (fa->fsidvalid && fa->fsid != l->fsid)
//    {
//        l->setfsid(fa->fsid, client->fsidnode);
//        newnode = true;
//    }
//    }

//client->app->syncupdate_local_folder_addition(this, l, path.c_str());
//                else
//                {
//                if (fa->fsidvalid && l->fsid != fa->fsid)
//                {
//                    l->setfsid(fa->fsid, client->fsidnode);
//                }
//
//                if (l->genfingerprint(fa.get()))
//                {
//                    changed = true;
//                    l->bumpnagleds();
//                    l->deleted = false;
//                }
//
//                if (newnode)
//                {
//                    client->app->syncupdate_local_file_addition(this, l, path.c_str());
//                }
//                else if (changed)
//                {
//                    client->app->syncupdate_local_file_change(this, l, path.c_str());
//                    DBTableTransactionCommitter committer(client->tctable); // TODO:  can we use one committer for all the files in the folder?  Or for the whole recursion?
//                    client->stopxfer(l, &committer);
//                }
//
//                if (newnode || changed)
//                {
//                    statecacheadd(l);
//                }
//                }
//            }
//        }
//
//        if (changed || newnode)
//        {
//            if (isnetwork && l->type == FILENODE)
//            {
//                LOG_debug << "Queueing extra fs notification for new file";
//                dirnotify->notify(DirNotify::EXTRA, NULL, LocalPath(*localpathNew));
//            }
//
//            client->syncactivity = true;
//        }
//    }
//    else
//    {
//    LOG_warn << "Error opening file";
//    if (fa->retry)
//    {
//        // fopen() signals that the failure is potentially transient - do
//        // nothing and request a recheck
//        LOG_warn << "File blocked. Adding notification to the retry queue: " << path;
//        dirnotify->notify(DirNotify::RETRY, ll, LocalPath(*localpathNew));
//        client->syncfslockretry = true;
//        client->syncfslockretrybt.backoff(SCANNING_DELAY_DS);
//        client->blockedfile = *localpathNew;
//    }
//    else if (l)
//    {
//        // immediately stop outgoing transfer, if any
//        if (l->transfer)
//        {
//            DBTableTransactionCommitter committer(client->tctable); // TODO:  can we use one committer for all the files in the folder?  Or for the whole recursion?
//            client->stopxfer(l, &committer);
//        }
//
//        client->syncactivity = true;
//
//        // in fullscan mode, missing files are handled in bulk in deletemissing()
//        // rather than through setnotseen()
//        if (!fullscan)
//        {
//            l->setnotseen(1);
//        }
//    }

struct ProgressingMonitor
{
    bool resolved = false;
    SyncFlags& sf;
    ProgressingMonitor(Syncs& syncs) : sf(*syncs.mSyncFlags) {}

    bool isContainingNodePath(const string& a, const string& b)
    {
        return a.size() <= b.size() &&
            !memcmp(a.c_str(), b.c_str(), a.size()) &&
            (a.size() == b.size() || b[a.size()] == '/');
    }

    void waitingCloud(const string& cloudPath, const string& cloudPath2, const LocalPath& localpath, SyncWaitReason r)
    {
        // the caller has a path in the cloud that an operation is in progress for, or can't be dealt with yet.
        // update our list of subtree roots containing such paths
        resolved = true;

        if (sf.reachableNodesAllScannedLastPass &&
            sf.reachableNodesAllScannedThisPass &&
            sf.noProgressCount > 10)
        {
            for (auto i = sf.stall.cloud.begin(); i != sf.stall.cloud.end(); )
            {
                if (IsContainingCloudPathOf(i->first, cloudPath))
                {
                    // we already have a parent or ancestor listed
                    return;
                }
                else if (IsContainingCloudPathOf(cloudPath, i->first))
                {
                    // this new path is the parent or ancestor
                    i = sf.stall.cloud.erase(i);
                }
                else ++i;
            }
            sf.stall.cloud[cloudPath].reason = r;
            sf.stall.cloud[cloudPath].involvedCloudPath = cloudPath2;
            sf.stall.cloud[cloudPath].involvedLocalPath = localpath;
        }
    }

    void waitingLocal(const LocalPath& localPath, const LocalPath& localPath2, const string& cloudPath, SyncWaitReason r)
    {
        // the caller has a local path that an operation is in progress for, or can't be dealt with yet.
        // update our list of subtree roots containing such paths
        resolved = true;

        if (sf.reachableNodesAllScannedLastPass &&
            sf.reachableNodesAllScannedThisPass &&
            sf.noProgressCount > 10)
        {
            for (auto i = sf.stall.local.begin(); i != sf.stall.local.end(); )
            {
                if (i->first.isContainingPathOf(localPath))
                {
                    // we already have a parent or ancestor listed
                    return;
                }
                else if (localPath.isContainingPathOf(i->first))
                {
                    // this new path is the parent or ancestor
                    i = sf.stall.local.erase(i);
                }
                else ++i;
            }
            sf.stall.local[localPath].reason = r;
            sf.stall.local[localPath].involvedLocalPath = localPath2;
            sf.stall.local[localPath].involvedCloudPath = cloudPath;
        }
    }

    void noResult()
    {
        resolved = true;
    }

    // For brevity in programming, if none of the above occurred,
    // the destructor records that we are progressing (ie, not stalled).
    ~ProgressingMonitor()
    {
        if (!resolved)
        {
            sf.noProgress = false;
            sf.noProgressCount = 0;
        }
    }
};


bool Sync::checkLocalPathForMovesRenames(syncRow& row, syncRow& parentRow, SyncPath& fullPath, bool& rowResult, bool belowRemovedCloudNode)
{
    assert(syncs.onSyncThread());

    // no cloudNode at this row.  Check if this node is where a filesystem item moved to.

    if (row.fsNode->isSymlink)
    {
        LOG_debug << syncname << "checked path is a symlink, blocked: " << fullPath.localPath_utf8();
        row.syncNode->setUseBlocked();    // todo:   move earlier?  no syncnode here
        rowResult = false;
        return true;
    }
    else if (row.syncNode && row.syncNode->type != row.fsNode->type)
    {
        LOG_debug << syncname << "checked path does not have the same type, blocked: " << fullPath.localPath_utf8();
        row.syncNode->setUseBlocked();
        rowResult = false;
        return true;
    }
    else
    {

        if (row.syncNode &&
            row.syncNode->hasRare() &&
            row.syncNode->rare().moveToHere)
        {
            if (row.syncNode->rare().moveToHere->failed)
            {
                row.syncNode->rare().moveToHere.reset();
            }
            else
            {
                // move/rename already active - revisit here when that is resolved
                // in the meantime, we don't recurse below this node
                row.suppressRecursion = true;
                rowResult = false;
                return !row.syncNode->rare().moveToHere->succeeded;  // when false we can visit resolve_rowMatched
            }
        }

        // we already checked fsid differs before calling

        // This line can be useful to uncomment for debugging, but it does add a lot to the log.
        //SYNC_verbose << "Is this a local move destination, by fsid " << toHandle(row.fsNode->fsid) << " at " << logTriplet(row, fullPath);

        // was the file overwritten by moving an existing file over it?
        if (LocalNode* sourceSyncNode = syncs.findLocalNodeBySyncedFsid(row.fsNode->fsid, row.fsNode->type, row.fsNode->fingerprint, this, nullptr))   // todo: maybe null for sync* to detect moves between sync?
        {
            assert(parentRow.syncNode);
            ProgressingMonitor monitor(syncs);

            if (!row.syncNode)
            {
                resolve_makeSyncNode_fromFS(row, parentRow, fullPath, false);
                assert(row.syncNode);
            }

            row.syncNode->setCheckMovesAgain(true, false, false);

            // logic to detect files being updated in the local computer moving the original file
            // to another location as a temporary backup
            if (sourceSyncNode->type == FILENODE &&
                checkIfFileIsChanging(*row.fsNode, sourceSyncNode->getLocalPath()))
            {
                // if we revist here and the file is still the same after enough time, we'll move it
                monitor.waitingLocal(sourceSyncNode->getLocalPath(), LocalPath(), string(), SyncWaitReason::WatiingForFileToStopChanging);
                rowResult = false;
                return true;
            }

            // Is there something in the way at the move destination?
            string nameOverwritten;
            if (row.cloudNode)
            {
                SYNC_verbose << syncname << "Move detected by fsid " << toHandle(row.fsNode->fsid) << " but something else with that name (" << row.cloudNode->name << ") is already here in the cloud. Type: " << row.cloudNode->type
                    << " new path: " << fullPath.localPath_utf8()
                    << " old localnode: " << sourceSyncNode->localnodedisplaypath(*syncs.fsaccess)
                    << logTriplet(row, fullPath);

                // but, is is ok to overwrite that thing?  If that's what happened locally to a synced file, and the cloud item was also synced and is still there, then it's legit
                // overwriting a folder like that is not possible so far as I know
                bool legitOverwrite = row.syncNode->type == FILENODE &&
                                      row.syncNode->fsid_lastSynced != UNDEF &&
                                      row.syncNode->syncedCloudNodeHandle == row.cloudNode->handle;

                if (legitOverwrite)
                {
                    SYNC_verbose << syncname << "Move is a legit overwrite of a synced file, so we overwrite that in the cloud also." << logTriplet(row, fullPath);
                    nameOverwritten = row.cloudNode->name;
                    // todo: record the old one as prior version?
                }
                else if (row.syncNode->type != FILENODE)
                {
                    // todo: need some logic here to check if the cloud source node (as synced) actually exists otherwise no point attempting a move
                    row.syncNode->setCheckMovesAgain(false, true, false);
                    monitor.waitingLocal(fullPath.localPath, sourceSyncNode->getLocalPath(), fullPath.cloudPath, SyncWaitReason::ApplyMoveIsBlockedByExistingItem);
                    rowResult = false;
                    return true;
                }
                else if (row.syncNode->type == FILENODE)
                {
                    rowResult = false;
                    return false;  // let the non-move code run for this node, it can resolve it by upload/download or user intervention
                }
            }

            row.suppressRecursion = true;   // wait until we have moved the other LocalNodes below this one

            // is it a move within the same folder?  (ie, purely a rename?)
            syncRow* sourceRow = nullptr;
            if (sourceSyncNode->parent == row.syncNode->parent
                && row.rowSiblings)
            {
                // then prevent any other action on this node for now
                // if there is a new matching fs name, we'll need this node to be renamed, then a new one will be created
                for (syncRow& r : *row.rowSiblings)
                {
                    // skip the syncItem() call for this one this time (so no upload until move is resolved)
                    if (r.syncNode == sourceSyncNode) sourceRow = &r;
                }
            }

            // we don't want the source LocalNode to be visited until the move completes
            // because it might see a new file with the same name, and start an
            // upload attached to that LocalNode (which would create a wrong version chain in the account)
            // TODO: consider alternative of preventing version on upload completion - probably resulting in much more complicated name matching though
            if (sourceRow)
            {
                sourceRow->itemProcessed = true;
                sourceRow->syncNode->setSyncAgain(true, false, false);
            }

            // Although we have detected a move locally, there's no guarantee the cloud side
            // is complete, the corresponding parent folders in the cloud may not match yet.
            // ie, either of sourceCloudNode or targetCloudNode could be null here.
            // So, we have a heirarchy of statuses:
            //    If any scan flags anywhere are set then we can't be sure a missing fs node isn't a move
            //    After all scanning is done, we need one clean tree traversal with no moves detected
            //    before we can be sure we can remove nodes or upload/download.

            //todo: detach from Nodes ?

            CloudNode sourceCloudNode, targetCloudNode;
            string sourceCloudNodePath, targetCloudNodePath;
            bool foundSourceCloudNode = syncs.lookupCloudNode(sourceSyncNode->syncedCloudNodeHandle, sourceCloudNode, &sourceCloudNodePath, nullptr, nullptr, Syncs::LATEST_VERSION);
            bool foundTargetCloudNode = syncs.lookupCloudNode(parentRow.syncNode->syncedCloudNodeHandle, targetCloudNode, &targetCloudNodePath, nullptr, nullptr, Syncs::FOLDER_ONLY);

//todo:
            //if (sourceCloudNode && !sourceCloudNode->mPendingChanges.empty())
            //{
            //    // come back again later when there isn't already a command in progress
            //    SYNC_verbose << syncname << "Actions are already in progress for " << sourceCloudNode->displaypath() << logTriplet(row, fullPath);
            //    if (parentRow.syncNode) parentRow.syncNode->setSyncAgain(false, true, false);
            //    rowResult = false;
            //    return true;
            //}

            if (foundSourceCloudNode && foundTargetCloudNode)
            {

                LOG_debug << syncname << "Move detected by fsid " << toHandle(row.fsNode->fsid) << ". Type: " << sourceSyncNode->type
                    << " new path: " << fullPath.localPath_utf8()
                    << " old localnode: " << sourceSyncNode->localnodedisplaypath(*syncs.fsaccess)
                    << logTriplet(row, fullPath);

                if (belowRemovedCloudNode)
                {
                    LOG_debug << syncname << "Move destination detected for fsid " << toHandle(row.fsNode->fsid) << " but we are belowRemovedCloudNode, must wait for resolution at: " << fullPath.cloudPath << logTriplet(row, fullPath);;
                    monitor.waitingLocal(fullPath.localPath, sourceSyncNode->getLocalPath(), fullPath.cloudPath, SyncWaitReason::ApplyMoveNeedsOtherSideParentFolderToExist);
                    row.syncNode->setSyncAgain(true, false, false);
                }
                else
                {

                    if (row.cloudNode && row.cloudNode->handle != sourceCloudNode.handle)
                    {
                        LOG_debug << syncname << "Moving node to debris for replacement: " << fullPath.cloudPath << logTriplet(row, fullPath);

                        bool inshareFlag = inshare;
                        auto deleteHandle = row.cloudNode->handle;
                        syncs.queueClient([deleteHandle, inshareFlag](MegaClient& mc, DBTableTransactionCommitter& committer)
                            {
                                if (auto n = mc.nodeByHandle(deleteHandle))
                                {
                                    mc.movetosyncdebris(n, inshareFlag, nullptr);
                                }
                            });
                    }

                    // movePtr stays alive until the move completes
                    // if it's all successful, we will detect the completed move in resolve_rowMatches
                    // and the details from this shared_ptr will help move sub-LocalNodes.
                    // In the meantime, the shared_ptr reminds us not to start another move
                    auto movePtr = std::make_shared<LocalNode::RareFields::MoveInProgress>();

                    // record details so we can look up the source LocalNode again after the move completes:
                    movePtr->sourceFsid = row.fsNode->fsid;
                    movePtr->sourceType = row.fsNode->type;
                    movePtr->sourceFingerprint = row.fsNode->fingerprint;
                    movePtr->sourcePtr = sourceSyncNode;

                    string newName = row.fsNode->localname.toName(*syncs.fsaccess);
                    if (newName == sourceCloudNode.name ||
                        sourceSyncNode->localname == row.fsNode->localname)
                    {
                        // if it wasn't renamed locally, or matches the target anyway
                        // then don't change the name
                        newName.clear();
                    }

                    // If renaming (or move-renaming), check for filename anomalies.
                    // Only report if we really do succeed with the rename
                    std::function<void(MegaClient&)> anomalyReport = nullptr;
                    if (!newName.empty() && newName != nameOverwritten)
                    {
                        auto anomalyType = isFilenameAnomaly(fullPath.localPath.leafName(), newName, sourceCloudNode.type);
                        if (anomalyType != FILENAME_ANOMALY_NONE)
                        {
                            auto local  = fullPath.localPath_utf8();
                            auto remote =  targetCloudNodePath + "/" + newName;

                            anomalyReport = [=](MegaClient& mc){
                                assert(!mc.syncs.onSyncThread());
                                mc.filenameAnomalyDetected(anomalyType, local, remote);
                            };
                        }
                    }

                    if (sourceCloudNode.parentHandle == targetCloudNode.handle && !newName.empty())
                    {
                        // send the command to change the node name
                        LOG_debug << syncname
                                  << "Renaming node: " << sourceCloudNodePath
                                  << " to " << newName  << logTriplet(row, fullPath);

                        auto renameHandle = sourceCloudNode.handle;
                        syncs.queueClient([renameHandle, newName, movePtr, anomalyReport](MegaClient& mc, DBTableTransactionCommitter& committer)
                            {
                                if (auto n = mc.nodeByHandle(renameHandle))
                                {
                                    mc.setattr(n, attr_map('n', newName), [&mc, movePtr, newName, anomalyReport](NodeHandle, Error err){

                                        movePtr->succeeded = !error(err);
                                        movePtr->failed = !!error(err);

                                        LOG_debug << mc.clientname << "SYNC Rename completed: " << newName << " err:" << err;

                                        if (!err && anomalyReport) anomalyReport(mc);
                                    });
                                }
                            });

                        //row.syncNode->moveTargetApplyingToCloud = true;
                        row.syncNode->rare().moveToHere = movePtr;
                        sourceSyncNode->rare().moveFromHere = movePtr;

                        LOG_debug << "Sync - local rename/move " << sourceSyncNode->getLocalPath().toPath(*syncs.fsaccess) << " -> " << fullPath.localPath.toPath(*syncs.fsaccess);

                        rowResult = false;
                        return true;
                    }
                    else
                    {
                        // send the command to move the node
                        LOG_debug << syncname << "Moving node: " << sourceCloudNodePath
                                  << " into " << targetCloudNodePath
                                  << (newName.empty() ? "" : (" as " + newName).c_str()) << logTriplet(row, fullPath);

                        syncs.queueClient([sourceCloudNode, targetCloudNode, newName, movePtr, anomalyReport](MegaClient& mc, DBTableTransactionCommitter& committer)
                        {
                            auto fromNode = mc.nodeByHandle(sourceCloudNode.handle);
                            auto toNode = mc.nodeByHandle(targetCloudNode.handle);

                            if (fromNode && toNode)
                            {
                                auto err = mc.rename(fromNode, toNode,
                                            SYNCDEL_NONE,
                                            sourceCloudNode.parentHandle,
                                            newName.empty() ? nullptr : newName.c_str(),
                                            [&mc, movePtr, anomalyReport](NodeHandle, Error err){

                                                movePtr->succeeded = !error(err);
                                                movePtr->failed = !!error(err);

                                                LOG_debug << mc.clientname << "SYNC Move completed. err:" << err;

                                                if (!err && anomalyReport) anomalyReport(mc);
                                            });

                                if (err)
                                {
                                    // todo: or should we mark this one as blocked and otherwise continue.

                                    // err could be EACCESS or ECIRCULAR for example
                                    LOG_warn << mc.clientname << "SYNC Rename not permitted due to err " << err << ": " << fromNode->displaypath()
                                        << " to " << toNode->displaypath()
                                        << (newName.empty() ? "" : (" as " + newName).c_str());

                                    // todo: figure out if the problem could be overcome by copying and later deleting the source
                                    // but for now, mark the sync as disabled
                                    // todo: work out the right sync error code

                                    // todo: find another place to detect this condition?   Or, is this something that might happen anyway due to async changes and race conditions, we should be able to reevaluate.
                                    //changestate(SYNC_FAILED, COULD_NOT_MOVE_CLOUD_NODES, false, true);
                                }
                            }

                            // movePtr.reset();  // kept alive until completion - then the sync code knows it's finished
                        });

                        // command sent, now we wait for the actinpacket updates, later we will recognise
                        // the row as synced from fsNode, cloudNode and update the syncNode from those

                        LOG_debug << "Sync - local rename/move " << sourceSyncNode->getLocalPath().toPath(*syncs.fsaccess) << " -> " << fullPath.localPath.toPath(*syncs.fsaccess);

                        //assert(sourceSyncNode->moveSourceApplyingToCloud);
                        //row.syncNode->moveTargetApplyingToCloud = true;
                        row.syncNode->rare().moveToHere = movePtr;
                        sourceSyncNode->rare().moveFromHere = movePtr;

                        LOG_verbose << "Set moveToHere ptr: " << (void*)movePtr.get() << " at " << logTriplet(row, fullPath);

                        row.suppressRecursion = true;

                        row.syncNode->setSyncAgain(true, true, false); // keep visiting this node

                        rowResult = false;
                        return true;
                    }
                }
            }
            else
            {
                // eg. cloud parent folder not synced yet (maybe Localnode is created, but not handle matched yet)
                if (!foundSourceCloudNode) SYNC_verbose << syncname << "Source cloud node doesn't exist yet" << logTriplet(row, fullPath);
                if (!foundTargetCloudNode) SYNC_verbose << syncname << "Target parent cloud node doesn't exist yet" << logTriplet(row, fullPath);

                monitor.waitingLocal(fullPath.localPath, sourceSyncNode->getLocalPath(), fullPath.cloudPath, SyncWaitReason::ApplyMoveNeedsOtherSideParentFolderToExist);

                row.suppressRecursion = true;
                rowResult = false;
                return true;
            }


            // todo: adjust source sourceLocalNode so that it is treated as a deletion


            //LOG_debug << "File move/overwrite detected";

            //// delete existing LocalNode...
            //delete row.syncNode;      // todo:  CAUTION:  this will queue commands to remove the cloud node
            //row.syncNode = nullptr;

            //// ...move remote node out of the way...
            //client->execsyncdeletions();   // todo:  CAUTION:  this will send commands to remove the cloud node

            //// ...and atomically replace with moved one
            //client->app->syncupdate_local_move(this, sourceLocalNode, fullPath.toPath(*client->fsaccess).c_str());

            //// (in case of a move, this synchronously updates l->parent and l->node->parent)
            //sourceLocalNode->setnameparent(parentRow.syncNode, &fullPath, client->fsaccess->fsShortname(fullPath), true);

            //// mark as seen / undo possible deletion
            //sourceLocalNode->setnotseen(0);  // todo: do we still need this?

            //statecacheadd(sourceLocalNode);

            //rowResult = false;
            //return true;
        }
    }
    //else
    //{
    //    // !row.syncNode

    //    // rename or move of existing node?
    //    if (row.fsNode->isSymlink)
    //    {
    //        LOG_debug << "checked path is a symlink, blocked: " << fullPath.toPath(*client->fsaccess);
    //        row.syncNode->setUseBlocked();    // todo:   move earlier?  no syncnode here
    //        rowResult = false;
    //        return true;
    //    }
    //    else if (LocalNode* sourceLocalNode = client->findLocalNodeByFsid(*row.fsNode, *this))
    //    {
    //        LOG_debug << syncname << "Move detected by fsid. Type: " << sourceLocalNode->type << " new path: " << fullPath.toPath(*client->fsaccess) << " old localnode: " << sourceLocalNode->localnodedisplaypath(*client->fsaccess);

    //        // logic to detect files being updated in the local computer moving the original file
    //        // to another location as a temporary backup
    //        if (sourceLocalNode->type == FILENODE &&
    //            client->checkIfFileIsChanging(*row.fsNode, sourceLocalNode->getLocalPath(true)))
    //        {
    //            // if we revist here and the file is still the same after enough time, we'll move it
    //            rowResult = false;
    //            return true;
    //        }

    //        client->app->syncupdate_local_move(this, sourceLocalNode, fullPath.toPath(*client->fsaccess).c_str());

    //        // (in case of a move, this synchronously updates l->parent
    //        // and l->node->parent)
    //        sourceLocalNode->setnameparent(parentRow.syncNode, &fullPath, client->fsaccess->fsShortname(fullPath), false);

              /*      // Has the move (rename) resulted in a filename anomaly?
                    if (Node* node = it->second->node)
                    {
                        auto type = isFilenameAnomaly(*localpathNew, node);

                        if (type != FILENAME_ANOMALY_NONE)
                        {
                            auto localPath = localpathNew->toPath();
                            auto remotePath = node->displaypath();

                            client->filenameAnomalyDetected(type, localPath, remotePath);
                        }
                    }*/

    //        // make sure that active PUTs receive their updated filenames
    //        client->updateputs();

    //        statecacheadd(sourceLocalNode);

    //        // unmark possible deletion
    //        sourceLocalNode->setnotseen(0);    // todo: do we still need this?

    //        // immediately scan folder to detect deviations from cached state
    //        if (fullscan && sourceLocalNode->type == FOLDERNODE)
    //        {
    //            sourceLocalNode->setFutureScan(true, true);
    //        }
    //    }
    //}
    return false;
 }


 #ifdef DEBUG
 handle debug_getfsid(const LocalPath& p, FileSystemAccess& fsa)
 {
    auto fa = fsa.newfileaccess();
    LocalPath lp = p;
    if (fa->fopen(lp, true, false, nullptr, false)) return fa->fsid;
    else return UNDEF;
 }
 #endif

bool Sync::checkCloudPathForMovesRenames(syncRow& row, syncRow& parentRow, SyncPath& fullPath, bool& rowResult, bool belowRemovedFsNode)
{
    assert(syncs.onSyncThread());

    // if this cloud move was a sync decision, don't look to make it locally too
    if (row.syncNode && row.syncNode->hasRare() && row.syncNode->rare().moveToHere)
    {
        SYNC_verbose << "Node was a cloud move so skip possible matching local move. " << logTriplet(row, fullPath);
        rowResult = false;
        return false;  // we need to progress to resolve_rowMatched at this node
    }

    SYNC_verbose << syncname << "checking localnodes for synced handle " << row.cloudNode->handle;

    if (row.syncNode && row.syncNode->type != row.cloudNode->type)
    {
        LOG_debug << syncname << "checked node does not have the same type, blocked: " << fullPath.cloudPath;
        row.syncNode->setUseBlocked();
        row.suppressRecursion = true;
        rowResult = false;
        return true;
    }
    else if (LocalNode* sourceSyncNode = syncs.findLocalNodeByNodeHandle(row.cloudNode->handle))
    {
        if (sourceSyncNode == row.syncNode) return false;

        // It's a move or rename

        if (isBackup())
        {
            // Backups must not change the local
            changestate(SYNC_FAILED, BACKUP_MODIFIED, false, true);
            rowResult = false;
            return true;
        }

        ProgressingMonitor monitor(syncs);

        assert(parentRow.syncNode);
        if (parentRow.syncNode) parentRow.syncNode->setCheckMovesAgain(false, true, false);
        if (row.syncNode) row.syncNode->setCheckMovesAgain(true, false, false);

        sourceSyncNode->treestate(TREESTATE_SYNCING);
        if (row.syncNode) row.syncNode->treestate(TREESTATE_SYNCING);

        LocalPath sourcePath = sourceSyncNode->getLocalPath();

        //todo: detach nodes?
        Node* oldCloudParent = sourceSyncNode->parent ?
                               syncs.mClient.nodeByHandle(sourceSyncNode->parent->syncedCloudNodeHandle) :
                               nullptr;

        // True if the move-target exists and we're free to "overwrite" it.
        auto overwrite = false;

        // is there already something else at the target location though?
        if (row.fsNode)
        {
            // todo: should we check if the node that is already here is in fact a match?  in which case we should allow progressing to resolve_rowMatched

            SYNC_verbose << syncname << "Move detected by nodehandle, but something else with that name is already here locally. Type: " << row.fsNode->type
                << " moved node: " << fullPath.cloudPath
                << " old parent: " << (oldCloudParent ? oldCloudParent->displaypath() : "?")
                << logTriplet(row, fullPath);

<<<<<<< HEAD
            row.syncNode->setCheckMovesAgain(false, true, false);
            monitor.waitingCloud(fullPath.cloudPath, sourceSyncNode->getCloudPath(), fullPath.localPath, SyncWaitReason::ApplyMoveIsBlockedByExistingItem);
            rowResult = false;
            return true;
=======
            if (row.syncNode)
            {
                overwrite |= row.syncNode->type == row.fsNode->type;
                overwrite &= row.syncNode->fsid_lastSynced == row.fsNode->fsid;
            }

            if (!overwrite)
            {
                row.syncNode->setCheckMovesAgain(false, true, false);
                monitor.waitingCloud(row.cloudNode->displaypath(), sourceSyncNode->getCloudPath(), fullPath.localPath, SyncWaitReason::ApplyMoveIsBlockedByExistingItem);
                rowResult = false;
                return true;
            }

            SYNC_verbose << syncname << "Move is a legit overwrite of a synced file, so we overwrite that locally too." << logTriplet(row, fullPath);
>>>>>>> 34e204d8
        }

        if (!sourceSyncNode->moveApplyingToLocal && !belowRemovedFsNode && parentRow.cloudNode)
        {
            LOG_debug << syncname << "Move detected by nodehandle. Type: " << sourceSyncNode->type
                << " moved node: " << fullPath.cloudPath
                << " old parent: " << (oldCloudParent ? oldCloudParent->displaypath() : "?")
                << logTriplet(row, fullPath);

            LOG_debug << "Sync - remote move " << fullPath.cloudPath <<
                " from " << (oldCloudParent ? oldCloudParent->displayname() : "?") <<
                " to " << parentRow.cloudNode->name;

            sourceSyncNode->moveApplyingToLocal = true;
        }

        assert(!isBackup());

        // Check for filename anomalies.
        {
            auto type = isFilenameAnomaly(fullPath.localPath, row.cloudNode->name);

            if (type != FILENAME_ANOMALY_NONE)
            {
                auto remotePath = fullPath.cloudPath;
                auto localPath = fullPath.localPath_utf8();
                syncs.queueClient([type, localPath, remotePath](MegaClient& mc, DBTableTransactionCommitter& committer)
                    {
                        mc.filenameAnomalyDetected(type, localPath, remotePath);
                    });
            }
        }

        // is it a move within the same folder?  (ie, purely a rename?)
        syncRow* sourceRow = nullptr;
        if (sourceSyncNode->parent == parentRow.syncNode
            && row.rowSiblings
            && !sourceSyncNode->moveAppliedToLocal)
        {
            // then prevent any other action on this node for now
            // if there is a new matching fs name, we'll need this node to be renamed, then a new one will be created
            for (syncRow& r : *row.rowSiblings)
            {
                // skip the syncItem() call for this one this time (so no upload until move is resolved)
                if (r.syncNode == sourceSyncNode) sourceRow = &r;
            }
        }

        // we don't want the source LocalNode to be visited until after the move completes, and we revisit with rescanned folder data
        // because it might see a new file with the same name, and start a download, keeping the row instead of removing it
        if (sourceRow)
        {
            sourceRow->itemProcessed = true;
            sourceRow->syncNode->setScanAgain(true, false, false, 0);
        }

        if (belowRemovedFsNode)
        {
            LOG_debug << syncname << "Move destination detected for node " << row.cloudNode->handle << " but we are belowRemovedFsNode, must wait for resolution at: " << logTriplet(row, fullPath);;
            monitor.waitingCloud(fullPath.cloudPath, sourceSyncNode->getCloudPath(), fullPath.localPath, SyncWaitReason::ApplyMoveNeedsOtherSideParentFolderToExist);
            if (parentRow.syncNode) parentRow.syncNode->setSyncAgain(false, true, false);
            rowResult = false;
            return true;
        }

        // check filesystem is not changing fsids as a result of rename
<<<<<<< HEAD
        assert(sourceSyncNode->fsid_lastSynced == debug_getfsid(sourcePath, *syncs.fsaccess));
=======
        assert(overwrite || sourceSyncNode->fsid_lastSynced == debug_getfsid(sourcePath, client->fsaccess));

        if (overwrite)
        {
            auto path = fullPath.localPath.toPath(*client->fsaccess);

            SYNC_verbose << "Move-target exists and must be moved to local debris: " << path;

            if (!movetolocaldebris(fullPath.localPath))
            {
                // Couldn't move the target to local debris.
                LOG_err << "Couldn't move move-target to local debris: " << path;

                // Sanity: Must exist for overwrite to be true.
                assert(row.syncNode);

                // Mark subtree as blocked.
                row.syncNode->setUseBlocked();

                // Don't recurse as the subtree's fubar.
                row.suppressRecursion = true;

                // Move hasn't completed.
                sourceSyncNode->moveAppliedToLocal = false;

                // Row hasn't been synced.
                rowResult = false;

                return true;
            }

            LOG_debug << "Move-target moved to local debris: " << path;
        }
>>>>>>> 34e204d8

        if (syncs.fsaccess->renamelocal(sourcePath, fullPath.localPath))
        {
            // todo: move anything at this path to sync debris first?  Old algo didn't though

            // check filesystem is not changing fsids as a result of rename
<<<<<<< HEAD
            assert(sourceSyncNode->fsid_lastSynced == debug_getfsid(fullPath.localPath, *syncs.fsaccess));
=======
            assert(overwrite || sourceSyncNode->fsid_lastSynced == debug_getfsid(fullPath.localPath, client->fsaccess));
>>>>>>> 34e204d8

            LOG_debug << "Sync - local rename/move " << sourceSyncNode->getLocalPath().toPath(*syncs.fsaccess) << " -> " << fullPath.localPath.toPath(*syncs.fsaccess);

            if (!row.syncNode)
            {
                resolve_makeSyncNode_fromCloud(row, parentRow, fullPath, false);
                assert(row.syncNode);
            }

            // remove fsid (and handle) from source node, so we don't detect
            // that as a move source anymore
            sourceSyncNode->setSyncedFsid(UNDEF, syncs.localnodeBySyncedFsid, sourceSyncNode->localname);
            sourceSyncNode->setSyncedNodeHandle(NodeHandle());

            if (sourceSyncNode->type == FILENODE || !overwrite)
            {
                sourceSyncNode->moveContentTo(row.syncNode, fullPath.localPath, true);
            }

            sourceSyncNode->moveAppliedToLocal = true;

            sourceSyncNode->setScanAgain(true, false, false, 0);
            row.syncNode->setScanAgain(true, false, false, 0);

            rowResult = false;
            return true;
        }
        else if (syncs.fsaccess->transient_error)
        {
            LOG_warn << "transient error moving folder: " << sourcePath.toPath(*syncs.fsaccess) << logTriplet(row, fullPath);
            row.syncNode->setUseBlocked();   // todo: any interaction with checkMovesAgain ? might we stall if the transient error never resovles?
            row.suppressRecursion = true;
            sourceSyncNode->moveApplyingToLocal = false;
            rowResult = false;
            return true;
        }
        else
        {
            SYNC_verbose << "Move to here delayed since local parent doesn't exist yet: " << sourcePath.toPath(*syncs.fsaccess) << logTriplet(row, fullPath);
            monitor.waitingCloud(fullPath.cloudPath, sourceSyncNode->getCloudPath(), fullPath.localPath, SyncWaitReason::ApplyMoveNeedsOtherSideParentFolderToExist);
            rowResult = false;
            return true;
        }
    }
    return false;
}



//bool Sync::checkValidNotification(int q, Notification& notification)
//{
//    // This code moved from filtering before going on notifyq, to filtering after when it's thread-safe to do so
//
//    if (q == DirNotify::DIREVENTS || q == DirNotify::EXTRA)
//    {
//        Notification next;
//        while (dirnotify->notifyq[q].peekFront(next)
//            && next.localnode == notification.localnode && next.path == notification.path)
//        {
//            dirnotify->notifyq[q].popFront(next);  // this is the only thread removing from the queue so it will be the same item
//            if (!notification.timestamp || !next.timestamp)
//            {
//                notification.timestamp = 0;  // immediate
//            }
//            else
//            {
//                notification.timestamp = std::max(notification.timestamp, next.timestamp);
//            }
//            LOG_debug << "Next notification repeats, skipping duplicate";
//        }
//    }
//
//    if (notification.timestamp && /*!initializing &&*/ q == DirNotify::DIREVENTS)
//    {
//        LocalPath tmppath;

//        if (notification.localnode)
//        {
//            if (node == (LocalNode*)~0) return false;
//
//            tmppath = notification.localnode->getLocalPath();
//        }
//
//        if (!notification.path.empty())
//        {
//            tmppath.appendWithSeparator(notification.path, false, client->fsaccess->localseparator);
//        }
//
//        attr_map::iterator ait;
//        auto fa = client->fsaccess->newfileaccess(false);
//        bool success = fa->fopen(tmppath, false, false);
//        LocalNode *ll = localnodebypath(notification.localnode, notification.path);
//        if ((!ll && !success && !fa->retry) // deleted file
//            || (ll && success && ll->node && ll->node->localnode == ll
//                && (ll->type != FILENODE || (*(FileFingerprint *)ll) == (*(FileFingerprint *)ll->node))
//                && (ait = ll->node->attrs.map.find('n')) != ll->node->attrs.map.end()
//                && ait->second == ll->name
//                && fa->fsidvalid && fa->fsid == ll->fsid && fa->type == ll->type
//                && (ll->type != FILENODE || (ll->mtime == fa->mtime && ll->size == fa->size))))
//        {
//            LOG_debug << "Self filesystem notification skipped";
//            return false;
//        }
//    }
//    return true;
//}

dstime Sync::procextraq()
{
    assert(syncs.onSyncThread());

    Notification notification;
    NotificationDeque& queue = dirnotify->fsDelayedNetworkEventq;
    dstime delay = NEVER;

    while (queue.popFront(notification))
    {
        LocalNode* node = notification.localnode;

        // Ignore notifications for nodes that no longer exist.
        if (node == (LocalNode*)~0)
        {
            LOG_debug << syncname << "Notification skipped: "
                      << notification.path.toPath(*syncs.fsaccess);
            continue;
        }

        // How long has it been since the notification was queued?
        auto elapsed = syncs.waiter.ds - notification.timestamp;

        // Is it ready to be processed?
        if (elapsed < EXTRA_SCANNING_DELAY_DS)
        {
            // We'll process the notification later.
            queue.unpopFront(notification);

            return delay;
        }

        LOG_verbose << "Processing extra fs notification: "
                    << notification.path.toPath(*syncs.fsaccess);

        LocalPath remainder;
        LocalNode* match;
        LocalNode* nearest;

        match = localnodebypath(node, notification.path, &nearest, &remainder);

        // If the node is reachable, notify its parent.
        if (match && match->parent)
        {
            nearest = match->parent;
        }

        // Make sure some parent in the chain actually exists.
        if (!nearest)
        {
            // Should this notification be rescheduled?
            continue;
        }

        // Let the parent know it needs a scan.
#ifdef DEBUG
        if (nearest->scanAgain < TREE_ACTION_HERE)
        {
            SYNC_verbose << "Trigger scan flag by delayed notification on " << nearest->localnodedisplaypath(*syncs.fsaccess);
        }
#endif
        nearest->setScanAgain(false, true, !remainder.empty(), SCANNING_DELAY_DS);

        // How long the caller should wait before syncing.
        delay = SCANNING_DELAY_DS;
    }

    return delay;
}

//  Just mark the relative LocalNodes as needing to be rescanned.
dstime Sync::procscanq()
{
    assert(syncs.onSyncThread());

    NotificationDeque& queue = dirnotify->fsEventq;

    if (queue.empty())
    {
        return NEVER;
    }

    LOG_verbose << "Marking sync tree with filesystem notifications: "
                << queue.size();

    Notification notification;
    dstime delay = NEVER;

    while (queue.popFront(notification))
    {
        lastFSNotificationTime = syncs.waiter.ds;

        // Skip invalidated notifications.
        if (notification.invalidated())
        {
            LOG_debug << syncname << "Notification skipped: "
                      << notification.path.toPath(*syncs.fsaccess);
            continue;
        }

        // Skip notifications from this sync's debris folder.
        if (notification.fromDebris(*this))
        {
            LOG_debug << syncname
                      << "Debris notification skipped: "
                      << notification.path.toPath();
            continue;
        }

        LocalPath remainder;
        LocalNode* nearest = nullptr;
        LocalNode* node = notification.localnode;

        // Notify the node or its parent
        LocalNode* match = localnodebypath(node, notification.path, &nearest, &remainder);

        bool scanDescendants = false;

        if (match)
        {
            if ((notification.scanRequirement != Notification::FOLDER_NEEDS_SELF_SCAN
                || match->type == FILENODE)
                && match->parent)
            {
                nearest = match->parent;
            }
            else
            {
                nearest = match;
            }
        }
        else
        {
            size_t pos = 0;
            bool multipartRemainder = remainder.findNextSeparator(pos);
            scanDescendants = notification.scanRequirement == Notification::FOLDER_NEEDS_SELF_SCAN ?
                              !remainder.empty() :
                              multipartRemainder;
        }

        if (!nearest)
        {
            // we didn't find any ancestor within the sync
            continue;
        }

        if (nearest->expectedSelfNotificationCount > 0)
        {
            if (nearest->scanDelayUntil >= syncs.waiter.ds)
            {
                // self-caused notifications shouldn't cause extra waiting
                --nearest->expectedSelfNotificationCount;

                SYNC_verbose << "Skipping self-notification (remaining: "
                    << nearest->expectedSelfNotificationCount << ") at: "
                    << nearest->getLocalPath().toPath(*syncs.fsaccess);

                continue;
            }
            else
            {
                SYNC_verbose << "Expected more self-notifications ("
                    << nearest->expectedSelfNotificationCount << ") but they were late, at: "
                    << nearest->getLocalPath().toPath(*syncs.fsaccess);
                nearest->expectedSelfNotificationCount = 0;
            }
        }

        // Let the parent know it needs to perform a scan.
#ifdef DEBUG
        //if (nearest->scanAgain < TREE_ACTION_HERE)
        {
            SYNC_verbose << "Trigger scan flag by fs notification on " << nearest->localnodedisplaypath(*syncs.fsaccess);
        }
#endif

        nearest->setScanAgain(false, true, scanDescendants, SCANNING_DELAY_DS);

        // Queue an extra notification if we're a network sync.
        if (isnetwork)
        {
            LOG_verbose << "Queuing extra notification for: "
                        << notification.path.toPath(*syncs.fsaccess);

            dirnotify->notify(dirnotify->fsDelayedNetworkEventq,
                              node,
                              notification.scanRequirement,
                              std::move(notification.path));
        }

        // How long the caller should wait before syncing.
        delay = SCANNING_DELAY_DS;
    }

    return delay;
}

//// todo: do we still need this?
//// delete all child LocalNodes that have been missing for two consecutive scans (*l must still exist)
//void Sync::deletemissing(LocalNode* l)
//{
//    LocalPath path;
//    std::unique_ptr<FileAccess> fa;
//    for (localnode_map::iterator it = l->children.begin(); it != l->children.end(); )
//    {
//        if (scanseqno-it->second->scanseqno > 1)
//        {
//            if (!fa)
//            {
//                fa = client->fsaccess->newfileaccess();
//            }
//            client->unlinkifexists(it->second, fa.get(), path);
//            delete it++->second;
//        }
//        else
//        {
//            deletemissing(it->second);
//            it++;
//        }
//    }
//}


bool Sync::movetolocaldebris(LocalPath& localpath)
{
    assert(syncs.onSyncThread());
    assert(!isBackup());

    char buf[32];
    struct tm tms;
    string day, localday;
    bool havedir = false;
    struct tm* ptm = m_localtime(m_time(), &tms);

    for (int i = -3; i < 100; i++)
    {
        ScopedLengthRestore restoreLen(localdebris);

        if (i == -2 || i > 95)
        {
            LOG_verbose << syncname << "Creating local debris folder";
            syncs.fsaccess->mkdirlocal(localdebris, true);
        }

        sprintf(buf, "%04d-%02d-%02d", ptm->tm_year + 1900, ptm->tm_mon + 1, ptm->tm_mday);

        if (i >= 0)
        {
            sprintf(strchr(buf, 0), " %02d.%02d.%02d.%02d", ptm->tm_hour,  ptm->tm_min, ptm->tm_sec, i);
        }

        day = buf;
        localdebris.appendWithSeparator(LocalPath::fromPath(day, *syncs.fsaccess), true);

        if (i > -3)
        {
            LOG_verbose << syncname << "Creating daily local debris folder";
            havedir = syncs.fsaccess->mkdirlocal(localdebris, false) || syncs.fsaccess->target_exists;
        }

        localdebris.appendWithSeparator(localpath.subpathFrom(localpath.getLeafnameByteIndex(*syncs.fsaccess)), true);

        syncs.fsaccess->skip_errorreport = i == -3;  // we expect a problem on the first one when the debris folders or debris day folders don't exist yet
        if (syncs.fsaccess->renamelocal(localpath, localdebris, false))
        {
            syncs.fsaccess->skip_errorreport = false;
            return true;
        }
        syncs.fsaccess->skip_errorreport = false;

        if (syncs.fsaccess->transient_error)
        {
            return false;
        }

        if (havedir && !syncs.fsaccess->target_exists)
        {
            return false;
        }
    }

    return false;
}

// todo: move this to client-side?
m_off_t Sync::getInflightProgress()
{
    assert(syncs.onSyncThread());

    m_off_t progressSum = 0;

    for (auto tslot : syncs.mClient.tslots)
    {
        for (auto file : tslot->transfer->files)
        {
            if (auto ln = dynamic_cast<LocalNode*>(file))
            {
                if (ln->sync == this)
                {
                    progressSum += tslot->progressreported;
                }
            }
            else if (auto sfg = dynamic_cast<SyncDownload_inClient*>(file))
            {
            //todo:
                //if (sfg->localNode.sync == this)
                //{
                //    progressSum += tslot->progressreported;
                //}
            }
        }
    }

    return progressSum;
}


UnifiedSync::UnifiedSync(Syncs& s, const SyncConfig& c)
    : syncs(s), mConfig(c)
{
    mNextHeartbeat.reset(new HeartBeatSyncInfo());
}


void Syncs::enableSyncByBackupId(handle backupId, bool resetFingerprint, bool notifyApp, std::function<void(error)> completion, const string& logname)
{
    assert(!onSyncThread());

    auto clientCompletion = [=](error e, SyncError, handle)
        {
            queueClient([completion, e](MC& mc, DBTC& committer)
                {
                    if (completion) completion(e);
                });
        };

    queueSync([=]()
        {
            enableSyncByBackupId_inThread(backupId, resetFingerprint, notifyApp, clientCompletion, logname);
        });
}


void Syncs::enableSyncByBackupId_inThread(handle backupId, bool resetFingerprint, bool notifyApp, std::function<void(error, SyncError, handle)> completion, const string& logname)
{
    assert(onSyncThread());

    UnifiedSync* usPtr = nullptr;

    for (auto& s : mSyncVec)
    {
        if (s->mConfig.getBackupId() == backupId)
        {
            usPtr = s.get();
        }
    }

    if (!usPtr)
    {
        if (completion) completion(API_ENOENT, NO_SYNC_ERROR, backupId);
        return;
    }
    else if (usPtr->mSync)
    {
        if (completion) completion(API_EEXIST, NO_SYNC_ERROR, backupId);
        return;
    }

    UnifiedSync& us = *usPtr;

    us.mConfig.mError = NO_SYNC_ERROR;

    if (resetFingerprint)
    {
        us.mConfig.setLocalFingerprint(0); //This will cause the local filesystem fingerprint to be recalculated
    }

    LocalPath rootpath;
    std::unique_ptr<FileAccess> openedLocalFolder;
    NodeHandle rootNodeHandle;
    string rootNodeName;
    bool inshare, isnetwork;

    error e;
    {
        // todo: even better thead safety
        lock_guard<mutex> g(mClient.nodeTreeMutex);
        e = mClient.checkSyncConfig(us.mConfig, rootpath, openedLocalFolder, rootNodeName, inshare, isnetwork);
    }

    if (e)
    {
        // error and enable flag were already changed
        us.changedConfigState(notifyApp);
        if (completion) completion(e, us.mConfig.mError, backupId);
        return;
    }

    us.mConfig.mError = NO_SYNC_ERROR;
    us.mConfig.mEnabled = true;

    string debris = DEBRISFOLDER;
    auto localdebris = LocalPath();

    us.changedConfigState(notifyApp);
    mHeartBeatMonitor->updateOrRegisterSync(us);

    startSync_inThread(us, debris, localdebris, us.mConfig.mRemoteNode, rootNodeName, inshare, isnetwork, rootpath, completion, logname);
}

bool Syncs::updateSyncRemoteLocation(UnifiedSync& us, bool exists, string cloudPath)
{
    assert(onSyncThread());

    bool changed = false;
    bool pathChanged = false;
    if (exists)
    {
        if (cloudPath != us.mConfig.mOriginalPathOfRemoteRootNode)
        {
            LOG_debug << "Sync root path changed!  Was: " << us.mConfig.mOriginalPathOfRemoteRootNode << " now: " << cloudPath;
            us.mConfig.mOriginalPathOfRemoteRootNode = cloudPath;
            changed = true;
            pathChanged = true;
        }
    }
    else //unset remote node: failed!
    {
        if (!us.mConfig.getRemoteNode().isUndef())
        {
            us.mConfig.setRemoteNode(NodeHandle());
            changed = true;
        }
    }

    if (changed)
    {
        assert(onSyncThread());
        mClient.app->syncupdate_remote_root_changed(us.mConfig);
        saveSyncConfig(us.mConfig);
    }

    return pathChanged;
}

void Syncs::startSync_inThread(UnifiedSync& us, const string& debris, const LocalPath& localdebris,
    NodeHandle rootNodeHandle, const string& rootNodeName, bool inshare, bool isNetwork, const LocalPath& rootpath,
    std::function<void(error, SyncError, handle)> completion, const string& logname)
{
    assert(onSyncThread());

    auto prevFingerprint = us.mConfig.getLocalFingerprint();

    assert(!us.mSync);
    us.mSync.reset(new Sync(us, debris, localdebris, rootNodeHandle, rootNodeName, inshare, logname));
    us.mConfig.setLocalFingerprint(us.mSync->fsfp);

    error e;
    if (prevFingerprint && prevFingerprint != us.mConfig.getLocalFingerprint())
    {
        LOG_err << "New sync local fingerprint mismatch. Previous: " << prevFingerprint
            << "  Current: " << us.mConfig.getLocalFingerprint();
        us.mSync->changestate(SYNC_FAILED, LOCAL_FINGERPRINT_MISMATCH, false, true);
        us.mConfig.mError = LOCAL_FINGERPRINT_MISMATCH;
        us.mConfig.mEnabled = false;
        us.mSync.reset();
        e = API_EFAILED;
    }
    else
    {
        us.mSync->isnetwork = isNetwork;

        saveSyncConfig(us.mConfig);
        mSyncFlags->isInitialPass = true;
        e = API_OK;
    }

    if (completion) completion(e, us.mConfig.mError, us.mConfig.mBackupId);
}

void UnifiedSync::changedConfigState(bool notifyApp)
{
    assert(syncs.onSyncThread());

    if (mConfig.errorOrEnabledChanged())
    {
        LOG_debug << "Sync " << toHandle(mConfig.mBackupId) << " enabled/error changed to " << mConfig.mEnabled << "/" << mConfig.mError;

        syncs.saveSyncConfig(mConfig);
        if (notifyApp)
        {
            assert(syncs.onSyncThread());
            syncs.mClient.app->syncupdate_stateconfig(mConfig);
        }

        syncs.queueClient([](MegaClient& mc, DBTableTransactionCommitter& committer)
            {
                mc.abortbackoff(false);
            });
    }
}

Syncs::Syncs(MegaClient& mc)
  : mClient(mc)
  , fsaccess(new FSACCESS_CLASS)
  , mSyncFlags(new SyncFlags)
  , mScanService(new ScanService(waiter))
  , btheartbeat(rng)
{
    mHeartBeatMonitor.reset(new BackupMonitor(*this));
    syncThread = std::thread([this]() { syncLoop(); });
}

Syncs::~Syncs()
{
    assert(!onSyncThread());

    // null function is the signal to end the thread
    syncThreadActions.pushBack(nullptr);
    waiter.notify();
    if (syncThread.joinable()) syncThread.join();
}

SyncConfigVector Syncs::configsForDrive(const LocalPath& drive) const
{
    assert(onSyncThread() || !onSyncThread());

    lock_guard<mutex> g(mSyncVecMutex);

    SyncConfigVector v;
    for (auto& s : mSyncVec)
    {
        if (s->mConfig.mExternalDrivePath == drive)
        {
            v.push_back(s->mConfig);
        }
    }
    return v;
}

SyncConfigVector Syncs::allConfigs() const
{
    assert(onSyncThread() || !onSyncThread());

    lock_guard<mutex> g(mSyncVecMutex);

    SyncConfigVector v;
    for (auto& s : mSyncVec)
    {
        v.push_back(s->mConfig);
    }
    return v;
}

error Syncs::backupCloseDrive(LocalPath drivePath)
{
    assert(!onSyncThread());

    // Is the path valid?
    if (drivePath.empty())
    {
        return API_EARGS;
    }

    auto* store = syncConfigStore();

    // Does the store exist?
    if (!store)
    {
        // Nope and we need it.
        return API_EINTERNAL;
    }

    // Ensure the drive path is in normalized form.
    drivePath = NormalizeAbsolute(drivePath);

    // Is this drive actually loaded?
    if (!store->driveKnown(drivePath))
    {
        return API_ENOENT;
    }

    auto result = store->write(drivePath, configsForDrive(drivePath));
    store->removeDrive(drivePath);

    unloadSelectedSyncs(
      [&](SyncConfig& config, Sync*)
      {
          return config.mExternalDrivePath == drivePath;
      });

    return result;
}

error Syncs::backupOpenDrive(LocalPath drivePath)
{
    assert(onSyncThread());

    // Is the drive path valid?
    if (drivePath.empty())
    {
        return API_EARGS;
    }

    // Convenience.
    auto& fsAccess = *mClient.fsaccess;

    // Can we get our hands on the config store?
    auto* store = syncConfigStore();

    if (!store)
    {
        LOG_err << "Couldn't restore "
                << drivePath.toPath(fsAccess)
                << " as there is no config store.";

        // Nope and we can't do anything without it.
        return API_EINTERNAL;
    }

    // Ensure the drive path is in normalized form.
    drivePath = NormalizeAbsolute(drivePath);

    // Has this drive already been opened?
    if (store->driveKnown(drivePath))
    {
        LOG_debug << "Skipped restore of "
                  << drivePath.toPath(fsAccess)
                  << " as it has already been opened.";

        // Then we don't have to do anything.
        return API_EEXIST;
    }

    SyncConfigVector configs;

    // Try and open the database on the drive.
    auto result = store->read(drivePath, configs);

    // Try and restore the backups in the database.
    if (result == API_OK)
    {
        LOG_debug << "Attempting to restore backup syncs from "
                  << drivePath.toPath(fsAccess);

        size_t numRestored = 0;

        // Create a unified sync for each backup config.
        for (const auto& config : configs)
        {
            // Create the unified sync.
            lock_guard<mutex> g(mSyncVecMutex);

            bool skip = false;
            for (auto& us : mSyncVec)
            {
                // Make sure there aren't any syncs with this backup id.
                if (config.mBackupId == us->mConfig.mBackupId)
                {
                    LOG_err << "Skipping restore of backup "
                            << config.mLocalPath.toPath(fsAccess)
                            << " on "
                            << drivePath.toPath(fsAccess)
                            << " as a sync already exists with the backup id "
                            << toHandle(config.mBackupId);
                }
            }

            if (!skip)
            {
                mSyncVec.emplace_back(new UnifiedSync(*this, config));

                // Track how many configs we've restored.
                ++numRestored;
            }
        }

        // Log how many backups we could restore.
        LOG_debug << "Restored "
                  << numRestored
                  << " out of "
                  << configs.size()
                  << " backup(s) from "
                  << drivePath.toPath(fsAccess);

        return API_OK;
    }

    // Couldn't open the database.
    LOG_warn << "Failed to restore "
             << drivePath.toPath(fsAccess)
             << " as we couldn't open its config database.";

    return result;
}

SyncConfigStore* Syncs::syncConfigStore()
{
    assert(onSyncThread());

    // Have we already created the database?
    if (mSyncConfigStore)
    {
        // Yep, return a reference to the caller.
        return mSyncConfigStore.get();
    }

    // Is the client using a database?
    if (!mClient.dbaccess)
    {
        // Nope and we need it for the configuration path.
        return nullptr;
    }

    // Can we get our hands on an IO context?
    if (!syncConfigIOContext())
    {
        // We need it if we want to write the DB to disk.
        return nullptr;
    }

    // Where the database will be stored.
    auto dbPath = mClient.dbaccess->rootPath();

    // Create the database.
    mSyncConfigStore.reset(
      new SyncConfigStore(dbPath, *mSyncConfigIOContext));

    return mSyncConfigStore.get();
}

NodeHandle Syncs::getSyncedNodeForLocalPath(const LocalPath& lp)
{
    assert(!onSyncThread());

    // synchronous for now but we could make async one day (intermediate layer would need its function made async first)
    NodeHandle result;
    syncRun([&](){

        lock_guard<mutex> g(mSyncVecMutex);
        for (auto& us : mSyncVec)
        {
            if (us->mSync)
            {
                LocalNode* match = us->mSync->localnodebypath(NULL, lp);
                if (match)
                {
                    result = match->syncedCloudNodeHandle;
                    break;
                }
            }
        }

    });
    return result;
}

error Syncs::syncConfigStoreAdd(const SyncConfig& config)
{
    assert(!onSyncThread());

    error result = API_OK;
    syncRun([&](){ syncConfigStoreAdd_inThread(config, [&](error e){ result = e; }); });
    return result;
}

void Syncs::syncConfigStoreAdd_inThread(const SyncConfig& config, std::function<void(error)> completion)
{
    assert(onSyncThread());

    // Convenience.
    static auto equal =
      [](const LocalPath& lhs, const LocalPath& rhs)
      {
          return !platformCompareUtf(lhs, false, rhs, false);
      };

    auto* store = syncConfigStore();

    // Could we get our hands on the store?
    if (!store)
    {
        // Nope and we can't proceed without it.
        completion(API_EINTERNAL);
        return;
    }

    SyncConfigVector configs;
    bool known = store->driveKnown(LocalPath());

    // Load current configs from disk.
    auto result = store->read(LocalPath(), configs);

    if (result == API_ENOENT || result == API_OK)
    {
        SyncConfigVector::iterator i = configs.begin();

        // Are there any syncs already present for this root?
        for ( ; i != configs.end(); ++i)
        {
            if (equal(i->mLocalPath, config.mLocalPath))
            {
                break;
            }
        }

        // Did we find any existing config?
        if (i != configs.end())
        {
            // Yep, replace it.
            LOG_debug << "Replacing existing sync config for: "
                      << i->mLocalPath.toPath();

            *i = config;
        }
        else
        {
            // Nope, add it.
            configs.emplace_back(config);
        }

        // Write the configs to disk.
        result = store->write(LocalPath(), configs);
    }

    // Remove the drive if it wasn't already known.
    if (!known)
    {
        store->removeDrive(LocalPath());
    }

    completion(result);
    return;
}

bool Syncs::syncConfigStoreDirty()
{
    assert(onSyncThread());
    return mSyncConfigStore && mSyncConfigStore->dirty();
}

bool Syncs::syncConfigStoreFlush()
{
    assert(onSyncThread());

    // No need to flush if the store's not dirty.
    if (!syncConfigStoreDirty()) return true;

    // Try and flush changes to disk.
    LOG_debug << "Attempting to flush config store changes.";

    auto failed = mSyncConfigStore->writeDirtyDrives(allConfigs());

    if (failed.empty()) return true;

    LOG_err << "Failed to flush "
             << failed.size()
             << " drive(s).";

    // Disable syncs present on drives that we couldn't write.
    size_t nFailed = failed.size();

    disableSelectedSyncs_inThread(
      [&](SyncConfig& config, Sync*)
      {
          // But only if they're not already disabled.
          if (!config.getEnabled()) return false;

          auto matched = failed.count(config.mExternalDrivePath);

          return matched > 0;
      },
      false, SYNC_CONFIG_WRITE_FAILURE,
      false, [=](size_t disabled){

        LOG_warn << "Disabled "
                 << disabled
                 << " sync(s) on "
                 << nFailed
                 << " drive(s).";
      });
    return false;
}

error Syncs::syncConfigStoreLoad(SyncConfigVector& configs)
{
    assert(onSyncThread());

    LOG_debug << "Attempting to load internal sync configs from disk.";

    auto result = API_EAGAIN;

    // Can we get our hands on the internal sync config database?
    if (auto* store = syncConfigStore())
    {
        // Try and read the internal database from disk.
        result = store->read(LocalPath(), configs);

        if (result == API_ENOENT || result == API_OK)
        {
            LOG_debug << "Loaded "
                      << configs.size()
                      << " internal sync config(s) from disk.";

            return API_OK;
        }
    }

    LOG_err << "Couldn't load internal sync configs from disk: "
            << result;

    return result;
}

string Syncs::exportSyncConfigs(const SyncConfigVector configs) const
{
    assert(!onSyncThread());
    JSONWriter writer;

    writer.beginobject();
    writer.beginarray("configs");

    for (const auto& config : configs)
    {
        exportSyncConfig(writer, config);
    }

    writer.endarray();
    writer.endobject();

    return writer.getstring();
}

string Syncs::exportSyncConfigs() const
{
    assert(!onSyncThread());
    return exportSyncConfigs(configsForDrive(LocalPath()));
}

void Syncs::importSyncConfigs(const char* data, std::function<void(error)> completion)
{
    assert(!onSyncThread());

    // Convenience.
    struct Context;

    using CompletionFunction = std::function<void(error)>;
    using ContextPtr = std::shared_ptr<Context>;

    // Bundles state we need to create backup IDs.
    struct Context
    {
        static void put(ContextPtr context)
        {
            using std::bind;
            using std::move;
            using std::placeholders::_1;
            using std::placeholders::_2;

            // Convenience.
            auto& client = *context->mClient;
            auto& config = *context->mConfig;
            auto& deviceHash = context->mDeviceHash;

            // Backup Info.
            auto state = BackupInfoSync::getSyncState(config);
            auto info  = BackupInfoSync(config, deviceHash, UNDEF, state);

            LOG_debug << "Generating backup ID for config "
                      << context->signature()
                      << "...";

            // Completion chain.
            auto completion = bind(&putComplete, move(context), _1, _2);

            // Create and initiate request.
            auto* request = new CommandBackupPut(&client, info, move(completion));
            client.reqs.add(request);
        }

        static void putComplete(ContextPtr context, Error result, handle backupID)
        {
            // No backup ID even though the request succeeded?
            if (!result && ISUNDEF(result))
            {
                // Then we've encountered an internal error.
                result = API_EINTERNAL;
            }

            // Convenience;
            auto& client = *context->mClient;

            // Were we able to create a backup ID?
            if (result)
            {
                LOG_err << "Unable to generate backup ID for config "
                        << context->signature();

                auto i = context->mConfigs.begin();
                auto j = context->mConfig;

                // Remove the IDs we've created so far.
                LOG_debug << "Releasing backup IDs generated so far...";

                for ( ; i != j; ++i)
                {
                    auto* request = new CommandBackupRemove(&client, i->mBackupId);
                    client.reqs.add(request);
                }

                // Let the client know the import has failed.
                context->mCompletion(result);
                return;
            }

            // Assign the newly generated backup ID.
            context->mConfig->mBackupId = backupID;

            // Have we assigned IDs for all the syncs?
            if (++context->mConfig == context->mConfigs.end())
            {
                auto& syncs = *context->mSyncs;

                LOG_debug << context->mConfigs.size()
                          << " backup ID(s) have been generated.";

                LOG_debug << "Importing "
                          << context->mConfigs.size()
                          << " configs(s)...";

                // Yep, add them to the sync.
                for (const auto& config : context->mConfigs)
                {
                    std::promise<bool> synchronous;
                    syncs.appendNewSync(config, false, false, [&](error, SyncError, handle){ synchronous.set_value(true); }, false, "");
                    synchronous.get_future().get();
                }

                LOG_debug << context->mConfigs.size()
                          << " sync(s) imported successfully.";

                // Let the client know the import has completed.
                context->mCompletion(API_OK);
                return;
            }

            // Generate an ID for the next config.
            put(std::move(context));
        }

        string signature() const
        {
            ostringstream ostream;

            ostream << mConfig - mConfigs.begin() + 1
                    << "/"
                    << mConfigs.size();

            return ostream.str();
        }

        // Client.
        MegaClient* mClient;

        // Who to call back when we're done.
        CompletionFunction mCompletion;

        // Next config requiring a backup ID.
        SyncConfigVector::iterator mConfig;

        // Configs requiring a backup ID.
        SyncConfigVector mConfigs;

        // Identifies the device we're adding configs to.
        string mDeviceHash;

        // Who we're adding the configs to.
        Syncs* mSyncs;
    }; // Context

    // Sanity.
    if (!data || !*data)
    {
        completion(API_EARGS);
        return;
    }

    // Try and translate JSON back into sync configs.
    SyncConfigVector configs;

    if (!importSyncConfigs(data, configs))
    {
        // No love. Inform the client.
        completion(API_EREAD);
        return;
    }

    // Create and initialize context.
    ContextPtr context = make_unique<Context>();

    context->mClient = &mClient;
    context->mCompletion = std::move(completion);
    context->mConfigs = std::move(configs);
    context->mConfig = context->mConfigs.begin();
    context->mDeviceHash = mClient.getDeviceidHash();
    context->mSyncs = this;

    LOG_debug << "Attempting to generate backup IDs for "
              << context->mConfigs.size()
              << " imported config(s)...";

    // Generate backup IDs.
    Context::put(std::move(context));
}

void Syncs::exportSyncConfig(JSONWriter& writer, const SyncConfig& config) const
{
    assert(!onSyncThread());

    // Internal configs only for the time being.
    if (!config.mExternalDrivePath.empty())
    {
        LOG_warn << "Skipping export of external backup: "
                 << config.mLocalPath.toPath();
        return;
    }

    const auto& fsAccess = *mClient.fsaccess;

    string localPath = config.mLocalPath.toPath(fsAccess);
    string remotePath;
    const string& name = config.mName;
    const char* type = SyncConfig::synctypename(config.mSyncType);

    if (const auto* node = mClient.nodeByHandle(config.mRemoteNode))
    {
        // Get an accurate remote path, if possible.
        remotePath = node->displaypath();
    }
    else
    {
        // Otherwise settle for what we had stored.
        remotePath = config.mOriginalPathOfRemoteRootNode;
    }

#ifdef _WIN32
    // Skip namespace prefix.
    if (!localPath.compare("\\\\?\\"))
    {
        localPath.erase(0, 4);
    }
#endif // _WIN32

    writer.beginobject();
    writer.arg_stringWithEscapes("localPath", localPath);
    writer.arg_stringWithEscapes("name", name);
    writer.arg_stringWithEscapes("remotePath", remotePath);
    writer.arg_stringWithEscapes("type", type);
    writer.endobject();
}

bool Syncs::importSyncConfig(JSON& reader, SyncConfig& config)
{
    assert(!onSyncThread());

    static const string TYPE_LOCAL_PATH  = "localPath";
    static const string TYPE_NAME        = "name";
    static const string TYPE_REMOTE_PATH = "remotePath";
    static const string TYPE_TYPE        = "type";

    LOG_debug << "Attempting to parse config object: "
              << reader.pos;

    string localPath;
    string name;
    string remotePath;
    string type;

    // Parse config properties.
    for (string key; ; )
    {
        // What property are we parsing?
        key = reader.getname();

        // Have we processed all the properties?
        if (key.empty()) break;

        string value;

        // Extract property value if we can.
        if (!reader.storeobject(&value))
        {
            LOG_err << "Parse error extracting property: "
                    << key
                    << ": "
                    << reader.pos;

            return false;
        }

        if (key == TYPE_LOCAL_PATH)
        {
            localPath = std::move(value);
        }
        else if (key == TYPE_NAME)
        {
            name = std::move(value);
        }
        else if (key == TYPE_REMOTE_PATH)
        {
            remotePath = std::move(value);
        }
        else if (key == TYPE_TYPE)
        {
            type = std::move(value);
        }
        else
        {
            LOG_debug << "Skipping unknown property: "
                      << key
                      << ": "
                      << value;
        }
    }

    // Basic validation on properties.
    if (localPath.empty())
    {
        LOG_err << "Invalid config: no local path defined.";
        return false;
    }

    if (name.empty())
    {
        LOG_err << "Invalid config: no name defined.";
        return false;
    }

    if (remotePath.empty())
    {
        LOG_err << "Invalid config: no remote path defined.";
        return false;
    }

    reader.unescape(&localPath);
    reader.unescape(&name);
    reader.unescape(&remotePath);
    reader.unescape(&type);

    // Populate config object.
    config.mBackupId = UNDEF;
    config.mBackupState = SYNC_BACKUP_NONE;
    config.mEnabled = false;
    config.mError = NO_SYNC_ERROR;
    config.mLocalFingerprint = 0;
    config.mLocalPath = LocalPath::fromPath(localPath, *mClient.fsaccess);
    config.mName = std::move(name);
    config.mOriginalPathOfRemoteRootNode = remotePath;
    config.mWarning = NO_SYNC_WARNING;

    // Set node handle if possible.
    if (const auto* root = mClient.nodeByPath(remotePath.c_str()))
    {
        config.mRemoteNode = root->nodeHandle();
    }
    else
    {
        LOG_err << "Invalid config: "
                << "unable to find node for remote path: "
                << remotePath;

        return false;
    }

    // Set type.
    if (!config.synctypefromname(type, config.mSyncType))
    {
        LOG_err << "Invalid config: "
                << "unknown sync type name: "
                << type;

        return false;
    }

    // Config's been parsed.
    LOG_debug << "Config successfully parsed.";

    return true;
}

bool Syncs::importSyncConfigs(const char* data, SyncConfigVector& configs)
{
    assert(!onSyncThread());

    static const string TYPE_CONFIGS = "configs";

    JSON reader(data);

    LOG_debug << "Attempting to import configs from: "
              << data;

    // Enter configs object.
    if (!reader.enterobject())
    {
        LOG_err << "Parse error entering root object: "
                << reader.pos;

        return false;
    }

    // Parse sync configs.
    for (string key; ; )
    {
        // What property are we parsing?
        key = reader.getname();

        // Is it a property we know about?
        if (key != TYPE_CONFIGS)
        {
            // Have we hit the end of the configs object?
            if (key.empty()) break;

            // Skip unknown properties.
            string object;

            if (!reader.storeobject(&object))
            {
                LOG_err << "Parse error skipping unknown property: "
                        << key
                        << ": "
                        << reader.pos;

                return false;
            }

            LOG_debug << "Skipping unknown property: "
                      << key
                      << ": "
                      << object;

            // Parse the next property.
            continue;
        }

        LOG_debug << "Found configs property: "
                  << reader.pos;

        // Enter array of sync configs.
        if (!reader.enterarray())
        {
            LOG_err << "Parse error entering configs array: "
                    << reader.pos;

            return false;
        }

        // Parse each sync config object.
        while (reader.enterobject())
        {
            SyncConfig config;

            // Try and parse this sync config object.
            if (!importSyncConfig(reader, config)) return false;

            if (!reader.leaveobject())
            {
                LOG_err << "Parse error leaving config object: "
                        << reader.pos;
                return false;
            }

            configs.emplace_back(std::move(config));
        }

        if (!reader.leavearray())
        {
            LOG_err << "Parse error leaving configs array: "
                    << reader.pos;

            return false;
        }

        LOG_debug << configs.size()
                  << " config(s) successfully parsed.";
    }

    // Leave configs object.
    if (!reader.leaveobject())
    {
        LOG_err << "Parse error leaving root object: "
                << reader.pos;

        return false;
    }

    return true;
}

SyncConfigIOContext* Syncs::syncConfigIOContext()
{
    assert(onSyncThread());

    // Has a suitable IO context already been created?
    if (mSyncConfigIOContext)
    {
        // Yep, return a reference to it.
        return mSyncConfigIOContext.get();
    }

//TODO: User access is not thread safe
    // Which user are we?
    User* self = mClient.ownuser();
    if (!self)
    {
        LOG_warn << "syncConfigIOContext: own user not available";
        return nullptr;
    }

    // Try and retrieve this user's config data attribute.
    auto* payload = self->getattr(ATTR_JSON_SYNC_CONFIG_DATA);
    if (!payload)
    {
        // Attribute hasn't been created yet.
        LOG_warn << "syncConfigIOContext: JSON config data is not available";
        return nullptr;
    }

    // Try and decrypt the payload.
    unique_ptr<TLVstore> store(
      TLVstore::containerToTLVrecords(payload, &syncKey));

    if (!store)
    {
        // Attribute is malformed.
        LOG_err << "syncConfigIOContext: JSON config data is malformed";
        return nullptr;
    }

    // Convenience.
    constexpr size_t KEYLENGTH = SymmCipher::KEYLENGTH;

    // Verify payload contents.
    string authKey;
    string cipherKey;
    string name;

    if (!store->get("ak", authKey) || authKey.size() != KEYLENGTH ||
        !store->get("ck", cipherKey) || cipherKey.size() != KEYLENGTH ||
        !store->get("fn", name) || name.size() != KEYLENGTH)
    {
        // Payload is malformed.
        LOG_err << "syncConfigIOContext: JSON config data is incomplete";
        return nullptr;
    }

    // Create the IO context.
    mSyncConfigIOContext.reset(
      new SyncConfigIOContext(*fsaccess,
                                  std::move(authKey),
                                  std::move(cipherKey),
                                  Base64::btoa(name),
                                  rng));

    // Return a reference to the new IO context.
    return mSyncConfigIOContext.get();
}

void Syncs::clear_inThread()
{
    assert(onSyncThread());

    assert(!mSyncConfigStore);

    mSyncConfigStore.reset();
    mSyncConfigIOContext.reset();
    {
        lock_guard<mutex> g(mSyncVecMutex);
        mSyncVec.clear();
    }
    isEmpty = true;
    syncKey.setkey((byte*)"\0\0\0\0\0\0\0\0\0\0\0\0\0\0\0\0");
    stall = SyncStallInfo();
    triggerHandles.clear();
    localnodeByScannedFsid.clear();
    localnodeBySyncedFsid.clear();
    mSyncFlags.reset(new SyncFlags);
    mHeartBeatMonitor.reset(new BackupMonitor(*this));
    mFileChangingCheckState.clear();
    btheartbeat.reset();

    if (syncscanstate)
    {
        assert(onSyncThread());
        mClient.app->syncupdate_scanning(false);
        syncscanstate = false;
    }

    if (syncBusyState)
    {
        assert(onSyncThread());
        mClient.app->syncupdate_syncing(false);
        syncBusyState = false;
    }

    syncStallState = false;
    syncConflictState = false;

    totalLocalNodes = 0;
}

shared_ptr<UnifiedSync> Syncs::lookupUnifiedSync(handle backupId)
{
    assert(!onSyncThread());

    lock_guard<mutex> g(mSyncVecMutex);

    for (auto& s : mSyncVec)
    {
        if (s->mConfig.getBackupId() == backupId)
        {
            return s;
        }
    }
    return nullptr;
}


vector<NodeHandle> Syncs::getSyncRootHandles(bool mustBeActive)
{
    assert(!onSyncThread() || onSyncThread());  // still called via checkSyncConfig, currently

    lock_guard<mutex> g(mSyncVecMutex);

    vector<NodeHandle> v;
    for (auto& s : mSyncVec)
    {
        if (mustBeActive && (!s->mSync || !s->mSync->active()))
        {
            continue;
        }
        v.emplace_back(s->mConfig.mRemoteNode);
    }
    return v;
}

void Syncs::appendNewSync(const SyncConfig& c, bool startSync, bool notifyApp, std::function<void(error, SyncError, handle)> completion, bool completionInClient, const string& logname)
{
    assert(!onSyncThread());
    assert(c.mBackupId != UNDEF);

    auto clientCompletion = [this, completion](error e, SyncError se, handle backupId)
    {
        queueClient([e, se, backupId, completion](MegaClient& mc, DBTableTransactionCommitter& committer)
            {
                if (completion) completion(e, se, backupId);
            });
    };

    queueSync([=]()
    {
        appendNewSync_inThread(c, startSync, notifyApp, completionInClient ? clientCompletion : completion, logname);
    });
}

void Syncs::appendNewSync_inThread(const SyncConfig& c, bool startSync, bool notifyApp, std::function<void(error, SyncError, handle)> completion, const string& logname)
{
    assert(onSyncThread());

    isEmpty = false;
    {
        lock_guard<mutex> g(mSyncVecMutex);
        mSyncVec.push_back(unique_ptr<UnifiedSync>(new UnifiedSync(*this, c)));
    }

    if (c.isExternal())
    {
        auto* store = syncConfigStore();

        // Can we get our hands on the config store?
        if (!store)
        {
            LOG_err << "Unable to add backup "
                << c.mLocalPath.toPath(*fsaccess)
                << " on "
                << c.mExternalDrivePath.toPath(*fsaccess)
                << " as there is no config store.";

            if (completion) completion(API_EINTERNAL, c.mError, c.mBackupId);
        }

        // Do we already know about this drive?
        if (!store->driveKnown(c.mExternalDrivePath))
        {
            // Restore the drive's backups, if any.
            auto result = backupOpenDrive(c.mExternalDrivePath);

            if (result != API_OK && result != API_ENOENT)
            {
                // Couldn't read an existing database.
                LOG_err << "Unable to add backup "
                    << c.mLocalPath.toPath(*fsaccess)
                    << " on "
                    << c.mExternalDrivePath.toPath(*fsaccess)
                    << " as we could not read its config database.";

                if (completion) completion(API_EFAILED, c.mError, c.mBackupId);
            }
        }
    }

    saveSyncConfig(c);

    if (!startSync)
    {
        if (completion) completion(API_OK, c.mError, c.mBackupId);
        return;
    }

    enableSyncByBackupId_inThread(c.mBackupId, false, notifyApp, completion, logname);
}

Sync* Syncs::runningSyncByBackupIdForTests(handle backupId) const
{
    assert(!onSyncThread());
    // todo: returning a Sync* is not really thread safe but the tests are using these directly currently.  So long as they only browse the Sync while nothing changes, it should be ok

    lock_guard<mutex> g(mSyncVecMutex);
    for (auto& s : mSyncVec)
    {
        if (s->mSync && s->mConfig.getBackupId() == backupId)
        {
            return s->mSync.get();
        }
    }
    return nullptr;
}

bool Syncs::syncConfigByBackupId(handle backupId, SyncConfig& c) const
{
    // returns a copy for thread safety
    assert(!onSyncThread());

    lock_guard<mutex> g(mSyncVecMutex);
    for (auto& s : mSyncVec)
    {
        if (s->mConfig.getBackupId() == backupId)
        {
            c = s->mConfig;
            return true;
        }
    }

    return false;
}

std::future<bool> Syncs::setSyncPausedByBackupId(handle id, bool pause)
{
    assert(!onSyncThread());

    using PromiseType = std::promise<bool>;
    using PromisePtr  = std::shared_ptr<PromiseType>;

    auto promise = PromisePtr(new PromiseType());
    auto future = promise->get_future();

    queueSync([this, id, pause, promise]() {

        assert(onSyncThread());
        lock_guard<mutex> g(mSyncVecMutex);

        bool found = false;
        for (auto& us : mSyncVec)
        {
            if (us && us->mSync)
            {
                us->mSync->setSyncPaused(pause);
                found = true;
            }
        }
        promise->set_value(found);
    });

    return future;
}

void Syncs::forEachUnifiedSync(std::function<void(UnifiedSync&)> f)
{
    // This function is deprecated; very few still using it, eventually we should remove it

    assert(!onSyncThread());

    for (auto& s : mSyncVec)
    {
        f(*s);
    }
}

void Syncs::forEachRunningSync(bool includePaused, std::function<void(Sync* s)> f) const
{
    // This function is deprecated; very few still using it, eventually we should remove it

    assert(!onSyncThread());

    lock_guard<mutex> g(mSyncVecMutex);
    for (auto& s : mSyncVec)
    {
        if (s->mSync && (includePaused || !s->mSync->syncPaused))
        {
            f(s->mSync.get());
        }
    }
}

bool Syncs::forEachRunningSync_shortcircuit(bool includePaused, std::function<bool(Sync* s)> f)
{
    // only used in MegaApiImpl::syncPathState.
    // We'll move that functionality into Syncs once we can do so without too much difference from develop branch
    assert(!onSyncThread());

    lock_guard<mutex> g(mSyncVecMutex);
    for (auto& s : mSyncVec)
    {
        if (s->mSync && (includePaused || !s->mSync->syncPaused))
        {
            if (!f(s->mSync.get()))
            {
                return false;
            }
        }
    }
    return true;
}

void Syncs::stopCancelledFailedDisabled()
{
    assert(onSyncThread());

    for (auto& unifiedSync : mSyncVec)
    {
        if (unifiedSync->mSync && (
            unifiedSync->mSync->getConfig().mRunningState == SYNC_CANCELED ||
            unifiedSync->mSync->getConfig().mRunningState == SYNC_FAILED ||
            unifiedSync->mSync->getConfig().mRunningState == SYNC_DISABLED))
        {
            unifiedSync->mSync.reset();
        }
    }
}

void Syncs::purgeRunningSyncs()
{
    assert(!onSyncThread());
    syncRun([&](){ purgeRunningSyncs_inThread(); });
}

void Syncs::purgeRunningSyncs_inThread()
{
    assert(onSyncThread());

    // Called from locallogout (which always happens on ~MegaClient as well as on request)
    // Any syncs that are running should be resumed on next start.
    // We stop the syncs here, but don't call the client to say they are stopped.
    // And localnode databases are preserved.
    for (auto& s : mSyncVec)
    {
        if (s->mSync)
        {
            // Deleting the sync will close/save the sync's localnode database file in its current state.
            // And then delete objects in RAM.
            s->mSync.reset();
        }
    }
}

void Syncs::disableSyncs(SyncError syncError, bool newEnabledFlag)
{
    assert(!onSyncThread());

    disableSelectedSyncs([&](SyncConfig& config, Sync*)
        {
            return config.getEnabled();
        },
        false,
        syncError,
        newEnabledFlag,
        [=](size_t nDisabled) {
            LOG_info << "Disabled " << nDisabled << " syncs. error = " << syncError;
            assert(onSyncThread());
            mClient.app->syncs_disabled(syncError);
        });
}

void Syncs::disableSelectedSyncs(std::function<bool(SyncConfig&, Sync*)> selector, bool disableIsFail, SyncError syncError, bool newEnabledFlag, std::function<void(size_t)> completion)
{
    assert(!onSyncThread());
    queueSync([this, selector, disableIsFail, syncError, newEnabledFlag, completion]()
    {
        disableSelectedSyncs_inThread(selector, disableIsFail, syncError, newEnabledFlag, completion);
    });
}

void Syncs::disableSelectedSyncs_inThread(std::function<bool(SyncConfig&, Sync*)> selector, bool disableIsFail, SyncError syncError, bool newEnabledFlag, std::function<void(size_t)> completion)
{
    assert(onSyncThread());

    size_t nDisabled = 0;
    for (auto i = mSyncVec.size(); i--; )
    {
        if (selector(mSyncVec[i]->mConfig, mSyncVec[i]->mSync.get()))
        {
            if (auto sync = mSyncVec[i]->mSync.get())
            {
                sync->changestate(disableIsFail ? SYNC_FAILED : SYNC_DISABLED, syncError, newEnabledFlag, true); //This will cause the later deletion of Sync (not MegaSyncPrivate) object
            }
            else
            {
                // Backups should not be automatically resumed unless we can be sure
                // that mirror phase completed, and no cloud changes occurred since.
                //
                // If the backup was mirroring, the mirror may be incomplete. In that
                // case, the cloud may still contain files/folders that should not be
                // in the backup, and so we would need to restore in mirror phase, but
                // we must have the user's permission and instruction to do that.
                //
                // If the backup was monitoring when it was disabled, it's possible that
                // the cloud has changed in the meantime. If it was resumed, there may
                // be cloud changes that cause it to immediately fail.  Again we should
                // have the user's instruction to start again with mirroring phase.
                //
                // For initial implementation we are keeping things simple and reliable,
                // the user must resume the sync manually, and confirm that starting
                // with mirroring phase is appropriate.
                auto enabled = newEnabledFlag & !mSyncVec[i]->mConfig.isBackup();

                mSyncVec[i]->mConfig.setError(syncError);
                mSyncVec[i]->mConfig.setEnabled(enabled);
                mSyncVec[i]->changedConfigState(true);
            }
            nDisabled += 1;

            mHeartBeatMonitor->updateOrRegisterSync(*mSyncVec[i]);
        }
    }
    if (completion) completion(nDisabled);
}

void Syncs::syncRun(std::function<void()> f)
{
    assert(!onSyncThread());
    std::promise<bool> synchronous;
    syncThreadActions.pushBack([&]()
        {
            f();
            synchronous.set_value(true);
        });

    synchronous.get_future().get();
}

void Syncs::removeSelectedSyncs(std::function<bool(SyncConfig&, Sync*)> selector)
{
    assert(!onSyncThread());
    syncRun([&](){ removeSelectedSyncs_inThread(selector); });
}

void Syncs::removeSelectedSyncs_inThread(std::function<bool(SyncConfig&, Sync*)> selector)
{
    assert(onSyncThread());

    for (auto i = mSyncVec.size(); i--; )
    {
        if (selector(mSyncVec[i]->mConfig, mSyncVec[i]->mSync.get()))
        {
            removeSyncByIndex(i);
        }
    }
}

void Syncs::unloadSelectedSyncs(std::function<bool(SyncConfig&, Sync*)> selector)
{
    assert(onSyncThread());

    for (auto i = mSyncVec.size(); i--; )
    {
        if (selector(mSyncVec[i]->mConfig, mSyncVec[i]->mSync.get()))
        {
            unloadSyncByIndex(i);
        }
    }
}

void Syncs::locallogout(bool removecaches, bool keepSyncsConfigFile)
{
    assert(!onSyncThread());
    syncRun([&](){ locallogout_inThread(removecaches, keepSyncsConfigFile); });
}

void Syncs::locallogout_inThread(bool removecaches, bool keepSyncsConfigFile)
{
    assert(onSyncThread());

    // NULL the statecachetable databases for Syncs first, then Sync destruction won't remove LocalNodes from them
    // If we are deleting syncs then just remove() the database direct

    for (auto i = mSyncVec.size(); i--; )
    {
        if (Sync* sync = mSyncVec[i]->mSync.get())
        {
            if (sync->statecachetable)
            {
                if (removecaches) sync->statecachetable->remove();
                sync->statecachetable.reset();
            }
        }
    }

    if (!removecaches)
    {
        syncConfigStoreFlush();
    }
    else if (keepSyncsConfigFile)
    {
        // Special case backward compatibility for MEGAsync
        // The syncs will be disabled, if the user logs back in they can then manually re-enable.
        disableSelectedSyncs_inThread(
            [&](SyncConfig& config, Sync*){return config.getEnabled();},
            false, LOGGED_OUT, false, nullptr);

        syncConfigStoreFlush();
    }
    else if (mSyncConfigStore)
    {
        mSyncConfigStore->write(LocalPath(), SyncConfigVector());

        // Remove all drives.
        for (auto& drive : mSyncConfigStore->knownDrives())
        {
            // Never remove internal drive.
            if (!drive.empty())
            {
                // This does not flush.
                mSyncConfigStore->removeDrive(drive);
            }
        }
    }
    mSyncConfigStore.reset();

    // Remove all syncs.
    removeSelectedSyncs_inThread([](SyncConfig&, Sync*) { return true; });

    clear_inThread();
}

void Syncs::removeSyncByIndex(size_t index)
{
    assert(onSyncThread());

    if (index < mSyncVec.size())
    {
        if (auto& syncPtr = mSyncVec[index]->mSync)
        {
            syncPtr->changestate(SYNC_CANCELED, UNKNOWN_ERROR, false, false);

            if (syncPtr->statecachetable)
            {
                syncPtr->statecachetable->remove();
                syncPtr->statecachetable.reset();
            }
            syncPtr.reset(); // deletes sync
        }

        if (mSyncConfigStore) mSyncConfigStore->markDriveDirty(mSyncVec[index]->mConfig.mExternalDrivePath);

        // call back before actual removal (intermediate layer may need to make a temp copy to call client app)
        SyncConfig configCopy = mSyncVec[index]->mConfig;

        assert(onSyncThread());
        mClient.app->sync_removed(configCopy);

        // unregister this sync/backup from API (backup center)
        queueClient([configCopy](MegaClient& mc, DBTableTransactionCommitter& committer)
            {
                mc.reqs.add(new CommandBackupRemove(&mc, configCopy.getBackupId()));
            });

        lock_guard g(mSyncVecMutex);
        mSyncVec.erase(mSyncVec.begin() + index);

        isEmpty = mSyncVec.empty();
    }
}

void Syncs::unloadSyncByIndex(size_t index)
{
    assert(onSyncThread());

    if (index < mSyncVec.size())
    {
        if (auto& syncPtr = mSyncVec[index]->mSync)
        {
            // if it was running, the app gets a callback saying it's no longer active
            // SYNC_CANCELED is a special value that means we are shutting it down without changing config
            syncPtr->changestate(SYNC_CANCELED, UNKNOWN_ERROR, false, false);

            if (syncPtr->statecachetable)
            {
                // sync LocalNode database (if any) will be closed
                // deletion of the sync object won't affect the database
                syncPtr->statecachetable.reset();
            }
            syncPtr.reset(); // deletes sync
        }

        // the sync config is not affected by this operation; it should already be up to date on disk (or be pending)
        // we don't call sync_removed back since the sync is not deleted
        // we don't unregister from the backup/sync heartbeats as the sync can be resumed later

        lock_guard g(mSyncVecMutex);
        mSyncVec.erase(mSyncVec.begin() + index);
        isEmpty = mSyncVec.empty();
    }
}

void Syncs::saveSyncConfig(const SyncConfig& config)
{
    assert(onSyncThread());

    if (auto* store = syncConfigStore())
    {
        store->markDriveDirty(config.mExternalDrivePath);
    }
}

void Syncs::resumeResumableSyncsOnStartup(bool resetSyncConfigStore, std::function<void(error)>&& completion)
{
    assert(!onSyncThread());

    if (mClient.loggedin() != FULLACCOUNT)
    {
        if (completion) completion(API_EACCESS);
        return;
    }

    syncThreadActions.pushBack([this, resetSyncConfigStore, completion]()
        {
            resumeResumableSyncsOnStartup_inThread(resetSyncConfigStore, completion);
        });
}

void Syncs::resumeResumableSyncsOnStartup_inThread(bool resetSyncConfigStore, std::function<void(error)> clientCompletion)
{
    assert(onSyncThread());

    if (resetSyncConfigStore)
    {
        mSyncConfigStore.reset();
        static_cast<void>(syncConfigStore());
    }

    SyncConfigVector configs;

    if (syncConfigStoreLoad(configs) != API_OK)
    {
        return;
    }

    // There should be no syncs yet.
    assert(mSyncVec.empty());

    for (auto& config : configs)
    {
        lock_guard g(mSyncVecMutex);
        mSyncVec.push_back(unique_ptr<UnifiedSync>(new UnifiedSync(*this, config)));
        isEmpty = false;
    }

    for (auto& unifiedSync : mSyncVec)
    {
        if (!unifiedSync->mSync)
        {
            if (unifiedSync->mConfig.mOriginalPathOfRemoteRootNode.empty()) //should only happen if coming from old cache
            {

                CloudNode cloudNode;
                string cloudNodePath;
                bool foundCloudNode = lookupCloudNode(unifiedSync->mConfig.getRemoteNode(), cloudNode, &cloudNodePath, nullptr, nullptr, Syncs::FOLDER_ONLY);

                updateSyncRemoteLocation(*unifiedSync, foundCloudNode, cloudNodePath); //updates cache & notice app of this change
            }

            if (unifiedSync->mConfig.getBackupState() == SYNC_BACKUP_MIRROR)
            {
                // Should only be possible for a backup sync.
                assert(unifiedSync->mConfig.isBackup());

                // Disable only if necessary.
                if (unifiedSync->mConfig.getEnabled())
                {
                    unifiedSync->mConfig.setEnabled(false);
                    saveSyncConfig(unifiedSync->mConfig);
                }
            }

            bool hadAnError = unifiedSync->mConfig.getError() != NO_SYNC_ERROR;

            if (unifiedSync->mConfig.getEnabled())
            {
                // Right now, syncs are disabled upon all errors but, after sync-rework, syncs
                // could be kept as enabled but failed due to a temporary/recoverable error and
                // the SDK may auto-resume them if the error condition vanishes
                // (ie. an expired business account automatically disable syncs, but once
                // the user has paid, we may auto-resume).
                // TODO: remove assertion if it no longer applies:
                assert(!hadAnError);

#ifdef __APPLE__
                unifiedSync->mConfig.setLocalFingerprint(0); //for certain MacOS, fsfp seems to vary when restarting. we set it to 0, so that it gets recalculated
#endif
                LOG_debug << "Resuming cached sync: " << toHandle(unifiedSync->mConfig.getBackupId()) << " " << unifiedSync->mConfig.getLocalPath().toPath(*fsaccess) << " fsfp= " << unifiedSync->mConfig.getLocalFingerprint() << " error = " << unifiedSync->mConfig.getError();

                auto configCopy = unifiedSync->mConfig;
                enableSyncByBackupId_inThread(unifiedSync->mConfig.mBackupId, false, false, [this, configCopy, hadAnError](error e, SyncError se, handle backupId)
                    {
                        LOG_debug << "Sync autoresumed: " << toHandle(backupId) << " " << configCopy.getLocalPath().toPath(*fsaccess) << " fsfp= " << configCopy.getLocalFingerprint() << " error = " << se;
                        assert(onSyncThread());
                        mClient.app->sync_auto_resume_result(configCopy, true, hadAnError);
                    }, "");
            }
            else
            {
                LOG_debug << "Sync loaded (but not resumed): " << toHandle(unifiedSync->mConfig.getBackupId()) << " " << unifiedSync->mConfig.getLocalPath().toPath(*fsaccess) << " fsfp= " << unifiedSync->mConfig.getLocalFingerprint() << " error = " << unifiedSync->mConfig.getError();
                assert(onSyncThread());
                mClient.app->sync_auto_resume_result(unifiedSync->mConfig, true, hadAnError);
            }
        }
    }
}

bool Sync::recursiveCollectNameConflicts(list<NameConflict>& conflicts)
{
    assert(syncs.onSyncThread());

    FSNode rootFsNode(localroot->getLastSyncedFSDetails());
    syncRow row{ &cloudRoot, localroot.get(), &rootFsNode };
    SyncPath pathBuffer(syncs, localroot->localname, cloudRootPath);
    recursiveCollectNameConflicts(row, conflicts, pathBuffer);
    return !conflicts.empty();
}

void syncRow::inferOrCalculateChildSyncRows(bool wasSynced, vector<syncRow>& childRows, vector<FSNode>& fsInferredChildren, vector<FSNode>& fsChildren, vector<CloudNode>& cloudChildren)
{
    // Effective children are from the last scan, if present.
    vector<FSNode>* effectiveFsChildren = syncNode->lastFolderScan.get();

    if (wasSynced && syncNode->sync->inferAlreadySyncedTriplets(cloudChildren, *syncNode, fsInferredChildren, childRows))
    {
        effectiveFsChildren = &fsInferredChildren;
    }
    else
    {
        // Otherwise, we can reconstruct the filesystem entries from the LocalNodes
        if (!effectiveFsChildren)
        {
            fsChildren.reserve(syncNode->children.size() + 50);  // leave some room for others to be added in syncItem()

            for (auto &childIt : syncNode->children)
            {
                if (childIt.second->fsid_lastSynced != UNDEF)
                {
                    fsChildren.emplace_back(childIt.second->getLastSyncedFSDetails());
                }
            }

            effectiveFsChildren = &fsChildren;
        }

        childRows = syncNode->sync->computeSyncTriplets(cloudChildren, *syncNode, *effectiveFsChildren);
    }
}


void Sync::recursiveCollectNameConflicts(syncRow& row, list<NameConflict>& ncs, SyncPath& fullPath)
{
    assert(syncs.onSyncThread());

    assert(row.syncNode);
    if (!row.syncNode->conflictsDetected())
    {
        return;
    }

    // Get sync triplets.
    vector<syncRow> childRows;
    vector<FSNode> fsInferredChildren;
    vector<FSNode> fsChildren;
    vector<CloudNode> cloudChildren;

    if (row.cloudNode)
    {
        syncs.lookupCloudChildren(row.cloudNode->handle, cloudChildren);
    }

    bool wasSynced = false;  // todo
    row.inferOrCalculateChildSyncRows(wasSynced, childRows, fsInferredChildren, fsChildren, cloudChildren);


    for (auto& childRow : childRows)
    {
        if (!childRow.cloudClashingNames.empty() ||
            !childRow.fsClashingNames.empty())
        {
            NameConflict nc;
            if (!childRow.cloudClashingNames.empty())
            {
                nc.cloudPath = row.cloudNode ? fullPath.cloudPath : "";
                for (CloudNode* n : childRow.cloudClashingNames)
                {
                    nc.clashingCloudNames.push_back(n->name);
                }
            }
            if (!childRow.fsClashingNames.empty())
            {
                nc.localPath = row.syncNode ? row.syncNode->getLocalPath() : LocalPath();
                for (FSNode* n : childRow.fsClashingNames)
                {
                    nc.clashingLocalNames.push_back(n->localname);
                }
            }
            ncs.push_back(std::move(nc));
        }

        // recurse after dealing with all items, so any renames within the folder have been completed
        if (childRow.syncNode && childRow.syncNode->type == FOLDERNODE)
        {

            ScopedSyncPathRestore syncPathRestore(fullPath);

            if (!fullPath.appendRowNames(childRow, mFilesystemType) ||
                localdebris.isContainingPathOf(fullPath.localPath))
            {
                // This is a legitimate case; eg. we only had a syncNode and it is removed in resolve_delSyncNode
                // Or if this is the debris folder, ignore it
                continue;
            }

            recursiveCollectNameConflicts(childRow, ncs, fullPath);
        }
    }
}

bool Sync::collectScanBlocked(list<LocalPath>& paths) const
{
    collectScanBlocked(*localroot, paths);

    return !paths.empty();
}

void Sync::collectScanBlocked(const LocalNode& node, list<LocalPath>& paths) const
{
    assert(node.type == FOLDERNODE);

    if (node.scanBlocked == TREE_RESOLVED) return;

    if (node.scanBlocked > TREE_DESCENDANT_FLAGGED)
    {
        paths.emplace_back(node.getLocalPath());
        return;
    }

    for (auto& child : node.children)
    {
        if (child.second->type != FOLDERNODE) continue;

        collectScanBlocked(*child.second, paths);
    }
}

bool Sync::collectUseBlocked(list<LocalPath>& paths) const
{
    collectUseBlocked(*localroot, paths);

    return !paths.empty();
}

void Sync::collectUseBlocked(const LocalNode& node, list<LocalPath>& paths) const
{
    if (node.useBlocked == TREE_RESOLVED) return;

    if (node.useBlocked > TREE_DESCENDANT_FLAGGED)
    {
        paths.emplace_back(node.getLocalPath());
        return;
    }

    for (auto& child : node.children)
    {
        collectUseBlocked(*child.second, paths);
    }
}

const LocalPath& syncRow::comparisonLocalname() const
{
    if (syncNode)
    {
        return syncNode->localname;
    }
    else if (fsNode)
    {
        return fsNode->localname;
    }
    else if (!fsClashingNames.empty())
    {
        return fsClashingNames[0]->localname;
    }
    else
    {
        assert(false);
        static LocalPath nullResult;
        return nullResult;
    }
}


void Sync::combineTripletSet(vector<syncRow>::iterator a, vector<syncRow>::iterator b) const
{
    assert(syncs.onSyncThread());

//#ifdef DEBUG
//    // log before case
//    LOG_debug << " combineTripletSet BEFORE " << std::distance(a, b);
//    for (auto i = a; i != b; ++i)
//    {
//        LOG_debug
//            << (i->cloudNode ? i->cloudNode->name : "<null>") << " "
//            << (i->syncNode ? i->syncNode->localname.toPath() : "<null>") << " "
//            << (i->fsNode ? i->fsNode->localname.toPath() : "<null>") << " ";
//    }
//#endif

    // match up elements that are still present and were alrady synced
    vector<syncRow>::iterator lastFullySynced = b;
    vector<syncRow>::iterator lastNotFullySynced = b;
    unsigned syncNode_nfs_count = 0;

    for (auto i = a; i != b; ++i)
    {
        if (auto sn = i->syncNode)
        {
            if (!sn->syncedCloudNodeHandle.isUndef())
            {
                for (auto j = a; j != b; ++j)
                {
                    if (j->cloudNode && j->cloudNode->handle == sn->syncedCloudNodeHandle)
                    {
                        std::swap(j->cloudNode, i->cloudNode);
                        break;
                    }
                }
            }
            if (sn->fsid_lastSynced != UNDEF)
            {
                for (auto j = a; j != b; ++j)
                {
                    if (j->fsNode && j->fsNode->fsid == sn->fsid_lastSynced)
                    {
                        std::swap(j->fsNode, i->fsNode);
                        break;
                    }
                }
            }

            // is this row fully synced alrady? if so, put it aside in case there are more syncNodes
            if (i->cloudNode && i->fsNode)
            {
                std::swap(*a, *i);
                lastFullySynced = a;
                ++a;
            }
            else
            {
                lastNotFullySynced = i;
                ++syncNode_nfs_count;
            }
        }
    }

    // if this fails, please figure out how we got into that state
    assert(syncNode_nfs_count < 2);

    // gather up the remaining into a single row, there may be clashes.

    auto targetrow = lastNotFullySynced != b ? lastNotFullySynced :
                     (lastFullySynced != b ? lastFullySynced : a);

    // check for duplicate names as we go. All but one row will be left as all nullptr
    for (auto i = a; i != b; ++i)
    if (i != targetrow)
    {
        if (i->fsNode)
        {
            if (targetrow->fsNode &&
                !(targetrow->syncNode &&
                targetrow->syncNode->fsid_lastSynced
                == targetrow->fsNode->fsid))
            {
                LOG_debug << syncname << "Conflicting filesystem name: "
                    << targetrow->fsNode->localname.toPath(*syncs.fsaccess);
                targetrow->fsClashingNames.push_back(targetrow->fsNode);
                targetrow->fsNode = nullptr;
            }
            if (targetrow->fsNode ||
                !targetrow->fsClashingNames.empty())
            {
                LOG_debug << syncname << "Conflicting filesystem name: "
                    << i->fsNode->localname.toPath(*syncs.fsaccess);
                targetrow->fsClashingNames.push_back(i->fsNode);
                i->fsNode = nullptr;
            }
            if (!targetrow->fsNode &&
                targetrow->fsClashingNames.empty())
            {
                std::swap(targetrow->fsNode, i->fsNode);
            }
        }
        if (i->cloudNode)
        {
            if (targetrow->cloudNode &&
                !(targetrow->syncNode &&
                targetrow->syncNode->syncedCloudNodeHandle
                == targetrow->cloudNode->handle))
            {
                LOG_debug << syncname << "Conflicting filesystem name: "
                    << targetrow->cloudNode->name;
                targetrow->cloudClashingNames.push_back(targetrow->cloudNode);
                targetrow->cloudNode = nullptr;
            }
            if (targetrow->cloudNode ||
                !targetrow->cloudClashingNames.empty())
            {
                LOG_debug << syncname << "Conflicting filesystem name: "
                    << i->cloudNode->name;
                targetrow->cloudClashingNames.push_back(i->cloudNode);
                i->cloudNode = nullptr;
            }
            if (!targetrow->cloudNode &&
                targetrow->cloudClashingNames.empty())
            {
                std::swap(targetrow->cloudNode, i->cloudNode);
            }
        }
    }

//#ifdef DEBUG
//    // log after case
//    LOG_debug << " combineTripletSet AFTER " << std::distance(a, b);
//    for (auto i = a; i != b; ++i)
//    {
//        LOG_debug
//            << (i->cloudNode ? i->cloudNode->name : "<null>") << " "
//            << (i->syncNode ? i->syncNode->localname.toPath() : "<null>") << " "
//            << (i->fsNode ? i->fsNode->localname.toPath() : "<null>") << " ";
//        for (auto j : i->cloudClashingNames)
//        {
//            LOG_debug << "with clashing cloud name: " << j->name;
//        }
//        for (auto j : i->fsClashingNames)
//        {
//            LOG_debug << "with clashing fs name: " << j->localname.toPath();
//        }
//    }
//#endif


#ifdef DEBUG
    // confirm all are empty except target
    for (auto i = a; i != b; ++i)
    {
        assert(i == targetrow || i->empty());
    }
#endif
}

auto Sync::computeSyncTriplets(vector<CloudNode>& cloudNodes, const LocalNode& syncParent, vector<FSNode>& fsNodes) const -> vector<syncRow>
{
    assert(syncs.onSyncThread());

    CodeCounter::ScopeTimer rst(syncs.mClient.performanceStats.computeSyncTripletsTime);

    vector<syncRow> triplets;
    triplets.reserve(cloudNodes.size() + syncParent.children.size() + fsNodes.size());

    for (auto& cn : cloudNodes)          triplets.emplace_back(&cn, nullptr, nullptr);
    for (auto& sn : syncParent.children) triplets.emplace_back(nullptr, sn.second, nullptr);
    for (auto& fsn : fsNodes)            triplets.emplace_back(nullptr, nullptr, &fsn);

    bool caseInsensitive = isCaseInsensitive(mFilesystemType);

    auto tripletCompare = [=](const syncRow& lhs, const syncRow& rhs) -> int {

        if (lhs.cloudNode)
        {
            if (rhs.cloudNode)
            {
                return compareUtf(lhs.cloudNode->name, false, rhs.cloudNode->name, false, caseInsensitive);
            }
            else if (rhs.syncNode)
            {
                return compareUtf(lhs.cloudNode->name, false, rhs.syncNode->localname, true, caseInsensitive);
            }
            else // rhs.fsNode
            {
                return compareUtf(lhs.cloudNode->name, false, rhs.fsNode->localname, true, caseInsensitive);
            }
        }
        else if (lhs.syncNode)
        {
            if (rhs.cloudNode)
            {
                return compareUtf(lhs.syncNode->localname, true, rhs.cloudNode->name, false, caseInsensitive);
            }
            else if (rhs.syncNode)
            {
                return compareUtf(lhs.syncNode->localname, true, rhs.syncNode->localname, true, caseInsensitive);
            }
            else // rhs.fsNode
            {
                return compareUtf(lhs.syncNode->localname, true, rhs.fsNode->localname, true, caseInsensitive);
            }
        }
        else // lhs.fsNode
        {
            if (rhs.cloudNode)
            {
                return compareUtf(lhs.fsNode->localname, true, rhs.cloudNode->name, false, caseInsensitive);
            }
            else if (rhs.syncNode)
            {
                return compareUtf(lhs.fsNode->localname, true, rhs.syncNode->localname, true, caseInsensitive);
            }
            else // rhs.fsNode
            {
                return compareUtf(lhs.fsNode->localname, true, rhs.fsNode->localname, true, caseInsensitive);
            }
        }
    };

    std::sort(triplets.begin(), triplets.end(),
           [=](const syncRow& lhs, const syncRow& rhs)
           { return tripletCompare(lhs, rhs) < 0; });

    auto currSet = triplets.begin();
    auto end  = triplets.end();

    while (currSet != end)
    {
        // Determine the next set that are all comparator-equal
        auto nextSet = currSet;
        ++nextSet;
        while (nextSet != end && 0 == tripletCompare(*currSet, *nextSet))
        {
            ++nextSet;
        }

        combineTripletSet(currSet, nextSet);

        currSet = nextSet;
    }

    auto newEnd = std::remove_if(triplets.begin(), triplets.end(), [](syncRow& row){ return row.empty(); });
    triplets.erase(newEnd, triplets.end());

    return triplets;
}

bool Sync::inferAlreadySyncedTriplets(vector<CloudNode>& cloudChildren, const LocalNode& syncParent, vector<FSNode>& inferredFsNodes, vector<syncRow>& inferredRows) const
{
    assert(syncs.onSyncThread());

    CodeCounter::ScopeTimer rst(syncs.mClient.performanceStats.inferSyncTripletsTime);

    if (cloudChildren.size() != syncParent.children.size()) return false;

    inferredFsNodes.reserve(syncParent.children.size());

    auto cloudHandleLess = [](const CloudNode& a, const CloudNode& b){ return a.handle < b.handle; };
    std::sort(cloudChildren.begin(), cloudChildren.end(), cloudHandleLess);

    for (auto& child : syncParent.children)
    {

        CloudNode compareTo;
        compareTo.handle = child.second->syncedCloudNodeHandle;
        auto iters = std::equal_range(cloudChildren.begin(), cloudChildren.end(), compareTo, cloudHandleLess);

        if (std::distance(iters.first, iters.second) != 1)
        {
            // the node tree has actually changed so we need to run the full algorithm
            return false;
        }

        CloudNode* node = &*iters.first;

        if (node->parentType == FILENODE)
        {
            LOG_err << "Looked up a file version node during infer: " << node->name;
			assert(false);
            return false;
        }

        if (child.second->fsid_lastSynced == UNDEF || child.second->fsid_lastSynced != child.second->fsid_asScanned)
        {
            // on-disk is different to our LocalNode list
            return false;
        }

        inferredFsNodes.push_back(child.second->getLastSyncedFSDetails());
        inferredRows.emplace_back(node, child.second, &inferredFsNodes.back());
    }
    return true;
}

bool Sync::recursiveSync(syncRow& row, SyncPath& fullPath, bool belowRemovedCloudNode, bool belowRemovedFsNode, unsigned depth)
{
    assert(syncs.onSyncThread());

    // in case of sync failing while we recurse
    if (getConfig().mRunningState < 0) return false;
    (void)depth;  // just useful for setting conditional breakpoints when debugging

    assert(row.syncNode);
    assert(row.syncNode->type != FILENODE);
    assert(row.syncNode->getLocalPath() == fullPath.localPath);

    // nothing to do for this subtree? Skip traversal
    if (!(row.syncNode->scanRequired() || row.syncNode->mightHaveMoves() || row.syncNode->syncRequired()))
    {
        //SYNC_verbose << syncname << "No scanning/moving/syncing needed at " << logTriplet(row, fullPath);
        return true;
    }

    SYNC_verbose << syncname << (belowRemovedCloudNode ? "belowRemovedCloudNode " : "") << (belowRemovedFsNode ? "belowRemovedFsNode " : "")
        << "Entering folder with "
        << row.syncNode->scanAgain  << "-"
        << row.syncNode->checkMovesAgain << "-"
        << row.syncNode->syncAgain << " ("
        << row.syncNode->conflicts << ") at "
        << fullPath.syncPath;

    row.syncNode->propagateAnySubtreeFlags();

    // Whether we should perform sync actions at this level.
    bool wasSynced = row.syncNode->scanAgain < TREE_ACTION_HERE
                  && row.syncNode->syncAgain < TREE_ACTION_HERE
                  && row.syncNode->checkMovesAgain < TREE_ACTION_HERE;
    bool syncHere = !wasSynced;
    bool recurseHere = true;

    //SYNC_verbose << syncname << "sync/recurse here: " << syncHere << recurseHere;

    // reset this node's sync flag. It will be set again below or while recursing if anything remains to be done.
    row.syncNode->syncAgain = TREE_RESOLVED;

    if (!row.fsNode)
    {
        row.syncNode->scanAgain = TREE_RESOLVED;
        row.syncNode->setScannedFsid(UNDEF, syncs.localnodeByScannedFsid, LocalPath());
        syncHere = row.syncNode->parent ? row.syncNode->parent->scanAgain < TREE_ACTION_HERE : true;
        recurseHere = false;  // If we need to scan, we need the folder to exist first - revisit later
    }
    else
    {
        if (row.syncNode->fsid_asScanned == UNDEF ||
            row.syncNode->fsid_asScanned != row.fsNode->fsid)
        {
            row.syncNode->scanAgain = TREE_ACTION_HERE;
            row.syncNode->setScannedFsid(row.fsNode->fsid, syncs.localnodeByScannedFsid, row.fsNode->localname);
        }
    }

    // Do we need to scan this node?
    if (row.syncNode->scanAgain >= TREE_ACTION_HERE)
    {
        syncs.mSyncFlags->reachableNodesAllScannedThisPass = false;
        syncHere = row.syncNode->processBackgroundFolderScan(row, fullPath);
    }
    else
    {
        // this will be restored at the end of the function if any nodes below in the tree need it
        row.syncNode->scanAgain = TREE_RESOLVED;
    }
    //SYNC_verbose << syncname << "sync/recurse here after scan logic: " << syncHere << recurseHere;

    if (row.syncNode->scanAgain >= TREE_ACTION_HERE)
    {
        // we must return later when we do have the scan data.
        // restore sync flag
        row.syncNode->setSyncAgain(false, true, false);
        SYNC_verbose << syncname << "Early exit from recursiveSync due to no scan data yet. " << logTriplet(row, fullPath);
        syncHere = false;
        recurseHere = false;
    }

// todo:  (if we still need it)
    //if (row.cloudNode && !row.cloudNode->mPendingChanges.empty())
    //{
    //    syncHere = false;
    //    SYNC_verbose << syncname << "Skipping synchere due to pending cloudNode commands.  recurse flag: " << recurseHere;
    //}

    bool folderSynced = syncHere; // todo: prob needs fixing

    if (syncHere || recurseHere)
    {
        // Reset these flags before we evaluate each subnode.
        // They could be set again during that processing,
        // And additionally we double check with each child node after, in case we had reason to skip it.
        if (!belowRemovedCloudNode && !belowRemovedFsNode)
        {
            // only expect to resolve these in normal case
            row.syncNode->checkMovesAgain = TREE_RESOLVED;
        }
        row.syncNode->conflicts = TREE_RESOLVED;
        bool subfoldersSynced = true;

        // Get sync triplets.
        vector<syncRow> childRows;
        vector<FSNode> fsInferredChildren;
        vector<FSNode> fsChildren;
        vector<CloudNode> cloudChildren;

        if (row.cloudNode)
        {
            syncs.lookupCloudChildren(row.cloudNode->handle, cloudChildren);
        }

        row.inferOrCalculateChildSyncRows(wasSynced, childRows, fsInferredChildren, fsChildren, cloudChildren);

        bool anyNameConflicts = false;
        for (unsigned step = 0; step < 3; ++step)
        {
            for (auto& childRow : childRows)
            {
                // in case of sync failing while we recurse
                if (getConfig().mRunningState < 0) return false;

                if (!childRow.cloudClashingNames.empty() ||
                    !childRow.fsClashingNames.empty())
                {
                    anyNameConflicts = true;
                    row.syncNode->setContainsConflicts(false, true, false); // in case we don't call setItem due to !syncHere
                }
                childRow.rowSiblings = &childRows;

                //assert(!row.syncNode || row.syncNode->localname.empty() || row.syncNode->name.empty() || !row.syncNode->parent ||
                //       0 == compareUtf(row.syncNode->localname, true, row.syncNode->name, false, true));

                if (childRow.fsNode && childRow.syncNode &&
                    childRow.syncNode->fsid_asScanned != childRow.fsNode->fsid)
                {
                    syncs.setScannedFsidReused(childRow.fsNode->fsid, nullptr);   // todo: could put these lines first then we don't need excluded parameter?
                    childRow.syncNode->setScannedFsid(childRow.fsNode->fsid, syncs.localnodeByScannedFsid, childRow.fsNode->localname);
                }

                ScopedSyncPathRestore syncPathRestore(fullPath);

                if (!fullPath.appendRowNames(childRow, mFilesystemType) ||
                    localdebris.isContainingPathOf(fullPath.localPath))
                {
                    // This is a legitimate case; eg. we only had a syncNode and it is removed in resolve_delSyncNode
                    // Or if this is the debris folder, ignore it
                    continue;
                }

                if (childRow.syncNode)
                {
                    if (childRow.syncNode->getLocalPath() != fullPath.localPath)
                    {
                        auto s = childRow.syncNode->getLocalPath();
                        // todo: restore
                        //assert(0 == compareUtf(childRow.syncNode->getLocalPath(), true, fullPath.localPath, true, false));
                    }

                    childRow.syncNode->reassignUnstableFsidsOnceOnly(childRow.fsNode);
                }

                switch (step)
                {
                case 0:
                    // first pass: check for any renames within the folder (or other move activity)
                    // these must be processed first, otherwise if another file
                    // was added with a now-renamed name, an upload would be
                    // attached to the wrong node, resulting in node versions
                    if (syncHere || belowRemovedCloudNode || belowRemovedFsNode)
                    {
                        if (!syncItem_checkMoves(childRow, row, fullPath, belowRemovedCloudNode, belowRemovedFsNode))
                        {
                            if (childRow.itemProcessed)
                            {
                                folderSynced = false;
                                row.syncNode->setSyncAgain(false, true, false);
                            }
                        }
                    }
                    break;

                case 1:
                    // second pass: full syncItem processing for each node that wasn't part of a move
                    if (belowRemovedCloudNode)
                    {
                        // when syncing/scanning below a removed cloud node, we just want to collect up scan fsids
                        // and make syncNodes to visit, so we can be sure of detecting all the moves,
                        // in particular contradictroy moves.
                        if (!childRow.cloudNode && !childRow.syncNode && childRow.fsNode)
                        {
                            resolve_makeSyncNode_fromFS(childRow, row, fullPath, false);
                        }
                    }
                    else if (belowRemovedFsNode)
                    {
                        // when syncing/scanning below a removed local node, we just want to
                        // and make syncNodes to visit, so we can be sure of detecting all the moves,
                        // in particular contradictroy moves.
                        if (childRow.cloudNode && !childRow.syncNode && !childRow.fsNode)
                        {
                            resolve_makeSyncNode_fromCloud(childRow, row, fullPath, false);
                        }
                    }
                    else if (syncHere && !childRow.itemProcessed)
                    {
                        // normal case: consider all the combinations
                        if (!syncItem(childRow, row, fullPath))
                        {
                            folderSynced = false;
                            row.syncNode->setSyncAgain(false, true, false);
                        }
                    }
                    break;

                case 2:
                    // third and final pass: recurse into the folders
                    if (childRow.syncNode &&
                        childRow.syncNode->type != FILENODE && (
                            (childRow.recurseBelowRemovedCloudNode &&
                             childRow.syncNode->scanRequired() || childRow.syncNode->syncRequired())
                            ||
                            (childRow.recurseBelowRemovedFsNode &&
                             childRow.syncNode->syncRequired())
                            ||
                            (recurseHere &&
                            !childRow.suppressRecursion &&
                            //!childRow.syncNode->moveSourceApplyingToCloud &&  // we may not have visited syncItem if !syncHere, but skip these if we determine they are being moved from or deleted already
                            //!childRow.syncNode->moveTargetApplyingToCloud &&
                            //!childRow.syncNode->deletedFS &&   we should not check this one, or we won't remove the LocalNode
                            childRow.syncNode->rareRO().removeNodeHere.expired() &&
                            !childRow.syncNode->rareRO().moveToHere))) // don't create new LocalNodes under a moving-to folder, we'll move the already existing LocalNodes when the move completes
                    {
                        // Add watches as necessary.
                        if (childRow.fsNode)
                        {
                            childRow.syncNode->watch(fullPath.localPath, childRow.fsNode->fsid);
                        }

                        if (!recursiveSync(childRow, fullPath, belowRemovedCloudNode || childRow.recurseBelowRemovedCloudNode, belowRemovedFsNode || childRow.recurseBelowRemovedFsNode, depth+1))
                        {
                            subfoldersSynced = false;
                        }
                    }
                    break;

                }
            }
        }

        // If we added any FSNodes that aren't part of our scan data (and we think we don't need another scan), add them to the scan data
        if (!row.fsAddedSiblings.empty())
        {
            auto& scan = row.syncNode->lastFolderScan;
            if (scan && row.syncNode->scanAgain < TREE_ACTION_HERE)
            {
                scan->reserve(scan->size() + row.fsAddedSiblings.size());
                for (auto& ptr: row.fsAddedSiblings)
                {
                    scan->push_back(move(ptr));
                }
                row.fsAddedSiblings.clear();
            }
        }

        if (syncHere && folderSynced && !anyNameConflicts && !belowRemovedCloudNode)
        {
            row.syncNode->clearRegeneratableFolderScan(fullPath);
        }

        if (!subfoldersSynced) folderSynced = false;
    }


    // Recompute our LocalNode flags from children
    // Flags for this row could have been set during calls to the node
    // If we skipped a child node this time (or if not), the set-parent
    // flags let us know if future actions are needed at this level
    for (auto& child : row.syncNode->children)
    {
        if (child.second->type != FILENODE)
        {
            row.syncNode->scanAgain = updateTreestateFromChild(row.syncNode->scanAgain, child.second->scanAgain);
            row.syncNode->syncAgain = updateTreestateFromChild(row.syncNode->syncAgain, child.second->syncAgain);
        }
        row.syncNode->checkMovesAgain = updateTreestateFromChild(row.syncNode->checkMovesAgain, child.second->checkMovesAgain);
        row.syncNode->conflicts = updateTreestateFromChild(row.syncNode->conflicts, child.second->conflicts);
        row.syncNode->scanBlocked = updateTreestateFromChild(row.syncNode->scanBlocked, child.second->scanBlocked);

        if (child.second->parentSetScanAgain) row.syncNode->setScanAgain(false, true, false, 0);
        if (child.second->parentSetCheckMovesAgain) row.syncNode->setCheckMovesAgain(false, true, false);
        if (child.second->parentSetSyncAgain) row.syncNode->setSyncAgain(false, true, false);
        if (child.second->parentSetContainsConflicts) row.syncNode->setContainsConflicts(false, true, false);

        child.second->parentSetScanAgain = false;  // we should only use this one once
    }

    SYNC_verbose << syncname << (belowRemovedCloudNode ? "belowRemovedCloudNode " : "")
                << "Exiting folder with "
                << row.syncNode->scanAgain  << "-"
                << row.syncNode->checkMovesAgain << "-"
                << row.syncNode->syncAgain << " ("
                << row.syncNode->conflicts << ") at "
                << fullPath.syncPath;

    return folderSynced;
}

string Sync::logTriplet(syncRow& row, SyncPath& fullPath)
{
    ostringstream s;
    s << " triplet:" <<
        " " << (row.cloudNode ? fullPath.cloudPath : "(null)") <<
        " " << (row.syncNode ? fullPath.syncPath : "(null)") <<
        " " << (row.fsNode ? fullPath.localPath_utf8() : "(null)");
    return s.str();
}

bool Sync::syncItem_checkMoves(syncRow& row, syncRow& parentRow, SyncPath& fullPath,
        bool belowRemovedCloudNode, bool belowRemovedFsNode)
{
    assert(syncs.onSyncThread());
    CodeCounter::ScopeTimer rst(syncs.mClient.performanceStats.syncItemTime1);

    // Since we are visiting this node this time, reset its flags-for-parent
    // They should only stay set when the conditions require it
    if (row.syncNode)
    {
        row.syncNode->parentSetScanAgain = false;
        row.syncNode->parentSetCheckMovesAgain = false;
        row.syncNode->parentSetSyncAgain = false;
        row.syncNode->parentSetContainsConflicts = false;
    }
    //

    // todo:  check             if (child->syncable(root))


//todo: this used to be in scan().  But now we create LocalNodes for all - shall we check it in this function
    //// check if this record is to be ignored
    //if (client->app->sync_syncable(this, name.c_str(), localPath))
    //{
    //}
    //else
    //{
    //    LOG_debug << "Excluded: " << name;
    //}

    // Under some circumstances on sync startup, our shortname records can be out of date.
    // If so, we adjust for that here, as the diretories are scanned
    if (row.syncNode && row.fsNode && row.fsNode->shortname)
    {
        if ((!row.syncNode->slocalname ||
            *row.syncNode->slocalname != *row.fsNode->shortname) &&
            row.syncNode->localname != *row.fsNode->shortname)
        {
            LOG_warn << syncname
                     << "Updating slocalname: " << row.fsNode->shortname->toPath(*syncs.fsaccess)
                     << " at " << fullPath.localPath_utf8()
                     << " was " << (row.syncNode->slocalname ? row.syncNode->slocalname->toPath(*syncs.fsaccess) : "(null)")
                     << logTriplet(row, fullPath);
            row.syncNode->setnameparent(row.syncNode->parent, nullptr, row.fsNode->cloneShortname(), false);
        }
    }

    // Check blocked status.  Todo:  figure out use blocked flag clearing
    if (!row.syncNode && row.fsNode && (
        row.fsNode->isBlocked || row.fsNode->type == TYPE_UNKNOWN))
    {
        resolve_makeSyncNode_fromFS(row, parentRow, fullPath, false);
        if (row.syncNode->checkForScanBlocked(row.fsNode))
        {
            row.suppressRecursion = true;
            row.itemProcessed = true;
            return false;
        }
    }
    else if (row.syncNode &&
             row.syncNode->checkForScanBlocked(row.fsNode))
    {
        row.suppressRecursion = true;
        row.itemProcessed = true;
        return false;
    }


    // First deal with detecting local moves/renames and propagating correspondingly
    // Independent of the 8 combos below so we don't have duplicate checks in those.

    if (row.fsNode && (!row.syncNode || row.syncNode->fsid_lastSynced == UNDEF ||
                                        row.syncNode->fsid_lastSynced != row.fsNode->fsid))
    {
        bool rowResult;
        if (checkLocalPathForMovesRenames(row, parentRow, fullPath, rowResult, belowRemovedCloudNode))
        {
            row.itemProcessed = true;
            return rowResult;
        }
    }

    if (row.cloudNode && (!row.syncNode || row.syncNode->syncedCloudNodeHandle.isUndef() ||
        row.syncNode->syncedCloudNodeHandle != row.cloudNode->handle))
    {
        bool rowResult;
        if (checkCloudPathForMovesRenames(row, parentRow, fullPath, rowResult, belowRemovedFsNode))
        {
            row.itemProcessed = true;
            return rowResult;
        }
    }

    // Avoid syncing nodes that have multiple clashing names
    // Except if we previously had a folder (just itself) synced, allow recursing into that one.
    if (!row.fsClashingNames.empty() || !row.cloudClashingNames.empty())
    {
        if (row.syncNode) row.syncNode->setContainsConflicts(true, false, false);
        else parentRow.syncNode->setContainsConflicts(false, true, false);

        if (row.cloudNode && row.syncNode && row.fsNode &&
            row.syncNode->type == FOLDERNODE &&
            row.cloudNode->handle == row.syncNode->syncedCloudNodeHandle &&
            row.fsNode->fsid != UNDEF && row.fsNode->fsid == row.syncNode->fsid_lastSynced)
        {
            SYNC_verbose << "Name clashes at this already-synced folder.  We will sync below though." << logTriplet(row, fullPath);
        }
        else
        {
            LOG_debug << "Multple names clash here.  Excluding this node from sync for now." << logTriplet(row, fullPath);
            row.suppressRecursion = true;
            if (row.syncNode)
            {
                row.syncNode->scanAgain = TREE_RESOLVED;
                row.syncNode->checkMovesAgain = TREE_RESOLVED;
                row.syncNode->syncAgain = TREE_RESOLVED;
            }
            row.itemProcessed = true;
            return true;
        }
    }
    return false;
}


bool Sync::syncItem(syncRow& row, syncRow& parentRow, SyncPath& fullPath)
{
    assert(syncs.onSyncThread());
    CodeCounter::ScopeTimer rst(syncs.mClient.performanceStats.syncItemTime2);
    bool rowSynced = false;

    // check for cases in progress that we shouldn't be re-evaluating yet
    if (row.syncNode &&
        row.syncNode->hasRare())
    {
        if (auto& p = row.syncNode->rare().moveFromHere)
        {
            if (p->syncCodeProcessedResult ||
                p->failed)
            {
                p.reset();
                row.syncNode->trimRareFields();
            }
            else
            {
                // move still in progress or awaiting sync code recognition
                return false;
            }
        }
    }

    // each of the 8 possible cases of present/absent for this row
    if (row.syncNode)
    {
        if (row.syncNode->upload.actualUpload) row.syncNode->upload.checkCompleted();
        //todo: if (row.syncNode->download) row.syncNode->download.checkCompleted();

        if (row.fsNode)
        {
            if (row.cloudNode)
            {
                // all three exist; compare
                bool fsCloudEqual = syncEqual(*row.cloudNode, *row.fsNode);
                bool cloudEqual = syncEqual(*row.cloudNode, *row.syncNode);
                bool fsEqual = syncEqual(*row.fsNode, *row.syncNode);
                if (fsCloudEqual)
                {
                    // success! this row is synced

                    if (!cloudEqual || !fsEqual)
                    {
                        row.syncNode->syncedFingerprint = row.fsNode->fingerprint;
                        assert(row.syncNode->syncedFingerprint == row.cloudNode->fingerprint);
                    }

                    rowSynced = resolve_rowMatched(row, parentRow, fullPath);
                }
                else if (cloudEqual || isBackupAndMirroring())
                {
                    // filesystem changed, put the change
                    rowSynced = resolve_upsync(row, parentRow, fullPath);
                }
                else if (fsEqual)
                {
                    // cloud has changed, get the change
                    rowSynced = resolve_downsync(row, parentRow, fullPath, true);
                }
                else
                {
                    // both changed, so we can't decide without the user's help
                    rowSynced = resolve_userIntervention(row, parentRow, fullPath);
                }
            }
            else
            {
                // cloud item absent
                if (row.syncNode->syncedCloudNodeHandle.isUndef() || isBackupAndMirroring())
                {
                    // cloud item did not exist before; upsync
                    rowSynced = resolve_upsync(row, parentRow, fullPath);
                }
                else
                {
                    // cloud item disappeared - remove locally (or figure out if it was a move, etc)
                    rowSynced = resolve_cloudNodeGone(row, parentRow, fullPath);
                }
            }
        }
        else
        {
            if (row.cloudNode)
            {
                // local item not present
                if (row.syncNode->fsid_lastSynced != UNDEF)
                {
                    // used to be synced - remove in the cloud (or detect move)
                    rowSynced = resolve_fsNodeGone(row, parentRow, fullPath);
                }
                else
                {
                    // fs item did not exist before; downsync
                    rowSynced = resolve_downsync(row, parentRow, fullPath, false);
                }
            }
            else
            {
                // local and cloud disappeared; remove sync item also
                rowSynced = resolve_delSyncNode(row, parentRow, fullPath);
            }
        }
    }

    else
    {
        if (row.fsNode)
        {
            if (row.cloudNode)
            {
                // Item exists locally and remotely but we haven't synced them previously
                // If they are equal then join them with a Localnode. Othewise report or choose greater mtime.
                if (row.fsNode->type != row.cloudNode->type)
                {
                    rowSynced = resolve_userIntervention(row, parentRow, fullPath);
                }
                else if (row.fsNode->type != FILENODE ||
                         row.fsNode->fingerprint == row.cloudNode->fingerprint)
                {
                    rowSynced = resolve_makeSyncNode_fromFS(row, parentRow, fullPath, false);
                }
                else
                {
                    rowSynced = resolve_pickWinner(row, parentRow, fullPath);
                }
            }
            else
            {
                // Item exists locally only. Check if it was moved/renamed here, or Create
                // If creating, next run through will upload it
                rowSynced = resolve_makeSyncNode_fromFS(row, parentRow, fullPath, false);
            }
        }
        else
        {
            if (row.cloudNode)
            {
                // item exists remotely only
                rowSynced = resolve_makeSyncNode_fromCloud(row, parentRow, fullPath, false);
            }
            else
            {
                // no entries - can occur when names clash, but should be caught above
                assert(false);
            }
        }
    }
    return rowSynced;
}


bool Sync::resolve_rowMatched(syncRow& row, syncRow& parentRow, SyncPath& fullPath)
{
    assert(syncs.onSyncThread());
    // these comparisons may need to be adjusted for UTF, escapes
    assert(row.syncNode->fsid_lastSynced != row.fsNode->fsid || row.syncNode->localname == row.fsNode->localname);
    assert(row.syncNode->fsid_lastSynced == row.fsNode->fsid || 0 == compareUtf(row.syncNode->localname, true, row.fsNode->localname, true, isCaseInsensitive(mFilesystemType)));
    //assert(row.syncNode->syncedCloudNodeHandle != row.cloudNode->handle || row.syncNode->name == row.cloudNode->name);
    //assert(row.syncNode->syncedCloudNodeHandle == row.cloudNode->handle || 0 == compareUtf(row.syncNode->name, true, row.cloudNode->name, true, isCaseInsensitive(mFilesystemType)));

    assert((!!row.syncNode->slocalname == !!row.fsNode->shortname) &&
            (!row.syncNode->slocalname ||
            (*row.syncNode->slocalname == *row.fsNode->shortname)));

    if (row.syncNode->fsid_lastSynced != row.fsNode->fsid ||
        row.syncNode->syncedCloudNodeHandle != row.cloudNode->handle ||
        row.syncNode->localname != row.fsNode->localname)
        //row.syncNode->name != row.cloudNode->name)
    {
        if (row.syncNode->hasRare() && row.syncNode->rare().moveToHere)
        {
            // Confirm that the move details are the same as recorded (LocalNodes may have changed or been deleted by now, etc.
            auto movePtr = row.syncNode->rare().moveToHere;
            LocalNode* sourceSyncNode = nullptr;

            LOG_debug << syncname << "Checking move source/target by fsid " << toHandle(movePtr->sourceFsid);

            if ((sourceSyncNode = syncs.findLocalNodeBySyncedFsid(movePtr->sourceFsid, movePtr->sourceType, movePtr->sourceFingerprint, this, nullptr))
                && sourceSyncNode == movePtr->sourcePtr)
            {

                LOG_debug << syncname << "Sync cloud move/rename from : " << sourceSyncNode->getCloudPath() << " resolved here! " << logTriplet(row, fullPath);

                // remove fsid (and handle) from source node, so we don't detect
                // that as a move source anymore
                sourceSyncNode->setSyncedFsid(UNDEF, syncs.localnodeBySyncedFsid, sourceSyncNode->localname);
                sourceSyncNode->setSyncedNodeHandle(NodeHandle());

                // Move all the LocalNodes under the source node to the new location
                // We can't move the source node itself as the recursive callers may be using it
                sourceSyncNode->moveContentTo(row.syncNode, fullPath.localPath, true);

                row.syncNode->setScanAgain(false, true, true, 0);
                sourceSyncNode->setScanAgain(true, false, false, 0);

                sourceSyncNode->rare().moveFromHere->syncCodeProcessedResult = true;
                sourceSyncNode->rare().moveFromHere.reset();
                sourceSyncNode->trimRareFields();
                row.syncNode->rare().moveToHere.reset();
                row.syncNode->trimRareFields();
            }
        }

        LOG_verbose << syncname << "Row is synced, setting fsid and nodehandle" << logTriplet(row, fullPath);

        if (row.syncNode->type == FOLDERNODE && row.syncNode->fsid_lastSynced != row.fsNode->fsid)
        {
            // a folder disappeared and was replaced by a different one - scan it all
            row.syncNode->setScanAgain(false, true, true, 0);
        }

        row.syncNode->setSyncedFsid(row.fsNode->fsid, syncs.localnodeBySyncedFsid, row.fsNode->localname);
        row.syncNode->setSyncedNodeHandle(row.cloudNode->handle);

        row.syncNode->treestate(TREESTATE_SYNCED);

        if (row.syncNode->type == FILENODE)
        {
            row.syncNode->checkMovesAgain = 0;
        }

        statecacheadd(row.syncNode);
        ProgressingMonitor monitor(syncs); // not stalling
    }
    else
    {
        SYNC_verbose << syncname << "Row was already synced" << logTriplet(row, fullPath);
    }
    return true;
}


bool Sync::resolve_makeSyncNode_fromFS(syncRow& row, syncRow& parentRow, SyncPath& fullPath, bool considerSynced)
{
    assert(syncs.onSyncThread());
    ProgressingMonitor monitor(syncs);

    // this really is a new node: add
    LOG_debug << syncname << "Creating LocalNode from FS with fsid " << toHandle(row.fsNode->fsid) << " at: " << fullPath.localPath_utf8() << logTriplet(row, fullPath);

    assert(row.syncNode == nullptr);
    row.syncNode = new LocalNode;

    if (row.fsNode->type == FILENODE)
    {
        assert(row.fsNode->fingerprint.isvalid);
        row.syncNode->syncedFingerprint = row.fsNode->fingerprint;
    }

    row.syncNode->init(this, row.fsNode->type, parentRow.syncNode, fullPath.localPath, row.fsNode->cloneShortname());

    if (considerSynced)
    {
        row.syncNode->setSyncedFsid(row.fsNode->fsid, syncs.localnodeBySyncedFsid, row.fsNode->localname);  // todo: not sure we need this one at this stage
        row.syncNode->setScannedFsid(row.fsNode->fsid, syncs.localnodeByScannedFsid, row.fsNode->localname);
        row.syncNode->treestate(TREESTATE_SYNCED);
    }
    else
    {
        row.syncNode->treestate(TREESTATE_PENDING);
    }

    if (row.syncNode->type != FILENODE)
    {
        row.syncNode->setScanAgain(false, true, true, 0);
    }

    statecacheadd(row.syncNode);

    //row.syncNode->setSyncAgain(true, false, false);

    return false;
}

bool Sync::resolve_makeSyncNode_fromCloud(syncRow& row, syncRow& parentRow, SyncPath& fullPath, bool considerSynced)
{
    assert(syncs.onSyncThread());
    ProgressingMonitor monitor(syncs);
    LOG_debug << syncname << "Creating LocalNode from Cloud at: " << fullPath.cloudPath << logTriplet(row, fullPath);

    assert(row.syncNode == nullptr);
    row.syncNode = new LocalNode;

    if (row.cloudNode->type == FILENODE)
    {
        assert(row.cloudNode->fingerprint.isvalid);
        row.syncNode->syncedFingerprint = row.cloudNode->fingerprint;
    }
    row.syncNode->init(this, row.cloudNode->type, parentRow.syncNode, fullPath.localPath, nullptr);
    if (considerSynced)
    {
        row.syncNode->setSyncedNodeHandle(row.cloudNode->handle);
        row.syncNode->treestate(TREESTATE_SYNCED);
    }
    else
    {
        row.syncNode->treestate(TREESTATE_PENDING);
    }
    if (row.syncNode->type != FILENODE)
    {
        row.syncNode->setSyncAgain(false, true, true);
    }
    statecacheadd(row.syncNode);
    row.syncNode->setSyncAgain(true, false, false);

    return false;
}

bool Sync::resolve_delSyncNode(syncRow& row, syncRow& parentRow, SyncPath& fullPath)
{
    assert(syncs.onSyncThread());
    ProgressingMonitor monitor(syncs);

    if (row.syncNode->hasRare() &&
        row.syncNode->rare().moveFromHere &&
        !row.syncNode->rare().moveFromHere->syncCodeProcessedResult)
    {
        SYNC_verbose << syncname << "Not deleting still-moving/renaming source node yet." << logTriplet(row, fullPath);
        monitor.waitingCloud(fullPath.cloudPath, "", fullPath.localPath, SyncWaitReason::MoveNeedsDestinationNodeProcessing);
        return false;
    }



    //if (!row.fsNode && row.syncNode->scanAgain != TREESTATE_NONE)
    //{
    //    SYNC_verbose << syncname << "Clearing scan flag for no-fsNode resolve_delSyncNode. " << logTriplet(row, fullPath);
    //    row.syncNode->scanAgain = TREESTATE_NONE;
    //}


        // local and cloud disappeared; remove sync item also
        //if (row.syncNode->moveSourceAppliedToCloud)
        //{
        //    SYNC_verbose << syncname << "Deleting Localnode (moveSourceAppliedToCloud)" << logTriplet(row, fullPath);
        //}
        //else

        // todo: do we still need any of these flags?

        if (row.syncNode->moveAppliedToLocal)
        {
            SYNC_verbose << syncname << "Deleting Localnode (moveAppliedToLocal)" << logTriplet(row, fullPath);
        }
        else if (row.syncNode->deletedFS)
        {
            SYNC_verbose << syncname << "Deleting Localnode (deletedFS)" << logTriplet(row, fullPath);
        }
        else if (syncs.mSyncFlags->movesWereComplete)
        {
            SYNC_verbose << syncname << "Deleting Localnode (movesWereComplete)" << logTriplet(row, fullPath);
        }
        else
        {
            SYNC_verbose << syncname << "Deleting Localnode" << logTriplet(row, fullPath);
        }

        if (row.syncNode->deletedFS)
        {
            if (row.syncNode->type == FOLDERNODE)
            {
                LOG_debug << "Sync - local folder deletion detected: " << fullPath.localPath.toPath(*syncs.fsaccess);
            }
            else
            {
                LOG_debug << "Sync - local file deletion detected: " << fullPath.localPath.toPath(*syncs.fsaccess);
            }
        }

        // deletes itself and subtree, queues db record removal
        delete row.syncNode;
        row.syncNode = nullptr; // todo: maybe could return true here?
    //}
    //else if (row.syncNode->moveSourceApplyingToCloud)
    //{
    //    // The logic for a move can detect when it's finished, and sets moveAppliedToCloud
    //    LOG_verbose << syncname << "Cloud move still in progress" << logTriplet(row, fullPath);
    //    row.syncNode->setSyncAgain(true, false, false); // visit again
    //    row.suppressRecursion = true;
    //}
    //else
    //{
    //    // this case can occur, eg. when the user deletes some nodes that were an unresolved/stalled move, to resolve it.
    //    LOG_debug << syncname << "resolve_delSyncNode not resolved yet, waiting for movesWereComplete flag: " << logTriplet(row, fullPath);
    //    monitor.noResult();
    //}
    return false;
}

bool Sync::resolve_upsync(syncRow& row, syncRow& parentRow, SyncPath& fullPath)
{
    assert(syncs.onSyncThread());
    ProgressingMonitor monitor(syncs);

    if (row.fsNode->type == FILENODE)
    {
        // upload the file if we're not already uploading

        if (row.syncNode->upload.actualUpload &&
          !(row.syncNode->upload.actualUpload->fingerprint() == row.fsNode->fingerprint))
        {
            LOG_debug << syncname << "An older version of this file was already uploading, cancelling." << fullPath.localPath_utf8() << logTriplet(row, fullPath);
            row.syncNode->upload.reset(nullptr);
        }

        if (!row.syncNode->upload.actualUpload /*&& !row.syncNode->newnode*/)
        {
            // Sanity.
            assert(row.syncNode->parent);
            assert(row.syncNode->parent == parentRow.syncNode);

            if (parentRow.cloudNode && parentRow.cloudNode->handle == parentRow.syncNode->syncedCloudNodeHandle)
            {
                LOG_debug << "Sync - local file addition detected: " << fullPath.localPath.toPath(*syncs.fsaccess);

                LOG_debug << syncname << "Uploading file " << fullPath.localPath_utf8() << logTriplet(row, fullPath);
                assert(row.syncNode->syncedFingerprint.isvalid); // LocalNodes for files always have a valid fingerprint

                // if we were already matched with a name that is not exactly the same as toName(), keep using it
                string nodeName = row.cloudNode ? row.cloudNode->name : row.fsNode->localname.toName(*syncs.fsaccess);

                row.syncNode->upload.reset(std::make_shared<SyncUpload_inClient>(parentRow.cloudNode->handle, fullPath.localPath, nodeName, row.fsNode->fingerprint));

                auto uploadPtr = row.syncNode->upload.actualUpload;
                syncs.queueClient([uploadPtr](MegaClient& mc, DBTableTransactionCommitter& committer)
                    {
                        mc.nextreqtag();
                        mc.startxfer(PUT, uploadPtr.get(), committer);
                    });


                LOG_debug << "Sync - sending file " << fullPath.localPath_utf8();

//todo: update upload's target handle if this LocalNode moves around
                //h = NodeHandle();

                //if (localNode.parent && !localNode.parent->syncedCloudNodeHandle.isUndef())
                //{
                //    if (Node* p = localNode.sync->client->nodeByHandle(localNode.parent->syncedCloudNodeHandle))
                //    {
                //        h = p->nodeHandle();
                //    }
                //}

                //if (h.isUndef())
                //{
                //    h.set6byte(t->client->rootnodes[RUBBISHNODE - ROOTNODE]);
                //}

// todo: also update Upload's localname in case of moves

            }
            else
            {
                SYNC_verbose << syncname << "Parent cloud folder to upload to doesn't exist yet" << logTriplet(row, fullPath);
                row.syncNode->setSyncAgain(true, false, false);
                monitor.waitingLocal(fullPath.localPath, LocalPath(), fullPath.cloudPath, SyncWaitReason::UpsyncNeedsTargetFolder);
            }
        }
//todo:        else if (row.syncNode->newnode)
        //{
        //    SYNC_verbose << syncname << "Upload complete but putnodes in progress" << logTriplet(row, fullPath);
        //}
        else
        {
            SYNC_verbose << syncname << "Upload already in progress" << logTriplet(row, fullPath);
        }
    }
    else // FOLDERNODE
    {
        if (row.syncNode->hasRare() && !row.syncNode->rare().createFolderHere.expired())
        {
            SYNC_verbose << syncname << "Create folder already in progress" << logTriplet(row, fullPath);
        }
        else
        {
            if (parentRow.cloudNode)
            {
                // there can't be a matching cloud node in this row (for folders), so just toName() is correct
                string foldername = row.syncNode->localname.toName(*syncs.fsaccess);

                // Check for filename anomalies.
                {
                    auto type = isFilenameAnomaly(row.syncNode->localname, foldername);

                    if (type != FILENAME_ANOMALY_NONE)
                    {
                        auto lp = fullPath.localPath_utf8();
                        auto rp = fullPath.cloudPath;

                        syncs.queueClient([type, lp, rp](MegaClient& mc, DBTableTransactionCommitter& committer)
                            {
                                mc.filenameAnomalyDetected(type, lp, rp);
                            });
                    }
                }

                LOG_verbose << "Creating cloud node for: " << fullPath.localPath_utf8() << " as " << foldername << logTriplet(row, fullPath);
                // while the operation is in progress sync() will skip over the parent folder

                NodeHandle targethandle = parentRow.cloudNode->handle;
                auto createFolderPtr = std::make_shared<LocalNode::RareFields::CreateFolderInProgress>();
                row.syncNode->rare().createFolderHere = createFolderPtr;
                syncs.queueClient([foldername, targethandle, createFolderPtr](MegaClient& mc, DBTableTransactionCommitter& committer)
                    {
                        vector<NewNode> nn(1);
                        mc.putnodes_prepareOneFolder(&nn[0], foldername);
                        mc.putnodes(targethandle, move(nn), nullptr, 0,
                            [createFolderPtr](const Error&, targettype_t, vector<NewNode>&, bool targetOverride){
                                //createFolderPtr.reset();  // lives until this point
                            });

                    });
            }
            else
            {
                SYNC_verbose << "Delay creating cloud node until parent cloud node exists: " << fullPath.localPath_utf8() << logTriplet(row, fullPath);
                row.syncNode->setSyncAgain(true, false, false);
                monitor.waitingLocal(fullPath.localPath, LocalPath(), fullPath.cloudPath, SyncWaitReason::UpsyncNeedsTargetFolder);
            }
        }
        // we may not see some moves/renames until the entire folder structure is created.
        row.syncNode->setCheckMovesAgain(true, false, false);     // todo: double check - might not be needed for the wait case? might cause a stall?
    }
    return false;
}

bool Sync::resolve_downsync(syncRow& row, syncRow& parentRow, SyncPath& fullPath, bool alreadyExists)
{
    assert(syncs.onSyncThread());
    ProgressingMonitor monitor(syncs);

    if (row.cloudNode->type == FILENODE)
    {
        if (isBackup())
        {
            // Backups must not change the local
            changestate(SYNC_FAILED, BACKUP_MODIFIED, false, true);
            return false;
        }

        // download the file if we're not already downloading
        // if (alreadyExists), we will move the target to the trash when/if download completes //todo: check

        if (row.syncNode->download.actualDownload &&
            !(row.syncNode->download.actualDownload->fingerprint() == row.cloudNode->fingerprint))
        {
            LOG_debug << syncname << "An older version of this file was already downloading, cancelling." << fullPath.cloudPath << logTriplet(row, fullPath);
            row.syncNode->download.reset(nullptr);
        }

        if (parentRow.fsNode)
        {
            if (!row.syncNode->download.actualDownload)
            {
                LOG_debug << "Sync - remote file addition detected: " << fullPath.cloudPath;

                // FIXME: to cover renames that occur during the
                // download, reconstruct localname in complete()
                LOG_debug << syncname << "Start sync download: " << row.syncNode << logTriplet(row, fullPath);
                LOG_debug << "Sync - requesting file " << fullPath.localPath_utf8();

                createDebrisTmpLockOnce();

                // download to tmpfaPath (folder debris/tmp). We will rename/mv it to correct location (updated if necessary) after that completes
                row.syncNode->download.reset(std::make_shared<SyncDownload_inClient>(*row.cloudNode, tmpfaPath, inshare, *syncs.fsaccess));

                auto downloadPtr = row.syncNode->download.actualDownload;
                syncs.queueClient([downloadPtr](MegaClient& mc, DBTableTransactionCommitter& committer)
                    {
                        mc.nextreqtag();
                        mc.startxfer(GET, downloadPtr.get(), committer);
                    });

                if (row.syncNode) row.syncNode->treestate(TREESTATE_SYNCING);
                else if (parentRow.syncNode) parentRow.syncNode->treestate(TREESTATE_SYNCING);
            }
            else if (row.syncNode->download.actualDownload->wasTerminated)
            {
                SYNC_verbose << syncname << "Download was terminated " << logTriplet(row, fullPath);
                row.syncNode->download.reset(nullptr);
            }
            else if (row.syncNode->download.actualDownload->wasCompleted)
            {
// todo: check if there is something at the target path already.  Also, if this folder has moved but we didn't notice yet, should we wait to catch up ?
                if (syncs.fsaccess->renamelocal(row.syncNode->download.actualDownload->localname, fullPath.localPath))
                {
                    SYNC_verbose << syncname << "Download complete, moved file to final destination" << logTriplet(row, fullPath);

                    // Check for filename anomalies.
                    {
                        auto type = isFilenameAnomaly(fullPath.localPath, row.cloudNode->name);

                        if (type != FILENAME_ANOMALY_NONE)
                        {
                            auto remotePath = fullPath.cloudPath;
                            auto localPath = fullPath.localPath_utf8();
                            syncs.queueClient([type, localPath, remotePath](MegaClient& mc, DBTableTransactionCommitter& committer)
                                {
                                    mc.filenameAnomalyDetected(type, localPath, remotePath);
                                });
                        }
                    }

                    row.syncNode->download.reset(nullptr);
                }
                else if (syncs.fsaccess->transient_error)
                {
                    SYNC_verbose << syncname << "Download complete, but move transient error" << logTriplet(row, fullPath);
                }
                else
                {
                    SYNC_verbose << syncname << "Download complete, but move failed" << logTriplet(row, fullPath);
                    row.syncNode->download.reset(nullptr);
                }
            }
            else
            {
                SYNC_verbose << syncname << "Download already in progress" << logTriplet(row, fullPath);
            }
        }
        else
        {
            SYNC_verbose << "Delay starting download until parent local folder exists: " << fullPath.cloudPath << logTriplet(row, fullPath);
            row.syncNode->setSyncAgain(true, false, false);
            monitor.waitingCloud(fullPath.cloudPath, "", fullPath.localPath, SyncWaitReason::DownsyncNeedsTargetFolder);
        }
    }
    else
    {
        assert(!alreadyExists); // if it did we would have matched it

        if (parentRow.fsNode)
        {
            if (isBackup())
            {
                // Backups must not change the local
                changestate(SYNC_FAILED, BACKUP_MODIFIED, false, true);
                return false;
            }

            // Check for filename anomalies.
            {
                auto type = isFilenameAnomaly(fullPath.localPath, row.cloudNode->name);

                if (type != FILENAME_ANOMALY_NONE)
                {
                    auto remotePath = fullPath.cloudPath;
                    auto localPath = fullPath.localPath_utf8();
                    syncs.queueClient([type, localPath, remotePath](MegaClient& mc, DBTableTransactionCommitter& committer)
                        {
                            mc.filenameAnomalyDetected(type, localPath, remotePath);
                        });
                }
            }

            LOG_verbose << syncname << "Creating local folder at: " << fullPath.localPath_utf8() << logTriplet(row, fullPath);

            assert(!isBackup());
            if (syncs.fsaccess->mkdirlocal(fullPath.localPath))
            {
                assert(row.syncNode);
                assert(row.syncNode->localname == fullPath.localPath.leafName());

                // Update our records of what we know is on disk for this (parent) LocalNode.
                // This allows the next level of folders to be created too

                auto fa = syncs.fsaccess->newfileaccess(false);
                if (fa->fopen(fullPath.localPath, true, false))
                {
                    auto fsnode = FSNode::fromFOpened(*fa, fullPath.localPath, *syncs.fsaccess);

                    // Mark other nodes with this FSID as having their FSID reused.
                    syncs.setSyncedFsidReused(fsnode->fsid, nullptr);
                    syncs.setScannedFsidReused(fsnode->fsid, nullptr);

                    row.syncNode->localname = fsnode->localname;
                    row.syncNode->slocalname = fsnode->cloneShortname();

					// setting synced variables here means we can skip a scan of the parent folder, if just the one expected notification arrives for it
                    row.syncNode->setSyncedNodeHandle(row.cloudNode->handle);
                    row.syncNode->setSyncedFsid(fsnode->fsid, syncs.localnodeBySyncedFsid, fsnode->localname);
					row.syncNode->setScannedFsid(fsnode->fsid, syncs.localnodeByScannedFsid, fsnode->localname);
                    statecacheadd(row.syncNode);

                    // So that we can recurse into the new directory immediately.
                    parentRow.fsAddedSiblings.emplace_back(std::move(*fsnode));
                    row.fsNode = &parentRow.fsAddedSiblings.back();

                    row.syncNode->setScanAgain(false, true, true, 0);
                    row.syncNode->setSyncAgain(false, true, false);

                    // set up to skip the fs notification from this folder creation
                    parentRow.syncNode->expectedSelfNotificationCount += 1;  // TODO:  probably different platforms may have different counts, or it may vary, maybe some are skipped or double ups condensed?
                    parentRow.syncNode->scanDelayUntil = std::max<dstime>(parentRow.syncNode->scanDelayUntil, syncs.waiter.ds + 1);
                }
                else
                {
                    LOG_warn << syncname << "Failed to fopen folder straight after creation - revisit in 5s. " << fullPath.localPath_utf8() << logTriplet(row, fullPath);
                    row.syncNode->setScanAgain(true, false, false, 50);
                }
            }
            else if (syncs.fsaccess->transient_error)
            {
                LOG_warn << syncname << "Transient error creating folder, marking as blocked " << fullPath.localPath_utf8() << logTriplet(row, fullPath);
                assert(row.syncNode);
                row.syncNode->setUseBlocked();
            }
            else // !transient_error
            {
                // let's consider this case as blocked too, alert the user
                LOG_warn << syncname << "Non transient error creating folder, marking as blocked " << fullPath.localPath_utf8() << logTriplet(row, fullPath);
                assert(row.syncNode);
                row.syncNode->setUseBlocked();
            }
        }
        else
        {
            SYNC_verbose << "Delay creating local folder until parent local folder exists: " << fullPath.localPath_utf8() << logTriplet(row, fullPath);
            row.syncNode->setSyncAgain(true, false, false);
            monitor.waitingCloud(fullPath.cloudPath, "", fullPath.localPath, SyncWaitReason::DownsyncNeedsTargetFolder);
        }

        // we may not see some moves/renames until the entire folder structure is created.
        row.syncNode->setCheckMovesAgain(true, false, false);  // todo: is this still right for the watiing case
    }
    return false;
}


bool Sync::resolve_userIntervention(syncRow& row, syncRow& parentRow, SyncPath& fullPath)
{
    assert(syncs.onSyncThread());
    ProgressingMonitor monitor(syncs);
    LOG_debug << syncname << "write me" << logTriplet(row, fullPath);
    assert(false);
    return false;
}

bool Sync::resolve_pickWinner(syncRow& row, syncRow& parentRow, SyncPath& fullPath)
{
    assert(syncs.onSyncThread());
    ProgressingMonitor monitor(syncs);

    const FileFingerprint& cloud = row.cloudNode->fingerprint;
    const FileFingerprint& fs = row.fsNode->fingerprint;

    auto fromFS = fs.mtime > cloud.mtime
                  || (fs.mtime == cloud.mtime
                      && (fs.size > cloud.size
                          || (fs.size == cloud.size && fs.crc > cloud.crc)));

    return fromFS ? resolve_makeSyncNode_fromFS(row, parentRow, fullPath, false)
                  : resolve_makeSyncNode_fromCloud(row, parentRow, fullPath, false);
}

bool Sync::resolve_cloudNodeGone(syncRow& row, syncRow& parentRow, SyncPath& fullPath)
{
    assert(syncs.onSyncThread());
    ProgressingMonitor monitor(syncs);

    CloudNode prevSyncedNode;
    string prevSyncedNodePath;
    bool prevSyncedNodeInActiveUnpausedSync = false;
    bool foundPrevSyncedNode = syncs.lookupCloudNode(row.syncNode->syncedCloudNodeHandle, prevSyncedNode, &prevSyncedNodePath, nullptr, &prevSyncedNodeInActiveUnpausedSync, Syncs::LATEST_VERSION);

    if (foundPrevSyncedNode && prevSyncedNodeInActiveUnpausedSync)
    {
        row.syncNode->setCheckMovesAgain(true, false, false);

        row.syncNode->trimRareFields();

        if (row.syncNode->hasRare() &&
            row.syncNode->rare().moveFromHere &&
            !row.syncNode->rare().moveFromHere->syncCodeProcessedResult)
        {
            SYNC_verbose << syncname << "Node is a cloud move/rename source, move is under way: " << logTriplet(row, fullPath);
            row.suppressRecursion = true;
        }
        else
        {
            SYNC_verbose << syncname << "Letting move destination node process this first (cloud node is at "
			             << prevSyncedNodePath << "): " << logTriplet(row, fullPath);
        }
        monitor.waitingCloud(fullPath.cloudPath, prevSyncedNodePath, fullPath.localPath, SyncWaitReason::MoveNeedsDestinationNodeProcessing);
    }
    else if (row.syncNode->deletedFS)
    {
        SYNC_verbose << syncname << "FS item already removed: " << logTriplet(row, fullPath);
        monitor.noResult();
    }
    else if (syncs.mSyncFlags->movesWereComplete)
    {
        if (isBackup())
        {
            // Backups must not change the local
            changestate(SYNC_FAILED, BACKUP_MODIFIED, false, true);
            return false;
        }

        LOG_debug << syncname << "Moving local item to local sync debris: " << fullPath.localPath_utf8() << logTriplet(row, fullPath);
        if (movetolocaldebris(fullPath.localPath))
        {
            row.syncNode->setScanAgain(true, false, false, 0);
            row.syncNode->scanAgain = TREE_RESOLVED;

            // don't let revisits do anything until the tree is cleaned up
            row.syncNode->deletedFS = true;
        }
        else
        {
            LOG_err << syncname << "Failed to move to local debris:  " << fullPath.localPath_utf8();
            // todo: try again on a delay?
        }
    }
    else
    {
        // todo: but, nodes are always current before we call recursiveSync - shortcut this case for nodes?
        SYNC_verbose << syncname << "Wait for scanning+moving to finish before removing local node: " << logTriplet(row, fullPath);
        row.syncNode->setSyncAgain(true, false, false); // make sure we revisit (but don't keep checkMoves set)
        if (parentRow.cloudNode)
        {
            monitor.waitingCloud(fullPath.cloudPath, "", LocalPath(), SyncWaitReason::DeleteWaitingOnMoves);
        }
        else
        {
            monitor.noResult();
        }

        // make sure we are not waiting for ourselves TODO: (or, would this be better done in step 2, recursion (for folders)?)
        row.syncNode->checkMovesAgain = TREE_RESOLVED;
    }

    row.suppressRecursion = true;
    row.recurseBelowRemovedCloudNode = true;

    return false;
}

LocalNode* Syncs::findLocalNodeBySyncedFsid(mega::handle fsid, nodetype_t type, const FileFingerprint& fingerprint, Sync* filesystemSync, std::function<bool(LocalNode* ln)> extraCheck)
{
    assert(onSyncThread());
    if (fsid == UNDEF) return nullptr;

    auto range = localnodeBySyncedFsid.equal_range(fsid);

    for (auto it = range.first; it != range.second; ++it)
    {
        if (it->second->type != type) continue;
        if (it->second->fsidSyncedReused)   continue;

        //todo: actually we do want to support moving files/folders between syncs
        // in the same filesystem so, commented this

        // make sure we are in the same filesystem (fsid comparison is not valid in other filesystems)
        //if (it->second->sync != &filesystemSync)
        //{
        //    continue;
        //}

        if (filesystemSync)
        {
            auto fp1 = it->second->sync->dirnotify->fsfingerprint();
            auto fp2 = filesystemSync->dirnotify->fsfingerprint();
            if (!fp1 || !fp2 || fp1 != fp2)
            {
                continue;
            }
        }

#ifdef _WIN32
        // (from original sync code) Additionally for windows, check drive letter
        // only consider fsid matches between different syncs for local drives with the
        // same drive letter, to prevent problems with cloned Volume IDs
        if (filesystemSync)
        {
            if (it->second->sync->localroot->localname.driveLetter() !=
                filesystemSync->localroot->localname.driveLetter())
            {
                continue;
            }
        }
#endif
        if (type == FILENODE &&
            (fingerprint.mtime != it->second->syncedFingerprint.mtime ||
                fingerprint.size != it->second->syncedFingerprint.size))
        {
            // fsid match, but size or mtime mismatch
            // treat as different
            continue;
        }

        // If we got this far, it's a good enough match to use
        // todo: come back for other matches?
        if (!extraCheck || extraCheck(it->second))
        {
            LOG_verbose << mClient.clientname << "findLocalNodeBySyncedFsid - found " << toHandle(fsid) << " at: " << it->second->getLocalPath().toPath(*fsaccess);
            return it->second;
        }
    }
    return nullptr;
}

LocalNode* Syncs::findLocalNodeByScannedFsid(mega::handle fsid, nodetype_t type, const FileFingerprint* fingerprint, Sync* filesystemSync, std::function<bool(LocalNode* ln)> extraCheck)
{
    assert(onSyncThread());
    if (fsid == UNDEF) return nullptr;

    auto range = localnodeByScannedFsid.equal_range(fsid);

    for (auto it = range.first; it != range.second; ++it)
    {
        if (it->second->type != type) continue;
        if (it->second->fsidScannedReused)   continue;

        //todo: actually we do want to support moving files/folders between syncs
        // in the same filesystem so, commented this

        // make sure we are in the same filesystem (fsid comparison is not valid in other filesystems)
        //if (it->second->sync != &filesystemSync)
        //{
        //    continue;
        //}

        if (filesystemSync)
        {
            auto fp1 = it->second->sync->dirnotify->fsfingerprint();
            auto fp2 = filesystemSync->dirnotify->fsfingerprint();
            if (!fp1 || !fp2 || fp1 != fp2)
            {
                continue;
            }
        }

#ifdef _WIN32
        // (from original sync code) Additionally for windows, check drive letter
        // only consider fsid matches between different syncs for local drives with the
        // same drive letter, to prevent problems with cloned Volume IDs
        if (filesystemSync)
        {
            if (it->second->sync->localroot->localname.driveLetter() !=
                filesystemSync->localroot->localname.driveLetter())
            {
                continue;
            }
        }
#endif
        if (fingerprint)
        {
            if (type == FILENODE &&
                (fingerprint->mtime != it->second->syncedFingerprint.mtime ||
                    fingerprint->size != it->second->syncedFingerprint.size))
            {
                // fsid match, but size or mtime mismatch
                // treat as different
                continue;
            }
        }

        // If we got this far, it's a good enough match to use
        // todo: come back for other matches?
        if (!extraCheck || extraCheck(it->second))
        {
            LOG_verbose << mClient.clientname << "findLocalNodeByScannedFsid - found at: " << it->second->getLocalPath().toPath(*fsaccess);
            return it->second;
        }
    }
    return nullptr;
}

void Syncs::setSyncedFsidReused(mega::handle fsid, const LocalNode* exclude)
{
    assert(onSyncThread());
    for (auto range = localnodeBySyncedFsid.equal_range(fsid);
        range.first != range.second;
        ++range.first)
    {
        if (range.first->second == exclude) continue;
        range.first->second->fsidSyncedReused = true;
    }
}

void Syncs::setScannedFsidReused(mega::handle fsid, const LocalNode* exclude)
{
    assert(onSyncThread());
    for (auto range = localnodeByScannedFsid.equal_range(fsid);
        range.first != range.second;
        ++range.first)
    {
        if (range.first->second == exclude) continue;
        range.first->second->fsidScannedReused = true;
    }
}

LocalNode* Syncs::findLocalNodeByNodeHandle(NodeHandle h)
{
    assert(onSyncThread());
    if (h.isUndef()) return nullptr;

    auto range = localnodeByNodeHandle.equal_range(h);

    for (auto it = range.first; it != range.second; ++it)
    {
        // check the file/folder actually exists on disk for this LocalNode
        LocalPath lp = it->second->getLocalPath();

        auto prevfa = fsaccess->newfileaccess(false);
        bool exists = prevfa->fopen(lp);
        if (exists || prevfa->type == FOLDERNODE)
        {
            return it->second;
        }
    }
    return nullptr;
}

bool Sync::checkIfFileIsChanging(FSNode& fsNode, const LocalPath& fullPath)
{
    assert(syncs.onSyncThread());
    // code extracted from the old checkpath()

    // logic to prevent moving/uploading files that may still be being updated

    // (original sync code comment:)
    // detect files being updated in the local computer moving the original file
    // to another location as a temporary backup

    assert(fsNode.type == FILENODE);

    bool waitforupdate = false;
    Syncs::FileChangingState& state = syncs.mFileChangingCheckState[fullPath];

    m_time_t currentsecs = m_time();
    if (!state.updatedfileinitialts)
    {
        state.updatedfileinitialts = currentsecs;
    }

    if (currentsecs >= state.updatedfileinitialts)
    {
        if (currentsecs - state.updatedfileinitialts <= Sync::FILE_UPDATE_MAX_DELAY_SECS)
        {
            auto prevfa = syncs.fsaccess->newfileaccess(false);
            if (prevfa->fopen(fullPath))
            {
                LOG_debug << syncname << "File detected in the origin of a move";

                if (currentsecs >= state.updatedfilets)
                {
                    if ((currentsecs - state.updatedfilets) < (Sync::FILE_UPDATE_DELAY_DS / 10))
                    {
                        LOG_verbose << syncname << "currentsecs = " << currentsecs << "  lastcheck = " << state.updatedfilets
                            << "  currentsize = " << prevfa->size << "  lastsize = " << state.updatedfilesize;
                        LOG_debug << "The file size changed too recently. Waiting " << currentsecs - state.updatedfilets << " ds for " << fsNode.localname.toPath();
                        waitforupdate = true;
                    }
                    else if (state.updatedfilesize != prevfa->size)
                    {
                        LOG_verbose << syncname << "currentsecs = " << currentsecs << "  lastcheck = " << state.updatedfilets
                            << "  currentsize = " << prevfa->size << "  lastsize = " << state.updatedfilesize;
                        LOG_debug << "The file size has changed since the last check. Waiting...";
                        state.updatedfilesize = prevfa->size;
                        state.updatedfilets = currentsecs;
                        waitforupdate = true;
                    }
                    else
                    {
                        LOG_debug << syncname << "The file size seems stable";
                    }
                }
                else
                {
                    LOG_warn << syncname << "File checked in the future";
                }

                if (!waitforupdate)
                {
                    if (currentsecs >= prevfa->mtime)
                    {
                        if (currentsecs - prevfa->mtime < (Sync::FILE_UPDATE_DELAY_DS / 10))
                        {
                            LOG_verbose << syncname << "currentsecs = " << currentsecs << "  mtime = " << prevfa->mtime;
                            LOG_debug << syncname << "File modified too recently. Waiting...";
                            waitforupdate = true;
                        }
                        else
                        {
                            LOG_debug << syncname << "The modification time seems stable.";
                        }
                    }
                    else
                    {
                        LOG_warn << syncname << "File modified in the future";
                    }
                }
            }
            else
            {
                if (prevfa->retry)
                {
                    LOG_debug << syncname << "The file in the origin is temporarily blocked. Waiting...";
                    waitforupdate = true;
                }
                else
                {
                    LOG_debug << syncname << "There isn't anything in the origin path";
                }
            }
        }
        else
        {
            syncs.queueClient([](MegaClient& mc, DBTableTransactionCommitter& committer)
                {
                    mc.sendevent(99438, "Timeout waiting for file update", 0);
                });
        }
    }
    else
    {
        LOG_warn << syncname << "File check started in the future";
    }

    if (!waitforupdate)
    {
        syncs.mFileChangingCheckState.erase(fullPath);
    }
    return waitforupdate;
}

bool Sync::resolve_fsNodeGone(syncRow& row, syncRow& parentRow, SyncPath& fullPath)
{
    assert(syncs.onSyncThread());
    ProgressingMonitor monitor(syncs);

    LocalNode* movedLocalNode = nullptr;

    if (!row.syncNode->fsidSyncedReused)
    {
        auto predicate = [&row](LocalNode* n) {
            return n != row.syncNode;
        };

        movedLocalNode =
            syncs.findLocalNodeByScannedFsid(row.syncNode->fsid_lastSynced,
                row.syncNode->type,
                &row.syncNode->syncedFingerprint,
                this,
                std::move(predicate));
    }

    if (movedLocalNode)
    {
        // if we can find the place it moved to, we don't need to wait for scanning be complete
        row.syncNode->setCheckMovesAgain(true, false, false);

        if (row.syncNode->moveAppliedToLocal)
        {
            SYNC_verbose << syncname << "This file/folder was moved, it will be removed next pass: " << logTriplet(row, fullPath);
        }
        else if (row.syncNode->moveApplyingToLocal)
        {
            SYNC_verbose << syncname << "Node was a cloud move source, move is propagating: " << logTriplet(row, fullPath);
        }
        else
        {
            SYNC_verbose << syncname << "This file/folder was moved, letting destination node at "
                         << movedLocalNode->localnodedisplaypath(*syncs.fsaccess) << " process this first: " << logTriplet(row, fullPath);
        }
        // todo: do we need an equivalent to row.recurseToScanforNewLocalNodesOnly = true;  (in resolve_cloudNodeGone)
        monitor.waitingLocal(fullPath.localPath, movedLocalNode->getLocalPath(), string(), SyncWaitReason::MoveNeedsDestinationNodeProcessing);
    }
    else if (syncs.mSyncFlags->movesWereComplete)
    {
        if (row.syncNode->rareRO().removeNodeHere.expired())
        {
            // We need to be sure before sending to sync trash.  If we have received
            // a lot of delete notifications, but not yet the corrsponding add that makes it a move
            // then it would be a mistake.  Give the filesystem 2 seconds to deliver that one.
            // On windows at least, under some circumstance, it may first deliver many deletes for the subfolder in a reverse depth first order
            bool timeToBeSure = syncs.waiter.ds - lastFSNotificationTime > 20;

            if (timeToBeSure)
            {
                LOG_debug << syncname << "Moving cloud item to cloud sync debris: " << fullPath.cloudPath << logTriplet(row, fullPath);
                bool fromInshare = inshare;
                auto debrisNodeHandle = row.cloudNode->handle;

                auto deletePtr = std::make_shared<LocalNode::RareFields::DeleteToDebrisInProgress>();

                syncs.queueClient([debrisNodeHandle, fromInshare, deletePtr](MegaClient& mc, DBTableTransactionCommitter& committer)
                    {
                        if (auto n = mc.nodeByHandle(debrisNodeHandle))
                        {
                            mc.movetosyncdebris(n, fromInshare, [deletePtr](NodeHandle, Error){
                                // deletePtr lives until this moment
                            });
                        }
                    });
                row.syncNode->rare().removeNodeHere = deletePtr;
            }
            else
            {
                SYNC_verbose << syncname << "Waiting to be sure before moving to cloud sync debris: " << fullPath.cloudPath << logTriplet(row, fullPath);
            }
        }
        else
        {
            SYNC_verbose << syncname << "Already moving cloud item to cloud sync debris: " << fullPath.cloudPath << logTriplet(row, fullPath);
        }
    }
    else
    {
        // in case it's actually a move and we just haven't seen the fsid yet
        SYNC_verbose << syncname << "Wait for scanning/moving to finish before confirming fsid " << toHandle(row.syncNode->fsid_lastSynced) << " deleted: " << logTriplet(row, fullPath);

        monitor.waitingLocal(fullPath.localPath, LocalPath(), string(), SyncWaitReason::DeleteWaitingOnMoves);
    }

    // there's no folder so clear the flag so we don't stall
    row.syncNode->scanAgain = TREE_RESOLVED;
    row.syncNode->checkMovesAgain = TREE_RESOLVED;

    row.suppressRecursion = true;
    row.recurseBelowRemovedFsNode = true;
    row.syncNode->setSyncAgain(true, false, false); // make sure we revisit

    return false;
}

bool Sync::syncEqual(const CloudNode& n, const FSNode& fs)
{
    // Assuming names already match
    if (n.type != fs.type) return false;
    if (n.type != FILENODE) return true;
    assert(n.fingerprint.isvalid && fs.fingerprint.isvalid);
    return n.fingerprint == fs.fingerprint;  // size, mtime, crc
}

bool Sync::syncEqual(const CloudNode& n, const LocalNode& ln)
{
    // Assuming names already match
    // Not comparing nodehandle here.  If they all match we set syncedCloudNodeHandle
    if (n.type != ln.type) return false;
    if (n.type != FILENODE) return true;
    assert(n.fingerprint.isvalid && ln.syncedFingerprint.isvalid);
    return n.fingerprint == ln.syncedFingerprint;  // size, mtime, crc
}

bool Sync::syncEqual(const FSNode& fsn, const LocalNode& ln)
{
    // Assuming names already match
    // Not comparing fsid here. If they all match then we set LocalNode's fsid
    if (fsn.type != ln.type) return false;
    if (fsn.type != FILENODE) return true;
    assert(fsn.fingerprint.isvalid && ln.syncedFingerprint.isvalid);
    return fsn.fingerprint == ln.syncedFingerprint;  // size, mtime, crc
}

void Syncs::triggerSync(NodeHandle h, bool recurse)
{
    assert(!onSyncThread());

    if (mClient.fetchingnodes) return;  // on start everything needs scan+sync anyway

    lock_guard<mutex> g(triggerMutex);
    auto& entry = triggerHandles[h];
    if (recurse) entry = true;
}

void Syncs::processTriggerHandles()
{
    assert(onSyncThread());

    map<NodeHandle, bool> triggers;
    {
        lock_guard<mutex> g(triggerMutex);
        triggers.swap(triggerHandles);
    }

    if (mSyncVec.empty()) return;

    for (auto& t : triggers)
    {
        NodeHandle h = t.first;
        bool recurse = t.second;

        for (;;)
        {
            auto range = localnodeByNodeHandle.equal_range(h);

            if (range.first == range.second)
            {
                // corresponding sync node not found.
                // this could be a move target though, to a syncNode we have not created yet
                // go back up the (cloud) node tree to find an ancestor we can mark as needing sync checks
                CloudNode cloudNode;
                string cloudNodePath;
                bool isInTrash = false;
                bool found = lookupCloudNode(h, cloudNode, &cloudNodePath, &isInTrash, nullptr, Syncs::EXACT_VERSION);
                if (found && !isInTrash)
                {
                    // if the parent is a file, then it's just old versions being mentioned in the actionpackets, ignore
                    if (cloudNode.parentType != FILENODE && cloudNode.parentType != TYPE_UNKNOWN && !cloudNode.parentHandle.isUndef())
                    {
                        auto& syncs = *this;
                        SYNC_verbose << mClient.clientname << "Trigger syncNode not found for " << cloudNodePath << ", will trigger parent";
                        recurse = true;
                        h = cloudNode.parentHandle;
                        continue;
                    }
                }
            }
            else
            {
                // we are already being called with the handle of the parent of the thing that changed
                for (auto it = range.first; it != range.second; ++it)
                {
                    auto& syncs = *this;
                    SYNC_verbose << mClient.clientname << "Triggering sync flag for " << it->second->localnodedisplaypath(*fsaccess) << (recurse ? " recursive" : "");
                    it->second->setSyncAgain(false, true, recurse);
                }
            }
            break;
        }
    }
}

#ifdef _WIN32
#define PATHSTRING(s) L ## s
#else // _WIN32
#define PATHSTRING(s) s
#endif // ! _WIN32

const LocalPath BACKUP_CONFIG_DIR =
LocalPath::fromPlatformEncoded(PATHSTRING(".megabackup"));

#undef PATHSTRING

const unsigned int NUM_CONFIG_SLOTS = 2;

SyncConfigStore::SyncConfigStore(const LocalPath& dbPath, SyncConfigIOContext& ioContext)
    : mInternalSyncStorePath(dbPath)
    , mIOContext(ioContext)
{
}

SyncConfigStore::~SyncConfigStore()
{
    assert(!dirty());
}

void SyncConfigStore::markDriveDirty(const LocalPath& drivePath)
{
    // Drive should be known.
    assert(mKnownDrives.count(drivePath));

    mKnownDrives[drivePath].dirty = true;
}

bool SyncConfigStore::equal(const LocalPath& lhs, const LocalPath& rhs) const
{
    return platformCompareUtf(lhs, false, rhs, false) == 0;
}

bool SyncConfigStore::dirty() const
{
    for (auto& d : mKnownDrives)
    {
        if (d.second.dirty) return true;
    }
    return false;
}

LocalPath SyncConfigStore::dbPath(const LocalPath& drivePath) const
{
    if (drivePath.empty())
    {
        return mInternalSyncStorePath;
    }

    LocalPath dbPath = drivePath;

    dbPath.appendWithSeparator(BACKUP_CONFIG_DIR, false);

    return dbPath;
}

bool SyncConfigStore::driveKnown(const LocalPath& drivePath) const
{
    return mKnownDrives.count(drivePath) > 0;
}

vector<LocalPath> SyncConfigStore::knownDrives() const
{
    vector<LocalPath> result;

    for (auto& i : mKnownDrives)
    {
        result.emplace_back(i.first);
    }

    return result;
}

bool SyncConfigStore::removeDrive(const LocalPath& drivePath)
{
    return mKnownDrives.erase(drivePath) > 0;
}

error SyncConfigStore::read(const LocalPath& drivePath, SyncConfigVector& configs)
{
    DriveInfo driveInfo;
    driveInfo.dbPath = dbPath(drivePath);
    driveInfo.drivePath = drivePath;

    vector<unsigned int> confSlots;

    auto result = mIOContext.getSlotsInOrder(driveInfo.dbPath, confSlots);

    if (result == API_OK)
    {
        for (const auto& slot : confSlots)
        {
            result = read(driveInfo, configs, slot);

            if (result == API_OK)
            {
                driveInfo.slot = (slot + 1) % NUM_CONFIG_SLOTS;
                break;
            }
        }
    }

    if (result != API_EREAD)
    {
        mKnownDrives[drivePath] = driveInfo;
    }

    return result;
}


error SyncConfigStore::write(const LocalPath& drivePath, const SyncConfigVector& configs)
{
    for (const auto& config : configs)
    {
        assert(equal(config.mExternalDrivePath, drivePath));
    }

    // Drive should already be known.
    assert(mKnownDrives.count(drivePath));

    auto& drive = mKnownDrives[drivePath];

    // Always mark drives as clean.
    // This is to avoid us attempting to flush a failing drive forever.
    drive.dirty = false;

    if (configs.empty())
    {
        error e = mIOContext.remove(drive.dbPath);
        if (e)
        {
            LOG_warn << "Unable to remove sync configs at: "
                     << drivePath.toPath() << " error " << e;
        }
        return e;
    }
    else
    {
        JSONWriter writer;
        mIOContext.serialize(configs, writer);

        error e = mIOContext.write(drive.dbPath,
            writer.getstring(),
            drive.slot);

        if (e)
        {
            LOG_warn << "Unable to write sync configs at: "
                     << drivePath.toPath() << " error " << e;

            return API_EWRITE;
        }

        // start using a different slot (a different file)
        drive.slot = (drive.slot + 1) % NUM_CONFIG_SLOTS;

        // remove the existing slot (if any), since it is obsolete now
        mIOContext.remove(drive.dbPath, drive.slot);

        return API_OK;
    }
}


error SyncConfigStore::read(DriveInfo& driveInfo, SyncConfigVector& configs,
                             unsigned int slot)
{
    const auto& dbPath = driveInfo.dbPath;
    string data;

    if (mIOContext.read(dbPath, data, slot) != API_OK)
    {
        return API_EREAD;
    }

    JSON reader(data);

    if (!mIOContext.deserialize(dbPath, configs, reader, slot))
    {
        return API_EREAD;
    }

    const auto& drivePath = driveInfo.drivePath;

    for (auto& config : configs)
    {
        config.mExternalDrivePath = drivePath;

        if (!drivePath.empty())
        {
            config.mLocalPath.prependWithSeparator(drivePath);
        }
    }

    return API_OK;
}

auto SyncConfigStore::writeDirtyDrives(const SyncConfigVector& configs) -> DriveSet
{
    DriveSet failed;

    for (auto& d : mKnownDrives)
    {
        if (!d.second.dirty) continue;

        const auto& drivePath = d.second.drivePath;

        SyncConfigVector v;

        for (auto& c : configs)
        {
            if (c.mExternalDrivePath == drivePath)
            {
                v.push_back(c);
            }
        }

        error e = write(drivePath, v);
        if (e)
        {
            LOG_err << "Could not write sync configs at "
                    << drivePath.toPath()
                    << " error "
                    << e;

            failed.emplace(drivePath);
        }
    }

    return failed;
}


const string SyncConfigIOContext::NAME_PREFIX = "megaclient_syncconfig_";

SyncConfigIOContext::SyncConfigIOContext(FileSystemAccess& fsAccess,
                                         const string& authKey,
                                         const string& cipherKey,
                                         const string& name,
                                         PrnGen& rng)
  : mCipher()
  , mFsAccess(fsAccess)
  , mName(LocalPath::fromPath(NAME_PREFIX + name, mFsAccess))
  , mRNG(rng)
  , mSigner()
{
    // Convenience.
    constexpr size_t KEYLENGTH = SymmCipher::KEYLENGTH;

    // These attributes *must* be sane.
    assert(authKey.size() == KEYLENGTH);
    assert(cipherKey.size() == KEYLENGTH);
    assert(name.size() == Base64Str<KEYLENGTH>::STRLEN);

    // Load the authentication key into our internal signer.
    mSigner.setkey(reinterpret_cast<const byte*>(authKey.data()), KEYLENGTH);

    // Load the encryption key into our internal cipher.
    mCipher.setkey(reinterpret_cast<const byte*>(cipherKey.data()));
}

SyncConfigIOContext::~SyncConfigIOContext()
{
}

bool SyncConfigIOContext::deserialize(const LocalPath& dbPath,
                                      SyncConfigVector& configs,
                                      JSON& reader,
                                      unsigned int slot) const
{
    auto path = dbFilePath(dbPath, slot).toPath(mFsAccess);

    LOG_debug << "Attempting to deserialize config DB: "
              << path;

    if (deserialize(configs, reader))
    {
        LOG_debug << "Successfully deserialized config DB: "
                  << path;

        return true;
    }

    LOG_debug << "Unable to deserialize config DB: "
              << path;

    return false;
}

bool SyncConfigIOContext::deserialize(SyncConfigVector& configs,
                                      JSON& reader) const
{
    const auto TYPE_SYNCS = MAKENAMEID2('s', 'y');

    if (!reader.enterobject())
    {
        return false;
    }

    for ( ; ; )
    {
        switch (reader.getnameid())
        {
        case EOO:
            return reader.leaveobject();

        case TYPE_SYNCS:
        {
            if (!reader.enterarray())
            {
                return false;
            }

            while (reader.enterobject())
            {
                SyncConfig config;

                if (deserialize(config, reader))
                {
                    configs.emplace_back(std::move(config));
                }
                else
                {
                    LOG_err << "Failed to deserialize a sync config";
                    assert(false);
                }

                reader.leaveobject();
            }

            if (!reader.leavearray())
            {
                return false;
            }

            break;
        }

        default:
            if (!reader.storeobject())
            {
                return false;
            }
            break;
        }
    }
}

FileSystemAccess& SyncConfigIOContext::fsAccess() const
{
    return mFsAccess;
}

error SyncConfigIOContext::getSlotsInOrder(const LocalPath& dbPath,
                                           vector<unsigned int>& confSlots)
{
    using std::isdigit;
    using std::sort;

    using SlotTimePair = pair<unsigned int, m_time_t>;

    // Glob for configuration directory.
    LocalPath globPath = dbPath;

    globPath.appendWithSeparator(mName, false);
    globPath.append(LocalPath::fromPath(".?", mFsAccess));

    // Open directory for iteration.
    unique_ptr<DirAccess> dirAccess(mFsAccess.newdiraccess());

    if (!dirAccess->dopen(&globPath, nullptr, true))
    {
        // Couldn't open directory for iteration.
        return API_ENOENT;
    }

    auto fileAccess = mFsAccess.newfileaccess(false);
    LocalPath filePath;
    vector<SlotTimePair> slotTimes;
    nodetype_t type;

    // Iterate directory.
    while (dirAccess->dnext(globPath, filePath, false, &type))
    {
        // Skip directories.
        if (type != FILENODE)
        {
            continue;
        }

        // Determine slot suffix.
        const char suffix = filePath.toPath(mFsAccess).back();

        // Skip invalid suffixes.
        if (!isdigit(suffix))
        {
            continue;
        }

        // Determine file's modification time.
        if (!fileAccess->fopen(filePath))
        {
            // Couldn't stat file.
            continue;
        }

        // Record this slot-time pair.
        unsigned int slot = suffix - 0x30; // convert char to int
        slotTimes.emplace_back(slot, fileAccess->mtime);
    }

    // Sort the list of slot-time pairs.
    sort(slotTimes.begin(),
         slotTimes.end(),
         [](const SlotTimePair& lhs, const SlotTimePair& rhs)
         {
             // Order by descending modification time.
             if (lhs.second != rhs.second)
             {
                 return lhs.second > rhs.second;
             }

             // Otherwise by descending slot.
             return lhs.first > rhs.first;
         });

    // Transmit sorted list of slots to the caller.
    for (const auto& slotTime : slotTimes)
    {
        confSlots.emplace_back(slotTime.first);
    }

    return API_OK;
}

error SyncConfigIOContext::read(const LocalPath& dbPath,
                                string& data,
                                unsigned int slot)
{
    // Generate path to the configuration file.
    LocalPath path = dbFilePath(dbPath, slot);

    LOG_debug << "Attempting to read config DB: "
              << path.toPath(mFsAccess);

    // Try and open the file for reading.
    auto fileAccess = mFsAccess.newfileaccess(false);

    if (!fileAccess->fopen(path, true, false))
    {
        // Couldn't open the file for reading.
        LOG_err << "Unable to open config DB for reading: "
                << path.toPath(mFsAccess);

        return API_EREAD;
    }

    // Try and read the data from the file.
    string d;

    if (!fileAccess->fread(&d, static_cast<unsigned>(fileAccess->size), 0, 0x0))
    {
        // Couldn't read the file.
        LOG_err << "Unable to read config DB: "
                << path.toPath(mFsAccess);

        return API_EREAD;
    }

    // Try and decrypt the data.
    if (!decrypt(d, data))
    {
        // Couldn't decrypt the data.
        LOG_err << "Unable to decrypt config DB: "
                << path.toPath(mFsAccess);

        return API_EREAD;
    }

    LOG_debug << "Config DB successfully read from disk: "
              << path.toPath(mFsAccess)
              << ": "
              << data;

    return API_OK;
}

error SyncConfigIOContext::remove(const LocalPath& dbPath,
                                  unsigned int slot)
{
    LocalPath path = dbFilePath(dbPath, slot);

    if (mFsAccess.fileExistsAt(path) &&  // don't add error messages to the log when it's not an error
        !mFsAccess.unlinklocal(path))
    {
        LOG_warn << "Unable to remove config DB: "
                 << path.toPath(mFsAccess);

        return API_EWRITE;
    }

    return API_OK;
}

error SyncConfigIOContext::remove(const LocalPath& dbPath)
{
    vector<unsigned int> confSlots;

    // What slots are present on disk?
    if (getSlotsInOrder(dbPath, confSlots) == API_ENOENT)
    {
        // None so nothing to do.
        return API_ENOENT;
    }

    bool result = true;

    // Remove the slots from disk.
    for (auto confSlot : confSlots)
    {
        result &= remove(dbPath, confSlot) == API_OK;
    }

    // Signal success only if all slots could be removed.
    return result ? API_OK : API_EWRITE;
}

void SyncConfigIOContext::serialize(const SyncConfigVector& configs,
                                    JSONWriter& writer) const
{
    writer.beginobject();
    writer.beginarray("sy");

    for (const auto& config : configs)
    {
        serialize(config, writer);
    }

    writer.endarray();
    writer.endobject();
}

error SyncConfigIOContext::write(const LocalPath& dbPath,
                                 const string& data,
                                 unsigned int slot)
{
    LocalPath path = dbPath;

    LOG_debug << "Attempting to write config DB: "
              << dbPath.toPath(mFsAccess)
              << " / "
              << slot;

    // Try and create the backup configuration directory.
    if (!(mFsAccess.mkdirlocal(path) || mFsAccess.target_exists))
    {
        LOG_err << "Unable to create config DB directory: "
                << dbPath.toPath(mFsAccess);

        // Couldn't create the directory and it doesn't exist.
        return API_EWRITE;
    }

    // Generate the rest of the path.
    path = dbFilePath(dbPath, slot);

    // Open the file for writing.
    auto fileAccess = mFsAccess.newfileaccess(false);

    if (!fileAccess->fopen(path, false, true))
    {
        // Couldn't open the file for writing.
        LOG_err << "Unable to open config DB for writing: "
                << path.toPath(mFsAccess);

        return API_EWRITE;
    }

    // Ensure the file is empty.
    if (!fileAccess->ftruncate())
    {
        // Couldn't truncate the file.
        LOG_err << "Unable to truncate config DB: "
                << path.toPath(mFsAccess);

        return API_EWRITE;
    }

    // Encrypt the configuration data.
    const string d = encrypt(data);

    // Write the encrypted configuration data.
    auto* bytes = reinterpret_cast<const byte*>(&d[0]);

    if (!fileAccess->fwrite(bytes, static_cast<unsigned>(d.size()), 0x0))
    {
        // Couldn't write out the data.
        LOG_err << "Unable to write config DB: "
                << path.toPath(mFsAccess);

        return API_EWRITE;
    }

    LOG_debug << "Config DB successfully written to disk: "
              << path.toPath(mFsAccess)
              << ": "
              << data;

    return API_OK;
}

LocalPath SyncConfigIOContext::dbFilePath(const LocalPath& dbPath,
                                          unsigned int slot) const
{
    using std::to_string;

    LocalPath path = dbPath;

    path.appendWithSeparator(mName, false);
    path.append(LocalPath::fromPath("." + to_string(slot), mFsAccess));

    return path;
}

bool SyncConfigIOContext::decrypt(const string& in, string& out)
{
    // Handy constants.
    const size_t IV_LENGTH       = SymmCipher::KEYLENGTH;
    const size_t MAC_LENGTH      = 32;
    const size_t METADATA_LENGTH = IV_LENGTH + MAC_LENGTH;

    // Is the file too short to be valid?
    if (in.size() <= METADATA_LENGTH)
    {
        return false;
    }

    // For convenience (format: <data><iv><hmac>)
    const byte* data = reinterpret_cast<const byte*>(&in[0]);
    const byte* iv   = &data[in.size() - METADATA_LENGTH];
    const byte* mac  = &data[in.size() - MAC_LENGTH];

    byte cmac[MAC_LENGTH];

    // Compute HMAC on file.
    mSigner.add(data, in.size() - MAC_LENGTH);
    mSigner.get(cmac);

    // Is the file corrupt?
    if (memcmp(cmac, mac, MAC_LENGTH))
    {
        return false;
    }

    // Try and decrypt the file.
    return mCipher.cbc_decrypt_pkcs_padding(data,
                                            in.size() - METADATA_LENGTH,
                                            iv,
                                            &out);
}

bool SyncConfigIOContext::deserialize(SyncConfig& config, JSON& reader) const
{
    const auto TYPE_BACKUP_ID       = MAKENAMEID2('i', 'd');
    const auto TYPE_BACKUP_STATE    = MAKENAMEID2('b', 's');
    const auto TYPE_ENABLED         = MAKENAMEID2('e', 'n');
    const auto TYPE_FINGERPRINT     = MAKENAMEID2('f', 'p');
    const auto TYPE_LAST_ERROR      = MAKENAMEID2('l', 'e');
    const auto TYPE_LAST_WARNING    = MAKENAMEID2('l', 'w');
    const auto TYPE_NAME            = MAKENAMEID1('n');
    const auto TYPE_SOURCE_PATH     = MAKENAMEID2('s', 'p');
    const auto TYPE_SYNC_TYPE       = MAKENAMEID2('s', 't');
    const auto TYPE_TARGET_HANDLE   = MAKENAMEID2('t', 'h');
    const auto TYPE_TARGET_PATH     = MAKENAMEID2('t', 'p');
    const auto TYPE_EXCLUSION_RULES = MAKENAMEID2('e', 'r');

    for ( ; ; )
    {
        switch (reader.getnameid())
        {
        case EOO:
            // success if we reached the end of the object
            return *reader.pos == '}';

        case TYPE_ENABLED:
            config.mEnabled = reader.getbool();
            break;

        case TYPE_FINGERPRINT:
            config.mLocalFingerprint = reader.getfp();
            break;

        case TYPE_LAST_ERROR:
            config.mError =
              static_cast<SyncError>(reader.getint32());
            break;

        case TYPE_LAST_WARNING:
            config.mWarning =
              static_cast<SyncWarning>(reader.getint32());
            break;

        case TYPE_NAME:
            reader.storebinary(&config.mName);
            break;

        case TYPE_SOURCE_PATH:
        {
            string sourcePath;

            reader.storebinary(&sourcePath);

            config.mLocalPath =
              LocalPath::fromPath(sourcePath, mFsAccess);

            break;
        }

        case TYPE_SYNC_TYPE:
            config.mSyncType =
              static_cast<SyncConfig::Type>(reader.getint32());
            break;

        case TYPE_BACKUP_ID:
            config.mBackupId = reader.gethandle(sizeof(handle));
            break;

        case TYPE_BACKUP_STATE:
            config.mBackupState =
              static_cast<SyncBackupState>(reader.getint32());
            break;

        case TYPE_TARGET_HANDLE:
            config.mRemoteNode = reader.getNodeHandle();
            break;

        case TYPE_TARGET_PATH:
            reader.storebinary(&config.mOriginalPathOfRemoteRootNode);
            break;

        default:
            if (!reader.storeobject())
            {
                return false;
            }
            break;
        }
    }
}

string SyncConfigIOContext::encrypt(const string& data)
{
    byte iv[SymmCipher::KEYLENGTH];

    // Generate initialization vector.
    mRNG.genblock(iv, sizeof(iv));

    string d;

    // Encrypt file using IV.
    mCipher.cbc_encrypt_pkcs_padding(&data, iv, &d);

    // Add IV to file.
    d.append(std::begin(iv), std::end(iv));

    byte mac[32];

    // Compute HMAC on file (including IV).
    mSigner.add(reinterpret_cast<const byte*>(&d[0]), d.size());
    mSigner.get(mac);

    // Add HMAC to file.
    d.append(std::begin(mac), std::end(mac));

    // We're done.
    return d;
}

void SyncConfigIOContext::serialize(const SyncConfig& config,
                                    JSONWriter& writer) const
{
    auto sourcePath = config.mLocalPath.toPath(mFsAccess);

    // Strip drive path from source.
    if (config.isExternal())
    {
        auto drivePath = config.mExternalDrivePath.toPath(mFsAccess);
        sourcePath.erase(0, drivePath.size());
    }

    writer.beginobject();
    writer.arg("id", config.getBackupId(), sizeof(handle));
    writer.arg_B64("sp", sourcePath);
    writer.arg_B64("n", config.mName);
    writer.arg_B64("tp", config.mOriginalPathOfRemoteRootNode);
    writer.arg_fsfp("fp", config.mLocalFingerprint);
    writer.arg("th", config.mRemoteNode);
    writer.arg("le", config.mError);
    writer.arg("lw", config.mWarning);
    writer.arg("st", config.mSyncType);
    writer.arg("en", config.mEnabled);
    writer.arg("bs", config.mBackupState);
    writer.endobject();
}

void Syncs::syncLoop()
{
    assert(onSyncThread());
    std::condition_variable cv;
    std::mutex dummy_mutex;
    std::unique_lock<std::mutex> dummy_lock(dummy_mutex);
    for (;;)
    {
        waiter.bumpds();

        // always wait a little bit, keep CPU down and let MegaClient lock if it needs to
        //cv.wait_for(dummy_lock, std::chrono::milliseconds(50), [this]() { return false; });
        waiter.init(2);
        waiter.wakeupby(fsaccess.get(), Waiter::NEEDEXEC);
        waiter.wait();

        fsaccess->checkevents(&waiter);

        // make sure we are using the client key (todo: shall we set it just when the client sets its key? easy to miss one though)
        syncKey.setkey(mClient.key.key);

        // execute any requests from the MegaClient
        waiter.bumpds();
        std::function<void()> f;
        while (syncThreadActions.popFront(f))
        {
            if (!f)
            {
                // null function is the signal to end the thread
                // Be sure to flush changes made to internal configs.
                syncConfigStoreFlush();
                return;
            }

            f();
        }

        // verify filesystem fingerprints, disable deviating syncs
        // (this covers mountovers, some device removals and some failures)
        for (auto& us : mSyncVec)
        {
            if (Sync* sync = us->mSync.get())
            {
                if (sync->getConfig().mRunningState != SYNC_FAILED && sync->fsfp)
                {
                    fsfp_t current = sync->dirnotify->fsfingerprint();
                    if (sync->fsfp != current)
                    {
                        LOG_err << "Local fingerprint mismatch. Previous: " << sync->fsfp
                            << "  Current: " << current;
                        sync->changestate(SYNC_FAILED, current ? LOCAL_FINGERPRINT_MISMATCH : LOCAL_PATH_UNAVAILABLE, false, true);
                    }
                }

                bool foundRootNode = lookupCloudNode(sync->localroot->syncedCloudNodeHandle, sync->cloudRoot, &sync->cloudRootPath, nullptr, nullptr, Syncs::FOLDER_ONLY);

                if (!foundRootNode && sync->getConfig().mRunningState != SYNC_FAILED)
                {
                    LOG_err << "The remote root node doesn't exist";
                    sync->changestate(SYNC_FAILED, REMOTE_NODE_NOT_FOUND, false, true);
                }
            }
        }


        // process active syncs
        // sync timer: full rescan in case of filesystem notification failures
        //if (syncscanfailed && syncscanbt.armed())
        //{
        //    syncscanfailed = false;
        //    //syncops = true;
        //}

        //// sync timer: try to transition into monitoring mode.
        //if (mSyncMonitorRetry && mSyncMonitorTimer.armed())
        //{
        //    mSyncMonitorRetry = false;
        //    //            syncdownrequired = true;
        //}

        //// sync timer: file change upload delay timeouts (Nagle algorithm)
        //if (syncnagleretry && syncnaglebt.armed())
        //{
        //    syncnagleretry = false;
        //    //syncops = true;
        //}

        //if (syncextraretry && syncextrabt.armed())
        //{
        //    syncextraretry = false;
        //    syncops = true;
        //}

        // halt all syncing while the local filesystem is pending a lock-blocked operation
        // or while we are fetching nodes


        // now we process notifications AND sync() on each exec()
        //if (!syncdownretry && !syncadding && statecurrent && !anySyncNeedsTargetedSync() && !fetchingnodes)

        //{
        // process active syncs, stop doing so while transient local fs ops are pending
        //if (!syncs.empty() || syncactivity)
        //{
        //bool prevpending = false;
        //for (int q = syncfslockretry ? DirNotify::RETRY : DirNotify::DIREVENTS; q >= DirNotify::DIREVENTS; q--)
        //{
        //    for (Sync* sync : syncs)
        //    {
        //        prevpending = prevpending || sync->dirnotify->notifyq[q].size();
        //        if (prevpending)
        //        {
        //            break;
        //        }
        //    }
        //    if (prevpending)
        //    {
        //        break;
        //    }
        //}

        //dstime nds = NEVER;
        //dstime mindelay = NEVER;
        //for (Sync* sync : syncs)
        //{
        //    if (sync->isnetwork && (sync->state == SYNC_ACTIVE || sync->state == SYNC_INITIALSCAN))
        //    {
        //        Notification notification;
        //        while (sync->dirnotify->notifyq[DirNotify::EXTRA].popFront(notification))
        //        {
        //            dstime dsmin = Waiter::ds - Sync::EXTRA_SCANNING_DELAY_DS;
        //            if (notification.timestamp <= dsmin)
        //            {
        //                LOG_debug << "Processing extra fs notification: " << notification.path.toPath(*fsaccess);
        //                sync->dirnotify->notify(DirNotify::DIREVENTS, notification.localnode, std::move(notification.path));
        //            }
        //            else
        //            {
        //                sync->dirnotify->notifyq[DirNotify::EXTRA].unpopFront(notification);
        //                dstime delay = (notification.timestamp - dsmin) + 1;
        //                if (delay < mindelay)
        //                {
        //                    mindelay = delay;
        //                }
        //                break;
        //            }
        //        }
        //    }
        //}
        //if (EVER(mindelay))
        //{
        //    syncextrabt.backoff(mindelay);
        //    syncextraretry = true;
        //}
        //else
        //{
        //    syncextraretry = false;
        //}

        //for (int q = syncfslockretry ? DirNotify::RETRY : DirNotify::DIREVENTS; q >= DirNotify::DIREVENTS; q--)
        //{
        //    //if (!syncfsopsfailed)
        //    {
        //        syncfslockretry = false;

        //        // not retrying local operations: process pending notifyqs
        //        for (auto it = syncs.begin(); it != syncs.end(); )
        //        {
        //            Sync* sync = *it++;

        //            if (sync->state == SYNC_CANCELED || sync->state == SYNC_FAILED || sync->state == SYNC_DISABLED)
        //            {
        //                delete sync;  // removes itself from the client's list that we are iterating
        //                continue;
        //            }
        //            else if (sync->state == SYNC_ACTIVE || sync->state == SYNC_INITIALSCAN)
        //            {
        //                // process items from the notifyq until depleted
        //                if (sync->dirnotify->notifyq[q].size())
        //                {
        //                    //dstime dsretry;

        //                    syncops = true;

        //                    sync->procscanq(q);
        //                }

        //                if (sync->state == SYNC_INITIALSCAN && q == DirNotify::DIREVENTS && !sync->dirnotify->notifyq[q].size())
        //                {
        //                    sync->changestate(SYNC_ACTIVE);

        //                    // scan for items that were deleted while the sync was stopped
        //                    // FIXME: defer this until RETRY queue is processed
        //                    sync->scanseqno++;
        //                    sync->deletemissing(sync->localroot.get());
        //                }
        //            }
        //        }

        //        if (syncadding)
        //        {
        //            break;
        //        }
        //    }
        //}

        //if (syncadding)
        //{
        //    // do not continue processing syncs while adding nodes
        //    // just go to evaluate the main do-while loop
        //    notifypurge();
        //    continue;
        //}

        // delete files that were overwritten by folders in checkpath()
        //    execsyncdeletions();

        //if (synccreate.size())
        //{
        //    syncupdate();
        //}


        //if (prevpending && !totalpending)
        //{
        //    LOG_debug << "Scan queue processed, triggering a scan";
        //    setAllSyncsNeedFullSyncdown();
        //}

        //     notifypurge();

        //        if (!syncadding && (syncactivity || syncops))
        //        {

        //// perform aggregate ops that require all scanqs to be fully processed
        //bool anyqueued = false;
        //for (Sync* sync : syncs)
        //{
        //    if (sync->dirnotify->fsEventq.size())
        //    {
        //        if (!syncnagleretry)
        //        {
        //            syncactivity = true;
        //        }

        //        anyqueued = true;
        //    }
        //}

        //                    if (!anyqueued)
        //         {
        //// execution of notified deletions - these are held in localsyncnotseen and
        //// kept pending until all creations (that might reference them for the purpose of
        //// copying) have completed and all notification queues have run empty (to ensure
        //// that moves are not executed as deletions+additions.
        //if (localsyncnotseen.size() && !synccreate.size())
        //{
        //    // ... execute all pending deletions
        //    LocalPath path;
        //    auto fa = fsaccess->newfileaccess();
        //    while (localsyncnotseen.size())
        //    {
        //        LocalNode* l = *localsyncnotseen.begin();
        //        unlinkifexists(l, fa.get(), path);
        //        delete l;
        //    }
        //}

        // process filesystem notifications for active syncs unless we
        // are retrying local fs writes

        //         {
        //LOG_verbose << "syncops: " << syncactivity << syncnagleretry;
        //            //<< synccreate.size();
        //syncops = false;

        //// FIXME: only syncup for subtrees that were actually
        //// updated to reduce CPU load
        //bool repeatsyncup = false;
        //bool syncupdone = false;
        //        for (Sync* sync : syncs)
        //{
        //    if ((sync->state == SYNC_ACTIVE || sync->state == SYNC_INITIALSCAN)
        //     && !syncadding && (sync->localroot->syncAgain != TREE_RESOLVED) && !syncnagleretry)
        //    {
        //        LOG_debug << "Running syncup on demand";
        //        size_t numPending = 0;
        //        repeatsyncup |= !(syncup(sync->localroot.get(), &nds, numPending, true) && numPending == 0);
        //        syncupdone = true;
        //        sync->cachenodes();
        //          }
        //}
        //if (!syncupdone || repeatsyncup)
        //{
        //    setAllSyncsNeedFullSync();
        //}

        //if (EVER(nds))
        //{
        //    if (!syncnagleretry || (nds - Waiter::ds) < syncnaglebt.backoffdelta())
        //    {
        //        syncnaglebt.backoff(nds - Waiter::ds);
        //    }

        //    syncnagleretry = true;
        //    setAllSyncsNeedFullSyncup();
        //}

        // delete files that were overwritten by folders in syncup()
        //                            execsyncdeletions();

        //if (synccreate.size())
        //{
        //    syncupdate();
        //}

        //unsigned totalnodes = 0;

        // we have no sync-related operations pending - trigger processing if at least one
        // filesystem item is notified or initiate a full rescan if there has been
        // an event notification failure (or event notification is unavailable)
        //bool scanfailed = false;
        //bool noneSkipped = true;
        //for (Sync* sync : syncs)
        //{
        //    totalnodes += sync->localnodes[FILENODE] + sync->localnodes[FOLDERNODE];

        //    if (sync->state == SYNC_ACTIVE || sync->state == SYNC_INITIALSCAN)
        //    {
        //        if (sync->dirnotify->notifyq[DirNotify::DIREVENTS].size()
        //         || sync->dirnotify->notifyq[DirNotify::RETRY].size())
        //        {
        //            noneSkipped = false;
        //        }
        //        else
        //        {
        //            if (sync->fullscan)
        //            {
        //                // recursively delete all LocalNodes that were deleted (not moved or renamed!)
        //                sync->deletemissing(sync->localroot.get());
        //                sync->cachenodes();
        //            }

        //            // if the directory events notification subsystem is permanently unavailable or
        //            // has signaled a temporary error, initiate a full rescan
        //            if (sync->state == SYNC_ACTIVE)
        //            {
        //                sync->fullscan = false;

        //                string failedReason;
        //                auto failed = sync->dirnotify->getFailed(failedReason);

        //                if (syncscanbt.armed()
        //                        && (failed || fsaccess->notifyfailed
        //                            || sync->dirnotify->mErrorCount.load() || fsaccess->notifyerr))
        //                {
        //                    LOG_warn << "Sync scan failed " << failed
        //                             << " " << fsaccess->notifyfailed
        //                             << " " << sync->dirnotify->mErrorCount.load()
        //                             << " " << fsaccess->notifyerr;
        //                    if (failed)
        //                    {
        //                        LOG_warn << "The cause was: " << failedReason;
        //                    }
        //                    scanfailed = true;

        //                    sync->scan(&sync->localroot->localname, NULL);
        //                    sync->dirnotify->mErrorCount = 0;
        //                    sync->fullscan = true;
        //                    sync->scanseqno++;
        //                }
        //            }
        //        }
        //    }
        //}

        //if (scanfailed)
        //{
        //    fsaccess->notifyerr = false;
        //    dstime backoff = 300 + totalnodes / 128;
        //    syncscanbt.backoff(backoff);
        //    syncscanfailed = true;
        //    LOG_warn << "Next full scan in " << backoff << " ds";
        //}

        // clear pending global notification error flag if all syncs were marked
        // to be rescanned
        //if (fsaccess->notifyerr && noneSkipped)
        //{
        //    fsaccess->notifyerr = false;
        //}

        //execsyncdeletions();
        //            }
        //        }
        //    }
        //}

        //}
        //else
        //{

        //notifypurge();

        // sync timer: retry syncdown() ops in case of local filesystem lock clashes
        //if (syncdownretry && syncdownbt.armed())
        //{
        //    syncdownretry = false;
        //    setAllSyncsNeedFullSyncdown();
        //}

        // this loop adapted from the old notifypurge()
        for (auto& us : mSyncVec)
        {
            CloudNode cloudNode;
            string cloudNodePath;
            bool inTrash = false;
            bool foundCloudNode = lookupCloudNode(us->mConfig.getRemoteNode(), cloudNode, &cloudNodePath, &inTrash, nullptr, Syncs::FOLDER_ONLY);

            // update path in sync configuration (if moved)  (even if no mSync - tests require this currently)
            bool pathChanged = updateSyncRemoteLocation(*us, foundCloudNode, cloudNodePath);

            if (Sync* sync = us->mSync.get())
            {
                if (inTrash)
                {
                    LOG_debug << "Detected sync root node is now in trash";
                    sync->changestate(SYNC_FAILED, REMOTE_NODE_MOVED_TO_RUBBISH, false, true);
                }
                else if (pathChanged)
                {
                    LOG_debug << "Detected sync root node is now at a different path.";
                    sync->changestate(SYNC_FAILED, REMOTE_PATH_HAS_CHANGED, false, true);
                }
                else if (!foundCloudNode)
                {
                    LOG_debug << "Detected sync root node no longer exists";
                    sync->changestate(SYNC_FAILED, REMOTE_NODE_NOT_FOUND, false, true);
                }
            }
        };

        stopCancelledFailedDisabled();

        waiter.bumpds();

        for (auto& us : mSyncVec)
        {
            if (Sync* sync = us->mSync.get())
            {
                sync->procextraq();
                sync->procscanq();
            }
        }

        processTriggerHandles();

        waiter.bumpds();

        //LOG_debug << clientname << " syncing: " << isAnySyncSyncing() << " apCurrent: " << actionpacketsCurrent;

        // We must have actionpacketsCurrent so that any LocalNode created can straight away indicate if it matched a Node

        bool tooSoon = syncStallState && (waiter.ds < mSyncFlags->recursiveSyncLastCompletedDs + 10) && (waiter.ds > mSyncFlags->recursiveSyncLastCompletedDs);

        if (mClient.actionpacketsCurrent && (isAnySyncSyncing(true) || syncStallState) && !tooSoon)
        {
            CodeCounter::ScopeTimer rst(mClient.performanceStats.recursiveSyncTime);

            // we need one pass with recursiveSync() after scanning is complete, to be sure there are no moves left.
            auto scanningCompletePreviously = mSyncFlags->scanningWasComplete && !mSyncFlags->isInitialPass;
            mSyncFlags->scanningWasComplete = !isAnySyncScanning(false);   // paused syncs do not participate in move detection
            mSyncFlags->reachableNodesAllScannedLastPass = mSyncFlags->reachableNodesAllScannedThisPass && !mSyncFlags->isInitialPass;
            mSyncFlags->reachableNodesAllScannedThisPass = true;
            mSyncFlags->movesWereComplete = scanningCompletePreviously && !mightAnySyncsHaveMoves(false); // paused syncs do not participate in move detection
            mSyncFlags->noProgress = true;
            mSyncFlags->stall.cloud.clear();
            mSyncFlags->stall.local.clear();

            for (auto& us : mSyncVec)
            {
                Sync* sync = us->mSync.get();
                if (sync && (
                    sync->getConfig().mRunningState == SYNC_ACTIVE ||
                    sync->getConfig().mRunningState == SYNC_INITIALSCAN))
                {

                    if (sync->dirnotify->mErrorCount.load())
                    {
                        LOG_err << "Sync " << toHandle(sync->getConfig().getBackupId()) << " had a filesystem notification buffer overflow.  Triggering full scan.";
                        sync->dirnotify->mErrorCount.store(0);
                        sync->localroot->setScanAgain(false, true, true, 5);
                    }

                    string failReason;
                    if (sync->dirnotify->getFailed(failReason))
                    {
                        if (sync->syncscanbt.armed())
                        {
                            LOG_warn << "Sync " << toHandle(sync->getConfig().getBackupId()) <<  " notifications failed or were not available (reason: " << failReason << " and it's time for another full scan";
                            auto totalnodes = sync->localnodes[FILENODE] + sync->localnodes[FOLDERNODE];
                            dstime backoff = 300 + totalnodes / 128;
                            sync->syncscanbt.backoff(backoff);
                            LOG_warn << "Sync " << toHandle(sync->getConfig().getBackupId()) << " next full scan in " << backoff << " ds";
                        }
                    }

                    if (!sync->syncPaused)
                    {
                        // make sure we don't have a LocalNode for the debris folder (delete if we have added one historically)
                        if (LocalNode* debrisNode = sync->localroot->childbyname(&sync->localdebrisname))
                        {
                            delete debrisNode; // cleans up its own entries in parent maps
                        }

                        // pathBuffer will have leafnames appended as we recurse
                        SyncPath pathBuffer(*this, sync->localroot->localname, sync->cloudRootPath);

                        FSNode rootFsNode(sync->localroot->getLastSyncedFSDetails());
                        syncRow row{&sync->cloudRoot, sync->localroot.get(), &rootFsNode};

                        {
                            // later we can make this lock much finer-grained
                            std::lock_guard<std::timed_mutex> g(mLocalNodeChangeMutex);

                            //bool allNodesSynced =
                            sync->recursiveSync(row, pathBuffer, false, false, 0);

                        }
                        //{
                        //    // a local filesystem item was locked - schedule periodic retry
                        //    // and force a full rescan afterwards as the local item may
                        //    // be subject to changes that are notified with obsolete paths
                        //    success = false;
                        //    sync->dirnotify->mErrorCount = true;
                        //}
                        sync->cachenodes();

                        bool doneScanning = sync->localroot->scanAgain == TREE_RESOLVED;
                        if (doneScanning && sync->getConfig().mRunningState == SYNC_INITIALSCAN)
                        {
                            sync->changestate(SYNC_ACTIVE, NO_SYNC_ERROR, true, true);
                        }

                        //if (allNodesSynced && sync->isBackupAndMirroring())
                        //{
                        //    sync->setBackupMonitoring();
                        //}

                        if (sync->isBackupAndMirroring() &&
                            !sync->localroot->scanRequired() &&
                            !sync->localroot->mightHaveMoves() &&
                            !sync->localroot->syncRequired())

                        {
                            sync->setBackupMonitoring();
                        }
                    }
                }
            }

            mSyncFlags->isInitialPass = false;

#ifdef MEGA_MEASURE_CODE
            LOG_verbose << "recursiveSync took ms: " << std::chrono::duration_cast<std::chrono::milliseconds>(rst.timeSpent()).count();
            rst.complete();
#endif
            mSyncFlags->recursiveSyncLastCompletedDs = waiter.ds;

            if (mSyncFlags->noProgress)
            {
                ++mSyncFlags->noProgressCount;
            }

            bool conflictsNow = conflictsFlagged();
            if (conflictsNow != syncConflictState)
            {
                assert(onSyncThread());
                mClient.app->syncupdate_conflicts(conflictsNow);
                syncConflictState = conflictsNow;
                LOG_info << mClient.clientname << "Sync conflicting paths state app notified: " << conflictsNow;
            }

            bool stalled = !mSyncFlags->stall.cloud.empty() ||
                !mSyncFlags->stall.local.empty();
            if (stalled)
            {
                LOG_warn << mClient.clientname << "Stall detected!";
                for (auto& p : mSyncFlags->stall.cloud) LOG_warn << "stalled node path: " << p.first;
                for (auto& p : mSyncFlags->stall.local) LOG_warn << "stalled local path: " << p.first.toPath(*fsaccess);
            }

            if (stalled != syncStallState)
            {
                assert(onSyncThread());
                mClient.app->syncupdate_stalled(stalled);
                syncStallState = stalled;
                LOG_warn << mClient.clientname << "Stall state app notified: " << stalled;
            }

            // best done on main thread
            //execsyncdeletions();
        }

        bool anySyncScanning = isAnySyncScanning(false);
        if (anySyncScanning != syncscanstate)
        {
            assert(onSyncThread());
            mClient.app->syncupdate_scanning(anySyncScanning);
            syncscanstate = anySyncScanning;
        }

        bool anySyncBusy = isAnySyncSyncing(false);
        if (anySyncBusy != syncBusyState)
        {
            assert(onSyncThread());
            mClient.app->syncupdate_syncing(anySyncBusy);
            syncBusyState = anySyncBusy;
        }

        {
            lock_guard<mutex> g(stallMutex);
            stall.cloud.swap(mSyncFlags->stall.cloud);
            stall.local.swap(mSyncFlags->stall.local);
        }

        // Flush changes made to internal configs.
        syncConfigStoreFlush();


        if (btheartbeat.armed())
        {
            mHeartBeatMonitor->beat();
            btheartbeat.backoff(FREQUENCY_HEARTBEAT_DS);
        }

    }
}

bool Syncs::isAnySyncSyncing(bool includePausedSyncs)
{
    assert(onSyncThread());

    for (auto& us : mSyncVec)
    {
        if (Sync* sync = us->mSync.get())
        {
            if (includePausedSyncs || !us->mSync->syncPaused)
            {
                if (sync->active() &&
                    (sync->localroot->scanRequired()
                        || sync->localroot->mightHaveMoves()
                        || sync->localroot->syncRequired()))
                {
                    return true;
                }
            }
        }
    }
    return false;
}

bool Syncs::isAnySyncScanning(bool includePausedSyncs)
{
    assert(onSyncThread());

    for (auto& us : mSyncVec)
    {
        if (Sync* sync = us->mSync.get())
        {
            if (includePausedSyncs || !us->mSync->syncPaused)
            {
                if (sync->active() &&
                    sync->localroot->scanRequired())
                {
                    return true;
                }
            }
        }
    }
    return false;
}

bool Syncs::mightAnySyncsHaveMoves(bool includePausedSyncs)
{
    assert(onSyncThread());

    for (auto& us : mSyncVec)
    {
        if (Sync* sync = us->mSync.get())
        {
            if (includePausedSyncs || !us->mSync->syncPaused)
            {
                if (sync->active() &&
                    (sync->localroot->mightHaveMoves()
                        || sync->localroot->scanRequired()))
                {
                    return true;
                }
            }
        }
    }
    return false;
}

bool Syncs::conflictsDetected(list<NameConflict>& conflicts) const
{
    assert(onSyncThread());

    for (auto& us : mSyncVec)
    {
        if (Sync* sync = us->mSync.get())
        {
            sync->recursiveCollectNameConflicts(conflicts);
        }
    }
    return !conflicts.empty();
}

bool Syncs::conflictsFlagged() const
{
    assert(onSyncThread());

    for (auto& us : mSyncVec)
    {
        if (Sync* sync = us->mSync.get())
        {
            if (sync->localroot->conflictsDetected())
            {
                return true;
            }
        }
    }
    return false;
}

bool Syncs::syncStallDetected(SyncStallInfo& si) const
{
    assert(!onSyncThread());
    lock_guard<mutex> g(stallMutex);

    bool stalled =
        !stall.cloud.empty() ||
        !stall.local.empty();

    if (stalled)
    {
        si = stall;
        return true;
    }
    return false;
}

void Syncs::collectSyncNameConflicts(handle backupId, std::function<void(list<NameConflict>&& nc)> completion, bool completionInClient)
{
    assert(!onSyncThread());

    auto clientCompletion = [this, completion](list<NameConflict>&& nc)
    {
        shared_ptr<list<NameConflict>> ncptr(new list<NameConflict>(move(nc)));
        queueClient([completion, ncptr](MegaClient& mc, DBTableTransactionCommitter& committer)
            {
                if (completion) completion(move(*ncptr));
            });
    };

    auto finalcompletion = completionInClient ? clientCompletion : completion;

    queueSync([=]()
        {
            list<NameConflict> nc;
            for (auto& us : mSyncVec)
            {
                if (us->mSync && (us->mConfig.mBackupId == backupId || backupId == UNDEF))
                {
                    us->mSync->recursiveCollectNameConflicts(nc);
                }
            }
            finalcompletion(move(nc));
        });
}

void Syncs::setSyncsNeedFullSync(bool andFullScan, handle backupId)
{
    assert(!onSyncThread());
    queueSync([=](){

        assert(onSyncThread());
        for (auto & us : mSyncVec)
        {
            if ((us->mConfig.mBackupId == backupId
                || backupId == UNDEF) &&
                us->mSync)
            {
                us->mSync->localroot->setSyncAgain(false, true, true);
                if (andFullScan)
                {
                    us->mSync->localroot->setScanAgain(false, true, true, 0);
                }
            }
        }
    });
}

void Syncs::proclocaltree(LocalNode* n, LocalTreeProc* tp)
{
    assert(onSyncThread());

    if (n->type != FILENODE)
    {
        for (localnode_map::iterator it = n->children.begin(); it != n->children.end(); )
        {
            LocalNode *child = it->second;
            it++;
            proclocaltree(child, tp);
        }
    }

    tp->proc(*n->sync->syncs.fsaccess, n);
}

bool Syncs::lookupCloudNode(NodeHandle h, CloudNode& cn, string* cloudPath, bool* isInTrash, bool* nodeIsInActiveUnpausedSyncQuery, WhichCloudVersion whichVersion)
{
    // we have to avoid doing these lookups when the client thread might be changing the Node tree
    // so we use the mutex to prevent access during that time - which is only actionpacket processing.
    assert(onSyncThread());

    if (h.isUndef()) return false;

    std::vector<NodeHandle> activeSyncHandles;
    std::vector<Node*> activeSyncRoots;

    if (nodeIsInActiveUnpausedSyncQuery)
    {
        *nodeIsInActiveUnpausedSyncQuery = false;

        for (auto & us : mSyncVec)
        {
            if (us->mSync && us->mSync->active() && !us->mSync->syncPaused)
            {
                activeSyncHandles.push_back(us->mConfig.mRemoteNode);
            }
        }
    }

    lock_guard<mutex> g(mClient.nodeTreeMutex);

    if (nodeIsInActiveUnpausedSyncQuery)
    {
        for (auto & rh : activeSyncHandles)
        {
            if (Node* rn = mClient.nodeByHandle(rh, true))
            {
                activeSyncRoots.push_back(rn);
            }
        }
    }

    if (const Node* n = mClient.nodeByHandle(h, true))
    {
        switch (whichVersion)
        {
            case EXACT_VERSION:
                break;

            case LATEST_VERSION:
                {
                    const Node* m = n->latestFileVersion();
                    if (m != n)
                    {
                        auto& syncs = *this;
                        SYNC_verbose << "Looking up Node " << n->nodeHandle() << " chose latest version " << m->nodeHandle();
                        n = m;
                    }
                }
                break;

            case FOLDER_ONLY:
                assert(n->type != FILENODE);
                break;
        }

        if (isInTrash)
        {
            *isInTrash = n->firstancestor()->nodehandle == mClient.rootnodes[RUBBISHNODE - ROOTNODE];
        }

        if (cloudPath) *cloudPath = n->displaypath();
        cn = CloudNode(*n);

        if (nodeIsInActiveUnpausedSyncQuery)
        {
            for (auto & rn : activeSyncRoots)
            {
                if (n->isbelow(rn))
                {
                    *nodeIsInActiveUnpausedSyncQuery = true;
                }
            }
        }

        return true;
    }
    return false;
}

bool Syncs::lookupCloudChildren(NodeHandle h, vector<CloudNode>& cloudChildren)
{
    // we have to avoid doing these lookups when the client thread might be changing the Node tree
    // so we use the mutex to prevent access during that time - which is only actionpacket processing.
    assert(onSyncThread());

    lock_guard<mutex> g(mClient.nodeTreeMutex);
    if (Node* n = mClient.nodeByHandle(h))
    {
        cloudChildren.reserve(n->children.size());
        for (auto c : n->children)
        {
            cloudChildren.push_back(*c);
            assert(cloudChildren.back().parentHandle == h);
        }
        return true;
    }
    return false;
}


void Syncs::queueSync(std::function<void()>&& f)
{
    assert(!onSyncThread());
    syncThreadActions.pushBack(move(f));
    waiter.notify();
}


void Syncs::queueClient(std::function<void(MC&, DBTC&)>&& f)
{
    assert(onSyncThread());
    clientThreadActions.pushBack(move(f));
    mClient.waiter->notify();
}


} // namespace

#endif<|MERGE_RESOLUTION|>--- conflicted
+++ resolved
@@ -2088,12 +2088,6 @@
                 << " old parent: " << (oldCloudParent ? oldCloudParent->displaypath() : "?")
                 << logTriplet(row, fullPath);
 
-<<<<<<< HEAD
-            row.syncNode->setCheckMovesAgain(false, true, false);
-            monitor.waitingCloud(fullPath.cloudPath, sourceSyncNode->getCloudPath(), fullPath.localPath, SyncWaitReason::ApplyMoveIsBlockedByExistingItem);
-            rowResult = false;
-            return true;
-=======
             if (row.syncNode)
             {
                 overwrite |= row.syncNode->type == row.fsNode->type;
@@ -2103,13 +2097,12 @@
             if (!overwrite)
             {
                 row.syncNode->setCheckMovesAgain(false, true, false);
-                monitor.waitingCloud(row.cloudNode->displaypath(), sourceSyncNode->getCloudPath(), fullPath.localPath, SyncWaitReason::ApplyMoveIsBlockedByExistingItem);
+                monitor.waitingCloud(fullPath.cloudPath, sourceSyncNode->getCloudPath(), fullPath.localPath, SyncWaitReason::ApplyMoveIsBlockedByExistingItem);
                 rowResult = false;
                 return true;
             }
 
             SYNC_verbose << syncname << "Move is a legit overwrite of a synced file, so we overwrite that locally too." << logTriplet(row, fullPath);
->>>>>>> 34e204d8
         }
 
         if (!sourceSyncNode->moveApplyingToLocal && !belowRemovedFsNode && parentRow.cloudNode)
@@ -2176,14 +2169,11 @@
         }
 
         // check filesystem is not changing fsids as a result of rename
-<<<<<<< HEAD
         assert(sourceSyncNode->fsid_lastSynced == debug_getfsid(sourcePath, *syncs.fsaccess));
-=======
-        assert(overwrite || sourceSyncNode->fsid_lastSynced == debug_getfsid(sourcePath, client->fsaccess));
 
         if (overwrite)
         {
-            auto path = fullPath.localPath.toPath(*client->fsaccess);
+            auto path = fullPath.localPath.toPath(*syncs.fsaccess);
 
             SYNC_verbose << "Move-target exists and must be moved to local debris: " << path;
 
@@ -2212,18 +2202,13 @@
 
             LOG_debug << "Move-target moved to local debris: " << path;
         }
->>>>>>> 34e204d8
 
         if (syncs.fsaccess->renamelocal(sourcePath, fullPath.localPath))
         {
             // todo: move anything at this path to sync debris first?  Old algo didn't though
 
             // check filesystem is not changing fsids as a result of rename
-<<<<<<< HEAD
-            assert(sourceSyncNode->fsid_lastSynced == debug_getfsid(fullPath.localPath, *syncs.fsaccess));
-=======
-            assert(overwrite || sourceSyncNode->fsid_lastSynced == debug_getfsid(fullPath.localPath, client->fsaccess));
->>>>>>> 34e204d8
+            assert(overwrite || sourceSyncNode->fsid_lastSynced == debug_getfsid(fullPath.localPath, *syncs.fsaccess));
 
             LOG_debug << "Sync - local rename/move " << sourceSyncNode->getLocalPath().toPath(*syncs.fsaccess) << " -> " << fullPath.localPath.toPath(*syncs.fsaccess);
 
@@ -8319,6 +8304,39 @@
         });
 }
 
+// Get scan and use blocked paths - pass UNDEF to collect for all syncs.
+void Syncs::collectSyncScanUseBlockedPaths(handle backupId, std::function<void(list<LocalPath>&& useBlocked, list<LocalPath>&& scanBlocked)> completion, bool completionInClient)
+{
+    assert(!onSyncThread());
+
+    auto clientCompletion = [this, completion](list<LocalPath>&& useBlocked, list<LocalPath>&& scanBlocked)
+    {
+        shared_ptr<list<LocalPath>> b1(new list<LocalPath>(move(useBlocked)));
+        shared_ptr<list<LocalPath>> b2(new list<LocalPath>(move(scanBlocked)));
+        queueClient([completion, b1, b2](MegaClient& mc, DBTableTransactionCommitter& committer)
+            {
+                if (completion) completion(move(*b1), move(*b2));
+            });
+    };
+
+    auto finalcompletion = completionInClient ? clientCompletion : completion;
+
+    queueSync([=]()
+        {
+            list<LocalPath> b1;
+            list<LocalPath> b2;
+            for (auto& us : mSyncVec)
+            {
+                if (us->mSync && (us->mConfig.mBackupId == backupId || backupId == UNDEF))
+                {
+                    us->mSync->collectScanBlocked(b1);
+                    us->mSync->collectUseBlocked(b2);
+                }
+            }
+            finalcompletion(move(b1), move(b2));
+        });
+}
+
 void Syncs::setSyncsNeedFullSync(bool andFullScan, handle backupId)
 {
     assert(!onSyncThread());
