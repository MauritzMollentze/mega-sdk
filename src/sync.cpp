/**
 * @file sync.cpp
 * @brief Class for synchronizing local and remote trees
 *
 * (c) 2013-2014 by Mega Limited, Auckland, New Zealand
 *
 * This file is part of the MEGA SDK - Client Access Engine.
 *
 * Applications using the MEGA API must present a valid application key
 * and comply with the the rules set forth in the Terms of Service.
 *
 * The MEGA SDK is distributed in the hope that it will be useful,
 * but WITHOUT ANY WARRANTY; without even the implied warranty of
 * MERCHANTABILITY or FITNESS FOR A PARTICULAR PURPOSE.
 *
 * @copyright Simplified (2-clause) BSD License.
 *
 * You should have received a copy of the license along with this
 * program.
 */

#include <type_traits>
#include <unordered_set>

#include "mega.h"

#ifdef ENABLE_SYNC
#include "mega/sync.h"
#include "mega/megaapp.h"
#include "mega/transfer.h"
#include "mega/megaclient.h"
#include "mega/base64.h"

namespace mega {

const int Sync::SCANNING_DELAY_DS = 5;
const int Sync::EXTRA_SCANNING_DELAY_DS = 150;
const int Sync::FILE_UPDATE_DELAY_DS = 30;
const int Sync::FILE_UPDATE_MAX_DELAY_SECS = 60;
const dstime Sync::RECENT_VERSION_INTERVAL_SECS = 10800;

// set gLogsync true for very, very detailed sync logging
bool gLogsync = true;
//bool gLogsync = false;
#define SYNC_verbose if (gLogsync) LOG_verbose

std::atomic<size_t> ScanService::mNumServices(0);
std::unique_ptr<ScanService::Worker> ScanService::mWorker;
std::mutex ScanService::mWorkerLock;

ScanService::ScanService(Waiter& waiter)
  : mCookie(std::make_shared<Cookie>(waiter))
{
    // Locking here, rather than in the if statement, ensures that the
    // worker is fully constructed when control leaves the constructor.
    std::lock_guard<std::mutex> lock(mWorkerLock);

    if (++mNumServices == 1)
    {
        mWorker.reset(new Worker());
    }
}

ScanService::~ScanService()
{
    if (--mNumServices == 0)
    {
        std::lock_guard<std::mutex> lock(mWorkerLock);
        mWorker.reset();
    }
}

auto ScanService::scan(const LocalNode& target, LocalPath targetPath) -> RequestPtr
{
    // For convenience.
    const auto& debris = target.sync->localdebris;
    const auto& separator = target.sync->client->fsaccess->localseparator;

    // Create a request to represent the scan.
    auto request = std::make_shared<ScanRequest>(mCookie, target, targetPath);

    // Have we been asked to scan the debris?
    request->mComplete = debris.isContainingPathOf(targetPath, separator);

    // Don't bother scanning the debris.
    if (!request->mComplete)
    {
<<<<<<< HEAD
        LOG_debug << "Queuing scan for: "
                  << targetPath.toPath(*target.sync->client->fsaccess);

        // Queue request for processing.
        mWorker->queue(request);
=======
        ScopedLengthRestore restoreLength(localpath);
        localpath.appendWithSeparator(localname, false);

        // check if this record is to be ignored
        const auto name = localname.toName(fsaccess, sync.mFilesystemType);
        if (app.sync_syncable(&sync, name.c_str(), localpath))
        {
            // skip the sync's debris folder
            if (!localdebris.isContainingPathOf(localpath))
            {
                paths.insert(localpath);
            }
        }
>>>>>>> 96850bdc
    }

    return request;
}

auto ScanService::scan(const LocalNode& target) -> RequestPtr
{
    return scan(target, target.getLocalPath(true));
}

ScanService::ScanRequest::ScanRequest(const std::shared_ptr<Cookie>& cookie,
                                      const LocalNode& target,
                                      LocalPath targetPath)
  : mCookie(cookie)
  , mComplete(false)
  , mDebrisPath(target.sync->localdebris)
  , mFollowSymLinks(target.sync->client->followsymlinks)
  , mKnown()
  , mResults()
  , mTarget(target)
  , mTargetPath(std::move(targetPath))
{
    // Track details about mTarget's current children.
    for (auto& childIt : mTarget.children)
    {
        LocalNode& child = *childIt.second;

        if (child.fsid != UNDEF)
        {
            mKnown.emplace(child.localname, child.getKnownFSDetails());
        }
    }
}

ScanService::Worker::Worker(size_t numThreads)
  : mFsAccess(new FSACCESS_CLASS())
  , mPending()
  , mPendingLock()
  , mPendingNotifier()
  , mThreads()
{
    // Always at least one thread.
    assert(numThreads > 0);

    LOG_debug << "Starting ScanService worker...";

    // Start the threads.
    while (numThreads--)
    {
        try
        {
            mThreads.emplace_back([this]() { loop(); });
        }
        catch (std::system_error& e)
        {
            LOG_err << "Failed to start worker thread: " << e.what();
        }
    }

    LOG_debug << mThreads.size() << " worker thread(s) started.";
    LOG_debug << "ScanService worker started.";
}

ScanService::Worker::~Worker()
{
    LOG_debug << "Stopping ScanService worker...";

    // Queue the 'terminate' sentinel.
    {
        std::unique_lock<std::mutex> lock(mPendingLock);
        mPending.emplace_back();
    }

    // Wake any sleeping threads.
    mPendingNotifier.notify_all();

    LOG_debug << "Waiting for worker thread(s) to terminate...";

    // Wait for the threads to terminate.
    for (auto& thread : mThreads)
    {
        thread.join();
    }

    LOG_debug << "ScanService worker stopped.";
}

void ScanService::Worker::queue(ScanRequestPtr request)
{
    // Queue the request.
    {
        std::unique_lock<std::mutex> lock(mPendingLock);
        mPending.emplace_back(std::move(request));
    }

    // Tell the lucky thread it has something to do.
    mPendingNotifier.notify_one();
}

void ScanService::Worker::loop()
{
    // We're ready when we have some work to do.
    auto ready = [this]() { return mPending.size(); };

    for ( ; ; )
    {
        ScanRequestPtr request;

        {
            // Wait for something to do.
            std::unique_lock<std::mutex> lock(mPendingLock);
            mPendingNotifier.wait(lock, ready);

            // Are we being told to terminate?
            if (!mPending.front())
            {
                // Bail, don't deque the sentinel.
                return;
            }

            request = std::move(mPending.front());
            mPending.pop_front();
        }

        const auto targetPath =
          request->mTargetPath.toPath(*mFsAccess);

        LOG_debug << "Scanning directory: " << targetPath;

        // Process the request.
        scan(request);

        // Mark the request as complete.
        request->mComplete = true;

        LOG_debug << "Scan complete for: " << targetPath;

        // Do we still have someone to notify?
        auto cookie = request->mCookie.lock();

        if (cookie)
        {
            LOG_debug << "Letting the waiter know it has "
                      << request->mResults.size()
                      << " scan result(s).";

            // Yep, let them know the request is complete.
            cookie->completed();
        }
        else
        {
            LOG_debug << "No waiter, discarding "
                      << request->mResults.size()
                      << " scan result(s).";
        }
    }
}

FSNode ScanService::Worker::interrogate(DirAccess& iterator,
                                        const LocalPath& name,
                                        LocalPath& path,
                                        ScanRequest& request)
{
    auto reuseFingerprint =
      [](const FSNode& lhs, const FSNode& rhs)
      {
          return lhs.type == rhs.type
                 && lhs.fsid == rhs.fsid
                 && lhs.fingerprint.mtime == rhs.fingerprint.mtime
                 && rhs.fingerprint.size == rhs.fingerprint.size;
      };

    FSNode result;
    auto& known = request.mKnown;

    // Always record the name.
    result.localname = name;
    result.name = name.toName(*mFsAccess);

    // Can we open the file?
    auto fileAccess = mFsAccess->newfileaccess(false);

    if (fileAccess->fopen(path, true, false, &iterator))
    {
        // Populate result.
        result.fsid = fileAccess->fsidvalid ? fileAccess->fsid : UNDEF;
        result.isSymlink = fileAccess->mIsSymLink;
        result.fingerprint.mtime = fileAccess->mtime;
        result.fingerprint.size = fileAccess->size;
        result.shortname = mFsAccess->fsShortname(path);
        result.type = fileAccess->type;

        if (result.shortname &&
           *result.shortname == result.localname)
        {
            result.shortname.reset();
        }

        // Warn about symlinks.
        if (result.isSymlink)
        {
            LOG_debug << "Interrogated path is a symlink: "
                      << path.toPath(*mFsAccess);
        }

        // No need to fingerprint directories.
        if (result.type == FOLDERNODE)
        {
<<<<<<< HEAD
            return result;
=======
            auto l = nodeIt->second;
            if (l != l->sync->localroot.get()) // never assign fs ID to the root localnode
            {
                nodePath = l->getLocalPath();
                for (auto fileIt = fileRange.first; fileIt != fileRange.second; ++fileIt)
                {
                    auto& filePath = fileIt->second.path;
                    const auto score = computeReversePathMatchScore(nodePath, filePath, fsaccess);
                    if (score > 0) // leaf name must match
                    {
                        elements.push_back({score, fileIt->second.fsid, l});
                    }
                }
            }
>>>>>>> 96850bdc
        }

        // Do we already know about this child?
        auto it = known.find(name);

        // Can we reuse an existing fingerprint?
        if (it != known.end() && reuseFingerprint(it->second, result))
        {
            // Yep as fsid/mtime/size/type match.
            result.fingerprint = std::move(it->second.fingerprint);
        }
        else
        {
            // Child has changed, need a new fingerprint.
            result.fingerprint.genfingerprint(fileAccess.get());
        }

        return result;
    }

    // Couldn't open the file.
    LOG_warn << "Error opening file: " << path.toPath(*mFsAccess);

    // File's blocked if the error is transient.
    result.isBlocked = fileAccess->retry;

    // Warn about the blocked file.
    if (result.isBlocked)
    {
<<<<<<< HEAD
        LOG_warn << "File blocked: " << path.toPath(*mFsAccess);
=======
        const auto value1 = path1.localpath[path1End - index];
        const auto value2 = path2.localpath[path2End - index];
        if (value1 != value2)
        {
            break;
        }
        accumulated.localpath.push_back(value1);

        ++index;

        if (!accumulated.localpath.empty())
        {
            if (accumulated.localpath.back() == LocalPath::localPathSeparator)
            {
                ++separatorBias;
                accumulated.clear();
            }
        }
>>>>>>> 96850bdc
    }

    return result;
}

void ScanService::Worker::scan(ScanRequestPtr request)
{
    // For convenience.
    const auto& debris = request->mDebrisPath;
    const auto& separator = mFsAccess->localseparator;

    // Don't bother processing the debris directory.
    if (debris.isContainingPathOf(request->mTargetPath, separator))
    {
        LOG_debug << "Skipping scan of debris directory.";
        return;
    }

    // Have we been passed a valid target path?
    auto fileAccess = mFsAccess->newfileaccess();
    auto path = request->mTargetPath;

    if (!fileAccess->fopen(path, true, false))
    {
        LOG_debug << "Scan target does not exist: "
                  << path.toPath(*mFsAccess);
        return;
    }

    // Does the path denote a directory?
    if (fileAccess->type != FOLDERNODE)
    {
        LOG_debug << "Scan target is not a directory: "
                  << path.toPath(*mFsAccess);
        return;
    }

    std::unique_ptr<DirAccess> dirAccess(mFsAccess->newdiraccess());
    LocalPath name;

    // Can we open the directory?
    if (!dirAccess->dopen(&path, fileAccess.get(), false))
    {
        LOG_debug << "Unable to iterate scan target: "
                  << path.toPath(*mFsAccess);
        return;
    }

    // Process each file in the target.
    std::vector<FSNode> results;

    while (dirAccess->dnext(path, name, request->mFollowSymLinks))
    {
        ScopedLengthRestore restorer(path);
        path.appendWithSeparator(name, false, separator);

        // Except the debris...
        if (debris.isContainingPathOf(path, separator))
        {
            continue;
        }

        // Learn everything we can about the file.
        auto info = interrogate(*dirAccess, name, path, *request);
        results.emplace_back(std::move(info));
    }

    // No need to keep this data around anymore.
    request->mKnown.clear();

    // Publish the results.
    request->mResults = std::move(results);
}

SyncConfigBag::SyncConfigBag(DbAccess& dbaccess, FileSystemAccess& fsaccess, PrnGen& rng, const std::string& id)
{
    std::string dbname = "syncconfigsv2_" + id;
    mTable.reset(dbaccess.open(rng, fsaccess, dbname));
    if (!mTable)
    {
        LOG_warn << "Unable to open database: " << dbname;
        // no syncs configured --> no database
        return;
    }

    mTable->rewind();

    uint32_t tableId;
    std::string data;
    while (mTable->next(&tableId, &data))
    {
        auto syncConfig = SyncConfig::unserialize(data);
        if (!syncConfig)
        {
            LOG_err << "Unable to unserialize sync config at id: " << tableId;
            assert(false);
            continue;
        }
        syncConfig->dbid = tableId;

        mSyncConfigs.insert(std::make_pair(syncConfig->getTag(), *syncConfig));
        if (tableId > mTable->nextid)
        {
            mTable->nextid = tableId;
        }
    }
    ++mTable->nextid;
}

void SyncConfigBag::insert(const SyncConfig& syncConfig)
{
    auto insertOrUpdate = [this](const uint32_t id, const SyncConfig& syncConfig)
    {
        std::string data;
        const_cast<SyncConfig&>(syncConfig).serialize(&data);
        DBTableTransactionCommitter committer{mTable.get()};
        if (!mTable->put(id, &data)) // put either inserts or updates
        {
            LOG_err << "Incomplete database put at id: " << mTable->nextid;
            assert(false);
            mTable->abort();
            return false;
        }
        return true;
    };

    map<int, SyncConfig>::iterator syncConfigIt = mSyncConfigs.find(syncConfig.getTag());
    if (syncConfigIt == mSyncConfigs.end()) // syncConfig is new
    {
        if (mTable)
        {
            if (!insertOrUpdate(mTable->nextid, syncConfig))
            {
                return;
            }
        }
        auto insertPair = mSyncConfigs.insert(std::make_pair(syncConfig.getTag(), syncConfig));
        if (mTable)
        {
            insertPair.first->second.dbid = mTable->nextid;
            ++mTable->nextid;
        }
    }
    else // syncConfig exists already
    {
        const uint32_t tableId = syncConfigIt->second.dbid;
        if (mTable)
        {
            if (!insertOrUpdate(tableId, syncConfig))
            {
                return;
            }
        }
        syncConfigIt->second = syncConfig;
        syncConfigIt->second.dbid = tableId;
    }
}

bool SyncConfigBag::removeByTag(const int tag)
{
    auto syncConfigPair = mSyncConfigs.find(tag);
    if (syncConfigPair != mSyncConfigs.end())
    {
        if (mTable)
        {
            DBTableTransactionCommitter committer{mTable.get()};
            if (!mTable->del(syncConfigPair->second.dbid))
            {
                LOG_err << "Incomplete database del at id: " << syncConfigPair->second.dbid;
                assert(false);
                mTable->abort();
            }
        }
        mSyncConfigs.erase(syncConfigPair);
        return true;
    }
    return false;
}

const SyncConfig* SyncConfigBag::get(const int tag) const
{
    auto syncConfigPair = mSyncConfigs.find(tag);
    if (syncConfigPair != mSyncConfigs.end())
    {
        return &syncConfigPair->second;
    }
    return nullptr;
}


const SyncConfig* SyncConfigBag::getByNodeHandle(handle nodeHandle) const
{
    for (const auto& syncConfigPair : mSyncConfigs)
    {
        if (syncConfigPair.second.getRemoteNode() == nodeHandle)
            return &syncConfigPair.second;
    }
    return nullptr;
}

void SyncConfigBag::clear()
{
    if (mTable)
    {
        mTable->truncate();
        mTable->nextid = 0;
    }
    mSyncConfigs.clear();
}

std::vector<SyncConfig> SyncConfigBag::all() const
{
    std::vector<SyncConfig> syncConfigs;
    for (const auto& syncConfigPair : mSyncConfigs)
    {
        syncConfigs.push_back(syncConfigPair.second);
    }
    return syncConfigs;
}

// new Syncs are automatically inserted into the session's syncs list
// and a full read of the subtree is initiated
Sync::Sync(MegaClient* cclient, SyncConfig &config, const char* cdebris,
           LocalPath* clocaldebris, Node* remotenode, bool cinshare, int ctag, void *cappdata)
: localroot(new LocalNode)
{
    isnetwork = false;
    client = cclient;
    tag = ctag;
    inshare = cinshare;
    appData = cappdata;
    errorCode = NO_SYNC_ERROR;
    tmpfa = NULL;
    //initializing = true;

    localnodes[FILENODE] = 0;
    localnodes[FOLDERNODE] = 0;

    state = SYNC_INITIALSCAN;
    statecachetable = NULL;

    //fullscan = true;
    //scanseqno = 0;

    mLocalPath = config.getLocalPath();
    LocalPath crootpath = LocalPath::fromPath(mLocalPath, *client->fsaccess);

    if (cdebris)
    {
        debris = cdebris;
        localdebris = LocalPath::fromPath(debris, *client->fsaccess);

        dirnotify.reset(client->fsaccess->newdirnotify(crootpath, localdebris, client->waiter));

        localdebris.prependWithSeparator(crootpath);
    }
    else
    {
        localdebris = *clocaldebris;

        // FIXME: pass last segment of localdebris
        dirnotify.reset(client->fsaccess->newdirnotify(crootpath, localdebris, client->waiter));
    }
    dirnotify->sync = this;

    // set specified fsfp or get from fs if none
    const auto cfsfp = config.getLocalFingerprint();
    if (cfsfp)
    {
        fsfp = cfsfp;
    }
    else
    {
        fsfp = dirnotify->fsfingerprint();
        config.setLocalFingerprint(fsfp);
    }

    fsstableids = dirnotify->fsstableids();
    LOG_info << "Filesystem IDs are stable: " << fsstableids;

    mFilesystemType = client->fsaccess->getlocalfstype(crootpath);

    localroot->init(this, FOLDERNODE, NULL, crootpath, nullptr);  // the root node must have the absolute path.  We don't store shortname, to avoid accidentally using relative paths.
    localroot->setSyncedNodeHandle(remotenode->nodeHandle());
    localroot->setScanAgain(false, true, true, 0);
    localroot->setCheckMovesAgain(false, true, true);
    localroot->setSyncAgain(false, true, true);

#ifdef __APPLE__
    if (macOSmajorVersion() >= 19) //macOS catalina+
    {
        LOG_debug << "macOS 10.15+ filesystem detected. Checking fseventspath.";
        string supercrootpath = "/System/Volumes/Data" + crootpath.platformEncoded();

        int fd = open(supercrootpath.c_str(), O_RDONLY);
        if (fd == -1)
        {
            LOG_debug << "Unable to open path using fseventspath.";
            mFsEventsPath = crootpath.platformEncoded();
        }
        else
        {
            char buf[MAXPATHLEN];
            if (fcntl(fd, F_GETPATH, buf) < 0)
            {
                LOG_debug << "Using standard paths to detect filesystem notifications.";
                mFsEventsPath = crootpath.platformEncoded();
            }
            else
            {
                LOG_debug << "Using fsevents paths to detect filesystem notifications.";
                mFsEventsPath = supercrootpath;
            }
            close(fd);
        }
    }
#endif

    sync_it = client->syncs.insert(client->syncs.end(), this);

    if (client->dbaccess)
    {
        // open state cache table
        handle tableid[3];
        string dbname;

        auto fas = client->fsaccess->newfileaccess(false);

        if (fas->fopen(crootpath, true, false))
        {
            tableid[0] = fas->fsid;
            tableid[1] = remotenode->nodehandle;
            tableid[2] = client->me;

            dbname.resize(sizeof tableid * 4 / 3 + 3);
            dbname.resize(Base64::btoa((byte*)tableid, sizeof tableid, (char*)dbname.c_str()));

            statecachetable = client->dbaccess->open(client->rng, *client->fsaccess, dbname);

            readstatecache();
        }
    }
}

Sync::~Sync()
{
    // must be set to prevent remote mass deletion while rootlocal destructor runs
    assert(state == SYNC_CANCELED || state == SYNC_FAILED || state == SYNC_DISABLED);
    mDestructorRunning = true;

    // unlock tmp lock
    tmpfa.reset();

    delete statecachetable;

    client->syncs.erase(sync_it);
    client->syncactivity = true;

    {
        // Create a committer and recursively delete all the associated LocalNodes, and their associated transfer and file objects.
        // If any have transactions in progress, the committer will ensure we update the transfer database in an efficient single commit.
        DBTableTransactionCommitter committer(client->tctable);
        localroot.reset();
    }
}

bool Sync::active() const
{
    switch (state)
    {
    case SYNC_ACTIVE:
    case SYNC_INITIALSCAN:
        return true;
    default:
        break;
    }

    return false;
}

bool Sync::paused() const
{
    return state == SYNC_DISABLED && errorCode == PAUSED;
}

bool Sync::purgeable() const
{
    switch (state)
    {
    case SYNC_CANCELED:
    case SYNC_FAILED:
        return true;
    case SYNC_DISABLED:
        return errorCode != PAUSED;
    default:
        break;
    }

    return false;
}

Node* Sync::cloudRoot()
{
    return client->nodeByHandle(localroot->syncedCloudNodeHandle);
}

void Sync::addstatecachechildren(uint32_t parent_dbid, idlocalnode_map* tmap, LocalPath& localpath, LocalNode *p, int maxdepth)
{
    auto range = tmap->equal_range(parent_dbid);

    for (auto it = range.first; it != range.second; it++)
    {
        ScopedLengthRestore restoreLen(localpath);

        localpath.appendWithSeparator(it->second->localname, true);

        LocalNode* l = it->second;
        handle fsid = l->fsid;
        m_off_t size = l->syncedFingerprint.size;

        // clear localname to force newnode = true in setnameparent
        l->localname.clear();

        // if we already have the shortname from database, use that, otherwise (db is from old code) look it up
        std::unique_ptr<LocalPath> shortname;
        if (l->slocalname_in_db)
        {
            // null if there is no shortname, or the shortname matches the localname.
            shortname.reset(l->slocalname.release());
        }
        else
        {
            shortname = client->fsaccess->fsShortname(localpath);
        }

        l->init(this, l->type, p, localpath, std::move(shortname));

#ifdef DEBUG
        if (fsid != UNDEF)
        {
            auto fa = client->fsaccess->newfileaccess(false);
            if (fa->fopen(localpath))  // exists, is file
            {
                auto sn = client->fsaccess->fsShortname(localpath);
                if (!(!l->localname.empty() &&
                    ((!l->slocalname && (!sn || l->localname == *sn)) ||
                    (l->slocalname && sn && !l->slocalname->empty() && *l->slocalname != l->localname && *l->slocalname == *sn))))
                {
                    // This can happen if a file was moved elsewhere and moved back before the sync restarts.
                    // We'll refresh slocalname while scanning.
                    LOG_warn << "Shortname mismatch on LocalNode load!" <<
                        " Was: " << (l->slocalname ? l->slocalname->toPath(*client->fsaccess) : "(null") <<
                        " Now: " << (sn ? sn->toPath(*client->fsaccess) : "(null") <<
                        " at " << localpath.toPath(*client->fsaccess);
                }
            }
        }
#endif

        l->parent_dbid = parent_dbid;
        l->syncedFingerprint.size = size;
        l->setfsid(fsid, client->localnodeByFsid);
        l->setSyncedNodeHandle(l->syncedCloudNodeHandle);

        if (!l->slocalname_in_db)
        {
            statecacheadd(l);
            if (insertq.size() > 50000)
            {
                cachenodes();  // periodically output updated nodes with shortname updates, so people who restart megasync still make progress towards a fast startup
            }
        }

        if (maxdepth)
        {
            addstatecachechildren(l->dbid, tmap, localpath, l, maxdepth - 1);
        }
    }
}

bool Sync::readstatecache()
{
    if (statecachetable && state == SYNC_INITIALSCAN)
    {
        string cachedata;
        idlocalnode_map tmap;
        uint32_t cid;
        LocalNode* l;

        statecachetable->rewind();

        // bulk-load cached nodes into tmap
        while (statecachetable->next(&cid, &cachedata, &client->key))
        {
            if ((l = LocalNode::unserialize(this, &cachedata)))
            {
                l->dbid = cid;
                tmap.insert(pair<int32_t,LocalNode*>(l->parent_dbid,l));
            }
        }

        // recursively build LocalNode tree, set scanseqnos to sync's current scanseqno
        addstatecachechildren(0, &tmap, localroot->localname, localroot.get(), 100);
        cachenodes();

        //// trigger a single-pass full scan to identify deleted nodes
        //fullscan = true;
        //scanseqno++;

        localroot->setScanAgain(false, true, true, 0);

        return true;
    }

    return false;
}

const SyncConfig& Sync::getConfig() const
{
    assert(client->syncConfigs && "Calling getConfig() requires sync configs");
    const auto config = client->syncConfigs->get(tag);
    assert(config);
    return *config;
}

// remove LocalNode from DB cache
void Sync::statecachedel(LocalNode* l)
{
    if (state == SYNC_CANCELED)
    {
        return;
    }

    insertq.erase(l);

    if (l->dbid)
    {
        deleteq.insert(l->dbid);
    }
}

// insert LocalNode into DB cache
void Sync::statecacheadd(LocalNode* l)
{
    if (state == SYNC_CANCELED)
    {
        return;
    }

    if (l->dbid)
    {
        deleteq.erase(l->dbid);
    }

    insertq.insert(l);
}

void Sync::cachenodes()
{
    if (statecachetable && (state == SYNC_ACTIVE || (state == SYNC_INITIALSCAN /*&& insertq.size() > 100*/)) && (deleteq.size() || insertq.size()))
    {
        LOG_debug << client->clientname << "Saving LocalNode database with " << insertq.size() << " additions and " << deleteq.size() << " deletions";
        statecachetable->begin();

        // deletions
        for (set<uint32_t>::iterator it = deleteq.begin(); it != deleteq.end(); it++)
        {
            statecachetable->del(*it);
        }

        deleteq.clear();

        // additions - we iterate until completion or until we get stuck
        bool added;

        do {
            added = false;

            for (set<LocalNode*>::iterator it = insertq.begin(); it != insertq.end(); )
            {
                if ((*it)->type == TYPE_UNKNOWN)
                {
                    insertq.erase(it++);
                }
                else if ((*it)->parent->dbid || (*it)->parent == localroot.get())
                {
                    statecachetable->put(MegaClient::CACHEDLOCALNODE, *it, &client->key);
                    insertq.erase(it++);
                    added = true;
                }
                else it++;
            }
        } while (added);

        statecachetable->commit();

        if (insertq.size())
        {
            LOG_err << "LocalNode caching did not complete";
        }
    }
}

void Sync::changestate(syncstate_t newstate, SyncError newSyncError)
{
    if (newstate != state || newSyncError != errorCode)
    {
        LOG_debug << client->clientname << "Sync state/error changing. from " << state << "/" << errorCode << " to "  << newstate << "/" << newSyncError;
        if (newstate != SYNC_CANCELED)
        {
            client->changeSyncState(tag, newstate, newSyncError);
        }

        state = newstate;
        errorCode = newSyncError;
//        fullscan = false;
    }
}

// walk path and return corresponding LocalNode and its parent
// path must be relative to l or start with the root prefix if l == NULL
// path must be a full sync path, i.e. start with localroot->localname
// NULL: no match, optionally returns residual path
LocalNode* Sync::localnodebypath(LocalNode* l, const LocalPath& localpath, LocalNode** parent, LocalPath* outpath)
{
    assert(!outpath || outpath->empty());

    size_t subpathIndex = 0;

    if (!l)
    {
        // verify matching localroot prefix - this should always succeed for
        // internal use
        if (!localroot->localname.isContainingPathOf(localpath, &subpathIndex))
        {
            if (parent)
            {
                *parent = NULL;
            }

            return NULL;
        }

        l = localroot.get();
    }


    LocalPath component;

    while (localpath.nextPathComponent(subpathIndex, component))
    {
        if (parent)
        {
            *parent = l;
        }

        localnode_map::iterator it;
        if ((it = l->children.find(&component)) == l->children.end()
            && (it = l->schildren.find(&component)) == l->schildren.end())
        {
            // no full match: store residual path, return NULL with the
            // matching component LocalNode in parent
            if (outpath)
            {
                *outpath = std::move(component);
                auto remainder = localpath.subpathFrom(subpathIndex);
                if (!remainder.empty())
                {
                    outpath->appendWithSeparator(remainder, false);
                }
            }

            return NULL;
        }

        l = it->second;
    }

    // full match: no residual path, return corresponding LocalNode
    if (outpath)
    {
        outpath->clear();
    }
    return l;
}



/// todo:   things to figure out where to put them in new system:
///
// no fsid change detected or overwrite with unknown file:
//if (fa->mtime != l->mtime || fa->size != l->size)
//{
//    if (fa->fsidvalid && l->fsid != fa->fsid)
//    {
//        l->setfsid(fa->fsid, client->fsidnode);
//    }
//
//    m_off_t dsize = l->size > 0 ? l->size : 0;
//
//    l->genfingerprint(fa.get());
//
//    client->app->syncupdate_local_file_change(this, l, path.c_str());
//
//    DBTableTransactionCommitter committer(client->tctable);
//    client->stopxfer(l, &committer); // TODO:  can we use one committer for all the files in the folder?  Or for the whole recursion?
//    l->bumpnagleds();
//    l->deleted = false;
//
//    client->syncactivity = true;
//
//    statecacheadd(l);
//
//    fa.reset();
//
//    if (isnetwork && l->type == FILENODE)
//    {
//        LOG_debug << "Queueing extra fs notification for modified file";
//        dirnotify->notify(DirNotify::EXTRA, NULL, LocalPath(*localpathNew));
//    }
//    return l;
//}
//    }
//    else
//    {
//    // (we tolerate overwritten folders, because we do a
//    // content scan anyway)
//    if (fa->fsidvalid && fa->fsid != l->fsid)
//    {
//        l->setfsid(fa->fsid, client->fsidnode);
//        newnode = true;
//    }
//    }

//client->app->syncupdate_local_folder_addition(this, l, path.c_str());
//                else
//                {
//                if (fa->fsidvalid && l->fsid != fa->fsid)
//                {
//                    l->setfsid(fa->fsid, client->fsidnode);
//                }
//
//                if (l->genfingerprint(fa.get()))
//                {
//                    changed = true;
//                    l->bumpnagleds();
//                    l->deleted = false;
//                }
//
//                if (newnode)
//                {
//                    client->app->syncupdate_local_file_addition(this, l, path.c_str());
//                }
//                else if (changed)
//                {
//                    client->app->syncupdate_local_file_change(this, l, path.c_str());
//                    DBTableTransactionCommitter committer(client->tctable); // TODO:  can we use one committer for all the files in the folder?  Or for the whole recursion?
//                    client->stopxfer(l, &committer);
//                }
//
//                if (newnode || changed)
//                {
//                    statecacheadd(l);
//                }
//                }
//            }
//        }
//
//        if (changed || newnode)
//        {
//            if (isnetwork && l->type == FILENODE)
//            {
//                LOG_debug << "Queueing extra fs notification for new file";
//                dirnotify->notify(DirNotify::EXTRA, NULL, LocalPath(*localpathNew));
//            }
//
//            client->syncactivity = true;
//        }
//    }
//    else
//    {
//    LOG_warn << "Error opening file";
//    if (fa->retry)
//    {
//        // fopen() signals that the failure is potentially transient - do
//        // nothing and request a recheck
//        LOG_warn << "File blocked. Adding notification to the retry queue: " << path;
//        dirnotify->notify(DirNotify::RETRY, ll, LocalPath(*localpathNew));
//        client->syncfslockretry = true;
//        client->syncfslockretrybt.backoff(SCANNING_DELAY_DS);
//        client->blockedfile = *localpathNew;
//    }
//    else if (l)
//    {
//        // immediately stop outgoing transfer, if any
//        if (l->transfer)
//        {
//            DBTableTransactionCommitter committer(client->tctable); // TODO:  can we use one committer for all the files in the folder?  Or for the whole recursion?
//            client->stopxfer(l, &committer);
//        }
//
//        client->syncactivity = true;
//
//        // in fullscan mode, missing files are handled in bulk in deletemissing()
//        // rather than through setnotseen()
//        if (!fullscan)
//        {
//            l->setnotseen(1);
//        }
//    }

struct ProgressingMonitor
{
    bool resolved = false;
    MegaClient* client;
    SyncFlags& sf;
    ProgressingMonitor(MegaClient* c) : client(c), sf(*client->mSyncFlags) {}

    bool isContainingNodePath(const string& a, const string& b)
    {
        return a.size() <= b.size() &&
            !memcmp(a.c_str(), b.c_str(), a.size()) &&
            (a.size() == b.size() || b[a.size()] == '/');
    }
<<<<<<< HEAD

    void waitingCloud(const string& cloudPath, SyncWaitReason r)
=======
    if (!localdebris.isContainingPathOf(*localpath))
>>>>>>> 96850bdc
    {
        resolved = true;

        if (sf.scanningWasComplete && sf.noProgressCount > 10)
        {
            auto i = sf.stalledNodePaths.lower_bound(cloudPath);
            if (i != sf.stalledNodePaths.end()) --i;
            if (i == sf.stalledNodePaths.end() && !sf.stalledNodePaths.empty()) i = --sf.stalledNodePaths.end();
            if (i == sf.stalledNodePaths.end() ||
                !isContainingNodePath(i->first, cloudPath))
            {
                sf.stalledNodePaths[cloudPath] = r;
            }

            sf.stalledNodePaths[cloudPath] = r;
        }
    }

    void waitingLocal(const LocalPath& p, SyncWaitReason r)
    {
        resolved = true;

        if (sf.scanningWasComplete && sf.noProgressCount > 10)
        {
            auto i = sf.stalledLocalPaths.lower_bound(p);
            if (i != sf.stalledLocalPaths.end()) --i;
            if (i == sf.stalledLocalPaths.end() && !sf.stalledLocalPaths.empty()) i = --sf.stalledLocalPaths.end();
            if (i == sf.stalledLocalPaths.end() ||
                !i->first.isContainingPathOf(p, client->fsaccess->localseparator))
            {
<<<<<<< HEAD
                sf.stalledLocalPaths[p] = r;
=======
                name = localname.toName(*client->fsaccess, mFilesystemType);

                ScopedLengthRestore restoreLen(*localpath);
                localpath->appendWithSeparator(localname, false);

                // check if this record is to be ignored
                if (client->app->sync_syncable(this, name.c_str(), *localpath))
                {
                    // skip the sync's debris folder
                    if (!localdebris.isContainingPathOf(*localpath))
                    {
                        LocalNode *l = NULL;
                        if (initializing)
                        {
                            // preload all cached LocalNodes
                            l = checkpath(NULL, localpath, nullptr, nullptr, false, da);
                        }

                        if (!l || l == (LocalNode*)~0)
                        {
                            // new record: place in notification queue
                            dirnotify->notify(DirNotify::DIREVENTS, NULL, LocalPath(*localpath));
                        }
                    }
                }
                else
                {
                    LOG_debug << "Excluded: " << name;
                }
>>>>>>> 96850bdc
            }
        }
    }

    void noResult()
    {
        resolved = true;
    }

    // For brevity in programming, if none of the above occurred,
    // the destructor records that we are progressing (ie, not stalled).
    ~ProgressingMonitor()
    {
        if (!resolved)
        {
            sf.noProgress = false;
            sf.noProgressCount = 0;
        }
    }
};


bool Sync::checkLocalPathForMovesRenames(syncRow& row, syncRow& parentRow, LocalPath& fullPath, bool& rowResult)
{
    // rename or move of existing node?
    if (row.fsNode->isSymlink)
    {
        LOG_debug << client->clientname << "checked path is a symlink, blocked: " << fullPath.toPath(*client->fsaccess);
        row.syncNode->setUseBlocked();    // todo:   move earlier?  no syncnode here
        rowResult = false;
        return true;
    }
    else if (row.syncNode && row.syncNode->type != row.fsNode->type)
    {
        LOG_debug << client->clientname << "checked path does not have the same type, blocked: " << fullPath.toPath(*client->fsaccess);
        row.syncNode->setUseBlocked();
        rowResult = false;
        return true;
    }
    else
    {
        //// mark as present
        //row.syncNode->setnotseen(0); // todo: do we need this - prob not always right now

<<<<<<< HEAD
        // we already checked fsid differs before calling

        // was the file overwritten by moving an existing file over it?
        if (LocalNode* sourceLocalNode = client->findLocalNodeByFsid(row.fsNode->fsid, row.fsNode->type, row.fsNode->fingerprint, *this, nullptr))
=======
        if (!input_localpath->empty())
        {
            tmppath.appendWithSeparator(*input_localpath, false);
        }

        // look up deepest existing LocalNode by path, store remainder (if any)
        // in newname
        LocalNode *tmp = localnodebypath(l, *input_localpath, &parent, &newname);
        size_t index = 0;

        if (newname.findNextSeparator(index))
>>>>>>> 96850bdc
        {
            assert(parentRow.syncNode);
            ProgressingMonitor monitor(client);

            if (!row.syncNode)
            {
<<<<<<< HEAD
                resolve_makeSyncNode_fromFS(row, parentRow, fullPath, false);
                assert(row.syncNode);
=======
                LocalPath notifyPath = parent->getLocalPath();
                notifyPath.appendWithSeparator(newname.subpathTo(index), true);
                dirnotify->notify(DirNotify::DIREVENTS, l, std::move(notifyPath), true);
>>>>>>> 96850bdc
            }

            row.syncNode->setCheckMovesAgain(true, false, false);

            // logic to detect files being updated in the local computer moving the original file
            // to another location as a temporary backup
            if (sourceLocalNode->type == FILENODE &&
                client->checkIfFileIsChanging(*row.fsNode, sourceLocalNode->getLocalPath(true)))
            {
                // if we revist here and the file is still the same after enough time, we'll move it
                rowResult = false;
                return true;
            }

            // catch the not so unlikely case of a false fsid match due to
            // e.g. a file deletion/creation cycle that reuses the same inode
            if (sourceLocalNode->type == FILENODE &&
                (sourceLocalNode->syncedFingerprint.mtime != row.fsNode->fingerprint.mtime ||
                 sourceLocalNode->syncedFingerprint.size != row.fsNode->fingerprint.size))
            {
                // This location's file can't be using that fsid then.
                // Clear our fsid, and let normal comparison run
                LOG_verbose << "Detaching fsid at: " << fullPath.toPath(*client->fsaccess);
                row.fsNode->fsid = UNDEF;
                return false;
            }
            else
            {
                if (!sourceLocalNode->moveSourceApplyingToCloud)
                {
                    assert(!sourceLocalNode->moveTargetApplyingToCloud);

                    LOG_debug << client->clientname << "Move detected by fsid. Type: " << sourceLocalNode->type
                        << " new path: " << fullPath.toPath(*client->fsaccess)
                        << " old localnode: " << sourceLocalNode->localnodedisplaypath(*client->fsaccess)
                        << logTriplet(row, fullPath);
                    sourceLocalNode->moveSourceApplyingToCloud = true;
                    row.syncNode->moveTargetApplyingToCloud = true;
                    //sourceLocalNode->setScanAgain(true, false, false);
                }
                row.suppressRecursion = true;   // wait until we have moved the other LocalNodes below this one

                // Although we have detected a move locally, there's no guarantee the cloud side
                // is complete, the corresponding parent folders in the cloud may not match yet.
                // ie, either of sourceCloudNode or targetCloudNode could be null here.
                // So, we have a heirarchy of statuses:
                //    If any scan flags anywhere are set then we can't be sure a missing fs node isn't a move
                //    After all scanning is done, we need one clean tree traversal with no moves detected
                //    before we can be sure we can remove nodes or upload/download.
                Node* sourceCloudNode = client->nodeByHandle(sourceLocalNode->syncedCloudNodeHandle);
                Node* targetCloudNode = client->nodeByHandle(parentRow.syncNode->syncedCloudNodeHandle);

                if (sourceCloudNode && !sourceCloudNode->mPendingChanges.empty())
                {
                    // come back again later when there isn't already a command in progress
                    SYNC_verbose << client->clientname << "Actions are already in progress for " << sourceCloudNode->displaypath() << logTriplet(row, fullPath);
                    row.syncNode->setSyncAgain(true, false, false);
                    rowResult = false;
                    return true;
                }

                if (sourceCloudNode && targetCloudNode)
                {
                    string newName = row.fsNode->localname.toName(*client->fsaccess);
                    if (newName == sourceCloudNode->displayname() ||
                        sourceLocalNode->localname == row.fsNode->localname)
                    {
                        // if it wasn't renamed locally, or matches the target anyway
                        // then don't change the name
                        newName.clear();
                    }

                    if (sourceCloudNode->parent == targetCloudNode && newName.empty())
                    {
                        LOG_debug << client->clientname << "Move/rename has completed: " << sourceCloudNode->displaypath() << logTriplet(row, fullPath);

                        // Move all the LocalNodes under the source node to the new location
                        // We can't move the source node itself as the recursive callers may be using it

                        sourceLocalNode->moveContentTo(row.syncNode, fullPath, true);

                        // Mark the source node as moved from, it can be removed when visited
                        sourceLocalNode->moveSourceAppliedToCloud = true;
                        sourceLocalNode->moveSourceApplyingToCloud = false;
                        row.syncNode->moveTargetApplyingToCloud = false;

                        row.syncNode->setScanAgain(true, true, true, 0);
                        sourceLocalNode->setScanAgain(true, false, false, 0);

<<<<<<< HEAD
                        return false;
                    }
=======
    if (initializing || fullscan)
    {
        // find corresponding LocalNode by file-/foldername
        size_t lastpart = localpathNew->getLeafnameByteIndex(*client->fsaccess);

        LocalPath fname(localpathNew->subpathFrom(lastpart));

        LocalNode* cl = (parent ? parent : localroot.get())->childbyname(&fname);
        if (initializing && cl)
        {
            // the file seems to be still in the folder
            // mark as present to prevent deletions if the file is not accesible
            // in that case, the file would be checked again after the initialization
            cl->deleted = false;
            cl->setnotseen(0);
            l->scanseqno = scanseqno;
        }

        // match cached LocalNode state during initial/rescan to prevent costly re-fingerprinting
        // (just compare the fsids, sizes and mtimes to detect changes)
        if (fa->fopen(*localpathNew, false, false, iteratingDir))
        {
            if (cl && fa->fsidvalid && fa->fsid == cl->fsid)
            {
                // node found and same file
                l = cl;
                l->deleted = false;
                l->setnotseen(0);

                // if it's a file, size and mtime must match to qualify
                if (l->type != FILENODE || (l->size == fa->size && l->mtime == fa->mtime))
                {
                    LOG_verbose << "Cached localnode is still valid. Type: " << l->type << "  Size: " << l->size << "  Mtime: " << l->mtime << " fsid " << (fa->fsidvalid ? toHandle(fa->fsid) : "NO");
                    l->scanseqno = scanseqno;
>>>>>>> 96850bdc

                    if (row.cloudNode && row.cloudNode != sourceCloudNode)
                    {
                        LOG_debug << client->clientname << "Moving node to debris for replacement: " << row.cloudNode->displaypath() << logTriplet(row, fullPath);;
                        client->movetosyncdebris(row.cloudNode, false);
                        client->execsyncdeletions();
                    }

                    if (sourceCloudNode->parent == targetCloudNode && !newName.empty())
                    {
                        LOG_debug << client->clientname
                                  << "Renaming node: " << sourceCloudNode->displaypath()
                                  << " to " << newName  << logTriplet(row, fullPath);
                        client->setattr(sourceCloudNode, attr_map('n', newName), 0);
                        client->app->syncupdate_local_move(this, sourceLocalNode->getLocalPath(true), fullPath);
                        rowResult = false;
                        return true;
                    }
                    else
                    {
                        LOG_debug << client->clientname << "Moving node: " << sourceCloudNode->displaypath()
                                  << " to " << targetCloudNode->displaypath()
                                  << (newName.empty() ? "" : (" as " + newName).c_str()) << logTriplet(row, fullPath);
                        auto err = client->rename(sourceCloudNode, targetCloudNode,
                                                SYNCDEL_NONE,
                                                sourceCloudNode->parent ? sourceCloudNode->parent->nodehandle : UNDEF,
                                                newName.empty() ? nullptr : newName.c_str());

                        if (err == API_EACCESS)
                        {
                            LOG_warn << client->clientname << "Rename not permitted: " << sourceCloudNode->displaypath()
                                << " to " << targetCloudNode->displaypath()
                                << (newName.empty() ? "" : (" as " + newName).c_str()) << logTriplet(row, fullPath);

                            // todo: figure out if the problem could be overcome by copying and later deleting the source
                            // but for now, mark the sync as disabled
                            // todo: work out the right sync error code
                            changestate(SYNC_FAILED, COULD_NOT_MOVE_CLOUD_NODES);
                        }
                        else
                        {
                            // command sent, now we wait for the actinpacket updates, later we will recognise
                            // the row as synced from fsNode, cloudNode and update the syncNode from those
                            client->app->syncupdate_local_move(this, sourceLocalNode->getLocalPath(true), fullPath);

                            assert(sourceLocalNode->moveSourceApplyingToCloud);
                            assert(row.syncNode->moveTargetApplyingToCloud);

                            row.suppressRecursion = true;

                            row.syncNode->setSyncAgain(true, true, false); // keep visiting this node

                            rowResult = false;
                            return true;
                        }
                    }
                }
                else
                {
                    // eg. cloud parent folder not synced yet (maybe Localnode is created, but not handle matched yet)
                    if (!sourceCloudNode) SYNC_verbose << client->clientname << "Source parent cloud node doesn't exist yet" << logTriplet(row, fullPath);
                    if (!targetCloudNode) SYNC_verbose << client->clientname << "Target parent cloud node doesn't exist yet" << logTriplet(row, fullPath);

<<<<<<< HEAD
                    monitor.waitingLocal(sourceLocalNode->getLocalPath(true), SyncWaitReason::MoveNeedsTargetFolder);
                    monitor.waitingLocal(fullPath, SyncWaitReason::MoveNeedsTargetFolder);
=======
            // new node
            if (!l)
            {
                // rename or move of existing node?
                handlelocalnode_map::iterator it;
#ifdef _WIN32
                const char *colon;
#endif
                fsfp_t fp1, fp2;
                if (fa->fsidvalid && (it = client->fsidnode.find(fa->fsid)) != client->fsidnode.end()
                    // additional checks to prevent wrong fsid matches
                    && it->second->type == fa->type
                    && (!parent
                        || (it->second->sync == parent->sync)
                        || ((fp1 = it->second->sync->dirnotify->fsfingerprint())
                            && (fp2 = parent->sync->dirnotify->fsfingerprint())
                            && (fp1 == fp2)
                        #ifdef _WIN32
                            // allow moves between different syncs only for local drives with the
                            // same drive letter, to prevent problems with cloned Volume IDs
                            && (colon = strstr(parent->sync->localroot->name.c_str(), ":"))
                            && !memcmp(parent->sync->localroot->name.c_str(),
                                   it->second->sync->localroot->name.c_str(),
                                   colon - parent->sync->localroot->name.c_str())
                        #endif
                            )
                       )
                    && ((it->second->type != FILENODE && !wejustcreatedthisfolder)
                        || (it->second->mtime == fa->mtime && it->second->size == fa->size)))
                {
                    LOG_debug << client->clientname << "Move detected by fsid " << toHandle(fa->fsid) << " in checkpath. Type: " << it->second->type << " new path: " << path << " old localnode: " << it->second->localnodedisplaypath(*client->fsaccess);
>>>>>>> 96850bdc

                    row.suppressRecursion = true;
                    rowResult = false;
                    return true;
                }


<<<<<<< HEAD
                // todo: adjust source sourceLocalNode so that it is treated as a deletion
=======
                        if (currentsecs >= updatedfileinitialts)
                        {
                            if (currentsecs - updatedfileinitialts <= FILE_UPDATE_MAX_DELAY_SECS)
                            {
                                bool waitforupdate = false;
                                auto local = it->second->getLocalPath();
                                auto prevfa = client->fsaccess->newfileaccess(false);

                                bool exists = prevfa->fopen(local);
                                if (exists)
                                {
                                    LOG_debug << "File detected in the origin of a move";

                                    if (currentsecs >= updatedfilets)
                                    {
                                        if ((currentsecs - updatedfilets) < (FILE_UPDATE_DELAY_DS / 10))
                                        {
                                            LOG_verbose << "currentsecs = " << currentsecs << "  lastcheck = " << updatedfilets
                                                      << "  currentsize = " << prevfa->size << "  lastsize = " << updatedfilesize;
                                            LOG_debug << "The file was checked too recently. Waiting...";
                                            waitforupdate = true;
                                        }
                                        else if (updatedfilesize != prevfa->size)
                                        {
                                            LOG_verbose << "currentsecs = " << currentsecs << "  lastcheck = " << updatedfilets
                                                      << "  currentsize = " << prevfa->size << "  lastsize = " << updatedfilesize;
                                            LOG_debug << "The file size has changed since the last check. Waiting...";
                                            updatedfilesize = prevfa->size;
                                            updatedfilets = currentsecs;
                                            waitforupdate = true;
                                        }
                                        else
                                        {
                                            LOG_debug << "The file size seems stable";
                                        }
                                    }
                                    else
                                    {
                                        LOG_warn << "File checked in the future";
                                    }

                                    if (!waitforupdate)
                                    {
                                        if (currentsecs >= prevfa->mtime)
                                        {
                                            if (currentsecs - prevfa->mtime < (FILE_UPDATE_DELAY_DS / 10))
                                            {
                                                LOG_verbose << "currentsecs = " << currentsecs << "  mtime = " << prevfa->mtime;
                                                LOG_debug << "File modified too recently. Waiting...";
                                                waitforupdate = true;
                                            }
                                            else
                                            {
                                                LOG_debug << "The modification time seems stable.";
                                            }
                                        }
                                        else
                                        {
                                            LOG_warn << "File modified in the future";
                                        }
                                    }
                                }
                                else
                                {
                                    if (prevfa->retry)
                                    {
                                        LOG_debug << "The file in the origin is temporarily blocked. Waiting...";
                                        waitforupdate = true;
                                    }
                                    else
                                    {
                                        LOG_debug << "There isn't anything in the origin path";
                                    }
                                }

                                if (waitforupdate)
                                {
                                    LOG_debug << "Possible file update detected.";
                                    *backoffds = FILE_UPDATE_DELAY_DS;
                                    return NULL;
                                }
                            }
                            else
                            {
                                int creqtag = client->reqtag;
                                client->reqtag = 0;
                                client->sendevent(99438, "Timeout waiting for file update");
                                client->reqtag = creqtag;
                            }
                        }
                        else
                        {
                            LOG_warn << "File check started in the future";
                        }
                    }
>>>>>>> 96850bdc


                //LOG_debug << "File move/overwrite detected";

                //// delete existing LocalNode...
                //delete row.syncNode;      // todo:  CAUTION:  this will queue commands to remove the cloud node
                //row.syncNode = nullptr;

                //// ...move remote node out of the way...
                //client->execsyncdeletions();   // todo:  CAUTION:  this will send commands to remove the cloud node

                //// ...and atomically replace with moved one
                //client->app->syncupdate_local_move(this, sourceLocalNode, fullPath.toPath(*client->fsaccess).c_str());

<<<<<<< HEAD
                //// (in case of a move, this synchronously updates l->parent and l->node->parent)
                //sourceLocalNode->setnameparent(parentRow.syncNode, &fullPath, client->fsaccess->fsShortname(fullPath), true);
=======
                    // immediately scan folder to detect deviations from cached state
                    if (fullscan && fa->type == FOLDERNODE)
                    {
                        scan(localpathNew, fa.get());
                    }
                }
                else if (fa->mIsSymLink)
                {
                    LOG_debug << "checked path is a symlink.  Parent: " << (parent ? parent->name : "NO");
                    //doing nothing for the moment
                }
                else
                {
                    // this is a new node: add
                    LOG_debug << "New localnode.  Parent: " << (parent ? parent->name : "NO") << " fsid " << (fa->fsidvalid ? toHandle(fa->fsid) : "NO");
                    l = new LocalNode;
                    l->init(this, fa->type, parent, *localpathNew, client->fsaccess->fsShortname(*localpathNew));
>>>>>>> 96850bdc

                //// mark as seen / undo possible deletion
                //sourceLocalNode->setnotseen(0);  // todo: do we still need this?

                //statecacheadd(sourceLocalNode);

                //rowResult = false;
                //return true;
            }
        }
    }
    //else
    //{
    //    // !row.syncNode

    //    // rename or move of existing node?
    //    if (row.fsNode->isSymlink)
    //    {
    //        LOG_debug << "checked path is a symlink, blocked: " << fullPath.toPath(*client->fsaccess);
    //        row.syncNode->setUseBlocked();    // todo:   move earlier?  no syncnode here
    //        rowResult = false;
    //        return true;
    //    }
    //    else if (LocalNode* sourceLocalNode = client->findLocalNodeByFsid(*row.fsNode, *this))
    //    {
    //        LOG_debug << client->clientname << "Move detected by fsid. Type: " << sourceLocalNode->type << " new path: " << fullPath.toPath(*client->fsaccess) << " old localnode: " << sourceLocalNode->localnodedisplaypath(*client->fsaccess);

    //        // logic to detect files being updated in the local computer moving the original file
    //        // to another location as a temporary backup
    //        if (sourceLocalNode->type == FILENODE &&
    //            client->checkIfFileIsChanging(*row.fsNode, sourceLocalNode->getLocalPath(true)))
    //        {
    //            // if we revist here and the file is still the same after enough time, we'll move it
    //            rowResult = false;
    //            return true;
    //        }

    //        client->app->syncupdate_local_move(this, sourceLocalNode, fullPath.toPath(*client->fsaccess).c_str());

    //        // (in case of a move, this synchronously updates l->parent
    //        // and l->node->parent)
    //        sourceLocalNode->setnameparent(parentRow.syncNode, &fullPath, client->fsaccess->fsShortname(fullPath), false);

    //        // make sure that active PUTs receive their updated filenames
    //        client->updateputs();

    //        statecacheadd(sourceLocalNode);

    //        // unmark possible deletion
    //        sourceLocalNode->setnotseen(0);    // todo: do we still need this?

    //        // immediately scan folder to detect deviations from cached state
    //        if (fullscan && sourceLocalNode->type == FOLDERNODE)
    //        {
    //            sourceLocalNode->setFutureScan(true, true);
    //        }
    //    }
    //}
    return false;
 }

bool Sync::checkCloudPathForMovesRenames(syncRow& row, syncRow& parentRow, LocalPath& fullPath, bool& rowResult)
{
    if (row.syncNode && row.syncNode->type != row.cloudNode->type)
    {
        LOG_debug << client->clientname << "checked node does not have the same type, blocked: " << fullPath.toPath(*client->fsaccess);
        row.syncNode->setUseBlocked();
        row.suppressRecursion = true;
        rowResult = false;
        return true;
    }
    else if (LocalNode* sourceLocalNode = client->findLocalNodeByNodeHandle(row.cloudNode->nodeHandle()))
    {
        if (sourceLocalNode == row.syncNode) return false;

        // It's a move or rename
        ProgressingMonitor monitor(client);

        assert(parentRow.syncNode);
        if (parentRow.syncNode) parentRow.syncNode->setCheckMovesAgain(false, true, false);
        if (row.syncNode) row.syncNode->setCheckMovesAgain(true, false, false);

        sourceLocalNode->treestate(TREESTATE_SYNCING);
        if (row.syncNode) row.syncNode->treestate(TREESTATE_SYNCING);

        LocalPath sourcePath = sourceLocalNode->getLocalPath(true);
        Node* oldCloudParent = sourceLocalNode->parent ?
                               client->nodeByHandle(sourceLocalNode->parent->syncedCloudNodeHandle) :
                               nullptr;

        if (!sourceLocalNode->moveApplyingToLocal)
        {
            LOG_debug << client->clientname << "Move detected by nodehandle. Type: " << sourceLocalNode->type
                << " moved node: " << row.cloudNode->displaypath()
                << " old parent: " << oldCloudParent->displaypath()
                << logTriplet(row, fullPath);

            client->app->syncupdate_remote_move(this, row.cloudNode, oldCloudParent);
            sourceLocalNode->moveApplyingToLocal = true;
        }

        if (client->fsaccess->renamelocal(sourcePath, fullPath))
        {
            // todo: move anything at this path to sync debris first?  Old algo didn't though

            client->app->syncupdate_local_move(this, sourceLocalNode->getLocalPath(true), fullPath);

            if (!row.syncNode)
            {
                resolve_makeSyncNode_fromCloud(row, parentRow, fullPath, false);
                assert(row.syncNode);
            }

            sourceLocalNode->moveContentTo(row.syncNode, fullPath, true);
            sourceLocalNode->moveAppliedToLocal = true;

            sourceLocalNode->setScanAgain(true, false, false, 0);
            row.syncNode->setScanAgain(true, false, false, 0);

            rowResult = false;
            return true;
        }
        else if (client->fsaccess->transient_error)
        {
            LOG_warn << "transient error moving folder: " << sourcePath.toPath(*client->fsaccess) << logTriplet(row, fullPath);
            row.syncNode->setUseBlocked();   // todo: any interaction with checkMovesAgain ? might we stall if the transient error never resovles?
            row.suppressRecursion = true;
            sourceLocalNode->moveApplyingToLocal = false;
            rowResult = false;
            return true;
        }
        else
        {
            SYNC_verbose << "Move to here delayed since local parent doesn't exist yet: " << sourcePath.toPath(*client->fsaccess) << logTriplet(row, fullPath);
            monitor.waitingCloud(row.cloudNode->displaypath(), SyncWaitReason::MoveNeedsTargetFolder);
            rowResult = false;
            return true;
        }
    }
    return false;
}



//bool Sync::checkValidNotification(int q, Notification& notification)
//{
//    // This code moved from filtering before going on notifyq, to filtering after when it's thread-safe to do so
//
//    if (q == DirNotify::DIREVENTS || q == DirNotify::EXTRA)
//    {
//        Notification next;
//        while (dirnotify->notifyq[q].peekFront(next)
//            && next.localnode == notification.localnode && next.path == notification.path)
//        {
//            dirnotify->notifyq[q].popFront(next);  // this is the only thread removing from the queue so it will be the same item
//            if (!notification.timestamp || !next.timestamp)
//            {
//                notification.timestamp = 0;  // immediate
//            }
//            else
//            {
//                notification.timestamp = std::max(notification.timestamp, next.timestamp);
//            }
//            LOG_debug << "Next notification repeats, skipping duplicate";
//        }
//    }
//
//    if (notification.timestamp && /*!initializing &&*/ q == DirNotify::DIREVENTS)
//    {
//        LocalPath tmppath;
//        if (notification.localnode)
//        {
//            tmppath = notification.localnode->getLocalPath(true);
//        }
//
//        if (!notification.path.empty())
//        {
//            tmppath.appendWithSeparator(notification.path, false, client->fsaccess->localseparator);
//        }
//
//        attr_map::iterator ait;
//        auto fa = client->fsaccess->newfileaccess(false);
//        bool success = fa->fopen(tmppath, false, false);
//        LocalNode *ll = localnodebypath(notification.localnode, notification.path);
//        if ((!ll && !success && !fa->retry) // deleted file
//            || (ll && success && ll->node && ll->node->localnode == ll
//                && (ll->type != FILENODE || (*(FileFingerprint *)ll) == (*(FileFingerprint *)ll->node))
//                && (ait = ll->node->attrs.map.find('n')) != ll->node->attrs.map.end()
//                && ait->second == ll->name
//                && fa->fsidvalid && fa->fsid == ll->fsid && fa->type == ll->type
//                && (ll->type != FILENODE || (ll->mtime == fa->mtime && ll->size == fa->size))))
//        {
//            LOG_debug << "Self filesystem notification skipped";
//            return false;
//        }
//    }
//    return true;
//}

dstime Sync::procextraq()
{
    Notification notification;
    NotificationDeque& queue = dirnotify->fsDelayedNetworkEventq;
    dstime delay = NEVER;

    while (queue.popFront(notification))
    {
        LocalNode* node = notification.localnode;

        // Ignore notifications for nodes that no longer exist.
        if (node == (LocalNode*)~0)
        {
            LOG_debug << client->clientname << "Notification skipped: "
                      << notification.path.toPath(*client->fsaccess);
            continue;
        }

        // How long has it been since the notification was queued?
        auto elapsed = Waiter::ds - notification.timestamp;

        // Is it ready to be processed?
        if (elapsed < EXTRA_SCANNING_DELAY_DS)
        {
<<<<<<< HEAD
            // We'll process the notification later.
            queue.unpopFront(notification);

            return delay;
=======
            tmppath = notification.localnode->getLocalPath();
>>>>>>> 96850bdc
        }

        LOG_verbose << "Processing extra fs notification: "
                    << notification.path.toPath(*client->fsaccess);

        LocalPath remainder;
        LocalNode* match;
        LocalNode* nearest;

        match = localnodebypath(node, notification.path, &nearest, &remainder);

        // If the node is reachable, notify its parent.
        if (match && match->parent)
        {
<<<<<<< HEAD
            nearest = match->parent;
=======
            tmppath.appendWithSeparator(notification.path, false);
>>>>>>> 96850bdc
        }

        // Make sure some parent in the chain actually exists.
        if (!nearest)
        {
            // Should this notification be rescheduled?
            continue;
        }

        // Let the parent know it needs a scan.
#ifdef DEBUG
        if (nearest->scanAgain < TREE_ACTION_HERE)
        {
            SYNC_verbose << "Setting scan flag by delayed notification on " << nearest->localnodedisplaypath(*client->fsaccess);
        }
#endif
        nearest->setScanAgain(false, true, !remainder.empty(), SCANNING_DELAY_DS);

        // How long the caller should wait before syncing.
        delay = SCANNING_DELAY_DS;
    }

    return delay;
}

//  Just mark the relative LocalNodes as needing to be rescanned.
dstime Sync::procscanq()
{
    NotificationDeque& queue = dirnotify->fsEventq;

    if (queue.empty())
    {
        return NEVER;
    }

    LOG_verbose << "Marking sync tree with filesystem notifications: "
                << queue.size();

    Notification notification;
    dstime delay = NEVER;

    while (queue.popFront(notification))
    {
        LocalNode* node = notification.localnode;

        // Skip canceled notifications.
        if (node == (LocalNode*)~0)
        {
            LOG_debug << client->clientname << "Notification skipped: "
                      << notification.path.toPath(*client->fsaccess);
            continue;
        }

        LocalPath remainder;
        LocalNode* match;
        LocalNode* nearest;

        match = localnodebypath(node, notification.path, &nearest, &remainder);

        // Notify the parent of reachable nodes.
        if (match && match->parent)
        {
            nearest = match->parent;
        }

        // Make sure we actually have someone to notify.
        if (!nearest)
        {
            // Should we reschedule this notification?
            continue;
        }

        // Let the parent know it needs to perform a scan.
#ifdef DEBUG
        if (nearest->scanAgain < TREE_ACTION_HERE)
        {
            SYNC_verbose << "Setting scan flag by delayed notification on " << nearest->localnodedisplaypath(*client->fsaccess);
        }
#endif

        nearest->setScanAgain(false, true, !remainder.empty(), SCANNING_DELAY_DS);

        // Queue an extra notification if we're a network sync.
        if (isnetwork)
        {
            LOG_verbose << "Queuing extra notification for: "
                        << notification.path.toPath(*client->fsaccess);

            dirnotify->notify(dirnotify->fsDelayedNetworkEventq,
                              node,
                              std::move(notification.path));
        }

        // How long the caller should wait before syncing.
        delay = SCANNING_DELAY_DS;
    }

    return delay;
}

//// todo: do we still need this?
//// delete all child LocalNodes that have been missing for two consecutive scans (*l must still exist)
//void Sync::deletemissing(LocalNode* l)
//{
//    LocalPath path;
//    std::unique_ptr<FileAccess> fa;
//    for (localnode_map::iterator it = l->children.begin(); it != l->children.end(); )
//    {
//        if (scanseqno-it->second->scanseqno > 1)
//        {
//            if (!fa)
//            {
//                fa = client->fsaccess->newfileaccess();
//            }
//            client->unlinkifexists(it->second, fa.get(), path);
//            delete it++->second;
//        }
//        else
//        {
//            deletemissing(it->second);
//            it++;
//        }
//    }
//}

bool Sync::movetolocaldebris(LocalPath& localpath)
{
    char buf[32];
    struct tm tms;
    string day, localday;
    bool havedir = false;
    struct tm* ptm = m_localtime(m_time(), &tms);

    for (int i = -3; i < 100; i++)
    {
        ScopedLengthRestore restoreLen(localdebris);

        if (i == -2 || i > 95)
        {
            LOG_verbose << client->clientname << "Creating local debris folder";
            client->fsaccess->mkdirlocal(localdebris, true);
        }

        sprintf(buf, "%04d-%02d-%02d", ptm->tm_year + 1900, ptm->tm_mon + 1, ptm->tm_mday);

        if (i >= 0)
        {
            sprintf(strchr(buf, 0), " %02d.%02d.%02d.%02d", ptm->tm_hour,  ptm->tm_min, ptm->tm_sec, i);
        }

        day = buf;
        localdebris.appendWithSeparator(LocalPath::fromPath(day, *client->fsaccess), true);

        if (i > -3)
        {
            LOG_verbose << client->clientname << "Creating daily local debris folder";
            havedir = client->fsaccess->mkdirlocal(localdebris, false) || client->fsaccess->target_exists;
        }

        localdebris.appendWithSeparator(localpath.subpathFrom(localpath.getLeafnameByteIndex(*client->fsaccess)), true);

        client->fsaccess->skip_errorreport = i == -3;  // we expect a problem on the first one when the debris folders or debris day folders don't exist yet
        if (client->fsaccess->renamelocal(localpath, localdebris, false))
        {
            client->fsaccess->skip_errorreport = false;
            return true;
        }
        client->fsaccess->skip_errorreport = false;

        if (client->fsaccess->transient_error)
        {
            return false;
        }

        if (havedir && !client->fsaccess->target_exists)
        {
            return false;
        }
    }

    return false;
}

void Sync::recursiveCollectNameConflicts(syncRow& row, list<NameConflict>& ncs)
{
    assert(row.syncNode);
    if (!row.syncNode->conflictsDetected())
    {
        return;
    }

    vector<FSNode>* effectiveFsChildren;
    vector<FSNode> fsChildren;
    {
        // Effective children are from the last scan, if present.
        effectiveFsChildren = row.syncNode->lastFolderScan.get();

        // Otherwise, we can reconstruct the filesystem entries from the LocalNodes
        if (!effectiveFsChildren)
        {
            fsChildren.reserve(row.syncNode->children.size());

            for (auto &childIt : row.syncNode->children)
            {
                if (childIt.second->fsid != UNDEF)
                {
                    fsChildren.emplace_back(childIt.second->getKnownFSDetails());
                }
            }

            effectiveFsChildren = &fsChildren;
        }
    }

    // Get sync triplets.
    auto childRows = computeSyncTriplets(row.cloudNode, *row.syncNode, *effectiveFsChildren);


    for (auto& childRow : childRows)
    {
        if (!childRow.cloudClashingNames.empty() ||
            !childRow.fsClashingNames.empty())
        {
            NameConflict nc;
            if (!childRow.cloudClashingNames.empty())
            {
                nc.cloudPath = row.cloudNode ? row.cloudNode->displaypath() : "";
                for (Node* n : childRow.cloudClashingNames)
                {
                    nc.clashingCloudNames.push_back(n->displayname());
                }
            }
            if (!childRow.fsClashingNames.empty())
            {
                nc.localPath = row.syncNode ? row.syncNode->getLocalPath(true) : LocalPath();
                for (FSNode* n : childRow.fsClashingNames)
                {
                    nc.clashingLocalNames.push_back(n->localname);
                }
            }
            ncs.push_back(std::move(nc));
        }

        // recurse after dealing with all items, so any renames within the folder have been completed
        if (childRow.syncNode && childRow.syncNode->type == FOLDERNODE)
        {
            recursiveCollectNameConflicts(childRow, ncs);
        }
    }
}

const LocalPath& Sync::syncRow::comparisonLocalname() const
{
    if (syncNode)
    {
        return syncNode->localname;
    }
    else if (fsNode)
    {
        return fsNode->localname;
    }
    else if (!fsClashingNames.empty())
    {
        return fsClashingNames[0]->localname;
    }
    else
    {
        assert(false);
        static LocalPath nullResult;
        return nullResult;
    }
}


auto Sync::computeSyncTriplets(Node* cloudParent, const LocalNode& syncParent, vector<FSNode>& fsNodes) const -> vector<syncRow>
{
    /* // One comparator to sort them all.
    class Comparator
    {
    public:
        explicit Comparator(const Sync& sync)
          : mFsAccess(*sync.client->fsaccess)
          , mFsType(sync.mFilesystemType)
        {
        }

        int compare(const FSNode& lhs, const LocalNode& rhs) const
        {
            // Cloud name, case sensitive.
            return lhs.localname.compare(rhs.name, true, true);
        }

        int compare(const Node& lhs, const syncRow& rhs) const
        {
            // Local name, filesystem-dependent sensitivity.
            auto a = LocalPath::fromName(lhs.displayname(), mFsAccess, mFsType);

            return a.fsCompare(name(rhs), true, true, mFsType);
        }

        bool operator()(const FSNode& lhs, const FSNode& rhs) const
        {
            // Cloud name, case sensitive.
            return lhs.localname.compare(rhs.localname, true, true) < 0;
        }

        bool operator()(const LocalNode* lhs, const LocalNode* rhs) const
        {
            assert(lhs && rhs);

            // Cloud name, case sensitive.
            return lhs->name < rhs->name;
        }

        bool operator()(const Node* lhs, const Node* rhs) const
        {
            assert(lhs && rhs);

            // Local name, filesystem-dependent sensitivity.
            auto a = LocalPath::fromName(lhs->displayname(), mFsAccess, mFsType);

            return a.fsCompare(rhs->displayname(), mFsType) < 0;
        }

        bool operator()(const syncRow& lhs, const syncRow& rhs) const
        {
            // Local name, filesystem-dependent sensitivity.
            return name(lhs).fsCompare(name(rhs), mFsType) < 0;
        }

    private:
        const LocalPath& name(const syncRow& row) const
        {
            if (row.syncNode)
            {
                return row.syncNode->localname;
            }
            else if (row.fsNode)
            {
                return row.fsNode->localname;
            }
            else if (!row.fsClashingNames.empty())
            {
                return row.fsClashingNames[0]->localname;
            }
            else
            {
                assert(false);
                static LocalPath nullResult;
                return nullResult;
            }
        }

        FileSystemAccess& mFsAccess;
        FileSystemType mFsType;
    }; // Comparator
    */

    //Comparator comparator(*this);
    vector<LocalNode*> localNodes;
    vector<Node*> remoteNodes;
    vector<syncRow> triplets;

    localNodes.reserve(syncParent.children.size());
    remoteNodes.reserve(cloudParent ? cloudParent->children.size() : 0);

    for (auto& child : syncParent.children)
    {
        localNodes.emplace_back(child.second);
    }

    if (cloudParent)
    {
        for (auto* child : cloudParent->children)
        {
            remoteNodes.emplace_back(child);
        }
    }

    bool caseInsensitive = false; // comparing to go to the cloud, differing case really is a different name

    auto fsCompareLess = [=](const FSNode& lhs, const FSNode& rhs) -> bool {
        return compareUtf(
            lhs.localname, true,
            rhs.localname, true, caseInsensitive) < 0;
    };

    auto lnCompareLess = [=](const LocalNode* lhs, const LocalNode* rhs) -> bool {
        return compareUtf(
            lhs->localname, true,
            rhs->localname, true, caseInsensitive) < 0;
    };

    auto fslnCompareSpaceship = [=](const FSNode& lhs, const LocalNode& rhs) -> int {
        return compareUtf(
            lhs.localname, true,
            rhs.localname, true, caseInsensitive);
    };

    std::sort(fsNodes.begin(), fsNodes.end(), fsCompareLess);
    std::sort(localNodes.begin(), localNodes.end(), lnCompareLess);

//#ifdef DEBUG
//    string fss, lns;
//    for (auto& i : fsNodes) fss += i.localname.toPath(*client->fsaccess) + " ";
//    for (auto i : localNodes) lns += i->localname.toPath(*client->fsaccess) + " ";
//    LOG_debug << "fs names sorted: " << fss;
//    LOG_debug << "ln names sorted: " << lns;
//#endif

    // Pair filesystem nodes with local nodes.
    {
        auto fCurr = fsNodes.begin();
        auto fEnd  = fsNodes.end();
        auto lCurr = localNodes.begin();
        auto lEnd  = localNodes.end();

        for ( ; ; )
        {
            // Determine the next filesystem node.
            auto fNext = std::upper_bound(fCurr, fEnd, *fCurr, fsCompareLess);

            // Determine the next local node.
            auto lNext = std::upper_bound(lCurr, lEnd, *lCurr, lnCompareLess);

            // By design, we should never have any conflicting local nodes.
            if (!(std::distance(lCurr, lNext) < 2))
            {
                assert(std::distance(lCurr, lNext) < 2);
            }

            auto *fsNode = fCurr != fEnd ? &*fCurr : nullptr;
            auto *localNode = lCurr != lEnd ? *lCurr : nullptr;

            // Bail, there's nothing left to pair.
            if (!(fsNode || localNode)) break;

            if (fsNode && localNode)
            {
                const auto relationship =
                    fslnCompareSpaceship(*fsNode, *localNode);

                // Non-null entries are considered equivalent.
                if (relationship < 0)
                {
                    // Process the filesystem node first.
                    localNode = nullptr;
                }
                else if (relationship > 0)
                {
                    // Process the local node first.
                    fsNode = nullptr;
                }
            }

            // Add the pair.
            triplets.emplace_back(nullptr, localNode, fsNode);

            // Mark conflicts.
            if (fsNode && std::distance(fCurr, fNext) > 1)
            {
                triplets.back().fsNode = nullptr;

                for (auto i = fCurr; i != fNext; ++i)
                {
                    LOG_debug << client->clientname << "Conflicting filesystem name: "
                        << i->localname.toPath(*client->fsaccess);

                    triplets.back().fsClashingNames.push_back(&*i);

                    if (localNode && i->fsid != UNDEF && i->fsid == localNode->fsid)
                    {
                        // In case of a name clash, it might be new.
                        // Do sync the subtree we were already syncing.
                        // But also complain about the clash
                        triplets.back().fsNode = &*i;
                    }
                }
            }

            fCurr = fsNode ? fNext : fCurr;
            lCurr = localNode ? lNext : lCurr;
        }
    }

    // node names going to the local FS, might clash if they only differ by case
    caseInsensitive = isCaseInsensitive(mFilesystemType);

    auto cloudCompareLess = [this, caseInsensitive](const Node* lhs, const Node* rhs) -> bool {
        return compareUtf(
            lhs->displayname(), false,
            rhs->displayname(), false, caseInsensitive) < 0;
    };

    auto rowCompareLess = [=](const syncRow& lhs, const syncRow& rhs) -> bool {
        return compareUtf(
            lhs.comparisonLocalname(), true,
            rhs.comparisonLocalname(), true, caseInsensitive) < 0;
    };

    auto cloudrowCompareSpaceship = [=](const Node* lhs, const syncRow& rhs) -> int {
        // todo:  add an escape-as-we-compare option?
        // consider: local d%  upload to cloud as d%, now we need to match those up for a single syncrow.
        // consider: alternamtely d% in the cloud and local d%25 should also be considered a match.
        //auto a = LocalPath::fromName(lhs->displayname(), *client->fsaccess, mFilesystemType);

        return compareUtf(
            lhs->displayname(), false,
            rhs.comparisonLocalname(), true, caseInsensitive);
    };

    std::sort(remoteNodes.begin(), remoteNodes.end(), cloudCompareLess);
    std::sort(triplets.begin(), triplets.end(), rowCompareLess);

//#ifdef DEBUG
//    string rns, trs;
//    for (auto i : remoteNodes) rns += i->displayname() + string(" ");
//    for (auto i : triplets) trs += i.comparisonLocalname().toPath(*client->fsaccess) + " ";
//    LOG_debug << "remote names sorted: " << rns;
//    LOG_debug << "row names sorted: " << trs;
//#endif

    // Link cloud nodes with triplets.
    {
        auto rCurr = remoteNodes.begin();
        auto rEnd = remoteNodes.end();
        size_t tCurr = 0;
        size_t tEnd = triplets.size();

        for ( ; ; )
        {
            auto rNext = std::upper_bound(rCurr, rEnd, *rCurr, cloudCompareLess);
            auto tNext = tCurr;

            // Compute upper bound manually.
            for ( ; tNext != tEnd; ++tNext)
            {
                if (rowCompareLess(triplets[tCurr], triplets[tNext]))
                {
                    break;
                }
            }

            // There should never be any conflicting triplets.
            if (tNext - tCurr >= 2)
            {
                assert(tNext - tCurr < 2);
            }

            auto* remoteNode = rCurr != rEnd ? *rCurr : nullptr;
            auto* triplet = tCurr != tEnd ? &triplets[tCurr] : nullptr;

//#ifdef DEBUG
//            auto rn = remoteNode ? remoteNode->displayname() : "";
//#endif

            // Bail as there's nothing to pair.
            if (!(remoteNode || triplet)) break;

            if (remoteNode && triplet)
            {
                const auto relationship =
                    cloudrowCompareSpaceship(remoteNode, *triplet);

                // Non-null entries are considered equivalent.
                if (relationship < 0)
                {
                    // Process remote node first.
                    triplet = nullptr;
                }
                else if (relationship > 0)
                {
                    // Process triplet first.
                    remoteNode = nullptr;
                }
            }

            // Have we detected a remote name conflict?
            if (remoteNode && std::distance(rCurr, rNext) > 1)
            {
                for (auto i = rCurr; i != rNext; ++i)
                {
                    LOG_debug << client->clientname << "Conflicting cloud name: "
                        << (*i)->displaypath();

                    if (triplet)
                    {
                        triplet->cloudClashingNames.push_back(*i);

                        if ((*i)->nodehandle != UNDEF &&
                            triplet->syncNode->syncedCloudNodeHandle == (*i)->nodehandle)
                        {
                            // In case of a name clash, it might be new.
                            // Do sync the subtree we were already syncing.
                            // But also complain about the clash
                            triplet->cloudNode = *i;
                        }
                    }
                }
            }
            else if (triplet)
            {
                triplet->cloudNode = remoteNode;
            }
            else
            {
                triplets.emplace_back(remoteNode, nullptr, nullptr);
            }

            if (triplet)    tCurr = tNext;
            if (remoteNode) rCurr = rNext;
        }
    }

    return triplets;
}

bool Sync::recursiveSync(syncRow& row, LocalPath& fullPath, DBTableTransactionCommitter& committer)
{
    assert(row.syncNode);
    assert(row.syncNode->type != FILENODE);

    // nothing to do for this subtree? Skip traversal
    if (!(row.syncNode->scanRequired() || row.syncNode->mightHaveMoves() || row.syncNode->syncRequired()))
    {
        SYNC_verbose << client->clientname << "No scanning/moving/syncing needed at " << logTriplet(row, fullPath);
        return true;
    }

    SYNC_verbose << client->clientname << "Entering folder with "
        << row.syncNode->scanAgain  << "-"
        << row.syncNode->checkMovesAgain << "-"
        << row.syncNode->syncAgain << " ("
        << row.syncNode->conflicts << ") at "
        << fullPath.toPath(*client->fsaccess);

    // make sure any subtree flags are passed to child nodes, so we can clear the flag at this level
    for (auto& child : row.syncNode->children)
    {
        if (child.second->type != FILENODE)
        {
            child.second->scanAgain = propagateSubtreeFlag(row.syncNode->scanAgain, child.second->scanAgain);
            child.second->checkMovesAgain = propagateSubtreeFlag(row.syncNode->checkMovesAgain, child.second->checkMovesAgain);
            child.second->syncAgain = propagateSubtreeFlag(row.syncNode->syncAgain, child.second->syncAgain);
        }
    }
    if (row.syncNode->scanAgain == TREE_ACTION_SUBTREE) row.syncNode->scanAgain = TREE_ACTION_HERE;
    if (row.syncNode->checkMovesAgain == TREE_ACTION_SUBTREE) row.syncNode->checkMovesAgain = TREE_ACTION_HERE;
    if (row.syncNode->syncAgain == TREE_ACTION_SUBTREE) row.syncNode->syncAgain = TREE_ACTION_HERE;

    // Whether we should perform sync actions at this level.
    bool wasSynced = row.syncNode->syncAgain < TREE_ACTION_HERE
                  && row.syncNode->checkMovesAgain < TREE_ACTION_HERE;
    bool syncHere = !wasSynced;
    bool recurseHere = true;

    SYNC_verbose << client->clientname << "sync/recurse here: " << syncHere << recurseHere;

    // reset this node's sync flag. It will be set again if anything remains to be done.
    row.syncNode->syncAgain = TREE_RESOLVED;

    vector<FSNode>* effectiveFsChildren;
    vector<FSNode> fsChildren;

    {
        // For convenience.
        LocalNode& node = *row.syncNode;

        // Do we need to scan this node?
        if (node.scanAgain >= TREE_ACTION_HERE)
        {
            if (row.fsNode)
            {
                if (!mScanRequest)
                {
                    if (node.scanDelayUntil != 0 && Waiter::ds < node.scanDelayUntil)
                    {
                        SYNC_verbose << "Too soon to scan this folder, needs more ds: " << node.scanDelayUntil - Waiter::ds;
                        syncHere = false;
                    }
                    else
                    {
                        LOG_verbose << "Requesting scan for: " << fullPath.toPath(*client->fsaccess);
                        node.scanObsolete = false;
                        node.scanInProgress = true;
                        mScanRequest = client->mScanService->scan(node, fullPath);
                        syncHere = false;
                    }
                }
                else if (mScanRequest &&
                         mScanRequest->matches(node) &&
                         mScanRequest->completed())
                {
                    LOG_verbose << "Received scan results for: " << fullPath.toPath(*client->fsaccess);
                    node.scanInProgress = false;
                    if (node.scanObsolete)
                    {
                        LOG_verbose << "Scan outdated for : " << fullPath.toPath(*client->fsaccess);
                        node.scanObsolete = false;
                        node.scanInProgress = false;
                        mScanRequest.reset();
                        syncHere = false;
                        node.scanDelayUntil = Waiter::ds + 10; // don't scan too frequently
                    }
                    else
                    {
                        node.lastFolderScan.reset(
                            new vector<FSNode>(mScanRequest->results()));

                        node.scanDelayUntil = Waiter::ds + 20; // don't scan too frequently
                        mScanRequest.reset();
                        row.syncNode->scanAgain = TREE_RESOLVED;
                        row.syncNode->setCheckMovesAgain(false, true, false);
                        row.syncNode->setSyncAgain(false, true, false);
                        syncHere = true;
                    }
                }
                else
                {
                    syncHere = false;
                }
            }
            else
            {
                syncHere = false;
                recurseHere = false;  // If we need to scan, we need the folder to exist first - revisit later
            }
        }
        else
        {
            // this will be restored at the end of the function if any nodes below in the tree need it
            row.syncNode->scanAgain = TREE_RESOLVED;
        }

        // Effective children are from the last scan, if present.
        effectiveFsChildren = node.lastFolderScan.get();

        // Otherwise, we can reconstruct the filesystem entries from the LocalNodes
        if (!effectiveFsChildren)
        {
            fsChildren.reserve(node.children.size() + 50);  // leave some room for others to be added in syncItem()

            for (auto &childIt : node.children)
            {
                if (childIt.second->fsid != UNDEF)
                {
                    fsChildren.emplace_back(childIt.second->getKnownFSDetails());
                }
            }

            effectiveFsChildren = &fsChildren;
        }
    }
    SYNC_verbose << client->clientname << "sync/recurse here after scan logic: " << syncHere << recurseHere;

    // Have we encountered the scan target?
    client->mSyncFlags->scanTargetReachable |= mScanRequest && mScanRequest->matches(*row.syncNode);

    // Get sync triplets.
    auto childRows = computeSyncTriplets(row.cloudNode, *row.syncNode, *effectiveFsChildren);

    syncHere &= !row.cloudNode || row.cloudNode->mPendingChanges.empty();
    SYNC_verbose << client->clientname << "sync/recurse here after pending changes logic: " << syncHere << recurseHere << !!row.cloudNode << (row.cloudNode ? (row.cloudNode->mPendingChanges.empty()?"1":"0") : "-");

    bool folderSynced = syncHere;
    bool subfoldersSynced = true;

    row.syncNode->conflicts = TREE_RESOLVED;

#ifdef DEBUG
    static char clientOfInterest[100] = "clientA2 \0";
    static char folderOfInterest[100] = "f_2\0";
    if (string(clientOfInterest) == client->clientname)
    if (string(folderOfInterest) == fullPath.leafName(client->fsaccess->localseparator).toPath(*client->fsaccess))
    {
        clientOfInterest[99] = 0;  // breakpoint opporunity here
    }
#endif

    // Reset these flags before we evaluate each subnode.
    // They could be set again during that processing,
    // And additionally we double check with each child node after, in case we had reason to skip it.
    row.syncNode->checkMovesAgain = TREE_RESOLVED;
    row.syncNode->conflicts = TREE_RESOLVED;

    bool anyNameConflicts = false;
    for (unsigned firstPass = 2; firstPass--; )
    {
        for (auto& childRow : childRows)
        {
            if (!childRow.cloudClashingNames.empty() ||
                !childRow.fsClashingNames.empty())
            {
                anyNameConflicts = true;
            }
            childRow.fsSiblings = effectiveFsChildren;

            ScopedLengthRestore restoreLen(fullPath);
            if (childRow.fsNode)
            {
                fullPath.appendWithSeparator(childRow.fsNode->localname, true, client->fsaccess->localseparator);
            }
            else if (childRow.syncNode)
            {
                fullPath.appendWithSeparator(childRow.syncNode->localname, true, client->fsaccess->localseparator);
            }
            else if (childRow.cloudNode)
            {
                fullPath.appendWithSeparator(LocalPath::fromName(childRow.cloudNode->displayname(), *client->fsaccess, mFilesystemType), true, client->fsaccess->localseparator);
            }

            if (!(!childRow.syncNode || childRow.syncNode->getLocalPath(true) == fullPath))
            {
                auto s = childRow.syncNode->getLocalPath(true);
                assert(!childRow.syncNode || 0 == compareUtf(childRow.syncNode->getLocalPath(true), true, fullPath, true, false));
            }

            if (!fsstableids && !row.syncNode->unstableFsidAssigned)
            {
                // for FAT and other filesystems where we can't rely on fsid
                // being the same after remount, so update our previously synced nodes
                // with the actual fsids now attached to them (usually generated by FUSE driver)
                FSNode* fsnode = childRow.fsNode;
                LocalNode* localnode = childRow.syncNode;

                if (localnode && localnode->fsid != UNDEF)
                {
                    if (fsnode && syncEqual(*fsnode, *localnode))
                    {
                        localnode->setfsid(fsnode->fsid, client->localnodeByFsid);
                        statecacheadd(localnode);
                    }
                }
                row.syncNode->unstableFsidAssigned = true;
            }

            if (firstPass)
            {
                if (syncHere)
                {

#ifdef DEBUG
                    if (string(folderOfInterest) == fullPath.leafName(client->fsaccess->localseparator).toPath(*client->fsaccess))
                    if (string(clientOfInterest) == client->clientname)
                    {
                        clientOfInterest[99] = 0;  // breakpoint opporunity here
                    }
#endif

                    if (!syncItem(childRow, row, fullPath, committer))
                    {
                        folderSynced = false;
                        row.syncNode->setSyncAgain(false, true, false);
                    }
                }
            }
            else
            {
                // recurse after dealing with all items, so any renames within the folder have been completed
                if (recurseHere &&
                    childRow.syncNode &&
                    childRow.syncNode->type == FOLDERNODE &&
                    !childRow.suppressRecursion &&
                    !childRow.syncNode->moveSourceApplyingToCloud &&  // we may not have visited syncItem if !syncHere, but skip these if we determine they are being moved from or deleted already
                    !childRow.syncNode->moveTargetApplyingToCloud &&
                    //!childRow.syncNode->deletedFS &&   we should not check this one, or we won't remove the LocalNode
                    !childRow.syncNode->deletingCloud)
                {

#ifdef DEBUG
                    if (string(clientOfInterest) == client->clientname &&
                        string(folderOfInterest) == fullPath.leafName(client->fsaccess->localseparator).toPath(*client->fsaccess))
                    {
                        clientOfInterest[99] = 0;  // breakpoint opporunity here
                    }
#endif

                    if (!recursiveSync(childRow, fullPath, committer))
                    {
                        subfoldersSynced = false;
                    }
                }
            }
        }
    }

    if (syncHere && folderSynced &&
        row.syncNode->lastFolderScan &&
        !anyNameConflicts)
    {
#ifdef DEBUG
        // Double check we really can recreate the filesystem entries correctly
        vector<FSNode> generated;
        for (auto &childIt : row.syncNode->children)
        {
            if (childIt.second->fsid != UNDEF)
            {
                generated.emplace_back(childIt.second->getKnownFSDetails());
            }
        }
        assert(generated.size() == row.syncNode->lastFolderScan->size());
        sort(generated.begin(), generated.end(), [](FSNode& a, FSNode& b){ return a.localname < b.localname; });
        sort(row.syncNode->lastFolderScan->begin(), row.syncNode->lastFolderScan->end(), [](FSNode& a, FSNode& b){ return a.localname < b.localname; });
        for (size_t i = generated.size(); i--; )
        {
            assert(generated[i].type == (*row.syncNode->lastFolderScan)[i].type);
            if (generated[i].type == FILENODE)
            {
                if (!(generated[i].equivalentTo((*row.syncNode->lastFolderScan)[i])))
                {
                    assert(generated[i].equivalentTo((*row.syncNode->lastFolderScan)[i]));
                }
            }
        }
#endif


        // LocalNodes are now consistent with the last scan.
        LOG_debug << client->clientname << "Clearing folder scan records at " << fullPath.toPath(*client->fsaccess);
        row.syncNode->lastFolderScan.reset();
    }

    // Recompute our LocalNode flags from children
    // Flags for this row could have been set during calls to the node
    // If we skipped a child node this time (or if not), the set-parent
    // flags let us know if future actions are needed at this level
    for (auto& child : row.syncNode->children)
    {
        if (child.second->type != FILENODE)
        {
            row.syncNode->scanAgain = updateTreestateFromChild(row.syncNode->scanAgain, child.second->scanAgain);
            row.syncNode->syncAgain = updateTreestateFromChild(row.syncNode->syncAgain, child.second->syncAgain);
        }
        row.syncNode->checkMovesAgain = updateTreestateFromChild(row.syncNode->checkMovesAgain, child.second->checkMovesAgain);
        row.syncNode->conflicts = updateTreestateFromChild(row.syncNode->conflicts, child.second->conflicts);
        row.syncNode->scanBlocked = updateTreestateFromChild(row.syncNode->scanBlocked, child.second->scanBlocked);

        if (child.second->parentSetScanAgain) row.syncNode->setScanAgain(false, true, false, 0);
        if (child.second->parentSetCheckMovesAgain) row.syncNode->setCheckMovesAgain(false, true, false);
        if (child.second->parentSetSyncAgain) row.syncNode->setSyncAgain(false, true, false);
        if (child.second->parentSetContainsConflicts) row.syncNode->setContainsConflicts(false, true, false);

        child.second->parentSetScanAgain = false;  // we should only use this one once
    }

    SYNC_verbose << client->clientname
                << "Exiting folder with "
                << row.syncNode->scanAgain  << "-"
                << row.syncNode->checkMovesAgain << "-"
                << row.syncNode->syncAgain << " ("
                << row.syncNode->conflicts << ") at "
                << fullPath.toPath(*client->fsaccess);

    return folderSynced && subfoldersSynced;
}

string Sync::logTriplet(syncRow& row, LocalPath& fullPath)
{
    ostringstream s;
    s << " triplet:" <<
        " " << (row.cloudNode ? row.cloudNode->displaypath() : "(null)") <<
        " " << (row.syncNode ? row.syncNode->getLocalPath(true).toPath(*client->fsaccess) : "(null)") <<
        " " << (row.fsNode ? fullPath.toPath(*client->fsaccess) : "(null)");
    return s.str();
}

bool Sync::syncItem(syncRow& row, syncRow& parentRow, LocalPath& fullPath, DBTableTransactionCommitter& committer)
{

    // Since we are visiting this node this time, reset its flags-for-parent
    // They should only stay set when the conditions require it
    if (row.syncNode)
    {
        row.syncNode->parentSetScanAgain = false;
        row.syncNode->parentSetCheckMovesAgain = false;
        row.syncNode->parentSetSyncAgain = false;
        row.syncNode->parentSetContainsConflicts = false;
    }


    //

    // todo:  check             if (child->syncable(root))


//todo: this used to be in scan().  But now we create LocalNodes for all - shall we check it in this function
    //// check if this record is to be ignored
    //if (client->app->sync_syncable(this, name.c_str(), localPath))
    //{
    //}
    //else
    //{
    //    LOG_debug << "Excluded: " << name;
    //}

    // Under some circumstances on sync startup, our shortname records can be out of date.
    // If so, we adjust for that here, as the diretories are scanned
    if (row.syncNode && row.fsNode && row.fsNode->shortname)
    {
        if ((!row.syncNode->slocalname ||
            *row.syncNode->slocalname != *row.fsNode->shortname) &&
            row.syncNode->localname != *row.fsNode->shortname)
        {
            LOG_warn << client->clientname
                     << "Updating slocalname: " << row.fsNode->shortname->toPath(*client->fsaccess)
                     << " at " << fullPath.toPath(*client->fsaccess)
                     << " was " << (row.syncNode->slocalname ? row.syncNode->slocalname->toPath(*client->fsaccess) : "(null)")
                     << logTriplet(row, fullPath);
            row.syncNode->setnameparent(row.syncNode->parent, nullptr, row.fsNode->cloneShortname(), false);
        }
    }

    // Check blocked status.  Todo:  figure out use blocked flag clearing
    if (!row.syncNode && row.fsNode && (
        row.fsNode->isBlocked || row.fsNode->type == TYPE_UNKNOWN))
    {
        resolve_makeSyncNode_fromFS(row, parentRow, fullPath, false);
        if (row.syncNode->checkForScanBlocked(row.fsNode))
        {
            row.suppressRecursion = true;
            return false;
        }
    }
    else if (row.syncNode &&
             row.syncNode->checkForScanBlocked(row.fsNode))
    {
        row.suppressRecursion = true;
        return false;
    }


    // First deal with detecting local moves/renames and propagating correspondingly
    // Independent of the 8 combos below so we don't have duplicate checks in those.

    if (row.fsNode && (!row.syncNode || row.syncNode->fsid == UNDEF ||
                                        row.syncNode->fsid != row.fsNode->fsid))
    {
        bool rowResult;
        if (checkLocalPathForMovesRenames(row, parentRow, fullPath, rowResult))
        {
            return rowResult;
        }
    }

    if (row.cloudNode && (!row.syncNode || row.syncNode->syncedCloudNodeHandle.isUndef() ||
        row.syncNode->syncedCloudNodeHandle.as8byte() != row.cloudNode->nodehandle))
    {
        LOG_verbose << client->clientname << "checking localnodes for syned handle " << row.cloudNode->nodeHandle();

        bool rowResult;
        if (checkCloudPathForMovesRenames(row, parentRow, fullPath, rowResult))
        {
            return rowResult;
        }
    }

    // Avoid syncing nodes that have multiple clashing names
    // Except if we previously had a folder (just itself) synced, allow recursing into that one.
    if (!row.fsClashingNames.empty() || !row.cloudClashingNames.empty())
    {
        if (row.syncNode) row.syncNode->setContainsConflicts(true, false, false);
        else parentRow.syncNode->setContainsConflicts(false, true, false);

        if (row.cloudNode && row.syncNode && row.fsNode &&
            row.syncNode->type == FOLDERNODE &&
            row.cloudNode->nodeHandle() == row.syncNode->syncedCloudNodeHandle &&
            row.fsNode->fsid != UNDEF && row.fsNode->fsid == row.syncNode->fsid)
        {
            SYNC_verbose << "Name clashes at this already-synced folder.  We will sync below though." << logTriplet(row, fullPath);
        }
        else
        {
            LOG_debug << "Multple names clash here.  Excluding this node from sync for now." << logTriplet(row, fullPath);
            row.suppressRecursion = true;
            if (row.syncNode)
            {
                row.syncNode->scanAgain = TREE_RESOLVED;
                row.syncNode->checkMovesAgain = TREE_RESOLVED;
                row.syncNode->syncAgain = TREE_RESOLVED;
            }
            return true;
        }
    }

    bool rowSynced = false;

    // each of the 8 possible cases of present/absent for this row
    if (row.syncNode)
    {
        if (row.fsNode)
        {
            if (row.cloudNode)
            {
                // all three exist; compare
                bool fsCloudEqual = syncEqual(*row.cloudNode, *row.fsNode);
                bool cloudEqual = syncEqual(*row.cloudNode, *row.syncNode);
                bool fsEqual = syncEqual(*row.fsNode, *row.syncNode);
                if (fsCloudEqual)
                {
                    // success! this row is synced

                    if (!cloudEqual || !fsEqual)
                    {
                        row.syncNode->syncedFingerprint = row.fsNode->fingerprint;
                        assert(row.syncNode->syncedFingerprint == row.cloudNode->fingerprint());
                    }

                    // these comparisons may need to be adjusted for UTF, escapes
                    if (!(row.syncNode->localname == row.fsNode->localname))
                    {
                        assert(row.syncNode->localname == row.fsNode->localname);
                    }
                    if (!(row.syncNode->name == row.cloudNode->displayname()))
                    {
                        assert(row.syncNode->name == row.cloudNode->displayname());
                    }

                    assert((!!row.syncNode->slocalname == !!row.fsNode->shortname) &&
                           (!row.syncNode->slocalname ||
                           (*row.syncNode->slocalname == *row.fsNode->shortname)));

                    if (row.syncNode->fsid != row.fsNode->fsid ||
                        row.syncNode->syncedCloudNodeHandle != row.cloudNode->nodehandle)
                    {
                        LOG_verbose << client->clientname << "Row is synced, setting fsid and nodehandle" << logTriplet(row, fullPath);

                        row.syncNode->setfsid(row.fsNode->fsid, client->localnodeByFsid);
                        row.syncNode->setSyncedNodeHandle(row.cloudNode->nodeHandle());

                        statecacheadd(row.syncNode);
                        ProgressingMonitor monitor(client); // not stalling
                    }
                    else
                    {
                        SYNC_verbose << client->clientname << "Row was already synced" << logTriplet(row, fullPath);
                    }
                    rowSynced = true;
                }
                else if (cloudEqual)
                {
                    // filesystem changed, put the change
                    rowSynced = resolve_upsync(row, parentRow, fullPath, committer);
                }
                else if (fsEqual)
                {
                    // cloud has changed, get the change
                    rowSynced = resolve_downsync(row, parentRow, fullPath, committer, true);
                }
                else
                {
                    // both changed, so we can't decide without the user's help
                    rowSynced = resolve_userIntervention(row, parentRow, fullPath);
                }
            }
            else
            {
                // cloud item absent
                if (row.syncNode->syncedCloudNodeHandle.isUndef())
                {
                    // cloud item did not exist before; upsync
                    rowSynced = resolve_upsync(row, parentRow, fullPath, committer);
                }
                else
                {
                    // cloud item disappeared - remove locally (or figure out if it was a move, etc)
                    rowSynced = resolve_cloudNodeGone(row, parentRow, fullPath);
                }
            }
        }
        else
        {
            if (row.cloudNode)
            {
                // local item not present
                if (row.syncNode->fsid != UNDEF)
                {
                    // used to be synced - remove in the cloud (or detect move)
                    rowSynced = resolve_fsNodeGone(row, parentRow, fullPath);
                }
                else
                {
                    // fs item did not exist before; downsync
                    rowSynced = resolve_downsync(row, parentRow, fullPath, committer, false);
                }
            }
            else
            {
                // local and cloud disappeared; remove sync item also
                rowSynced = resolve_delSyncNode(row, parentRow, fullPath);
            }
        }
    }

    else
    {
        if (row.fsNode)
        {
            if (row.cloudNode)
            {
                // Item exists locally and remotely but we haven't synced them previously
                // If they are equal then join them with a Localnode. Othewise report or choose greater mtime.
                if (row.fsNode->type != row.cloudNode->type)
                {
                    rowSynced = resolve_userIntervention(row, parentRow, fullPath);
                }
                else if (row.fsNode->type != FILENODE ||
                         row.fsNode->fingerprint == *static_cast<FileFingerprint*>(row.cloudNode))
                {
                    rowSynced = resolve_makeSyncNode_fromFS(row, parentRow, fullPath, false);
                }
                else
                {
                    rowSynced = resolve_pickWinner(row, parentRow, fullPath);
                }
            }
            else
            {
                // Item exists locally only. Check if it was moved/renamed here, or Create
                // If creating, next run through will upload it
                rowSynced = resolve_makeSyncNode_fromFS(row, parentRow, fullPath, false);
            }
        }
        else
        {
            if (row.cloudNode)
            {
                // item exists remotely only
                rowSynced = resolve_makeSyncNode_fromCloud(row, parentRow, fullPath, false);
            }
            else
            {
                // no entries - can occur when names clash, but should be caught above
                assert(false);
            }
        }
    }
    return rowSynced;
}


bool Sync::resolve_makeSyncNode_fromFS(syncRow& row, syncRow& parentRow, LocalPath& fullPath, bool considerSynced)
{
    ProgressingMonitor monitor(client);

    // this really is a new node: add
    LOG_debug << client->clientname << "Creating LocalNode from FS at: " << fullPath.toPath(*client->fsaccess) << logTriplet(row, fullPath);

    assert(row.syncNode == nullptr);
    row.syncNode = new LocalNode;

    if (row.fsNode->type == FILENODE)
    {
        assert(row.fsNode->fingerprint.isvalid);
        row.syncNode->syncedFingerprint = row.fsNode->fingerprint;
    }

    row.syncNode->init(this, row.fsNode->type, parentRow.syncNode, fullPath, row.fsNode->cloneShortname());
    if (considerSynced) row.syncNode->setfsid(row.fsNode->fsid, client->localnodeByFsid);

    if (row.syncNode->type != FILENODE)
    {
        row.syncNode->setScanAgain(false, true, true, 0);
    }

    row.syncNode->treestate(TREESTATE_PENDING);
    statecacheadd(row.syncNode);

    //row.syncNode->setSyncAgain(true, false, false);

    return false;
}

bool Sync::resolve_makeSyncNode_fromCloud(syncRow& row, syncRow& parentRow, LocalPath& fullPath, bool considerSynced)
{
    ProgressingMonitor monitor(client);
    LOG_debug << client->clientname << "Creating LocalNode from Cloud at: " << fullPath.toPath(*client->fsaccess) << logTriplet(row, fullPath);

    assert(row.syncNode == nullptr);
    row.syncNode = new LocalNode;

    if (row.cloudNode->type == FILENODE)
    {
        assert(row.cloudNode->fingerprint().isvalid);
        row.syncNode->syncedFingerprint = row.cloudNode->fingerprint();
    }
    row.syncNode->init(this, row.cloudNode->type, parentRow.syncNode, fullPath, nullptr);
    if (considerSynced) row.syncNode->setSyncedNodeHandle(row.cloudNode->nodeHandle());
    row.syncNode->treestate(TREESTATE_PENDING);
    if (row.syncNode->type != FILENODE)
    {
        row.syncNode->setSyncAgain(false, true, true);
    }
    statecacheadd(row.syncNode);
    row.syncNode->setSyncAgain(true, false, false);

    return false;
}

bool Sync::resolve_delSyncNode(syncRow& row, syncRow& parentRow, LocalPath& fullPath)
{
    ProgressingMonitor monitor(client);

    if (client->mSyncFlags->movesWereComplete ||
        row.syncNode->moveSourceAppliedToCloud ||
        row.syncNode->moveAppliedToLocal ||
        row.syncNode->deletedFS ||
        row.syncNode->deletingCloud) // once the cloud delete finishes, the fs node is gone and so we visit here on the next run
    {
        // local and cloud disappeared; remove sync item also
        LOG_verbose << client->clientname << "Marking Localnode for deletion" << logTriplet(row, fullPath);

        if (row.syncNode->deletedFS)
        {
            if (row.syncNode->type == FOLDERNODE)
            {
                client->app->syncupdate_local_folder_deletion(this, fullPath);
            }
            else
            {
                client->app->syncupdate_local_file_deletion(this, fullPath);
            }
        }

        // deletes itself and subtree, queues db record removal
        delete row.syncNode;
        row.syncNode = nullptr;
    }
    else if (row.syncNode->moveSourceApplyingToCloud)
    {
        // The logic for a move can detect when it's finished, and sets moveAppliedToCloud
        LOG_verbose << client->clientname << "Cloud move still in progress" << logTriplet(row, fullPath);
        row.syncNode->setSyncAgain(true, false, false); // visit again
        row.suppressRecursion = true;
    }
    else
    {
        LOG_debug << client->clientname << "resolve_delSyncNode not resolved at: " << logTriplet(row, fullPath);
        assert(false);
        row.syncNode->setScanAgain(true, true, true, 2);
        monitor.noResult();
    }
    return false;
}

bool Sync::resolve_upsync(syncRow& row, syncRow& parentRow, LocalPath& fullPath, DBTableTransactionCommitter& committer)
{
    ProgressingMonitor monitor(client);

    if (row.fsNode->type == FILENODE)
    {
        // upload the file if we're not already uploading

        if (row.syncNode->upload &&
          !(row.syncNode->upload->fingerprint() == row.fsNode->fingerprint))
        {
            LOG_debug << client->clientname << "An older version of this file was already uploading, cancelling." << fullPath.toPath(*client->fsaccess) << logTriplet(row, fullPath);
            row.syncNode->upload.reset();
        }

        if (!row.syncNode->upload && !row.syncNode->newnode)
        {
            if (parentRow.cloudNode)
            {
                client->app->syncupdate_local_file_addition(this, fullPath);

                LOG_debug << client->clientname << "Uploading file " << fullPath.toPath(*client->fsaccess) << logTriplet(row, fullPath);
                assert(row.syncNode->syncedFingerprint.isvalid); // LocalNodes for files always have a valid fingerprint
                client->nextreqtag();
                row.syncNode->upload.reset(new LocalNode::Upload(*row.syncNode, *row.fsNode, parentRow.cloudNode->nodeHandle(), fullPath));
                client->startxfer(PUT, row.syncNode->upload.get(), committer);  // full path will be calculated in the prepare() callback
                client->app->syncupdate_put(this, fullPath.toPath(*client->fsaccess).c_str());
            }
            else
            {
                SYNC_verbose << client->clientname << "Parent cloud folder to upload to doesn't exist yet" << logTriplet(row, fullPath);
                row.syncNode->setSyncAgain(true, false, false);
                monitor.waitingLocal(fullPath, SyncWaitReason::UpsyncNeedsTargetFolder);
            }
        }
        else if (row.syncNode->newnode)
        {
            SYNC_verbose << client->clientname << "Upload complete but putnodes in progress" << logTriplet(row, fullPath);
        }
        else
        {
            SYNC_verbose << client->clientname << "Upload already in progress" << logTriplet(row, fullPath);
        }
    }
    else
    {
        if (parentRow.cloudNode)
        {
            LOG_verbose << "Creating cloud node for: " << fullPath.toPath(*client->fsaccess) << logTriplet(row, fullPath);
            // while the operation is in progress sync() will skip over the parent folder
            vector<NewNode> nn(1);
            client->putnodes_prepareOneFolder(&nn[0], row.syncNode->name);
            client->putnodes(parentRow.cloudNode->nodehandle, move(nn), nullptr, 0);
        }
        else
        {
            SYNC_verbose << "Delay creating cloud node until parent cloud node exists: " << fullPath.toPath(*client->fsaccess) << logTriplet(row, fullPath);
            row.syncNode->setSyncAgain(true, false, false);
            monitor.waitingLocal(fullPath, SyncWaitReason::UpsyncNeedsTargetFolder);
        }

        // we may not see some moves/renames until the entire folder structure is created.
        row.syncNode->setCheckMovesAgain(true, false, false);     // todo: double check - might not be needed for the wait case? might cause a stall?
    }
    return false;
}

bool Sync::resolve_downsync(syncRow& row, syncRow& parentRow, LocalPath& fullPath, DBTableTransactionCommitter& committer, bool alreadyExists)
{
    ProgressingMonitor monitor(client);

    if (row.cloudNode->type == FILENODE)
    {
        // download the file if we're not already downloading
        // if (alreadyExists), we will move the target to the trash when/if download completes //todo: check

        if (row.syncNode->download &&
            !(row.syncNode->download->fingerprint() == row.cloudNode->fingerprint()))
        {
            LOG_debug << client->clientname << "An older version of this file was already downloading, cancelling." << fullPath.toPath(*client->fsaccess) << logTriplet(row, fullPath);
            row.syncNode->download.reset();
        }

        if (parentRow.fsNode)
        {
            if (!row.syncNode->download)
            {
                client->app->syncupdate_remote_file_addition(this, row.cloudNode);

                // FIXME: to cover renames that occur during the
                // download, reconstruct localname in complete()
                LOG_debug << client->clientname << "Start sync download: " << row.syncNode << logTriplet(row, fullPath);
                client->app->syncupdate_get(this, row.cloudNode, fullPath.toPath(*client->fsaccess).c_str());

                row.syncNode->download.reset(new SyncFileGet(*row.syncNode, *row.cloudNode, fullPath));
                client->nextreqtag();
                client->startxfer(GET, row.syncNode->download.get(), committer);

                if (row.syncNode) row.syncNode->treestate(TREESTATE_SYNCING);
                else if (parentRow.syncNode) parentRow.syncNode->treestate(TREESTATE_SYNCING);
            }
            else
            {
                SYNC_verbose << client->clientname << "Download already in progress" << logTriplet(row, fullPath);
            }
        }
        else
        {
            SYNC_verbose << "Delay starting download until parent local folder exists: " << fullPath.toPath(*client->fsaccess) << logTriplet(row, fullPath);
            row.syncNode->setSyncAgain(true, false, false);
            monitor.waitingCloud(row.cloudNode->displaypath(), SyncWaitReason::DownsyncNeedsTargetFolder);
        }
    }
    else
    {
        assert(!alreadyExists); // if it did we would have matched it

        if (parentRow.fsNode)
        {
            LOG_verbose << "Creating local folder at: " << fullPath.toPath(*client->fsaccess) << logTriplet(row, fullPath);

            if (client->fsaccess->mkdirlocal(fullPath))
            {
                assert(row.syncNode);
                assert(row.syncNode->localname == fullPath.leafName(client->fsaccess->localseparator));

                // Update our records of what we know is on disk for this (parent) LocalNode.
                // This allows the next level of folders to be created too

                auto fa = client->fsaccess->newfileaccess(false);
                if (fa->fopen(fullPath, true, false))
                {
                    auto fsnode = FSNode::fromFOpened(*fa, fullPath, *client->fsaccess);

                    row.syncNode->localname = fsnode->localname;
                    row.syncNode->slocalname = fsnode->cloneShortname();
                    row.syncNode->fsid = fsnode->fsid;
                    statecacheadd(row.syncNode);

                    if (row.fsSiblings->empty() && row.fsSiblings->capacity() < 50)
                    {
                        row.fsSiblings->reserve(50);
                    }
                    if (row.fsSiblings->capacity() > row.fsSiblings->size())
                    {
                        // However much room we left in the vector, is how many directories we can
                        // drill into, recursively creating as we go.
                        // Since we can't invalidate the pointers taken to these elements already
                        row.fsSiblings->emplace_back(std::move(*fsnode));
                        row.fsNode = &row.fsSiblings->back();
                    }
                }
                else
                {
                    LOG_warn << client->clientname << "Failed to fopen folder straight after creation - revisit in 5s. " << fullPath.toPath(*client->fsaccess) << logTriplet(row, fullPath);
                    row.syncNode->setScanAgain(true, false, false, 50);
                }
            }
            else if (client->fsaccess->transient_error)
            {
                LOG_warn << client->clientname << "Transient error creating folder, marking as blocked " << fullPath.toPath(*client->fsaccess) << logTriplet(row, fullPath);
                assert(row.syncNode);
                row.syncNode->setUseBlocked();
            }
            else // !transient_error
            {
                // let's consider this case as blocked too, alert the user
                LOG_warn << client->clientname << "Non transient error creating folder, marking as blocked " << fullPath.toPath(*client->fsaccess) << logTriplet(row, fullPath);
                assert(row.syncNode);
                row.syncNode->setUseBlocked();
            }
        }
        else
        {
            SYNC_verbose << "Delay creating local folder until parent local folder exists: " << fullPath.toPath(*client->fsaccess) << logTriplet(row, fullPath);
            row.syncNode->setSyncAgain(true, false, false);
            monitor.waitingCloud(row.cloudNode->displaypath(), SyncWaitReason::DownsyncNeedsTargetFolder);
        }

        // we may not see some moves/renames until the entire folder structure is created.
        row.syncNode->setCheckMovesAgain(true, false, false);  // todo: is this still right for the watiing case
    }
    return false;
}


bool Sync::resolve_userIntervention(syncRow& row, syncRow& parentRow, LocalPath& fullPath)
{
    ProgressingMonitor monitor(client);
    LOG_debug << client->clientname << "write me" << logTriplet(row, fullPath);
    assert(false);
    return false;
}

bool Sync::resolve_pickWinner(syncRow& row, syncRow& parentRow, LocalPath& fullPath)
{
    ProgressingMonitor monitor(client);
    LOG_debug << client->clientname << "write me" << logTriplet(row, fullPath);
    assert(false);
    return false;
}

bool Sync::resolve_cloudNodeGone(syncRow& row, syncRow& parentRow, LocalPath& fullPath)
{
    ProgressingMonitor monitor(client);

    if (!row.syncNode->syncedCloudNodeHandle.isUndef() &&
        client->nodeIsInActiveSync(client->nodeByHandle(row.syncNode->syncedCloudNodeHandle)))
    {
        row.syncNode->setCheckMovesAgain(true, false, false);

        if (row.syncNode->moveSourceAppliedToCloud)
        {
            SYNC_verbose << client->clientname << "Node was a cloud move source, it will be removed next pass: " << logTriplet(row, fullPath);
        }
        else if (row.syncNode->moveSourceApplyingToCloud)
        {
            SYNC_verbose << client->clientname << "Node was a cloud move source, move is propagating: " << logTriplet(row, fullPath);
        }
        else
        {
            SYNC_verbose << client->clientname << "Letting move destination node process this first: " << logTriplet(row, fullPath);
        }
        row.suppressRecursion = true;
        monitor.noResult();
    }
    else if (row.syncNode->deletedFS)
    {
        SYNC_verbose << client->clientname << "FS item already removed: " << logTriplet(row, fullPath);
        row.suppressRecursion = true;
        monitor.noResult();
    }
    else if (client->mSyncFlags->movesWereComplete)
    {
        LOG_debug << client->clientname << "Moving local item to local sync debris: " << fullPath.toPath(*client->fsaccess) << logTriplet(row, fullPath);
        if (movetolocaldebris(fullPath))
        {
            row.syncNode->setScanAgain(true, false, false, 0);
            row.syncNode->scanAgain = TREE_RESOLVED;

            // don't let revisits do anything until the tree is cleaned up
            row.syncNode->deletedFS = true;
            row.suppressRecursion = true;
        }
        else
        {
            LOG_err << client->clientname << "Failed to move to local debris:  " << fullPath.toPath(*client->fsaccess);
            // todo: try again on a delay?
        }
    }
    else
    {
        // todo: but, nodes are always current before we call recursiveSync - shortcut this case for nodes?
        SYNC_verbose << client->clientname << "Wait for scanning+moving to finish before removing local node: " << logTriplet(row, fullPath);
        row.syncNode->setSyncAgain(true, false, false); // make sure we revisit (but don't keep checkMoves set)
        if (parentRow.cloudNode)
        {
            monitor.waitingCloud(parentRow.cloudNode->displaypath() + "/" + row.syncNode->name, SyncWaitReason::DeleteWaitingOnMoves);
        }
        else
        {
            monitor.noResult();
        }
    }
    return false;
}

LocalNode* MegaClient::findLocalNodeByFsid(mega::handle fsid, nodetype_t type, const FileFingerprint& fingerprint, Sync& filesystemSync, std::function<bool(LocalNode* ln)> extraCheck)
{
    if (fsid == UNDEF) return nullptr;

    auto range = localnodeByFsid.equal_range(fsid);

    for (auto it = range.first; it != range.second; ++it)
    {
        if (it->second->type != type) continue;

        //todo: actually we do want to support moving files/folders between syncs
        // in the same filesystem so, commented this

        // make sure we are in the same filesystem (fsid comparison is not valid in other filesystems)
        //if (it->second->sync != &filesystemSync)
        //{
        //    continue;
        //}

        auto fp1 = it->second->sync->dirnotify->fsfingerprint();
        auto fp2 = filesystemSync.dirnotify->fsfingerprint();
        if (!fp1 || !fp2 || fp1 != fp2)
        {
            continue;
        }

#ifdef _WIN32
        // (from original sync code) Additionally for windows, check drive letter
        // only consider fsid matches between different syncs for local drives with the
        // same drive letter, to prevent problems with cloned Volume IDs
        if (it->second->sync->localroot->localname.driveLetter() !=
            filesystemSync.localroot->localname.driveLetter())
        {
            continue;
        }
#endif
        if (type == FILENODE &&
            (fingerprint.mtime != it->second->syncedFingerprint.mtime ||
                fingerprint.size != it->second->syncedFingerprint.size))
        {
            // fsid match, but size or mtime mismatch
            // treat as different
            continue;
        }

        // If we got this far, it's a good enough match to use
        // todo: come back for other matches?
        if (!extraCheck || extraCheck(it->second))
        {
            LOG_verbose << clientname << "findLocalNodeByFsid - found at: " << it->second->getLocalPath(true).toPath(*fsaccess);
            return it->second;
        }
    }
    return nullptr;
}

LocalNode* MegaClient::findLocalNodeByNodeHandle(NodeHandle h)
{
    if (h.isUndef()) return nullptr;

    auto range = localnodeByNodeHandle.equal_range(h);

    for (auto it = range.first; it != range.second; ++it)
    {
        // check the file/folder actually exists on disk for this LocalNode
        LocalPath lp = it->second->getLocalPath(true);

        auto prevfa = fsaccess->newfileaccess(false);
        bool exists = prevfa->fopen(lp);
        if (exists || prevfa->type == FOLDERNODE)
        {
            return it->second;
        }
    }
    return nullptr;
}



bool MegaClient::checkIfFileIsChanging(FSNode& fsNode, const LocalPath& fullPath)
{
    // logic to prevent moving files that may still be being updated

    // (original sync code comment:)
    // detect files being updated in the local computer moving the original file
    // to another location as a temporary backup

    assert(fsNode.type == FILENODE);

    bool waitforupdate = false;
    FileChangingState& state = mFileChangingCheckState[fullPath];

    m_time_t currentsecs = m_time();
    if (!state.updatedfileinitialts)
    {
        state.updatedfileinitialts = currentsecs;
    }

    if (currentsecs >= state.updatedfileinitialts)
    {
        if (currentsecs - state.updatedfileinitialts <= Sync::FILE_UPDATE_MAX_DELAY_SECS)
        {
            auto prevfa = fsaccess->newfileaccess(false);

            bool exists = prevfa->fopen(fullPath);
            if (exists)
            {
                LOG_debug << clientname << "File detected in the origin of a move";

                if (currentsecs >= state.updatedfilets)
                {
                    if ((currentsecs - state.updatedfilets) < (Sync::FILE_UPDATE_DELAY_DS / 10))
                    {
                        LOG_verbose << clientname << "currentsecs = " << currentsecs << "  lastcheck = " << state.updatedfilets
                            << "  currentsize = " << prevfa->size << "  lastsize = " << state.updatedfilesize;
                        LOG_debug << "The file was checked too recently. Waiting...";
                        waitforupdate = true;
                    }
                    else if (state.updatedfilesize != prevfa->size)
                    {
                        LOG_verbose << clientname << "currentsecs = " << currentsecs << "  lastcheck = " << state.updatedfilets
                            << "  currentsize = " << prevfa->size << "  lastsize = " << state.updatedfilesize;
                        LOG_debug << "The file size has changed since the last check. Waiting...";
                        state.updatedfilesize = prevfa->size;
                        state.updatedfilets = currentsecs;
                        waitforupdate = true;
                    }
                    else
                    {
                        LOG_debug << clientname << "The file size seems stable";
                    }
                }
                else
                {
                    LOG_warn << clientname << "File checked in the future";
                }

                if (!waitforupdate)
                {
                    if (currentsecs >= prevfa->mtime)
                    {
                        if (currentsecs - prevfa->mtime < (Sync::FILE_UPDATE_DELAY_DS / 10))
                        {
                            LOG_verbose << clientname << "currentsecs = " << currentsecs << "  mtime = " << prevfa->mtime;
                            LOG_debug << clientname << "File modified too recently. Waiting...";
                            waitforupdate = true;
                        }
                        else
                        {
                            LOG_debug << clientname << "The modification time seems stable.";
                        }
                    }
                    else
                    {
                        LOG_warn << clientname << "File modified in the future";
                    }
                }
            }
            else
            {
                if (prevfa->retry)
                {
                    LOG_debug << clientname << "The file in the origin is temporarily blocked. Waiting...";
                    waitforupdate = true;
                }
                else
                {
                    LOG_debug << clientname << "There isn't anything in the origin path";
                }
            }

            if (waitforupdate)
            {
                LOG_debug << clientname << "Possible file update detected.";
                return NULL;
            }
        }
        else
        {
            sendevent(99438, "Timeout waiting for file update", 0);
        }
    }
    else
    {
        LOG_warn << clientname << "File check started in the future";
    }

    if (!waitforupdate)
    {
        mFileChangingCheckState.erase(fullPath);
    }
    return waitforupdate;
}

bool Sync::resolve_fsNodeGone(syncRow& row, syncRow& parentRow, LocalPath& fullPath)
{
    ProgressingMonitor monitor(client);
    bool inProgress = row.syncNode->deletingCloud || row.syncNode->moveApplyingToLocal || row.syncNode->moveSourceApplyingToCloud;

    if (inProgress)
    {
        if (row.syncNode->deletingCloud)        SYNC_verbose << client->clientname << "Waiting for cloud delete to complete " << logTriplet(row, fullPath);
        if (row.syncNode->moveApplyingToLocal)  SYNC_verbose << client->clientname << "Waiting for corresponding local move to complete " << logTriplet(row, fullPath);
        if (row.syncNode->moveSourceApplyingToCloud)  SYNC_verbose << client->clientname << "Waiting for cloud move to complete " << logTriplet(row, fullPath);
    }

    if (!inProgress)
    {
        if (LocalNode* movedLocalNode = client->findLocalNodeByFsid(row.syncNode->fsid, row.syncNode->type, row.syncNode->syncedFingerprint, *this, [&row](LocalNode* ln){ return ln != row.syncNode; }))
        {
            // if we can find the place it moved to, we don't need to wait for scanning be complete
            row.syncNode->setCheckMovesAgain(true, false, false);

            if (row.syncNode->moveAppliedToLocal)
            {
                SYNC_verbose << client->clientname << "This file/folder was moved, it will be removed next pass: " << logTriplet(row, fullPath);
            }
            else if (row.syncNode->moveApplyingToLocal)
            {
                SYNC_verbose << client->clientname << "Node was a cloud move source, move is propagating: " << logTriplet(row, fullPath);
            }
            else
            {
                SYNC_verbose << client->clientname << "This file/folder was moved, letting destination node process this first: " << logTriplet(row, fullPath);
            }
            inProgress = true;
        }
        else if (client->mSyncFlags->movesWereComplete)
        {
            if (!row.syncNode->deletingCloud)
            {
                LOG_debug << client->clientname << "Moving cloud item to cloud sync debris: " << row.cloudNode->displaypath() << logTriplet(row, fullPath);
                client->movetosyncdebris(row.cloudNode, inshare);
                row.syncNode->deletingCloud = true;
            }
            else
            {
                SYNC_verbose << client->clientname << "Already moving cloud item to cloud sync debris: " << row.cloudNode->displaypath() << logTriplet(row, fullPath);
            }
            inProgress = true;
        }
        else
        {
            // in case it's actually a move and we just haven't seen the fsid yet
            SYNC_verbose << client->clientname << "Wait for scanning/moving to finish before moving to local debris: " << logTriplet(row, fullPath);
            row.syncNode->setSyncAgain(true, false, false); // make sure we revisit

            monitor.waitingLocal(fullPath, SyncWaitReason::DeleteWaitingOnMoves);
        }
    }

    // there's no folder so clear the flag so we don't stall
    row.syncNode->scanAgain = TREE_RESOLVED;
    row.syncNode->checkMovesAgain = TREE_RESOLVED;

    if (inProgress)
    {
        row.suppressRecursion = true;
        row.syncNode->setSyncAgain(true, false, false); // make sure we revisit
    }

    return false;
}

bool Sync::syncEqual(const Node& n, const FSNode& fs)
{
    // Assuming names already match
    if (n.type != fs.type) return false;
    if (n.type != FILENODE) return true;
    assert(n.fingerprint().isvalid && fs.fingerprint.isvalid);
    return n.fingerprint() == fs.fingerprint;  // size, mtime, crc
}

bool Sync::syncEqual(const Node& n, const LocalNode& ln)
{
    // Assuming names already match
    // Not comparing nodehandle here.  If they all match we set syncedCloudNodeHandle
    if (n.type != ln.type) return false;
    if (n.type != FILENODE) return true;
    assert(n.fingerprint().isvalid && ln.syncedFingerprint.isvalid);
    return n.fingerprint() == ln.syncedFingerprint;  // size, mtime, crc
}

bool Sync::syncEqual(const FSNode& fsn, const LocalNode& ln)
{
    // Assuming names already match
    // Not comparing fsid here. If they all match then we set LocalNode's fsid
    if (fsn.type != ln.type) return false;
    if (fsn.type != FILENODE) return true;
    assert(fsn.fingerprint.isvalid && ln.syncedFingerprint.isvalid);
    return fsn.fingerprint == ln.syncedFingerprint;  // size, mtime, crc
}

void MegaClient::triggerSync(NodeHandle h, bool recurse)
{
#ifdef ENABLE_SYNC

#ifdef DEBUG
    if (Node* n = nodeByHandle(h))
    {
        SYNC_verbose << clientname << "Received sync trigger notification for sync trigger of " << n->displaypath();
    }
#endif

    auto range = localnodeByNodeHandle.equal_range(h);

    if (range.first == range.second)
    {
        if (Node* n = nodeByHandle(h))
        {
            // if we had to go up the tree, recheck everything under
            if (n->parent) triggerSync(n->parent->nodeHandle(), true);
        }
    }
    else
    {
        for (auto it = range.first; it != range.second; ++it)
        {
            SYNC_verbose << clientname << "Triggering sync flag for " << it->second->localnodedisplaypath(*fsaccess) << (recurse ? " recursing" : "");
            it->second->setSyncAgain(false, true, recurse);
        }
    }
#endif
}

} // namespace
#endif<|MERGE_RESOLUTION|>--- conflicted
+++ resolved
@@ -74,38 +74,21 @@
 {
     // For convenience.
     const auto& debris = target.sync->localdebris;
-    const auto& separator = target.sync->client->fsaccess->localseparator;
 
     // Create a request to represent the scan.
     auto request = std::make_shared<ScanRequest>(mCookie, target, targetPath);
 
     // Have we been asked to scan the debris?
-    request->mComplete = debris.isContainingPathOf(targetPath, separator);
+    request->mComplete = debris.isContainingPathOf(targetPath);
 
     // Don't bother scanning the debris.
     if (!request->mComplete)
     {
-<<<<<<< HEAD
         LOG_debug << "Queuing scan for: "
                   << targetPath.toPath(*target.sync->client->fsaccess);
 
         // Queue request for processing.
         mWorker->queue(request);
-=======
-        ScopedLengthRestore restoreLength(localpath);
-        localpath.appendWithSeparator(localname, false);
-
-        // check if this record is to be ignored
-        const auto name = localname.toName(fsaccess, sync.mFilesystemType);
-        if (app.sync_syncable(&sync, name.c_str(), localpath))
-        {
-            // skip the sync's debris folder
-            if (!localdebris.isContainingPathOf(localpath))
-            {
-                paths.insert(localpath);
-            }
-        }
->>>>>>> 96850bdc
     }
 
     return request;
@@ -113,7 +96,7 @@
 
 auto ScanService::scan(const LocalNode& target) -> RequestPtr
 {
-    return scan(target, target.getLocalPath(true));
+    return scan(target, target.getLocalPath());
 }
 
 ScanService::ScanRequest::ScanRequest(const std::shared_ptr<Cookie>& cookie,
@@ -314,24 +297,7 @@
         // No need to fingerprint directories.
         if (result.type == FOLDERNODE)
         {
-<<<<<<< HEAD
             return result;
-=======
-            auto l = nodeIt->second;
-            if (l != l->sync->localroot.get()) // never assign fs ID to the root localnode
-            {
-                nodePath = l->getLocalPath();
-                for (auto fileIt = fileRange.first; fileIt != fileRange.second; ++fileIt)
-                {
-                    auto& filePath = fileIt->second.path;
-                    const auto score = computeReversePathMatchScore(nodePath, filePath, fsaccess);
-                    if (score > 0) // leaf name must match
-                    {
-                        elements.push_back({score, fileIt->second.fsid, l});
-                    }
-                }
-            }
->>>>>>> 96850bdc
         }
 
         // Do we already know about this child?
@@ -361,28 +327,7 @@
     // Warn about the blocked file.
     if (result.isBlocked)
     {
-<<<<<<< HEAD
         LOG_warn << "File blocked: " << path.toPath(*mFsAccess);
-=======
-        const auto value1 = path1.localpath[path1End - index];
-        const auto value2 = path2.localpath[path2End - index];
-        if (value1 != value2)
-        {
-            break;
-        }
-        accumulated.localpath.push_back(value1);
-
-        ++index;
-
-        if (!accumulated.localpath.empty())
-        {
-            if (accumulated.localpath.back() == LocalPath::localPathSeparator)
-            {
-                ++separatorBias;
-                accumulated.clear();
-            }
-        }
->>>>>>> 96850bdc
     }
 
     return result;
@@ -392,10 +337,9 @@
 {
     // For convenience.
     const auto& debris = request->mDebrisPath;
-    const auto& separator = mFsAccess->localseparator;
 
     // Don't bother processing the debris directory.
-    if (debris.isContainingPathOf(request->mTargetPath, separator))
+    if (debris.isContainingPathOf(request->mTargetPath))
     {
         LOG_debug << "Skipping scan of debris directory.";
         return;
@@ -437,10 +381,10 @@
     while (dirAccess->dnext(path, name, request->mFollowSymLinks))
     {
         ScopedLengthRestore restorer(path);
-        path.appendWithSeparator(name, false, separator);
+        path.appendWithSeparator(name, false);
 
         // Except the debris...
-        if (debris.isContainingPathOf(path, separator))
+        if (debris.isContainingPathOf(path))
         {
             continue;
         }
@@ -1207,12 +1151,8 @@
             !memcmp(a.c_str(), b.c_str(), a.size()) &&
             (a.size() == b.size() || b[a.size()] == '/');
     }
-<<<<<<< HEAD
 
     void waitingCloud(const string& cloudPath, SyncWaitReason r)
-=======
-    if (!localdebris.isContainingPathOf(*localpath))
->>>>>>> 96850bdc
     {
         resolved = true;
 
@@ -1241,41 +1181,9 @@
             if (i != sf.stalledLocalPaths.end()) --i;
             if (i == sf.stalledLocalPaths.end() && !sf.stalledLocalPaths.empty()) i = --sf.stalledLocalPaths.end();
             if (i == sf.stalledLocalPaths.end() ||
-                !i->first.isContainingPathOf(p, client->fsaccess->localseparator))
-            {
-<<<<<<< HEAD
+                !i->first.isContainingPathOf(p))
+            {
                 sf.stalledLocalPaths[p] = r;
-=======
-                name = localname.toName(*client->fsaccess, mFilesystemType);
-
-                ScopedLengthRestore restoreLen(*localpath);
-                localpath->appendWithSeparator(localname, false);
-
-                // check if this record is to be ignored
-                if (client->app->sync_syncable(this, name.c_str(), *localpath))
-                {
-                    // skip the sync's debris folder
-                    if (!localdebris.isContainingPathOf(*localpath))
-                    {
-                        LocalNode *l = NULL;
-                        if (initializing)
-                        {
-                            // preload all cached LocalNodes
-                            l = checkpath(NULL, localpath, nullptr, nullptr, false, da);
-                        }
-
-                        if (!l || l == (LocalNode*)~0)
-                        {
-                            // new record: place in notification queue
-                            dirnotify->notify(DirNotify::DIREVENTS, NULL, LocalPath(*localpath));
-                        }
-                    }
-                }
-                else
-                {
-                    LOG_debug << "Excluded: " << name;
-                }
->>>>>>> 96850bdc
             }
         }
     }
@@ -1320,38 +1228,18 @@
         //// mark as present
         //row.syncNode->setnotseen(0); // todo: do we need this - prob not always right now
 
-<<<<<<< HEAD
         // we already checked fsid differs before calling
 
         // was the file overwritten by moving an existing file over it?
         if (LocalNode* sourceLocalNode = client->findLocalNodeByFsid(row.fsNode->fsid, row.fsNode->type, row.fsNode->fingerprint, *this, nullptr))
-=======
-        if (!input_localpath->empty())
-        {
-            tmppath.appendWithSeparator(*input_localpath, false);
-        }
-
-        // look up deepest existing LocalNode by path, store remainder (if any)
-        // in newname
-        LocalNode *tmp = localnodebypath(l, *input_localpath, &parent, &newname);
-        size_t index = 0;
-
-        if (newname.findNextSeparator(index))
->>>>>>> 96850bdc
         {
             assert(parentRow.syncNode);
             ProgressingMonitor monitor(client);
 
             if (!row.syncNode)
             {
-<<<<<<< HEAD
                 resolve_makeSyncNode_fromFS(row, parentRow, fullPath, false);
                 assert(row.syncNode);
-=======
-                LocalPath notifyPath = parent->getLocalPath();
-                notifyPath.appendWithSeparator(newname.subpathTo(index), true);
-                dirnotify->notify(DirNotify::DIREVENTS, l, std::move(notifyPath), true);
->>>>>>> 96850bdc
             }
 
             row.syncNode->setCheckMovesAgain(true, false, false);
@@ -1359,7 +1247,7 @@
             // logic to detect files being updated in the local computer moving the original file
             // to another location as a temporary backup
             if (sourceLocalNode->type == FILENODE &&
-                client->checkIfFileIsChanging(*row.fsNode, sourceLocalNode->getLocalPath(true)))
+                client->checkIfFileIsChanging(*row.fsNode, sourceLocalNode->getLocalPath()))
             {
                 // if we revist here and the file is still the same after enough time, we'll move it
                 rowResult = false;
@@ -1441,45 +1329,8 @@
                         row.syncNode->setScanAgain(true, true, true, 0);
                         sourceLocalNode->setScanAgain(true, false, false, 0);
 
-<<<<<<< HEAD
                         return false;
                     }
-=======
-    if (initializing || fullscan)
-    {
-        // find corresponding LocalNode by file-/foldername
-        size_t lastpart = localpathNew->getLeafnameByteIndex(*client->fsaccess);
-
-        LocalPath fname(localpathNew->subpathFrom(lastpart));
-
-        LocalNode* cl = (parent ? parent : localroot.get())->childbyname(&fname);
-        if (initializing && cl)
-        {
-            // the file seems to be still in the folder
-            // mark as present to prevent deletions if the file is not accesible
-            // in that case, the file would be checked again after the initialization
-            cl->deleted = false;
-            cl->setnotseen(0);
-            l->scanseqno = scanseqno;
-        }
-
-        // match cached LocalNode state during initial/rescan to prevent costly re-fingerprinting
-        // (just compare the fsids, sizes and mtimes to detect changes)
-        if (fa->fopen(*localpathNew, false, false, iteratingDir))
-        {
-            if (cl && fa->fsidvalid && fa->fsid == cl->fsid)
-            {
-                // node found and same file
-                l = cl;
-                l->deleted = false;
-                l->setnotseen(0);
-
-                // if it's a file, size and mtime must match to qualify
-                if (l->type != FILENODE || (l->size == fa->size && l->mtime == fa->mtime))
-                {
-                    LOG_verbose << "Cached localnode is still valid. Type: " << l->type << "  Size: " << l->size << "  Mtime: " << l->mtime << " fsid " << (fa->fsidvalid ? toHandle(fa->fsid) : "NO");
-                    l->scanseqno = scanseqno;
->>>>>>> 96850bdc
 
                     if (row.cloudNode && row.cloudNode != sourceCloudNode)
                     {
@@ -1494,7 +1345,7 @@
                                   << "Renaming node: " << sourceCloudNode->displaypath()
                                   << " to " << newName  << logTriplet(row, fullPath);
                         client->setattr(sourceCloudNode, attr_map('n', newName), 0);
-                        client->app->syncupdate_local_move(this, sourceLocalNode->getLocalPath(true), fullPath);
+                        client->app->syncupdate_local_move(this, sourceLocalNode->getLocalPath(), fullPath);
                         rowResult = false;
                         return true;
                     }
@@ -1523,7 +1374,7 @@
                         {
                             // command sent, now we wait for the actinpacket updates, later we will recognise
                             // the row as synced from fsNode, cloudNode and update the syncNode from those
-                            client->app->syncupdate_local_move(this, sourceLocalNode->getLocalPath(true), fullPath);
+                            client->app->syncupdate_local_move(this, sourceLocalNode->getLocalPath(), fullPath);
 
                             assert(sourceLocalNode->moveSourceApplyingToCloud);
                             assert(row.syncNode->moveTargetApplyingToCloud);
@@ -1543,42 +1394,8 @@
                     if (!sourceCloudNode) SYNC_verbose << client->clientname << "Source parent cloud node doesn't exist yet" << logTriplet(row, fullPath);
                     if (!targetCloudNode) SYNC_verbose << client->clientname << "Target parent cloud node doesn't exist yet" << logTriplet(row, fullPath);
 
-<<<<<<< HEAD
-                    monitor.waitingLocal(sourceLocalNode->getLocalPath(true), SyncWaitReason::MoveNeedsTargetFolder);
+                    monitor.waitingLocal(sourceLocalNode->getLocalPath(), SyncWaitReason::MoveNeedsTargetFolder);
                     monitor.waitingLocal(fullPath, SyncWaitReason::MoveNeedsTargetFolder);
-=======
-            // new node
-            if (!l)
-            {
-                // rename or move of existing node?
-                handlelocalnode_map::iterator it;
-#ifdef _WIN32
-                const char *colon;
-#endif
-                fsfp_t fp1, fp2;
-                if (fa->fsidvalid && (it = client->fsidnode.find(fa->fsid)) != client->fsidnode.end()
-                    // additional checks to prevent wrong fsid matches
-                    && it->second->type == fa->type
-                    && (!parent
-                        || (it->second->sync == parent->sync)
-                        || ((fp1 = it->second->sync->dirnotify->fsfingerprint())
-                            && (fp2 = parent->sync->dirnotify->fsfingerprint())
-                            && (fp1 == fp2)
-                        #ifdef _WIN32
-                            // allow moves between different syncs only for local drives with the
-                            // same drive letter, to prevent problems with cloned Volume IDs
-                            && (colon = strstr(parent->sync->localroot->name.c_str(), ":"))
-                            && !memcmp(parent->sync->localroot->name.c_str(),
-                                   it->second->sync->localroot->name.c_str(),
-                                   colon - parent->sync->localroot->name.c_str())
-                        #endif
-                            )
-                       )
-                    && ((it->second->type != FILENODE && !wejustcreatedthisfolder)
-                        || (it->second->mtime == fa->mtime && it->second->size == fa->size)))
-                {
-                    LOG_debug << client->clientname << "Move detected by fsid " << toHandle(fa->fsid) << " in checkpath. Type: " << it->second->type << " new path: " << path << " old localnode: " << it->second->localnodedisplaypath(*client->fsaccess);
->>>>>>> 96850bdc
 
                     row.suppressRecursion = true;
                     rowResult = false;
@@ -1586,105 +1403,7 @@
                 }
 
 
-<<<<<<< HEAD
                 // todo: adjust source sourceLocalNode so that it is treated as a deletion
-=======
-                        if (currentsecs >= updatedfileinitialts)
-                        {
-                            if (currentsecs - updatedfileinitialts <= FILE_UPDATE_MAX_DELAY_SECS)
-                            {
-                                bool waitforupdate = false;
-                                auto local = it->second->getLocalPath();
-                                auto prevfa = client->fsaccess->newfileaccess(false);
-
-                                bool exists = prevfa->fopen(local);
-                                if (exists)
-                                {
-                                    LOG_debug << "File detected in the origin of a move";
-
-                                    if (currentsecs >= updatedfilets)
-                                    {
-                                        if ((currentsecs - updatedfilets) < (FILE_UPDATE_DELAY_DS / 10))
-                                        {
-                                            LOG_verbose << "currentsecs = " << currentsecs << "  lastcheck = " << updatedfilets
-                                                      << "  currentsize = " << prevfa->size << "  lastsize = " << updatedfilesize;
-                                            LOG_debug << "The file was checked too recently. Waiting...";
-                                            waitforupdate = true;
-                                        }
-                                        else if (updatedfilesize != prevfa->size)
-                                        {
-                                            LOG_verbose << "currentsecs = " << currentsecs << "  lastcheck = " << updatedfilets
-                                                      << "  currentsize = " << prevfa->size << "  lastsize = " << updatedfilesize;
-                                            LOG_debug << "The file size has changed since the last check. Waiting...";
-                                            updatedfilesize = prevfa->size;
-                                            updatedfilets = currentsecs;
-                                            waitforupdate = true;
-                                        }
-                                        else
-                                        {
-                                            LOG_debug << "The file size seems stable";
-                                        }
-                                    }
-                                    else
-                                    {
-                                        LOG_warn << "File checked in the future";
-                                    }
-
-                                    if (!waitforupdate)
-                                    {
-                                        if (currentsecs >= prevfa->mtime)
-                                        {
-                                            if (currentsecs - prevfa->mtime < (FILE_UPDATE_DELAY_DS / 10))
-                                            {
-                                                LOG_verbose << "currentsecs = " << currentsecs << "  mtime = " << prevfa->mtime;
-                                                LOG_debug << "File modified too recently. Waiting...";
-                                                waitforupdate = true;
-                                            }
-                                            else
-                                            {
-                                                LOG_debug << "The modification time seems stable.";
-                                            }
-                                        }
-                                        else
-                                        {
-                                            LOG_warn << "File modified in the future";
-                                        }
-                                    }
-                                }
-                                else
-                                {
-                                    if (prevfa->retry)
-                                    {
-                                        LOG_debug << "The file in the origin is temporarily blocked. Waiting...";
-                                        waitforupdate = true;
-                                    }
-                                    else
-                                    {
-                                        LOG_debug << "There isn't anything in the origin path";
-                                    }
-                                }
-
-                                if (waitforupdate)
-                                {
-                                    LOG_debug << "Possible file update detected.";
-                                    *backoffds = FILE_UPDATE_DELAY_DS;
-                                    return NULL;
-                                }
-                            }
-                            else
-                            {
-                                int creqtag = client->reqtag;
-                                client->reqtag = 0;
-                                client->sendevent(99438, "Timeout waiting for file update");
-                                client->reqtag = creqtag;
-                            }
-                        }
-                        else
-                        {
-                            LOG_warn << "File check started in the future";
-                        }
-                    }
->>>>>>> 96850bdc
 
 
                 //LOG_debug << "File move/overwrite detected";
@@ -1699,28 +1418,8 @@
                 //// ...and atomically replace with moved one
                 //client->app->syncupdate_local_move(this, sourceLocalNode, fullPath.toPath(*client->fsaccess).c_str());
 
-<<<<<<< HEAD
                 //// (in case of a move, this synchronously updates l->parent and l->node->parent)
                 //sourceLocalNode->setnameparent(parentRow.syncNode, &fullPath, client->fsaccess->fsShortname(fullPath), true);
-=======
-                    // immediately scan folder to detect deviations from cached state
-                    if (fullscan && fa->type == FOLDERNODE)
-                    {
-                        scan(localpathNew, fa.get());
-                    }
-                }
-                else if (fa->mIsSymLink)
-                {
-                    LOG_debug << "checked path is a symlink.  Parent: " << (parent ? parent->name : "NO");
-                    //doing nothing for the moment
-                }
-                else
-                {
-                    // this is a new node: add
-                    LOG_debug << "New localnode.  Parent: " << (parent ? parent->name : "NO") << " fsid " << (fa->fsidvalid ? toHandle(fa->fsid) : "NO");
-                    l = new LocalNode;
-                    l->init(this, fa->type, parent, *localpathNew, client->fsaccess->fsShortname(*localpathNew));
->>>>>>> 96850bdc
 
                 //// mark as seen / undo possible deletion
                 //sourceLocalNode->setnotseen(0);  // todo: do we still need this?
@@ -1806,7 +1505,7 @@
         sourceLocalNode->treestate(TREESTATE_SYNCING);
         if (row.syncNode) row.syncNode->treestate(TREESTATE_SYNCING);
 
-        LocalPath sourcePath = sourceLocalNode->getLocalPath(true);
+        LocalPath sourcePath = sourceLocalNode->getLocalPath();
         Node* oldCloudParent = sourceLocalNode->parent ?
                                client->nodeByHandle(sourceLocalNode->parent->syncedCloudNodeHandle) :
                                nullptr;
@@ -1826,7 +1525,7 @@
         {
             // todo: move anything at this path to sync debris first?  Old algo didn't though
 
-            client->app->syncupdate_local_move(this, sourceLocalNode->getLocalPath(true), fullPath);
+            client->app->syncupdate_local_move(this, sourceLocalNode->getLocalPath(), fullPath);
 
             if (!row.syncNode)
             {
@@ -1944,14 +1643,10 @@
         // Is it ready to be processed?
         if (elapsed < EXTRA_SCANNING_DELAY_DS)
         {
-<<<<<<< HEAD
             // We'll process the notification later.
             queue.unpopFront(notification);
 
             return delay;
-=======
-            tmppath = notification.localnode->getLocalPath();
->>>>>>> 96850bdc
         }
 
         LOG_verbose << "Processing extra fs notification: "
@@ -1966,11 +1661,7 @@
         // If the node is reachable, notify its parent.
         if (match && match->parent)
         {
-<<<<<<< HEAD
             nearest = match->parent;
-=======
-            tmppath.appendWithSeparator(notification.path, false);
->>>>>>> 96850bdc
         }
 
         // Make sure some parent in the chain actually exists.
@@ -2205,7 +1896,7 @@
             }
             if (!childRow.fsClashingNames.empty())
             {
-                nc.localPath = row.syncNode ? row.syncNode->getLocalPath(true) : LocalPath();
+                nc.localPath = row.syncNode ? row.syncNode->getLocalPath() : LocalPath();
                 for (FSNode* n : childRow.fsClashingNames)
                 {
                     nc.clashingLocalNames.push_back(n->localname);
@@ -2744,7 +2435,7 @@
     static char clientOfInterest[100] = "clientA2 \0";
     static char folderOfInterest[100] = "f_2\0";
     if (string(clientOfInterest) == client->clientname)
-    if (string(folderOfInterest) == fullPath.leafName(client->fsaccess->localseparator).toPath(*client->fsaccess))
+    if (string(folderOfInterest) == fullPath.leafName().toPath(*client->fsaccess))
     {
         clientOfInterest[99] = 0;  // breakpoint opporunity here
     }
@@ -2771,21 +2462,21 @@
             ScopedLengthRestore restoreLen(fullPath);
             if (childRow.fsNode)
             {
-                fullPath.appendWithSeparator(childRow.fsNode->localname, true, client->fsaccess->localseparator);
+                fullPath.appendWithSeparator(childRow.fsNode->localname, true);
             }
             else if (childRow.syncNode)
             {
-                fullPath.appendWithSeparator(childRow.syncNode->localname, true, client->fsaccess->localseparator);
+                fullPath.appendWithSeparator(childRow.syncNode->localname, true);
             }
             else if (childRow.cloudNode)
             {
-                fullPath.appendWithSeparator(LocalPath::fromName(childRow.cloudNode->displayname(), *client->fsaccess, mFilesystemType), true, client->fsaccess->localseparator);
-            }
-
-            if (!(!childRow.syncNode || childRow.syncNode->getLocalPath(true) == fullPath))
-            {
-                auto s = childRow.syncNode->getLocalPath(true);
-                assert(!childRow.syncNode || 0 == compareUtf(childRow.syncNode->getLocalPath(true), true, fullPath, true, false));
+                fullPath.appendWithSeparator(LocalPath::fromName(childRow.cloudNode->displayname(), *client->fsaccess, mFilesystemType), true);
+            }
+
+            if (!(!childRow.syncNode || childRow.syncNode->getLocalPath() == fullPath))
+            {
+                auto s = childRow.syncNode->getLocalPath();
+                assert(!childRow.syncNode || 0 == compareUtf(childRow.syncNode->getLocalPath(), true, fullPath, true, false));
             }
 
             if (!fsstableids && !row.syncNode->unstableFsidAssigned)
@@ -2813,7 +2504,7 @@
                 {
 
 #ifdef DEBUG
-                    if (string(folderOfInterest) == fullPath.leafName(client->fsaccess->localseparator).toPath(*client->fsaccess))
+                    if (string(folderOfInterest) == fullPath.leafName().toPath(*client->fsaccess))
                     if (string(clientOfInterest) == client->clientname)
                     {
                         clientOfInterest[99] = 0;  // breakpoint opporunity here
@@ -2842,7 +2533,7 @@
 
 #ifdef DEBUG
                     if (string(clientOfInterest) == client->clientname &&
-                        string(folderOfInterest) == fullPath.leafName(client->fsaccess->localseparator).toPath(*client->fsaccess))
+                        string(folderOfInterest) == fullPath.leafName().toPath(*client->fsaccess))
                     {
                         clientOfInterest[99] = 0;  // breakpoint opporunity here
                     }
@@ -2932,7 +2623,7 @@
     ostringstream s;
     s << " triplet:" <<
         " " << (row.cloudNode ? row.cloudNode->displaypath() : "(null)") <<
-        " " << (row.syncNode ? row.syncNode->getLocalPath(true).toPath(*client->fsaccess) : "(null)") <<
+        " " << (row.syncNode ? row.syncNode->getLocalPath().toPath(*client->fsaccess) : "(null)") <<
         " " << (row.fsNode ? fullPath.toPath(*client->fsaccess) : "(null)");
     return s.str();
 }
@@ -3439,7 +3130,7 @@
             if (client->fsaccess->mkdirlocal(fullPath))
             {
                 assert(row.syncNode);
-                assert(row.syncNode->localname == fullPath.leafName(client->fsaccess->localseparator));
+                assert(row.syncNode->localname == fullPath.leafName());
 
                 // Update our records of what we know is on disk for this (parent) LocalNode.
                 // This allows the next level of folders to be created too
@@ -3631,7 +3322,7 @@
         // todo: come back for other matches?
         if (!extraCheck || extraCheck(it->second))
         {
-            LOG_verbose << clientname << "findLocalNodeByFsid - found at: " << it->second->getLocalPath(true).toPath(*fsaccess);
+            LOG_verbose << clientname << "findLocalNodeByFsid - found at: " << it->second->getLocalPath().toPath(*fsaccess);
             return it->second;
         }
     }
@@ -3647,7 +3338,7 @@
     for (auto it = range.first; it != range.second; ++it)
     {
         // check the file/folder actually exists on disk for this LocalNode
-        LocalPath lp = it->second->getLocalPath(true);
+        LocalPath lp = it->second->getLocalPath();
 
         auto prevfa = fsaccess->newfileaccess(false);
         bool exists = prevfa->fopen(lp);
