/**
 * @file sync.cpp
 * @brief Class for synchronizing local and remote trees
 *
 * (c) 2013-2014 by Mega Limited, Auckland, New Zealand
 *
 * This file is part of the MEGA SDK - Client Access Engine.
 *
 * Applications using the MEGA API must present a valid application key
 * and comply with the the rules set forth in the Terms of Service.
 *
 * The MEGA SDK is distributed in the hope that it will be useful,
 * but WITHOUT ANY WARRANTY; without even the implied warranty of
 * MERCHANTABILITY or FITNESS FOR A PARTICULAR PURPOSE.
 *
 * @copyright Simplified (2-clause) BSD License.
 *
 * You should have received a copy of the license along with this
 * program.
 */
#include <cctype>
#include <sstream>
#include <type_traits>
#include <unordered_set>

#include "mega.h"

#ifdef ENABLE_SYNC
#include "mega/sync.h"
#include "mega/megaapp.h"
#include "mega/transfer.h"
#include "mega/megaclient.h"
#include "mega/base64.h"
#include "mega/heartbeats.h"

namespace mega {

const int Sync::SCANNING_DELAY_DS = 5;
const int Sync::EXTRA_SCANNING_DELAY_DS = 150;
const int Sync::FILE_UPDATE_DELAY_DS = 30;
const int Sync::FILE_UPDATE_MAX_DELAY_SECS = 60;
const dstime Sync::RECENT_VERSION_INTERVAL_SECS = 10800;

namespace {

// Need this to store `LightFileFingerprint` by-value in `FingerprintSet`
struct LightFileFingerprintComparator
{
    bool operator()(const LightFileFingerprint& lhs, const LightFileFingerprint& rhs) const
    {
        return LightFileFingerprintCmp{}(&lhs, &rhs);
    }
};

// Represents a file/folder for use in assigning fs IDs
struct FsFile
{
    handle fsid;
    LocalPath path;
};

// Caches fingerprints
class FingerprintCache
{
public:
    using FingerprintSet = std::set<LightFileFingerprint, LightFileFingerprintComparator>;

    // Adds a new fingerprint
    template<typename T, typename = typename std::enable_if<std::is_same<LightFileFingerprint, typename std::decay<T>::type>::value>::type>
    const LightFileFingerprint* add(T&& ffp)
    {
         const auto insertPair = mFingerprints.insert(std::forward<T>(ffp));
         return &*insertPair.first;
    }

    // Returns the set of all fingerprints
    const FingerprintSet& all() const
    {
        return mFingerprints;
    }

private:
    FingerprintSet mFingerprints;
};

using FingerprintLocalNodeMap = std::multimap<const LightFileFingerprint*, LocalNode*, LightFileFingerprintCmp>;
using FingerprintFileMap = std::multimap<const LightFileFingerprint*, FsFile, LightFileFingerprintCmp>;

// Collects all syncable filesystem paths in the given folder under `localpath`
set<LocalPath> collectAllPathsInFolder(Sync& sync, MegaApp& app, FileSystemAccess& fsaccess, LocalPath& localpath,
                                    LocalPath& localdebris)
{
    auto fa = fsaccess.newfileaccess(false);
    if (!fa->fopen(localpath, true, false))
    {
        LOG_err << "Unable to open path: " << localpath;
        return {};
    }
    if (fa->mIsSymLink)
    {
        LOG_debug << "Ignoring symlink: " << localpath;
        return {};
    }
    assert(fa->type == FOLDERNODE);

    auto da = std::unique_ptr<DirAccess>{fsaccess.newdiraccess()};
    if (!da->dopen(&localpath, fa.get(), false))
    {
        LOG_err << "Unable to open directory: " << localpath;
        return {};
    }

    set<LocalPath> paths; // has to be a std::set to enforce same sorting as `children` of `LocalNode`

    LocalPath localname;
    while (da->dnext(localpath, localname, false))
    {
        ScopedLengthRestore restoreLength(localpath);
        localpath.appendWithSeparator(localname, false);

        // check if this record is to be ignored
        const auto name = localname.toName(fsaccess);
        if (app.sync_syncable(&sync, name.c_str(), localpath))
        {
            // skip the sync's debris folder
            if (!localdebris.isContainingPathOf(localpath))
            {
                paths.insert(localpath);
            }
        }
    }

    return paths;
}

// Combines another fingerprint into `ffp`
void hashCombineFingerprint(LightFileFingerprint& ffp, const LightFileFingerprint& other)
{
    hashCombine(ffp.size, other.size);
    hashCombine(ffp.mtime, other.mtime);
}

// Combines the fingerprints of all file nodes in the given map
bool combinedFingerprint(LightFileFingerprint& ffp, const localnode_map& nodeMap)
{
    bool success = false;
    for (const auto& nodePair : nodeMap)
    {
        const LocalNode& l = *nodePair.second;
        if (l.type == FILENODE)
        {
            LightFileFingerprint lFfp;
            lFfp.genfingerprint(l.size, l.mtime);
            hashCombineFingerprint(ffp, lFfp);
            success = true;
        }
    }
    return success;
}

// Combines the fingerprints of all files in the given paths
bool combinedFingerprint(LightFileFingerprint& ffp, FileSystemAccess& fsaccess, const set<LocalPath>& paths)
{
    bool success = false;
    for (auto& path : paths)
    {
        auto fa = fsaccess.newfileaccess(false);
        auto pathArg = path; // todo: sort out const
        if (!fa->fopen(pathArg, true, false))
        {
            LOG_err << "Unable to open path: " << path;
            success = false;
            break;
        }
        if (fa->mIsSymLink)
        {
            LOG_debug << "Ignoring symlink: " << path;
            continue;
        }
        if (fa->type == FILENODE)
        {
            LightFileFingerprint faFfp;
            faFfp.genfingerprint(fa->size, fa->mtime);
            hashCombineFingerprint(ffp, faFfp);
            success = true;
        }
    }
    return success;
}

// Computes the fingerprint of the given `l` (file or folder) and stores it in `ffp`
bool computeFingerprint(LightFileFingerprint& ffp, const LocalNode& l)
{
    if (l.type == FILENODE)
    {
        ffp.genfingerprint(l.size, l.mtime);
        return true;
    }
    else if (l.type == FOLDERNODE)
    {
        return combinedFingerprint(ffp, l.children);
    }
    else
    {
        assert(false && "Invalid node type");
        return false;
    }
}

// Computes the fingerprint of the given `fa` (file or folder) and stores it in `ffp`
bool computeFingerprint(LightFileFingerprint& ffp, FileSystemAccess& fsaccess,
                        FileAccess& fa, LocalPath& path, const set<LocalPath>& paths)
{
    if (fa.type == FILENODE)
    {
        assert(paths.empty());
        ffp.genfingerprint(fa.size, fa.mtime);
        return true;
    }
    else if (fa.type == FOLDERNODE)
    {
        return combinedFingerprint(ffp, fsaccess, paths);
    }
    else
    {
        assert(false && "Invalid node type");
        return false;
    }
}

// Collects all `LocalNode`s by storing them in `localnodes`, keyed by LightFileFingerprint.
// Invalidates the fs IDs of all local nodes.
// Stores all fingerprints in `fingerprints` for later reference.
void collectAllLocalNodes(FingerprintCache& fingerprints, FingerprintLocalNodeMap& localnodes,
                          LocalNode& l, handlelocalnode_map& fsidnodes)
{
    // invalidate fsid of `l`
    l.fsid = mega::UNDEF;
    if (l.fsid_it != fsidnodes.end())
    {
        fsidnodes.erase(l.fsid_it);
        l.fsid_it = fsidnodes.end();
    }
    // collect fingerprint
    LightFileFingerprint ffp;
    if (computeFingerprint(ffp, l))
    {
        const auto ffpPtr = fingerprints.add(std::move(ffp));
        localnodes.insert(std::make_pair(ffpPtr, &l));
    }
    if (l.type == FILENODE)
    {
        return;
    }
    for (auto& childPair : l.children)
    {
        collectAllLocalNodes(fingerprints, localnodes, *childPair.second, fsidnodes);
    }
}

// Collects all `File`s by storing them in `files`, keyed by FileFingerprint.
// Stores all fingerprints in `fingerprints` for later reference.
void collectAllFiles(bool& success, FingerprintCache& fingerprints, FingerprintFileMap& files,
                     Sync& sync, MegaApp& app, FileSystemAccess& fsaccess, LocalPath& localpath,
                     LocalPath& localdebris)
{
    auto insertFingerprint = [&files, &fingerprints](FileSystemAccess& fsaccess, FileAccess& fa,
                                                     LocalPath& path, const set<LocalPath>& paths)
    {
        LightFileFingerprint ffp;
        if (computeFingerprint(ffp, fsaccess, fa, path, paths))
        {
            const auto ffpPtr = fingerprints.add(std::move(ffp));
            files.insert(std::make_pair(ffpPtr, FsFile{fa.fsid, path}));
        }
    };

    auto fa = fsaccess.newfileaccess(false);
    if (!fa->fopen(localpath, true, false))
    {
        LOG_err << "Unable to open path: " << localpath;
        success = false;
        return;
    }
    if (fa->mIsSymLink)
    {
        LOG_debug << "Ignoring symlink: " << localpath;
        return;
    }
    if (!fa->fsidvalid)
    {
        LOG_err << "Invalid fs id for: " << localpath;
        success = false;
        return;
    }

    if (fa->type == FILENODE)
    {
        insertFingerprint(fsaccess, *fa, localpath, {});
    }
    else if (fa->type == FOLDERNODE)
    {
        const auto paths = collectAllPathsInFolder(sync, app, fsaccess, localpath, localdebris);
        insertFingerprint(fsaccess, *fa, localpath, paths);
        fa.reset();
        for (const auto& path : paths)
        {
            LocalPath tmpPath = path;
            collectAllFiles(success, fingerprints, files, sync, app, fsaccess, tmpPath, localdebris);
        }
    }
    else
    {
        assert(false && "Invalid file type");
        success = false;
        return;
    }
}

// Assigns fs IDs from `files` to those `localnodes` that match the fingerprints found in `files`.
// If there are multiple matches we apply a best-path heuristic.
size_t assignFilesystemIdsImpl(const FingerprintCache& fingerprints, FingerprintLocalNodeMap& localnodes,
                               FingerprintFileMap& files, handlelocalnode_map& fsidnodes, FileSystemAccess& fsaccess)
{
    LocalPath nodePath;
    size_t assignmentCount = 0;
    for (const auto& fp : fingerprints.all())
    {
        const auto nodeRange = localnodes.equal_range(&fp);
        const auto nodeCount = std::distance(nodeRange.first, nodeRange.second);
        if (nodeCount <= 0)
        {
            continue;
        }

        const auto fileRange = files.equal_range(&fp);
        const auto fileCount = std::distance(fileRange.first, fileRange.second);
        if (fileCount <= 0)
        {
            // without files we cannot assign fs IDs to these localnodes, so no need to keep them
            localnodes.erase(nodeRange.first, nodeRange.second);
            continue;
        }

        struct Element
        {
            int score;
            handle fsid;
            LocalNode* l;
        };
        std::vector<Element> elements;
        elements.reserve(nodeCount * fileCount);

        for (auto nodeIt = nodeRange.first; nodeIt != nodeRange.second; ++nodeIt)
        {
            auto l = nodeIt->second;
            if (l != l->sync->localroot.get()) // never assign fs ID to the root localnode
            {
                nodePath = l->getLocalPath();
                for (auto fileIt = fileRange.first; fileIt != fileRange.second; ++fileIt)
                {
                    auto& filePath = fileIt->second.path;
                    const auto score = computeReversePathMatchScore(nodePath, filePath, fsaccess);
                    if (score > 0) // leaf name must match
                    {
                        elements.push_back({score, fileIt->second.fsid, l});
                    }
                }
            }
        }

        // Sort in descending order by score. Elements with highest score come first
        std::sort(elements.begin(), elements.end(), [](const Element& e1, const Element& e2)
                                                    {
                                                        return e1.score > e2.score;
                                                    });

        std::unordered_set<handle> usedFsIds;
        for (const auto& e : elements)
        {
            if (e.l->fsid == mega::UNDEF // node not assigned
                && usedFsIds.find(e.fsid) == usedFsIds.end()) // fsid not used
            {
                e.l->setfsid(e.fsid, fsidnodes);
                usedFsIds.insert(e.fsid);
                ++assignmentCount;
            }
        }

        // the fingerprint that these files and localnodes correspond to has now finished processing
        files.erase(fileRange.first, fileRange.second);
        localnodes.erase(nodeRange.first, nodeRange.second);
    }
    return assignmentCount;
}

} // anonymous

int computeReversePathMatchScore(const LocalPath& path1, const LocalPath& path2, const FileSystemAccess& fsaccess)
{
    if (path1.empty() || path2.empty())
    {
        return 0;
    }

    const auto path1End = path1.localpath.size() - 1;
    const auto path2End = path2.localpath.size() - 1;

    size_t index = 0;
    size_t separatorBias = 0;
    LocalPath accumulated;
    while (index <= path1End && index <= path2End)
    {
        const auto value1 = path1.localpath[path1End - index];
        const auto value2 = path2.localpath[path2End - index];
        if (value1 != value2)
        {
            break;
        }
        accumulated.localpath.push_back(value1);

        ++index;

        if (!accumulated.localpath.empty())
        {
            if (accumulated.localpath.back() == LocalPath::localPathSeparator)
            {
                ++separatorBias;
                accumulated.clear();
            }
        }
    }

    if (index > path1End && index > path2End) // we got to the beginning of both paths (full score)
    {
        return static_cast<int>(index - separatorBias);
    }
    else // the paths only partly match
    {
        return static_cast<int>(index - separatorBias - accumulated.localpath.size());
    }
}

bool assignFilesystemIds(Sync& sync, MegaApp& app, FileSystemAccess& fsaccess, handlelocalnode_map& fsidnodes,
                         LocalPath& localdebris)
{
    auto& rootpath = sync.localroot->localname;
    LOG_info << "Assigning fs IDs at rootpath: " << rootpath;

    auto fa = fsaccess.newfileaccess(false);
    if (!fa->fopen(rootpath, true, false))
    {
        LOG_err << "Unable to open rootpath";
        return false;
    }
    if (fa->type != FOLDERNODE)
    {
        LOG_err << "rootpath not a folder";
        assert(false);
        return false;
    }
    if (fa->mIsSymLink)
    {
        LOG_err << "rootpath is a symlink";
        assert(false);
        return false;
    }
    fa.reset();

    bool success = true;

    FingerprintCache fingerprints;

    FingerprintLocalNodeMap localnodes;
    collectAllLocalNodes(fingerprints, localnodes, *sync.localroot, fsidnodes);
    LOG_info << "Number of localnodes: " << localnodes.size();

    if (localnodes.empty())
    {
        return success;
    }

    FingerprintFileMap files;
    collectAllFiles(success, fingerprints, files, sync, app, fsaccess, rootpath, localdebris);
    LOG_info << "Number of files: " << files.size();

    LOG_info << "Number of fingerprints: " << fingerprints.all().size();
    const auto assignmentCount = assignFilesystemIdsImpl(fingerprints, localnodes, files, fsidnodes, fsaccess);
    LOG_info << "Number of fsid assignments: " << assignmentCount;

    return success;
}

LocalPath SyncThreadsafeState::syncTmpFolder() const
{
    lock_guard<mutex> g(mMutex);
    return mSyncTmpFolder;
}

void SyncThreadsafeState::setSyncTmpFolder(const LocalPath& tmpFolder)
{
    lock_guard<mutex> g(mMutex);
    mSyncTmpFolder = tmpFolder;
}

void SyncThreadsafeState::adjustTransferCounts(bool upload, int32_t adjustQueued, int32_t adjustCompleted, m_off_t adjustQueuedBytes, m_off_t adjustCompletedBytes)
{
    lock_guard<mutex> g(mMutex);
    auto& tc = upload ? mTransferCounts.mUploads : mTransferCounts.mDownloads;

    assert(adjustQueued >= 0 || tc.mPending);
    assert(adjustCompleted >= 0 || tc.mCompleted);

    assert(adjustQueuedBytes >= 0 || tc.mPendingBytes);
    assert(adjustCompletedBytes >= 0 || tc.mCompletedBytes);

    tc.mPending += adjustQueued;
    tc.mCompleted += adjustCompleted;
    tc.mPendingBytes += adjustQueuedBytes;
    tc.mCompletedBytes += adjustCompletedBytes;

    if (!tc.mPending && tc.mCompletedBytes == tc.mPendingBytes)
    {
        tc.mCompletedBytes = 0;
        tc.mPendingBytes = 0;
    }
}

void SyncThreadsafeState::transferBegin(direction_t direction, m_off_t numBytes)
{
    adjustTransferCounts(direction == PUT, 1, 0, numBytes, 0);
}

void SyncThreadsafeState::transferComplete(direction_t direction, m_off_t numBytes)
{
    adjustTransferCounts(direction == PUT, -1, 1, 0, numBytes);
}

void SyncThreadsafeState::transferFailed(direction_t direction, m_off_t numBytes)
{
    adjustTransferCounts(direction == PUT, -1, 1, -numBytes, 0);
}

SyncTransferCounts SyncThreadsafeState::transferCounts() const
{
    lock_guard<mutex> guard(mMutex);

    return mTransferCounts;
}

SyncConfig::SyncConfig(LocalPath localPath,
                       std::string name,
                       NodeHandle remoteNode,
                       const std::string &remotePath,
                       const fsfp_t localFingerprint,
                       const LocalPath& externalDrivePath,
                       const bool enabled,
                       const SyncConfig::Type syncType,
                       const SyncError error,
                       const SyncWarning warning,
                       mega::handle hearBeatID)
    : mEnabled(enabled)
    , mLocalPath(std::move(localPath))
    , mName(std::move(name))
    , mRemoteNode(remoteNode)
    , mOriginalPathOfRemoteRootNode(remotePath)
    , mFilesystemFingerprint(localFingerprint)
    , mSyncType(syncType)
    , mError(error)
    , mWarning(warning)
    , mBackupId(hearBeatID)
    , mExternalDrivePath(externalDrivePath)
    , mBackupState(SYNC_BACKUP_NONE)
{}

bool SyncConfig::operator==(const SyncConfig& rhs) const
{
    return mEnabled == rhs.mEnabled
           && mExternalDrivePath == rhs.mExternalDrivePath
           && mLocalPath == rhs.mLocalPath
           && mName == rhs.mName
           && mRemoteNode == rhs.mRemoteNode
           && mOriginalPathOfRemoteRootNode == rhs.mOriginalPathOfRemoteRootNode
           && mFilesystemFingerprint == rhs.mFilesystemFingerprint
           && mSyncType == rhs.mSyncType
           && mError == rhs.mError
           && mBackupId == rhs.mBackupId
           && mWarning == rhs.mWarning
           && mBackupState == rhs.mBackupState;
}

bool SyncConfig::operator!=(const SyncConfig& rhs) const
{
    return !(*this == rhs);
}


bool SyncConfig::getEnabled() const
{
    return mEnabled;
}

void SyncConfig::setEnabled(bool enabled)
{
    mEnabled = enabled;
}

const LocalPath& SyncConfig::getLocalPath() const
{
    return mLocalPath;
}

SyncConfig::Type SyncConfig::getType() const
{
    return mSyncType;
}

bool SyncConfig::isBackup() const
{
    return mSyncType == TYPE_BACKUP;
}

bool SyncConfig::isExternal() const
{
    return !mExternalDrivePath.empty();
}

bool SyncConfig::isInternal() const
{
    return mExternalDrivePath.empty();
}

bool SyncConfig::errorOrEnabledChanged()
{
    bool changed = mError != mKnownError ||
                   mEnabled != mKnownEnabled;

    if (changed)
    {
        mKnownError = mError;
        mKnownEnabled = mEnabled;
    }
    return changed;
}

std::string SyncConfig::syncErrorToStr()
{
    return syncErrorToStr(mError);
}

std::string SyncConfig::syncErrorToStr(SyncError errorCode)
{
    switch(errorCode)
    {
    case NO_SYNC_ERROR:
        return "No error";
    case UNKNOWN_ERROR:
        return "Unknown error";
    case UNSUPPORTED_FILE_SYSTEM:
        return "File system not supported";
    case INVALID_REMOTE_TYPE:
        return "Remote node is not valid";
    case INVALID_LOCAL_TYPE:
        return "Local path is not valid";
    case INITIAL_SCAN_FAILED:
        return "Initial scan failed";
    case LOCAL_PATH_TEMPORARY_UNAVAILABLE:
        return "Local path temporarily unavailable";
    case LOCAL_PATH_UNAVAILABLE:
        return "Local path not available";
    case REMOTE_NODE_NOT_FOUND:
        return "Remote node not found";
    case STORAGE_OVERQUOTA:
        return "Reached storage quota limit";
    case BUSINESS_EXPIRED:
        return "Business account expired";
    case FOREIGN_TARGET_OVERSTORAGE:
        return "Foreign target storage quota reached";
    case REMOTE_PATH_HAS_CHANGED:
        return "Remote path has changed";
    case REMOTE_NODE_MOVED_TO_RUBBISH:
        return "Remote node moved to Rubbish Bin";
    case SHARE_NON_FULL_ACCESS:
        return "Share without full access";
    case LOCAL_FILESYSTEM_MISMATCH:
        return "Local fingerprint mismatch";
    case PUT_NODES_ERROR:
        return "Put nodes error";
    case ACTIVE_SYNC_BELOW_PATH:
        return "Active sync below path";
    case ACTIVE_SYNC_ABOVE_PATH:
        return "Active sync above path";
    case REMOTE_PATH_DELETED:
        assert(false);  // obsolete, should not happen
        return "Remote node has been deleted";
    case REMOTE_NODE_INSIDE_RUBBISH:
        return "Remote node is inside Rubbish Bin";
    case VBOXSHAREDFOLDER_UNSUPPORTED:
        return "Unsupported VBoxSharedFolderFS filesystem";
    case LOCAL_PATH_SYNC_COLLISION:
        return "Local path collides with an existing sync";
    case ACCOUNT_BLOCKED:
        return "Your account is blocked";
    case UNKNOWN_TEMPORARY_ERROR:
        return "Unknown temporary error";
    case TOO_MANY_ACTION_PACKETS:
        return "Too many changes in account, local state invalid";
    case LOGGED_OUT:
        return "Session closed";
    case WHOLE_ACCOUNT_REFETCHED:
        return "The whole account was reloaded, missed updates could not have been applied in an orderly fashion";
    case MISSING_PARENT_NODE:
        return "Unable to figure out some node correspondence";
    case BACKUP_MODIFIED:
        return "Backup externally modified";
    case BACKUP_SOURCE_NOT_BELOW_DRIVE:
        return "Backup source path not below drive path.";
    case SYNC_CONFIG_WRITE_FAILURE:
        return "Unable to write sync config to disk.";
    default:
        return "Undefined error";
    }
}

void SyncConfig::setBackupState(SyncBackupState state)
{
    assert(isBackup());

    mBackupState = state;
}

SyncBackupState SyncConfig::getBackupState() const
{
    return mBackupState;
}

const char* SyncConfig::syncstatename(const syncstate_t state)
{
    switch (state)
    {
    case SYNC_DISABLED:
        return "DISABLED";
    case SYNC_FAILED:
        return "FAILED";
    case SYNC_CANCELED:
        return "CANCELED";
    case SYNC_INITIALSCAN:
        return "INITIALSCAN";
    case SYNC_ACTIVE:
        return "ACTIVE";
    default:
        return "UNKNOWN";
    }
}

const char* SyncConfig::synctypename(const SyncConfig::Type type)
{
    switch (type)
    {
    case SyncConfig::TYPE_BACKUP:
        return "BACKUP";
    case SyncConfig::TYPE_DOWN:
        return "DOWN";
    case SyncConfig::TYPE_UP:
        return "UP";
    case SyncConfig::TYPE_TWOWAY:
        return "TWOWAY";
    default:
        return "UNKNOWN";
    }
}

bool SyncConfig::synctypefromname(const string& name, Type& type)
{
    if (name == "BACKUP")
    {
        return type = TYPE_BACKUP, true;
    }
    if (name == "DOWN")
    {
        return type = TYPE_DOWN, true;
    }
    else if (name == "UP")
    {
        return type = TYPE_UP, true;
    }
    else if (name == "TWOWAY")
    {
        return type = TYPE_TWOWAY, true;
    }

    assert(!"Unknown sync type name.");

    return false;
}

SyncError SyncConfig::knownError() const
{
    return mKnownError;
}

string SyncConfig::getSyncDbStateCacheName(handle fsid, NodeHandle nh, handle userId) const
{
    handle tableid[3];
    tableid[0] = fsid;
    tableid[1] = nh.as8byte();
    tableid[2] = userId;

    string dbname;
    dbname.resize(sizeof tableid * 4 / 3 + 3);
    dbname.resize(Base64::btoa((byte*)tableid, sizeof tableid, (char*)dbname.c_str()));
    return dbname;
}

// new Syncs are automatically inserted into the session's syncs list
// and a full read of the subtree is initiated
Sync::Sync(UnifiedSync& us, const string& cdebris,
           const LocalPath& clocaldebris, Node* remotenode, bool cinshare, const string& logname)
: syncs(us.syncs)
, localroot(nullptr)
, mUnifiedSync(us)
, threadSafeState(new SyncThreadsafeState(us.mConfig.mBackupId, &syncs.mClient))
{
    assert(cdebris.empty() || clocaldebris.empty());
    assert(!cdebris.empty() || !clocaldebris.empty());

    localroot.reset(new LocalNode(this));

    const SyncConfig& config = us.mConfig;

    isnetwork = false;
    client = &syncs.mClient;
    inshare = cinshare;
    tmpfa = NULL;
    syncname = logname; // can be updated to be more specific in logs
    initializing = true;
    updatedfilesize = ~0;
    updatedfilets = 0;
    updatedfileinitialts = 0;

    localbytes = 0;
    localnodes[FILENODE] = 0;
    localnodes[FOLDERNODE] = 0;

    state() = SYNC_INITIALSCAN;

    fullscan = true;
    scanseqno = 0;

    mLocalPath = mUnifiedSync.mConfig.getLocalPath();

    // If we're a backup sync...
    if (mUnifiedSync.mConfig.isBackup())
    {
        auto& config = mUnifiedSync.mConfig;

        auto firstTime = config.mBackupState == SYNC_BACKUP_NONE;
        auto isExternal = config.isExternal();
        auto wasDisabled = config.knownError() == BACKUP_MODIFIED;

        if (firstTime || isExternal || wasDisabled)
        {
            // Then we must come up in mirroring mode.
            mUnifiedSync.mConfig.mBackupState = SYNC_BACKUP_MIRROR;
        }
    }

    if (!cdebris.empty())
    {
        debris = cdebris;
        localdebrisname = LocalPath::fromRelativePath(debris);
        localdebris = localdebrisname;
        localdebris.prependWithSeparator(mLocalPath);
    }
    else
    {
        localdebrisname = clocaldebris.leafName();
        localdebris = clocaldebris;
    }

    mFilesystemType = client->fsaccess->getlocalfstype(mLocalPath);

    localroot->init(FOLDERNODE, NULL, mLocalPath, nullptr);  // the root node must have the absolute path.  We don't store shortname, to avoid accidentally using relative paths.
    localroot->setnode(remotenode);

    // notifications may be queueing from this moment
    dirnotify.reset(client->fsaccess->newdirnotify(mLocalPath, localdebris.leafName(), client->waiter, localroot.get()));
    assert(dirnotify->sync == this);

    // order issue - localroot->init() couldn't do this until dirnotify is created but that needs
    dirnotify->addnotify(localroot.get(), mLocalPath);

    // set specified fsfp or get from fs if none
    const auto cfsfp = mUnifiedSync.mConfig.mFilesystemFingerprint;
    if (cfsfp)
    {
        fsfp = cfsfp;
    }
    else
    {
        fsfp = syncs.fsaccess->fsFingerprint(mLocalPath);
    }

    fsstableids = syncs.fsaccess->fsStableIDs(mLocalPath);
    LOG_info << "Filesystem IDs are stable: " << fsstableids;


    auto fas = syncs.fsaccess->newfileaccess(false);

    if (fas->fopen(mLocalPath, true, false))
    {
        // get the fsid of the synced folder
        localroot->fsid = fas->fsid;

        // load LocalNodes from cache (only for internal syncs)
        // We are using SQLite in the no-mutex mode, so only access a database from a single thread.
        if (shouldHaveDatabase())
        {
            string dbname = config.getSyncDbStateCacheName(fas->fsid, config.mRemoteNode, syncs.mClient.me);

            // Check if the database exists on disk.
            us.mConfig.mDatabaseExists = syncs.mClient.dbaccess->probe(*syncs.fsaccess, dbname);

            // Note, we opened dbaccess in thread-safe mode
            statecachetable.reset(syncs.mClient.dbaccess->open(syncs.rng, *syncs.fsaccess, dbname));

            // Did the call above create the database?
            us.mConfig.mDatabaseExists |= !!statecachetable;

            // Don't bother trying to read the cache if we couldn't open the database.
            if (us.mConfig.mDatabaseExists)
            {
                readstatecache();
            }
        }
    }
}

Sync::~Sync()
{
    // must be set to prevent remote mass deletion while rootlocal destructor runs
    mDestructorRunning = true;

    // unlock tmp lock
    tmpfa.reset();

    // stop all active and pending downloads
    if (localroot->node)
    {
        TreeProcDelSyncGet tdsg;
        // Create a committer to ensure we update the transfer database in an efficient single commit,
        // if there are transactions in progress.
        DBTableTransactionCommitter committer(client->tctable);
        client->proctree(localroot->node, &tdsg);
    }

    // Close the database so that deleting localnodes will not remove them
    statecachetable.reset();

    client->syncactivity = true;

    {
        // Create a committer and recursively delete all the associated LocalNodes, and their associated transfer and file objects.
        // If any have transactions in progress, the committer will ensure we update the transfer database in an efficient single commit.
        DBTableTransactionCommitter committer(client->tctable);
        localroot.reset();
    }
}

void Sync::backupModified()
{
    changestate(SYNC_DISABLED, BACKUP_MODIFIED, false, true);
}

bool Sync::isBackup() const
{
    return getConfig().isBackup();
}

bool Sync::isBackupAndMirroring() const
{
    return isBackup() &&
           getConfig().getBackupState() == SYNC_BACKUP_MIRROR;
}

bool Sync::isBackupMonitoring() const
{
    return getConfig().getBackupState() == SYNC_BACKUP_MONITOR;
}

void Sync::setBackupMonitoring()
{
    auto& config = getConfig();

    assert(config.getBackupState() == SYNC_BACKUP_MIRROR);

    LOG_verbose << "Sync "
                << toHandle(config.mBackupId)
                << " transitioning to monitoring mode.";

    config.setBackupState(SYNC_BACKUP_MONITOR);

    assert(client);

    client->syncs.saveSyncConfig(config);
}

bool Sync::shouldHaveDatabase() const
{
    return syncs.mClient.dbaccess && !mUnifiedSync.mConfig.isExternal();
}

bool Sync::active() const
{
    return getConfig().mRunningState >= SYNC_INITIALSCAN;
}

void Sync::addstatecachechildren(uint32_t parent_dbid, idlocalnode_map* tmap, LocalPath& localpath, LocalNode *p, int maxdepth)
{
    auto range = tmap->equal_range(parent_dbid);

    for (auto it = range.first; it != range.second; it++)
    {
        ScopedLengthRestore restoreLen(localpath);

        localpath.appendWithSeparator(it->second->localname, true);

        LocalNode* l = it->second;
        Node* node = l->node.release_unchecked();
        handle fsid = l->fsid;
        m_off_t size = l->size;

        // clear localname to force newnode = true in setnameparent
        l->localname.clear();

        // if we already have the shortname from database, use that, otherwise (db is from old code) look it up
        std::unique_ptr<LocalPath> shortname;
        if (l->slocalname_in_db)
        {
            // null if there is no shortname, or the shortname matches the localname.
            shortname.reset(l->slocalname.release());
        }
        else
        {
            shortname = syncs.fsaccess->fsShortname(localpath);
        }

        l->init(l->type, p, localpath, std::move(shortname));

#ifdef DEBUG
        auto fa = client->fsaccess->newfileaccess(false);
        if (fa->fopen(localpath))  // exists, is file
        {
            auto sn = client->fsaccess->fsShortname(localpath);
            assert(!l->localname.empty() &&
                ((!l->slocalname && (!sn || l->localname == *sn)) ||
                (l->slocalname && sn && !l->slocalname->empty() && *l->slocalname != l->localname && *l->slocalname == *sn)));
        }
#endif

        l->parent_dbid = parent_dbid;
        l->size = size;
        l->setfsid(fsid, client->fsidnode);
        l->setnode(node);

        if (!l->slocalname_in_db)
        {
            statecacheadd(l);
            if (insertq.size() > 50000)
            {
                cachenodes();  // periodically output updated nodes with shortname updates, so people who restart megasync still make progress towards a fast startup
            }
        }

        if (maxdepth)
        {
            addstatecachechildren(l->dbid, tmap, localpath, l, maxdepth - 1);
        }
    }
}

void Sync::readstatecache()
{
    if (statecachetable && state() == SYNC_INITIALSCAN)
    {
        string cachedata;
        idlocalnode_map tmap;
        uint32_t cid;
        LocalNode* l;

        statecachetable->rewind();

        // bulk-load cached nodes into tmap
        while (statecachetable->next(&cid, &cachedata, &client->key))
        {
            if ((l = LocalNode::unserialize(this, &cachedata)))
            {
                l->dbid = cid;
                tmap.insert(pair<int32_t,LocalNode*>(l->parent_dbid,l));
            }
        }

        // recursively build LocalNode tree, set scanseqnos to sync's current scanseqno
        addstatecachechildren(0, &tmap, localroot->localname, localroot.get(), 100);
        cachenodes();

        // trigger a single-pass full scan to identify deleted nodes
        fullscan = true;
        scanseqno++;
    }
}

SyncConfig& Sync::getConfig()
{
    return mUnifiedSync.mConfig;
}

const SyncConfig& Sync::getConfig() const
{
    return mUnifiedSync.mConfig;
}

// remove LocalNode from DB cache
void Sync::statecachedel(LocalNode* l)
{
    if (state() == SYNC_CANCELED)
    {
        return;
    }

    // Always queue the update even if we don't have a state cache.
    //
    // The reasoning here is that our integration tests regularly check the
    // size of these queues to determine whether a sync is or is not idle.
    //
    // The same reasoning applies to statecacheadd(...) below.
    insertq.erase(l);

    if (l->dbid)
    {
        deleteq.insert(l->dbid);
    }
}

// insert LocalNode into DB cache
void Sync::statecacheadd(LocalNode* l)
{
    if (state() == SYNC_CANCELED)
    {
        return;
    }

    if (l->dbid)
    {
        deleteq.erase(l->dbid);
    }

    insertq.insert(l);
}

void Sync::cachenodes()
{
    // Purge the queues if we have no state cache.
    if (!statecachetable)
    {
        deleteq.clear();
        insertq.clear();
        return;
    }

    if ((state() == SYNC_ACTIVE ||
        (state() == SYNC_INITIALSCAN && insertq.size() > 100)) && (deleteq.size() || insertq.size()))
    {
        LOG_debug << "Saving LocalNode database with " << insertq.size() << " additions and " << deleteq.size() << " deletions";
        statecachetable->begin();

        // deletions
        for (set<uint32_t>::iterator it = deleteq.begin(); it != deleteq.end(); it++)
        {
            statecachetable->del(*it);
        }

        deleteq.clear();

        // additions - we iterate until completion or until we get stuck
        bool added;

        do {
            added = false;

            for (set<LocalNode*>::iterator it = insertq.begin(); it != insertq.end(); )
            {
                if ((*it)->parent->dbid || (*it)->parent == localroot.get())
                {
                    statecachetable->put(MegaClient::CACHEDLOCALNODE, *it, &client->key);
                    insertq.erase(it++);
                    added = true;
                }
                else it++;
            }
        } while (added);

        statecachetable->commit();

        if (insertq.size())
        {
            LOG_err << "LocalNode caching did not complete";
        }
    }
}

void Sync::changestate(syncstate_t newstate, SyncError newSyncError, bool newEnableFlag, bool notifyApp)
{
    mUnifiedSync.changeState(newstate, newSyncError, newEnableFlag, notifyApp);
}

void UnifiedSync::changeState(syncstate_t newstate, SyncError newSyncError, bool newEnableFlag, bool notifyApp)
{
    // Transitioning to a 'stopped' state...
    if (newstate < SYNC_INITIALSCAN)
    {
        // Should "user-disable" external backups...
        newEnableFlag &= mConfig.isInternal();
    }

    if (!newEnableFlag && mSync && mSync->statecachetable)
    {
        // make sure db is up to date before we close it.
        mSync->cachenodes();

        // remove the LocalNode database files on sync disablement (historic behaviour; sync re-enable with LocalNode state from non-matching SCSN is not supported (yet))
        mSync->statecachetable->remove();
        mSync->statecachetable.reset();
    }

    mConfig.mError = newSyncError;
    mConfig.setEnabled(newEnableFlag);

    bool makeActiveCallback = false;
    bool nowActive = false;

    if (newstate != mConfig.mRunningState)
    {
        auto oldstate = mConfig.mRunningState;
        mConfig.mRunningState = newstate;
        if (mSync) mSync->fullscan = false;

        if (notifyApp)
        {
            bool wasActive = oldstate == SYNC_ACTIVE || oldstate == SYNC_INITIALSCAN;
            nowActive = newstate == SYNC_ACTIVE;
            if (wasActive != nowActive)
            {
                makeActiveCallback = true;
            }
        }
    }

    if (newstate != SYNC_CANCELED)
    {
        changedConfigState(notifyApp);
    }

    if (makeActiveCallback)
    {
        // Per MegaApi documentation, this callback occurs after the changed-state callback
        syncs.mClient.app->syncupdate_active(mConfig, nowActive);
    }
}

// walk localpath and return corresponding LocalNode and its parent
// localpath must be relative to l or start with the root prefix if l == NULL
// localpath must be a full sync path, i.e. start with localroot->localname
// NULL: no match, optionally returns residual path
LocalNode* Sync::localnodebypath(LocalNode* l, const LocalPath& localpath, LocalNode** parent, LocalPath* outpath)
{
    assert(!outpath || outpath->empty());

    size_t subpathIndex = 0;

    if (!l)
    {
        // verify matching localroot prefix - this should always succeed for
        // internal use
        if (!localroot->localname.isContainingPathOf(localpath, &subpathIndex))
        {
            if (parent)
            {
                *parent = NULL;
            }

            return NULL;
        }

        l = localroot.get();
    }

    if (localpath.empty())
    {
        if (outpath) outpath->clear();
        if (parent) *parent = l->parent;
        return l;
    }

    LocalPath component;

    while (localpath.nextPathComponent(subpathIndex, component))
    {
        if (parent)
        {
            *parent = l;
        }

        localnode_map::iterator it;
        if ((it = l->children.find(&component)) == l->children.end()
            && (it = l->schildren.find(&component)) == l->schildren.end())
        {
            // no full match: store residual path, return NULL with the
            // matching component LocalNode in parent
            if (outpath)
            {
                *outpath = std::move(component);
                auto remainder = localpath.subpathFrom(subpathIndex);
                if (!remainder.empty())
                {
                    outpath->appendWithSeparator(remainder, false);
                }
            }

            return NULL;
        }

        l = it->second;
    }

    // full match: no residual path, return corresponding LocalNode
    if (outpath)
    {
        outpath->clear();
    }
    return l;
}

bool Sync::assignfsids()
{
    return assignFilesystemIds(*this, *client->app, *client->fsaccess, client->fsidnode,
                               localdebris);
}

// scan localpath, add or update child nodes, call recursively for folder nodes
// localpath must be prefixed with Sync
bool Sync::scan(LocalPath* localpath, FileAccess* fa)
{
    if (fa)
    {
        assert(fa->type == FOLDERNODE);
    }
    if (!localdebris.isContainingPathOf(*localpath))
    {
        LocalPath localname;
        string name;
        bool success;

        if (SimpleLogger::logCurrentLevel >= logDebug)
        {
            LOG_debug << "Scanning folder: " << localpath;
        }

       auto da = client->fsaccess->newdiraccess();

        // scan the dir, mark all items with a unique identifier
        if ((success = da->dopen(localpath, fa, false)))
        {
            while (da->dnext(*localpath, localname, false))
            {
                name = localname.toName(*client->fsaccess);

                ScopedLengthRestore restoreLen(*localpath);
                localpath->appendWithSeparator(localname, false);

                // check if this record is to be ignored
                if (client->app->sync_syncable(this, name.c_str(), *localpath))
                {
                    // skip the sync's debris folder
                    if (!localdebris.isContainingPathOf(*localpath))
                    {
                        LocalNode *l = NULL;
                        if (initializing)
                        {
                            // preload all cached LocalNodes
                            l = checkpath(NULL, localpath, nullptr, nullptr, false, da.get());
                        }

                        if (!l || l == (LocalNode*)~0)
                        {
                            // new record: place in notification queue
                            dirnotify->notify(DirNotify::DIREVENTS, NULL, LocalPath(*localpath), false, false);
                        }
                    }
                }
                else
                {
                    LOG_debug << "Excluded: " << name;
                }
            }
        }

        return success;
    }
    else return false;
}

// check local path - if !localname, localpath is relative to l, with l == NULL
// being the root of the sync
// if localname is set, localpath is absolute and localname its last component
// path references a new FOLDERNODE: returns created node
// path references a existing FILENODE: returns node
// otherwise, returns NULL
// empty input_localpath means to process l rather than a named subitem of l (for scan propagation purposes with folderNeedsRescan flag)
LocalNode* Sync::checkpath(LocalNode* l, LocalPath* input_localpath, string* const localname, dstime *backoffds, bool wejustcreatedthisfolder, DirAccess* iteratingDir)
{
    LocalNode* ll = l;
    bool newnode = false, changed = false;
    bool isroot;

    LocalNode* parent = nullptr;
    string path;           // UTF-8 representation of tmppath
    LocalPath tmppath;     // full path represented by l + localpath

    if (localname)
    {
        // shortcut case (from within syncdown())
        isroot = false;
        parent = l;
        l = NULL;

        path = input_localpath->toPath();
        assert(path.size());
    }
    else
    {
        // construct full filesystem path in tmppath
        if (l)
        {
            tmppath = l->getLocalPath();
        }

        if (!input_localpath->empty())
        {
            if (tmppath.empty())
            {
                tmppath = *input_localpath;
            }
            else
            {
                tmppath.appendWithSeparator(*input_localpath, false);
            }
        }

        string name = tmppath.leafName().toPath();
        path = tmppath.toPath();

        if (!client->app->sync_syncable(this, name.c_str(), tmppath))
        {
            LOG_debug << "Excluded: " << path;
            return NULL;
        }

        // look up deepest existing LocalNode by path, store remainder (if any) in newname

        LocalPath newname;     // portion of tmppath not covered by the existing
                               // LocalNode structure (always the last path component
                               // that does not have a corresponding LocalNode yet)

        LocalNode *tmp = localnodebypath(l, *input_localpath, &parent, &newname);
        size_t index = 0;

        if (newname.findNextSeparator(index))
        {
            LOG_warn << "Parent not detected yet. Remainder: " << newname.toPath();
            // when (if) the parent is created, we'll rescan the folder
            return NULL;
        }

        l = tmp;

        // path invalid?
        if ((!l && newname.empty()) || !path.size())
        {
            LOG_warn << "Invalid path: " << path;
            return NULL;
        }

        isroot = l == localroot.get() && newname.empty();
    }

    LOG_verbose << "Scanning: " << path << " in=" << initializing << " full=" << fullscan << " l=" << l;
    LocalPath* localpathNew = localname ? input_localpath : &tmppath;

    if (parent)
    {
        if (state() != SYNC_INITIALSCAN && !parent->node)
        {
            LOG_warn << "Parent doesn't exist yet: " << path;
            return (LocalNode*)~0;
        }
    }

    // attempt to open/type this file
    auto fa = client->fsaccess->newfileaccess(false);

    if (initializing || fullscan)
    {
        // find corresponding LocalNode by file-/foldername
        size_t lastpart = localpathNew->getLeafnameByteIndex();

        LocalPath fname(localpathNew->subpathFrom(lastpart));

        LocalNode* cl = (parent ? parent : localroot.get())->childbyname(&fname);
        if (initializing && cl)
        {
            // the file seems to be still in the folder
            // mark as present to prevent deletions if the file is not accesible
            // in that case, the file would be checked again after the initialization
            cl->deleted = false;
            cl->setnotseen(0);
            l->scanseqno = scanseqno;
        }

        // match cached LocalNode state during initial/rescan to prevent costly re-fingerprinting
        // (just compare the fsids, sizes and mtimes to detect changes)
        if (fa->fopen(*localpathNew, false, false, iteratingDir))
        {
            if (cl && fa->fsidvalid && fa->fsid == cl->fsid)
            {
                // node found and same file
                l = cl;
                l->deleted = false;
                l->setnotseen(0);

                // if it's a file, size and mtime must match to qualify
                if (l->type != FILENODE || (l->size == fa->size && l->mtime == fa->mtime))
                {
                    LOG_verbose << "Cached localnode is still valid. Type: " << l->type << "  Size: " << l->size << "  Mtime: " << l->mtime << " fsid " << (fa->fsidvalid ? toHandle(fa->fsid) : "NO");
                    l->scanseqno = scanseqno;

                    if (l->type == FOLDERNODE)
                    {
                        scan(localpathNew, fa.get());
                    }
                    else
                    {
                        localbytes += l->size;
                    }

                    l->needsRescan = false;

                    return l;
                }
            }
        }
        else
        {
            LOG_warn << "Error opening file during the initialization: " << path;
        }

        if (initializing)
        {
            if (cl)
            {
                LOG_verbose << "Outdated localnode. Type: " << cl->type << "  Size: " << cl->size << "  Mtime: " << cl->mtime
                            << "    FaType: " << fa->type << "  FaSize: " << fa->size << "  FaMtime: " << fa->mtime;
            }
            else
            {
                LOG_verbose << "New file. FaType: " << fa->type << "  FaSize: " << fa->size << "  FaMtime: " << fa->mtime;
            }
            return NULL;
        }

        fa = client->fsaccess->newfileaccess(false);
    }

    if (fa->fopen(*localpathNew, true, false))
    {
        if (!isroot)
        {
            if (l)
            {
                if (l->type == fa->type)
                {
                    // mark as present
                    l->setnotseen(0);

                    if (fa->type == FILENODE)
                    {
                        // has the file been overwritten or changed since the last scan?
                        // or did the size or mtime change?
                        if (fa->fsidvalid)
                        {
                            // if fsid has changed, the file was overwritten
                            // (FIXME: handle type changes)
                            if (l->fsid != fa->fsid)
                            {
                                handlelocalnode_map::iterator it;
#ifdef _WIN32
                                const char *colon;
#endif
                                fsfp_t fp1, fp2;

                                // was the file overwritten by moving an existing file over it?
                                if ((it = client->fsidnode.find(fa->fsid)) != client->fsidnode.end()
                                        && (l->sync == it->second->sync
                                            || ((fp1 = client->fsaccess->fsFingerprint(l->sync->getConfig().mLocalPath))
                                                && (fp2 = client->fsaccess->fsFingerprint(it->second->sync->getConfig().mLocalPath))
                                                && (fp1 == fp2)
                                            #ifdef _WIN32
                                                // only consider fsid matches between different syncs for local drives with the
                                                // same drive letter, to prevent problems with cloned Volume IDs
                                                && (colon = strstr(parent->sync->localroot->name.c_str(), ":"))
                                                && !memcmp(parent->sync->localroot->name.c_str(),
                                                       it->second->sync->localroot->name.c_str(),
                                                       colon - parent->sync->localroot->name.c_str())
                                            #endif
                                                )
                                            )
                                    )
                                {
                                    // catch the not so unlikely case of a false fsid match due to
                                    // e.g. a file deletion/creation cycle that reuses the same inode
                                    if (it->second->mtime != fa->mtime || it->second->size != fa->size)
                                    {
                                        l->mtime = -1;  // trigger change detection
                                        delete it->second;   // delete old LocalNode
                                    }
                                    else
                                    {
                                        LOG_debug << "File move/overwrite detected";

                                        if (parent && !parent->node)
                                        {
                                            // we can't handle such a move yet, the target cloud node doesn't exist.
                                            // when it does, we'll rescan that node's local node (ie, this folder)
                                            LOG_debug << "File move/overwrite detected BUT can't be processed yet - waiting on parent's cloud node creation:" << parent->getLocalPath().toPath();
                                            return NULL;
                                        }
                                        else
                                        {
                                            // delete existing LocalNode...
                                            delete l;

                                            // ...move remote node out of the way...
                                            client->execsyncdeletions();

                                            // ...and atomically replace with moved one
                                            LOG_debug << "Sync - local rename/move " << it->second->getLocalPath().toPath() << " -> " << path;

                                            // (in case of a move, this synchronously updates l->parent and l->node->parent)
                                            it->second->setnameparent(parent, localpathNew, client->fsaccess->fsShortname(*localpathNew));

                                            // mark as seen / undo possible deletion
                                            it->second->setnotseen(0);

                                            statecacheadd(it->second);

                                            return it->second;
                                        }
                                    }
                                }
                                else
                                {
                                    l->mtime = -1;  // trigger change detection
                                }
                            }
                        }

                        // no fsid change detected or overwrite with unknown file:
                        if (fa->mtime != l->mtime || fa->size != l->size)
                        {
                            if (fa->fsidvalid && l->fsid != fa->fsid)
                            {
                                l->setfsid(fa->fsid, client->fsidnode);
                            }

                            m_off_t dsize = l->size > 0 ? l->size : 0;

                            if (l->genfingerprint(fa.get()) && l->size >= 0)
                            {
                                localbytes -= dsize - l->size;
                            }

                            LOG_debug << "Sync - local file change detected: " << path;

                            DBTableTransactionCommitter committer(client->tctable);
                            client->stopxfer(l, &committer); // TODO:  can we use one committer for all the files in the folder?  Or for the whole recursion?
                            l->bumpnagleds();
                            l->deleted = false;

                            client->syncactivity = true;

                            statecacheadd(l);

                            fa.reset();

                            if (isnetwork && l->type == FILENODE)
                            {
                                LOG_debug << "Queueing extra fs notification for modified file";
                                dirnotify->notify(DirNotify::EXTRA, NULL, LocalPath(*localpathNew), false, false);
                            }
                            return l;
                        }
                    }
                    else
                    {
                        // (we tolerate overwritten folders, because we do a
                        // content scan anyway)
                        if (fa->fsidvalid && fa->fsid != l->fsid)
                        {
                            l->setfsid(fa->fsid, client->fsidnode);
                            newnode = true;
                        }
                    }
                }
                else
                {
                    LOG_debug << "node type changed: recreate";
                    delete l;
                    l = NULL;
                }
            }

            // new node
            if (!l)
            {
                // rename or move of existing node?
                handlelocalnode_map::iterator it;
#ifdef _WIN32
                const char *colon;
#endif
                fsfp_t fp1, fp2;
                if (fa->fsidvalid && (it = client->fsidnode.find(fa->fsid)) != client->fsidnode.end()
                    // additional checks to prevent wrong fsid matches
                    && it->second->type == fa->type
                    && (!parent
                        || (it->second->sync == parent->sync)
                        || ((fp1 = client->fsaccess->fsFingerprint(it->second->sync->getConfig().mLocalPath))
                            && (fp2 = client->fsaccess->fsFingerprint(parent->sync->getConfig().mLocalPath))
                            && (fp1 == fp2)
                        #ifdef _WIN32
                            // allow moves between different syncs only for local drives with the
                            // same drive letter, to prevent problems with cloned Volume IDs
                            && (colon = strstr(parent->sync->localroot->name.c_str(), ":"))
                            && !memcmp(parent->sync->localroot->name.c_str(),
                                   it->second->sync->localroot->name.c_str(),
                                   colon - parent->sync->localroot->name.c_str())
                        #endif
                            )
                       )
                    && ((it->second->type != FILENODE && !wejustcreatedthisfolder)
                        || (it->second->mtime == fa->mtime && it->second->size == fa->size)))
                {
                    LOG_debug << client->clientname << "Move detected by fsid " << toHandle(fa->fsid) << " in checkpath. Type: " << it->second->type << " new path: " << path << " old localnode: " << it->second->getLocalPath();

                    if (fa->type == FILENODE && backoffds)
                    {
                        // logic to detect files being updated in the local computer moving the original file
                        // to another location as a temporary backup

                        m_time_t currentsecs = m_time();
                        if (!updatedfileinitialts)
                        {
                            updatedfileinitialts = currentsecs;
                        }

                        if (currentsecs >= updatedfileinitialts)
                        {
                            if (currentsecs - updatedfileinitialts <= FILE_UPDATE_MAX_DELAY_SECS)
                            {
                                bool waitforupdate = false;
                                auto local = it->second->getLocalPath();
                                auto prevfa = client->fsaccess->newfileaccess(false);

                                bool exists = prevfa->fopen(local);
                                if (exists)
                                {
                                    LOG_debug << "File detected in the origin of a move";

                                    if (currentsecs >= updatedfilets)
                                    {
                                        if ((currentsecs - updatedfilets) < (FILE_UPDATE_DELAY_DS / 10))
                                        {
                                            LOG_verbose << "currentsecs = " << currentsecs << "  lastcheck = " << updatedfilets
                                                      << "  currentsize = " << prevfa->size << "  lastsize = " << updatedfilesize;
                                            LOG_debug << "The file was checked too recently. Waiting...";
                                            waitforupdate = true;
                                        }
                                        else if (updatedfilesize != prevfa->size)
                                        {
                                            LOG_verbose << "currentsecs = " << currentsecs << "  lastcheck = " << updatedfilets
                                                      << "  currentsize = " << prevfa->size << "  lastsize = " << updatedfilesize;
                                            LOG_debug << "The file size has changed since the last check. Waiting...";
                                            updatedfilesize = prevfa->size;
                                            updatedfilets = currentsecs;
                                            waitforupdate = true;
                                        }
                                        else
                                        {
                                            LOG_debug << "The file size seems stable";
                                        }
                                    }
                                    else
                                    {
                                        LOG_warn << "File checked in the future";
                                    }

                                    if (!waitforupdate)
                                    {
                                        if (currentsecs >= prevfa->mtime)
                                        {
                                            if (currentsecs - prevfa->mtime < (FILE_UPDATE_DELAY_DS / 10))
                                            {
                                                LOG_verbose << "currentsecs = " << currentsecs << "  mtime = " << prevfa->mtime;
                                                LOG_debug << "File modified too recently. Waiting...";
                                                waitforupdate = true;
                                            }
                                            else
                                            {
                                                LOG_debug << "The modification time seems stable.";
                                            }
                                        }
                                        else
                                        {
                                            LOG_warn << "File modified in the future";
                                        }
                                    }
                                }
                                else
                                {
                                    if (prevfa->retry)
                                    {
                                        LOG_debug << "The file in the origin is temporarily blocked. Waiting...";
                                        waitforupdate = true;
                                    }
                                    else
                                    {
                                        LOG_debug << "There isn't anything in the origin path";
                                    }
                                }

                                if (waitforupdate)
                                {
                                    LOG_debug << "Possible file update detected.";
                                    *backoffds = FILE_UPDATE_DELAY_DS;
                                    return NULL;
                                }
                            }
                            else
                            {
                                int creqtag = client->reqtag;
                                client->reqtag = 0;
                                client->sendevent(99438, "Timeout waiting for file update");
                                client->reqtag = creqtag;
                            }
                        }
                        else
                        {
                            LOG_warn << "File check started in the future";
                        }
                    }

                    LOG_debug << "Sync - local rename/move " << it->second->getLocalPath().toPath() << " -> " << path.c_str();

                    if (parent && !parent->node)
                    {
                        // we can't handle such a move yet, the target cloud node doesn't exist.
                        // when it does, we'll rescan that node's local node (ie, this folder)
                        LOG_debug << "Move or rename of existing node detected BUT can't be processed yet - waiting on parent's cloud node creation: " << parent->getLocalPath().toPath();
                        return NULL;
                    }
                    else
                    {
                        // (in case of a move, this synchronously updates l->parent
                        // and l->node->parent)
                        it->second->setnameparent(parent, localpathNew, client->fsaccess->fsShortname(*localpathNew));
                    }

                    // Has the move (rename) resulted in a filename anomaly?
                    if (Node* node = it->second->node)
                    {
                        auto type = isFilenameAnomaly(*localpathNew, node);

                        if (type != FILENAME_ANOMALY_NONE)
                        {
                            auto localPath = *localpathNew;
                            auto remotePath = node->displaypath();

                            client->filenameAnomalyDetected(type, localPath, remotePath);
                        }
                    }

                    // make sure that active PUTs receive their updated filenames
                    client->updateputs();

                    statecacheadd(it->second);

                    // unmark possible deletion
                    it->second->setnotseen(0);

                    if (fa->type == FOLDERNODE)
                    {
                        // mark this and folders below to be rescanned
                        it->second->setSubtreeNeedsRescan(fullscan);

                        if (fullscan)
                        {
                            // immediately scan folder to detect deviations from cached state
                            scan(localpathNew, fa.get());

                            // consider this folder scanned.
                            it->second->needsRescan = false;
                        }
                        else
                        {
                            // queue this one to be scanned, recursion is by notify of subdirs
                            dirnotify->notify(DirNotify::DIREVENTS, it->second, LocalPath(), true, false);
                        }
                    }
                }
                else if (fa->mIsSymLink)
                {
                    LOG_debug << "checked path is a symlink.  Parent: " << (parent ? parent->name : "NO");
                    //doing nothing for the moment
                }
                else
                {
                    // this is a new node: add
                    LOG_debug << "New localnode.  Parent: " << (parent ? parent->name : "NO") << " fsid " << (fa->fsidvalid ? toHandle(fa->fsid) : "NO");
                    l = new LocalNode(this);
                    l->init(fa->type, parent, *localpathNew, client->fsaccess->fsShortname(*localpathNew));

                    if (fa->fsidvalid)
                    {
                        l->setfsid(fa->fsid, client->fsidnode);
                    }

                    newnode = true;
                }
            }
        }

        if (l)
        {
            // detect file changes or recurse into new subfolders
            if (l->type == FOLDERNODE)
            {
                if (newnode || l->needsRescan)
                {
                    scan(localpathNew, fa.get());
                    l->needsRescan = false;

                    if (newnode)
                    {
                        LOG_debug << "Sync - local folder addition detected: " << path;

                        if (!isroot)
                        {
                            statecacheadd(l);
                        }
                    }
                }
                else
                {
                    l = NULL;
                }
            }
            else
            {
                if (isroot)
                {
                    // root node cannot be a file
                    LOG_err << "The local root node is a file";
                    changestate(SYNC_FAILED, INVALID_LOCAL_TYPE, false, true);
                }
                else
                {
                    if (fa->fsidvalid && l->fsid != fa->fsid)
                    {
                        l->setfsid(fa->fsid, client->fsidnode);
                    }

                    if (l->size > 0)
                    {
                        localbytes -= l->size;
                    }

                    if (l->genfingerprint(fa.get()))
                    {
                        changed = true;
                        l->bumpnagleds();
                        l->deleted = false;
                    }

                    if (l->size > 0)
                    {
                        localbytes += l->size;
                    }

                    if (newnode)
                    {
                        LOG_debug << "Sync - local file addition detected: " << path;
                    }
                    else if (changed)
                    {
                        LOG_debug << "Sync - local file change detected: " << path;
                        DBTableTransactionCommitter committer(client->tctable); // TODO:  can we use one committer for all the files in the folder?  Or for the whole recursion?
                        client->stopxfer(l, &committer);
                    }

                    l->needsRescan = false;

                    if (newnode || changed)
                    {
                        statecacheadd(l);
                    }
                }
            }
        }

        if (changed || newnode)
        {
            if (isnetwork && l->type == FILENODE)
            {
                LOG_debug << "Queueing extra fs notification for new file";
                dirnotify->notify(DirNotify::EXTRA, NULL, LocalPath(*localpathNew), false, false);
            }

            client->syncactivity = true;
        }
    }
    else
    {
        LOG_warn << "Error opening file";
        if (fa->retry)
        {
            // fopen() signals that the failure is potentially transient - do
            // nothing and request a recheck
            LOG_warn << "File blocked. Adding notification to the retry queue: " << path;
            dirnotify->notify(DirNotify::RETRY, ll, LocalPath(*input_localpath), false, false);
            client->syncfslockretry = true;
            client->syncfslockretrybt.backoff(SCANNING_DELAY_DS);
            client->blockedfile = *localpathNew;
        }
        else if (l)
        {
            // immediately stop outgoing transfer, if any
            if (l->transfer)
            {
                DBTableTransactionCommitter committer(client->tctable); // TODO:  can we use one committer for all the files in the folder?  Or for the whole recursion?
                client->stopxfer(l, &committer);
            }

            client->syncactivity = true;

            // in fullscan mode, missing files are handled in bulk in deletemissing()
            // rather than through setnotseen()
            if (!fullscan)
            {
                l->setnotseen(1);
            }
        }

        l = NULL;
    }

    return l;
}

bool Sync::checkValidNotification(int q, Notification& notification)
{
    // This code moved from filtering before going on notifyq, to filtering after when it's thread-safe to do so

    if (q == DirNotify::DIREVENTS || q == DirNotify::EXTRA)
    {
        Notification next;
        while (dirnotify->notifyq[q].peekFront(next)
            && next.localnode == notification.localnode && next.path == notification.path)
        {
            dirnotify->notifyq[q].popFront(next);  // this is the only thread removing from the queue so it will be the same item
            if (!notification.timestamp || !next.timestamp)
            {
                notification.timestamp = 0;  // immediate
            }
            else
            {
                notification.timestamp = std::max(notification.timestamp, next.timestamp);
            }
            LOG_debug << "Next notification repeats, skipping duplicate";
        }
    }

    if (notification.timestamp && !initializing && q == DirNotify::DIREVENTS)
    {
        LocalPath tmppath;

        if (auto* node = notification.localnode)
        {
            if (node == (LocalNode*)~0) return false;

            tmppath = node->getLocalPath();
            tmppath.appendWithSeparator(notification.path, false);
        }
        else
        {
            tmppath = notification.path;
        }

        attr_map::iterator ait;
        auto fa = client->fsaccess->newfileaccess(false);
        bool success = fa->fopen(tmppath, false, false);
        LocalNode *ll = localnodebypath(notification.localnode, notification.path);
        auto deleted = !ll && !success && !fa->retry;

        if (deleted
            || (ll && success && ll->node && ll->node->localnode == ll
                && !(notification.recursive | ll->needsRescan)
                && (ll->type != FILENODE || (*(FileFingerprint *)ll) == (*(FileFingerprint *)ll->node))
                && (ait = ll->node->attrs.map.find('n')) != ll->node->attrs.map.end()
                && ait->second == ll->name
                && fa->fsidvalid && fa->fsid == ll->fsid && fa->type == ll->type
                && (ll->type != FILENODE || (ll->mtime == fa->mtime && ll->size == fa->size))))
        {
            LOG_debug << "Self filesystem notification skipped";
            return false;
        }
    }
    return true;
}

// add or refresh local filesystem item from scan stack, add items to scan stack
// returns 0 if a parent node is missing, ~0 if control should be yielded, or the time
// until a retry should be made (500 ms minimum latency).
dstime Sync::procscanq(int q)
{
    dstime dsmin = Waiter::ds - SCANNING_DELAY_DS;
    LocalNode* l;

    Notification notification;
    while (dirnotify->notifyq[q].popFront(notification))
    {
        if (!checkValidNotification(q, notification))
        {
            continue;
        }

        LOG_verbose << "Scanning... Remaining files: " << dirnotify->notifyq[q].size();

        if (notification.timestamp > dsmin)
        {
            LOG_verbose << syncname << "Scanning postponed. Modification too recent: " << notification.timestamp << " (ds) vs now " << Waiter::ds << " at " << notification.path;
            dirnotify->notifyq[q].unpopFront(notification);
            return notification.timestamp - dsmin;
        }

#ifdef DEBUG
        client->app->syncdebug_notification(getConfig(), q, notification);
#endif // DEBUG

        if ((l = notification.localnode) != (LocalNode*)~0)
        {
            dstime backoffds = 0;
            LOG_verbose << "Checkpath: " << notification.path;

            // Are we dealing with a recursive notification?
            if (notification.recursive)
            {
                auto remainder = LocalPath();

                // For purposes of debugging.
                {
                    auto path = notification.localnode->getLocalPath();

                    path.appendWithSeparator(notification.path, false);

                    LOG_debug << "Recursive notification queued for: "
                              << path;
                }

                // Then make sure we scan everyone below the notified node.
                auto node = localnodebypath(notification.localnode,
                                            notification.path,
                                            nullptr,
                                            &remainder);

                // Only mark the precise subtree.
                if (node && remainder.empty())
                {
                    LOG_debug << "Recursive scan queued for nodes below: "
                              << node->getLocalPath();

                    node->setSubtreeNeedsRescan(true);
                }
            }

            l = checkpath(l, &notification.path, NULL, &backoffds, false, nullptr);
            if (backoffds)
            {
                LOG_verbose << "Scanning deferred during " << backoffds << " ds";
                notification.timestamp = Waiter::ds + backoffds - SCANNING_DELAY_DS;
                dirnotify->notifyq[q].unpopFront(notification);
                return backoffds;
            }
            updatedfilesize = ~0;
            updatedfilets = 0;
            updatedfileinitialts = 0;

            // defer processing because of a missing parent node?
            if (l == (LocalNode*)~0)
            {
                LOG_verbose << "Scanning deferred";
                dirnotify->notifyq[q].unpopFront(notification);
                return 0;
            }
        }
        else
        {
            string utf8path = notification.path.toPath();
            LOG_debug << "Notification skipped: " << utf8path;
        }

        // we return control to the application in case a filenode was added
        // (in order to avoid lengthy blocking episodes due to multiple
        // consecutive fingerprint calculations)
        // or if new nodes are being added due to a copy/delete operation
        if ((l && l != (LocalNode*)~0 && l->type == FILENODE) || client->syncadding)
        {
            break;
        }
    }

    if (dirnotify->notifyq[q].empty())
    {
        if (q == DirNotify::DIREVENTS)
        {
            client->syncactivity = true;
        }
    }
    else if (dirnotify->notifyq[!q].empty())
    {
        cachenodes();
    }

    return dstime(~0);
}

// delete all child LocalNodes that have been missing for two consecutive scans (*l must still exist)
void Sync::deletemissing(LocalNode* l)
{
    std::unique_ptr<FileAccess> fa;
    for (localnode_map::iterator it = l->children.begin(); it != l->children.end(); )
    {
        if (scanseqno-it->second->scanseqno > 1)
        {
            if (!fa)
            {
                fa = client->fsaccess->newfileaccess();
            }
            client->unlinkifexists(it->second, fa.get());
            delete it++->second;
        }
        else
        {
            deletemissing(it->second);
            it++;
        }
    }
}

bool Sync::updateSyncRemoteLocation(Node* n, bool forceCallback)
{
    return mUnifiedSync.updateSyncRemoteLocation(n, forceCallback);
}

bool Sync::movetolocaldebris(LocalPath& localpath)
{
    char buf[32];
    struct tm tms;
    string day, localday;
    bool havedir = false;
    struct tm* ptm = m_localtime(m_time(), &tms);

    for (int i = -3; i < 100; i++)
    {
        ScopedLengthRestore restoreLen(localdebris);

        if (i == -2 || i > 95)
        {
            LOG_verbose << "Creating local debris folder";
            client->fsaccess->mkdirlocal(localdebris, true, false);
        }

        sprintf(buf, "%04d-%02d-%02d", ptm->tm_year + 1900, ptm->tm_mon + 1, ptm->tm_mday);

        if (i >= 0)
        {
            sprintf(strchr(buf, 0), " %02d.%02d.%02d.%02d", ptm->tm_hour,  ptm->tm_min, ptm->tm_sec, i);
        }

        day = buf;
        localdebris.appendWithSeparator(LocalPath::fromRelativePath(day), true);

        if (i > -3)
        {
            LOG_verbose << "Creating daily local debris folder";
            havedir = client->fsaccess->mkdirlocal(localdebris, false, false) || client->fsaccess->target_exists;
        }

        localdebris.appendWithSeparator(localpath.subpathFrom(localpath.getLeafnameByteIndex()), true);

        client->fsaccess->skip_targetexists_errorreport = i == -3;  // we expect a problem on the first one when the debris folders or debris day folders don't exist yet
        if (client->fsaccess->renamelocal(localpath, localdebris, false))
        {
            client->fsaccess->skip_targetexists_errorreport = false;
            return true;
        }
        client->fsaccess->skip_targetexists_errorreport = false;

        if (client->fsaccess->transient_error)
        {
            return false;
        }

        if (havedir && !client->fsaccess->target_exists)
        {
            return false;
        }
    }

    return false;
}

m_off_t Sync::getInflightProgress()
{
    m_off_t progressSum = 0;

    for (auto tslot : client->tslots)
    {
        for (auto file : tslot->transfer->files)
        {
            if (auto ln = dynamic_cast<LocalNode*>(file))
            {
                if (ln->sync == this)
                {
                    progressSum += tslot->progressreported;
                }
            }
            else if (auto sfg = dynamic_cast<SyncFileGet*>(file))
            {
                if (sfg->sync == this)
                {
                    progressSum += tslot->progressreported;
                }
            }
        }
    }

    return progressSum;
}


UnifiedSync::UnifiedSync(Syncs& s, const SyncConfig& c)
    : syncs(s), mConfig(c)
{
    mNextHeartbeat.reset(new HeartBeatSyncInfo());
}


error UnifiedSync::enableSync(bool resetFingerprint, bool notifyApp, const string& logname)
{
    assert(!mSync);
    mConfig.mError = NO_SYNC_ERROR;

    if (resetFingerprint)
    {
        mConfig.mFilesystemFingerprint = 0; //This will cause the local filesystem fingerprint to be recalculated
    }

    LocalPath rootpath;
    std::unique_ptr<FileAccess> openedLocalFolder;
    string remotenodename;
    bool inshare, isnetwork;
    error e = syncs.mClient.checkSyncConfig(mConfig, rootpath, openedLocalFolder, remotenodename, inshare, isnetwork);

    if (e)
    {
        // error and enable flag were already changed
        changedConfigState(notifyApp);
        return e;
    }

    e = startSync(&syncs.mClient, DEBRISFOLDER, LocalPath(), mConfig.mRemoteNode, inshare, isnetwork, rootpath, openedLocalFolder, logname);
    syncs.mClient.syncactivity = true;
    changedConfigState(notifyApp);

    syncs.mHeartBeatMonitor->updateOrRegisterSync(*this);

    return e;
}

bool UnifiedSync::updateSyncRemoteLocation(Node* n, bool forceCallback)
{
    bool changed = false;
    if (n)
    {
        auto newpath = n->displaypath();
        if (newpath != mConfig.mOriginalPathOfRemoteRootNode)
        {
            mConfig.mOriginalPathOfRemoteRootNode = newpath;
            changed = true;
        }

        if (mConfig.mRemoteNode != n->nodehandle)
        {
            mConfig.mRemoteNode = NodeHandle().set6byte(n->nodehandle);
            changed = true;
        }
    }
    else //unset remote node: failed!
    {
        if (!mConfig.mRemoteNode.isUndef())
        {
            mConfig.mRemoteNode = NodeHandle();
            changed = true;
        }
    }

    if (changed || forceCallback)
    {
        syncs.mClient.app->syncupdate_remote_root_changed(mConfig);
    }

    //persist
    syncs.saveSyncConfig(mConfig);

    return changed;
}



error UnifiedSync::startSync(MegaClient* client, const string& debris, const LocalPath& localdebris,
    NodeHandle rootNodeHandle, bool inshare, bool isNetwork, LocalPath& rootpath,
    std::unique_ptr<FileAccess>& openedLocalFolder, const string& logname)
{
    auto prevFingerprint = mConfig.mFilesystemFingerprint;

    Node* remotenode = client->nodeByHandle(rootNodeHandle);
    if (!remotenode)
    {
        return API_EEXIST;
    }

    assert(!mSync);
    mSync.reset(new Sync(*this, debris, localdebris, remotenode, inshare, logname));
    mConfig.mFilesystemFingerprint = mSync->fsfp;

    if (prevFingerprint && prevFingerprint != mConfig.mFilesystemFingerprint)
    {
        LOG_err << "New sync local fingerprint mismatch. Previous: " << prevFingerprint
            << "  Current: " << mConfig.mFilesystemFingerprint;
        mSync->changestate(SYNC_FAILED, LOCAL_FILESYSTEM_MISMATCH, false, true);
        mConfig.mError = LOCAL_FILESYSTEM_MISMATCH;
        mConfig.mEnabled = false;
        mSync.reset();
        return API_EFAILED;
    }

    mSync->isnetwork = isNetwork;

    if (!mSync->fsstableids)
    {
        if (mSync->assignfsids())
        {
            LOG_info << "Successfully assigned fs IDs for filesystem with unstable IDs";
        }
        else
        {
            LOG_warn << "Failed to assign some fs IDs for filesystem with unstable IDs";
        }
    }

    LOG_debug << "Initial scan sync: " << mConfig.getLocalPath();

    if (mSync->scan(&rootpath, openedLocalFolder.get()))
    {
        client->syncsup = false;
        mSync->initializing = false;
        LOG_debug << "Initial scan finished. New / modified files: " << mSync->dirnotify->notifyq[DirNotify::DIREVENTS].size();

        // Sync constructor now receives the syncConfig as reference, to be able to write -at least- fingerprints for new syncs
        client->syncs.saveSyncConfig(mConfig);
    }
    else
    {
        LOG_err << "Initial scan failed";
        mSync->changestate(SYNC_FAILED, INITIAL_SCAN_FAILED, mConfig.getEnabled(), true);

        mSync.reset();
        return API_EFAILED;
    }
    return API_OK;
}

void UnifiedSync::changedConfigState(bool notifyApp)
{
    if (mConfig.errorOrEnabledChanged())
    {
        LOG_debug << "Sync " << toHandle(mConfig.mBackupId) << " enabled/error changed to " << mConfig.mEnabled << "/" << mConfig.mError;

        syncs.saveSyncConfig(mConfig);
        if (notifyApp)
        {
            syncs.mClient.app->syncupdate_stateconfig(mConfig);
        }
        syncs.mClient.abortbackoff(false);
    }
}

Syncs::Syncs(MegaClient& mc, unique_ptr<FileSystemAccess>& fsa)
  : mClient(mc)
  , fsaccess(fsa)  // reference to MegaClient's for now.  In sync rework, this will be a separate instance
{
    fsaccess->initFilesystemNotificationSystem();

    mHeartBeatMonitor.reset(new BackupMonitor(*this));
}

SyncConfigVector Syncs::configsForDrive(const LocalPath& drive) const
{
    SyncConfigVector v;
    for (auto& s : mSyncVec)
    {
        if (s->mConfig.mExternalDrivePath == drive)
        {
            v.push_back(s->mConfig);
        }
    }
    return v;
}

SyncConfigVector Syncs::getConfigs(bool onlyActive) const
{
    SyncConfigVector v;
    for (auto& s : mSyncVec)
    {
        if (s->mSync || !onlyActive)
        {
            v.push_back(s->mConfig);
        }
    }
    return v;
}

error Syncs::backupCloseDrive(LocalPath drivePath)
{
    // Is the path valid?
    if (drivePath.empty())
    {
        return API_EARGS;
    }

    auto* store = syncConfigStore();

    // Does the store exist?
    if (!store)
    {
        // Nope and we need it.
        return API_EINTERNAL;
    }

    // Is this drive actually loaded?
    if (!store->driveKnown(drivePath))
    {
        return API_ENOENT;
    }

    auto result = store->write(drivePath, configsForDrive(drivePath));
    store->removeDrive(drivePath);

    unloadSelectedSyncs(
      [&](SyncConfig& config, Sync*)
      {
          return config.mExternalDrivePath == drivePath;
      });

    return result;
}

error Syncs::backupOpenDrive(const LocalPath& drivePath)
{
    // Is the drive path valid?
    if (drivePath.empty())
    {
        return API_EARGS;
    }

    // Can we get our hands on the config store?
    auto* store = syncConfigStore();

    if (!store)
    {
        LOG_err << "Couldn't restore "
                << drivePath
                << " as there is no config store.";

        // Nope and we can't do anything without it.
        return API_EINTERNAL;
    }

    // Has this drive already been opened?
    if (store->driveKnown(drivePath))
    {
        LOG_debug << "Skipped restore of "
                  << drivePath
                  << " as it has already been opened.";

        // Then we don't have to do anything.
        return API_EEXIST;
    }

    SyncConfigVector configs;

    // Try and open the database on the drive.
    auto result = store->read(drivePath, configs, true);

    // Try and restore the backups in the database.
    if (result == API_OK)
    {
        LOG_debug << "Attempting to restore backup syncs from "
                  << drivePath;

        size_t numRestored = 0;

        // Create a unified sync for each backup config.
        for (auto& config : configs)
        {
            lock_guard<mutex> g(mSyncVecMutex);

            bool skip = false;
            for (auto& us : mSyncVec)
            {
                // Make sure there aren't any syncs with this backup id.
                if (config.mBackupId == us->mConfig.mBackupId)
                {
				    skip = true;
                    LOG_err << "Skipping restore of backup "
                            << config.mLocalPath
                            << " on "
                            << drivePath
                            << " as a sync already exists with the backup id "
                            << toHandle(config.mBackupId);
                }
            }

            if (!skip)
            {
                // Create the unified sync.
                mSyncVec.emplace_back(new UnifiedSync(*this, config));

                // Track how many configs we've restored.
                ++numRestored;
            }
        }

        // Log how many backups we could restore.
        LOG_debug << "Restored "
                  << numRestored
                  << " out of "
                  << configs.size()
                  << " backup(s) from "
                  << drivePath;

        return API_OK;
    }

    // Couldn't open the database.
    LOG_warn << "Failed to restore "
             << drivePath
             << " as we couldn't open its config database.";

    return result;
}

SyncConfigStore* Syncs::syncConfigStore()
{
    // Have we already created the database?
    if (mSyncConfigStore)
    {
        // Yep, return a reference to the caller.
        return mSyncConfigStore.get();
    }

    // Is the client using a database?
    if (!mClient.dbaccess)
    {
        // Nope and we need it for the configuration path.
        return nullptr;
    }

    // Can we get our hands on an IO context?
    if (!syncConfigIOContext())
    {
        // We need it if we want to write the DB to disk.
        return nullptr;
    }

    // Where the database will be stored.
    auto dbPath = mClient.dbaccess->rootPath();

    // Create the database.
    mSyncConfigStore.reset(
      new SyncConfigStore(dbPath, *mSyncConfigIOContext));

    return mSyncConfigStore.get();
}

error Syncs::syncConfigStoreAdd(const SyncConfig& config)
{
    // Convenience.
    static auto equal =
      [](const LocalPath& lhs, const LocalPath& rhs)
      {
          return !platformCompareUtf(lhs, false, rhs, false);
      };

    auto* store = syncConfigStore();

    // Could we get our hands on the store?
    if (!store)
    {
        // Nope and we can't proceed without it.
        return API_EINTERNAL;
    }

    SyncConfigVector configs;
    bool known = store->driveKnown(LocalPath());

    // Load current configs from disk.
    auto result = store->read(LocalPath(), configs, false);

    if (result == API_ENOENT || result == API_OK)
    {
        SyncConfigVector::iterator i = configs.begin();

        // Are there any syncs already present for this root?
        for ( ; i != configs.end(); ++i)
        {
            if (equal(i->mLocalPath, config.mLocalPath))
            {
                break;
            }
        }

        // Did we find any existing config?
        if (i != configs.end())
        {
            // Yep, replace it.
            LOG_debug << "Replacing existing sync config for: "
                      << i->mLocalPath.toPath();

            *i = config;
        }
        else
        {
            // Nope, add it.
            configs.emplace_back(config);
        }

        // Write the configs to disk.
        result = store->write(LocalPath(), configs);
    }

    // Remove the drive if it wasn't already known.
    if (!known)
    {
        store->removeDrive(LocalPath());
    }

    return result;
}

bool Syncs::syncConfigStoreDirty()
{
    return mSyncConfigStore && mSyncConfigStore->dirty();
}

bool Syncs::syncConfigStoreFlush()
{
    // No need to flush if the store's not dirty.
    if (!syncConfigStoreDirty()) return true;

    // Try and flush changes to disk.
    LOG_debug << "Attempting to flush config store changes.";

    auto failed = mSyncConfigStore->writeDirtyDrives(getConfigs(false));

    if (failed.empty()) return true;

    LOG_err << "Failed to flush "
             << failed.size()
             << " drive(s).";

    // Disable syncs present on drives that we couldn't write.
    auto nDisabled = 0u;

    for (auto& drivePath : failed)
    {
        // Determine which syncs are present on this drive.
        auto configs = configsForDrive(drivePath);

        // Disable those that aren't already disabled.
        for (auto& config : configs)
        {
            // Already disabled? Nothing to do.
            //
            // dgw: This is what prevents an infinite flush cycle.
            if (!config.mEnabled)
                continue;

            // Disable the sync.
            disableSyncByBackupId(config.mBackupId,
                                  true,
                                  SYNC_CONFIG_WRITE_FAILURE,
                                  false,
                                  nullptr);

            ++nDisabled;
        }
    }

    LOG_warn << "Disabled"
             << nDisabled
             << " sync(s) on "
             << failed.size()
             << " drive(s).";

    return false;
}

error Syncs::syncConfigStoreLoad(SyncConfigVector& configs)
{
    LOG_debug << "Attempting to load internal sync configs from disk.";

    auto result = API_EAGAIN;

    // Can we get our hands on the internal sync config database?
    if (auto* store = syncConfigStore())
    {
        // Try and read the internal database from disk.
        result = store->read(LocalPath(), configs, false);

        if (result == API_ENOENT || result == API_OK)
        {
            LOG_debug << "Loaded "
                      << configs.size()
                      << " internal sync config(s) from disk.";

            // check if sync databases exist, so we know if a sync is disabled or merely suspended
            for (auto& c: configs)
            {
                auto fas = fsaccess->newfileaccess(false);
                if (fas->fopen(c.mLocalPath, true, false))
                {
                    string dbname = c.getSyncDbStateCacheName(fas->fsid, c.mRemoteNode, mClient.me);

                    // Note, we opened dbaccess in thread-safe mode
                    LocalPath dbPath;
                    c.mDatabaseExists = mClient.dbaccess->checkDbFileAndAdjustLegacy(*fsaccess, dbname, DB_OPEN_FLAG_TRANSACTED, dbPath);
                }

            }

            return API_OK;
        }
    }

    LOG_err << "Couldn't load internal sync configs from disk: "
            << result;

    return result;
}

string Syncs::exportSyncConfigs(const SyncConfigVector configs) const
{
    JSONWriter writer;

    writer.beginobject();
    writer.beginarray("configs");

    for (const auto& config : configs)
    {
        exportSyncConfig(writer, config);
    }

    writer.endarray();
    writer.endobject();

    return writer.getstring();
}

string Syncs::exportSyncConfigs() const
{
    return exportSyncConfigs(configsForDrive(LocalPath()));
}

void Syncs::importSyncConfigs(const char* data, std::function<void(error)> completion)
{
    // Convenience.
    struct Context;

    using CompletionFunction = std::function<void(error)>;
    using ContextPtr = std::shared_ptr<Context>;

    // Bundles state we need to create backup IDs.
    struct Context
    {
        static void put(ContextPtr context)
        {
            using std::bind;
            using std::move;
            using std::placeholders::_1;
            using std::placeholders::_2;

            // Convenience.
            auto& client = *context->mClient;
            auto& config = *context->mConfig;
            auto& deviceHash = context->mDeviceHash;

            // Backup Info.
            auto state = BackupInfoSync::getSyncState(config, context->mSyncs->mDownloadsPaused, context->mSyncs->mUploadsPaused);
            auto info  = BackupInfoSync(config, deviceHash, UNDEF, state);

            LOG_debug << "Generating backup ID for config "
                      << context->signature()
                      << "...";

            // Completion chain.
            auto completion = bind(&putComplete, move(context), _1, _2);

            // Create and initiate request.
            auto* request = new CommandBackupPut(&client, info, move(completion));
            client.reqs.add(request);
        }

        static void putComplete(ContextPtr context, Error result, handle backupID)
        {
            // No backup ID even though the request succeeded?
            if (!result && ISUNDEF(result))
            {
                // Then we've encountered an internal error.
                result = API_EINTERNAL;
            }

            // Convenience;
            auto& client = *context->mClient;

            // Were we able to create a backup ID?
            if (result)
            {
                LOG_err << "Unable to generate backup ID for config "
                        << context->signature();

                auto i = context->mConfigs.begin();
                auto j = context->mConfig;

                // Remove the IDs we've created so far.
                LOG_debug << "Releasing backup IDs generated so far...";

                for ( ; i != j; ++i)
                {
                    auto* request = new CommandBackupRemove(&client, i->mBackupId, nullptr); // Should there be a completion here?
                    client.reqs.add(request);
                }

                // Let the client know the import has failed.
                context->mCompletion(result);
                return;
            }

            // Assign the newly generated backup ID.
            context->mConfig->mBackupId = backupID;

            // Have we assigned IDs for all the syncs?
            if (++context->mConfig == context->mConfigs.end())
            {
                auto& syncs = *context->mSyncs;

                LOG_debug << context->mConfigs.size()
                          << " backup ID(s) have been generated.";

                LOG_debug << "Importing "
                          << context->mConfigs.size()
                          << " configs(s)...";

                // Yep, add them to the sync.
                for (const auto& config : context->mConfigs)
                {
                    syncs.appendNewSync(config, client);
                }

                LOG_debug << context->mConfigs.size()
                          << " sync(s) imported successfully.";

                // Let the client know the import has completed.
                context->mCompletion(API_OK);
                return;
            }

            // Generate an ID for the next config.
            put(std::move(context));
        }

        string signature() const
        {
            ostringstream ostream;

            ostream << mConfig - mConfigs.begin() + 1
                    << "/"
                    << mConfigs.size();

            return ostream.str();
        }

        // Client.
        MegaClient* mClient;

        // Who to call back when we're done.
        CompletionFunction mCompletion;

        // Next config requiring a backup ID.
        SyncConfigVector::iterator mConfig;

        // Configs requiring a backup ID.
        SyncConfigVector mConfigs;

        // Identifies the device we're adding configs to.
        string mDeviceHash;

        // Who we're adding the configs to.
        Syncs* mSyncs;
    }; // Context

    // Sanity.
    if (!data || !*data)
    {
        completion(API_EARGS);
        return;
    }

    // Preprocess input so to remove all extraneous whitespace.
    auto strippedData = JSON::stripWhitespace(data);

    // Try and translate JSON back into sync configs.
    SyncConfigVector configs;

    if (!importSyncConfigs(strippedData, configs))
    {
        // No love. Inform the client.
        completion(API_EREAD);
        return;
    }

    // Don't import configs that already appear to be present.
    {
        lock_guard<mutex> guard(mSyncVecMutex);

        // Checks if two configs have an equivalent mapping.
        auto equivalent = [](const SyncConfig& lhs, const SyncConfig& rhs) {
            auto& lrp = lhs.mOriginalPathOfRemoteRootNode;
            auto& rrp = rhs.mOriginalPathOfRemoteRootNode;

            return lhs.mLocalPath == rhs.mLocalPath && lrp == rrp;
        };

        // Checks if an equivalent config has already been loaded.
        auto present = [&](const SyncConfig& config) {
            for (auto& us : mSyncVec)
            {
                if (equivalent(us->mConfig, config))
                    return true;
            }

            return false;
        };

        // Strip configs that already appear to be present.
        auto j = std::remove_if(configs.begin(), configs.end(), present);
        configs.erase(j, configs.end());
    }

    // No configs? Nothing to import!
    if (configs.empty())
    {
        completion(API_OK);
        return;
    }

    // Create and initialize context.
    ContextPtr context = make_unique<Context>();

    context->mClient = &mClient;
    context->mCompletion = std::move(completion);
    context->mConfigs = std::move(configs);
    context->mConfig = context->mConfigs.begin();
    context->mDeviceHash = mClient.getDeviceidHash();
    context->mSyncs = this;

    LOG_debug << "Attempting to generate backup IDs for "
              << context->mConfigs.size()
              << " imported config(s)...";

    // Generate backup IDs.
    Context::put(std::move(context));
}

void Syncs::enableBackupRestrictions(bool enable)
{
    mBackupRestrictionsEnabled = enable;
}

bool Syncs::backupRestrictionsEnabled() const
{
    return mBackupRestrictionsEnabled;
}

void Syncs::exportSyncConfig(JSONWriter& writer, const SyncConfig& config) const
{
    // Internal configs only for the time being.
    if (!config.mExternalDrivePath.empty())
    {
        LOG_warn << "Skipping export of external backup: "
                 << config.mLocalPath.toPath();
        return;
    }

    string localPath = config.mLocalPath.toPath();
    string remotePath;
    const string& name = config.mName;
    const char* type = SyncConfig::synctypename(config.mSyncType);

    if (const auto* node = mClient.nodeByHandle(config.mRemoteNode))
    {
        // Get an accurate remote path, if possible.
        remotePath = node->displaypath();
    }
    else
    {
        // Otherwise settle for what we had stored.
        remotePath = config.mOriginalPathOfRemoteRootNode;
    }

    writer.beginobject();
    writer.arg_stringWithEscapes("localPath", localPath);
    writer.arg_stringWithEscapes("name", name);
    writer.arg_stringWithEscapes("remotePath", remotePath);
    writer.arg_stringWithEscapes("type", type);
    writer.endobject();
}

bool Syncs::importSyncConfig(JSON& reader, SyncConfig& config)
{
    static const string TYPE_LOCAL_PATH  = "localPath";
    static const string TYPE_NAME        = "name";
    static const string TYPE_REMOTE_PATH = "remotePath";
    static const string TYPE_TYPE        = "type";

    LOG_debug << "Attempting to parse config object: "
              << reader.pos;

    string localPath;
    string name;
    string remotePath;
    string type;

    // Parse config properties.
    for (string key; ; )
    {
        // What property are we parsing?
        key = reader.getname();

        // Have we processed all the properties?
        if (key.empty()) break;

        string value;

        // Extract property value if we can.
        if (!reader.storeobject(&value))
        {
            LOG_err << "Parse error extracting property: "
                    << key
                    << ": "
                    << reader.pos;

            return false;
        }

        if (key == TYPE_LOCAL_PATH)
        {
            localPath = std::move(value);
        }
        else if (key == TYPE_NAME)
        {
            name = std::move(value);
        }
        else if (key == TYPE_REMOTE_PATH)
        {
            remotePath = std::move(value);
        }
        else if (key == TYPE_TYPE)
        {
            type = std::move(value);
        }
        else
        {
            LOG_debug << "Skipping unknown property: "
                      << key
                      << ": "
                      << value;
        }
    }

    // Basic validation on properties.
    if (localPath.empty())
    {
        LOG_err << "Invalid config: no local path defined.";
        return false;
    }

    if (name.empty())
    {
        LOG_err << "Invalid config: no name defined.";
        return false;
    }

    if (remotePath.empty())
    {
        LOG_err << "Invalid config: no remote path defined.";
        return false;
    }

    reader.unescape(&localPath);
    reader.unescape(&name);
    reader.unescape(&remotePath);
    reader.unescape(&type);

    // Populate config object.
    config.mBackupId = UNDEF;
    config.mBackupState = SYNC_BACKUP_NONE;
    config.mEnabled = false;
    config.mError = NO_SYNC_ERROR;
    config.mFilesystemFingerprint = 0;
    config.mLocalPath = LocalPath::fromAbsolutePath(localPath);
    config.mName = std::move(name);
    config.mOriginalPathOfRemoteRootNode = remotePath;
    config.mWarning = NO_SYNC_WARNING;

    // Set node handle if possible.
    if (const auto* root = mClient.nodeByPath(remotePath.c_str()))
    {
        config.mRemoteNode = root->nodeHandle();
    }
    else
    {
        LOG_err << "Invalid config: "
                << "unable to find node for remote path: "
                << remotePath;

        return false;
    }

    // Set type.
    if (!config.synctypefromname(type, config.mSyncType))
    {
        LOG_err << "Invalid config: "
                << "unknown sync type name: "
                << type;

        return false;
    }

    // Config's been parsed.
    LOG_debug << "Config successfully parsed.";

    return true;
}

bool Syncs::importSyncConfigs(const string& data, SyncConfigVector& configs)
{
    static const string TYPE_CONFIGS = "configs";

    JSON reader(data);

    LOG_debug << "Attempting to import configs from: "
              << data;

    // Enter configs object.
    if (!reader.enterobject())
    {
        LOG_err << "Parse error entering root object: "
                << reader.pos;

        return false;
    }

    // Parse sync configs.
    for (string key; ; )
    {
        // What property are we parsing?
        key = reader.getname();

        // Is it a property we know about?
        if (key != TYPE_CONFIGS)
        {
            // Have we hit the end of the configs object?
            if (key.empty()) break;

            // Skip unknown properties.
            string object;

            if (!reader.storeobject(&object))
            {
                LOG_err << "Parse error skipping unknown property: "
                        << key
                        << ": "
                        << reader.pos;

                return false;
            }

            LOG_debug << "Skipping unknown property: "
                      << key
                      << ": "
                      << object;

            // Parse the next property.
            continue;
        }

        LOG_debug << "Found configs property: "
                  << reader.pos;

        // Enter array of sync configs.
        if (!reader.enterarray())
        {
            LOG_err << "Parse error entering configs array: "
                    << reader.pos;

            return false;
        }

        // Parse each sync config object.
        while (reader.enterobject())
        {
            SyncConfig config;

            // Try and parse this sync config object.
            if (!importSyncConfig(reader, config)) return false;

            if (!reader.leaveobject())
            {
                LOG_err << "Parse error leaving config object: "
                        << reader.pos;
                return false;
            }

            configs.emplace_back(std::move(config));
        }

        if (!reader.leavearray())
        {
            LOG_err << "Parse error leaving configs array: "
                    << reader.pos;

            return false;
        }

        LOG_debug << configs.size()
                  << " config(s) successfully parsed.";
    }

    // Leave configs object.
    if (!reader.leaveobject())
    {
        LOG_err << "Parse error leaving root object: "
                << reader.pos;

        return false;
    }

    return true;
}

SyncConfigIOContext* Syncs::syncConfigIOContext()
{
    // Has a suitable IO context already been created?
    if (mSyncConfigIOContext)
    {
        // Yep, return a reference to it.
        return mSyncConfigIOContext.get();
    }

    // Which user are we?
    User* self = mClient.ownuser();
    if (!self)
    {
        LOG_warn << "syncConfigIOContext: own user not available";
        return nullptr;
    }

    // Try and retrieve this user's config data attribute.
    auto* payload = self->getattr(ATTR_JSON_SYNC_CONFIG_DATA);
    if (!payload)
    {
        // Attribute hasn't been created yet.
        LOG_warn << "syncConfigIOContext: JSON config data is not available";
        return nullptr;
    }

    // Try and decrypt the payload.
    unique_ptr<TLVstore> store(
      TLVstore::containerToTLVrecords(payload, &mClient.key));

    if (!store)
    {
        // Attribute is malformed.
        LOG_err << "syncConfigIOContext: JSON config data is malformed";
        return nullptr;
    }

    // Convenience.
    constexpr size_t KEYLENGTH = SymmCipher::KEYLENGTH;

    // Verify payload contents.
    string authKey;
    string cipherKey;
    string name;

    if (!store->get("ak", authKey) || authKey.size() != KEYLENGTH ||
        !store->get("ck", cipherKey) || cipherKey.size() != KEYLENGTH ||
        !store->get("fn", name) || name.size() != KEYLENGTH)
    {
        // Payload is malformed.
        LOG_err << "syncConfigIOContext: JSON config data is incomplete";
        return nullptr;
    }

    // Create the IO context.
    mSyncConfigIOContext.reset(
      new SyncConfigIOContext(*mClient.fsaccess,
                                  std::move(authKey),
                                  std::move(cipherKey),
                                  Base64::btoa(name),
                                  mClient.rng));

    // Return a reference to the new IO context.
    return mSyncConfigIOContext.get();
}

void Syncs::clear()
{
    syncConfigStoreFlush();

    mSyncConfigStore.reset();
    mSyncConfigIOContext.reset();
    mSyncVec.clear();
    isEmpty = true;
}

void Syncs::resetSyncConfigStore()
{
    mSyncConfigStore.reset();
    static_cast<void>(syncConfigStore());
}

auto Syncs::appendNewSync(const SyncConfig& c, MegaClient& mc) -> UnifiedSync*
{
    isEmpty = false;
    mSyncVec.push_back(unique_ptr<UnifiedSync>(new UnifiedSync(*this, c)));

    saveSyncConfig(c);

    return mSyncVec.back().get();
}

Sync* Syncs::runningSyncByBackupIdForTests(handle backupId) const
{
    for (auto& s : mSyncVec)
    {
        if (s->mSync && s->mConfig.mBackupId == backupId)
        {
            return s->mSync.get();
        }
    }
    return nullptr;
}

bool Syncs::syncConfigByBackupId(handle backupId, SyncConfig& c) const
{
    // returns a copy for thread safety

    lock_guard<mutex> g(mSyncVecMutex);
    for (auto& s : mSyncVec)
    {
        if (s->mConfig.mBackupId == backupId)
        {
            c = s->mConfig;

            // double check we updated fsfp_t
            if (s->mSync)
            {
                assert(c.mFilesystemFingerprint == s->mSync->fsfp);

                // just in case, for now
                c.mFilesystemFingerprint = s->mSync->fsfp;
            }

            return true;
        }
    }

    return false;
}

void Syncs::forEachUnifiedSync(std::function<void(UnifiedSync&)> f)
{
    for (auto& s : mSyncVec)
    {
        f(*s);
    }
}

void Syncs::transferPauseFlagsUpdated(bool downloadsPaused, bool uploadsPaused)
{
    lock_guard<mutex> g(mSyncVecMutex);

    mDownloadsPaused = downloadsPaused;
    mUploadsPaused = uploadsPaused;

    for (auto& us : mSyncVec)
    {
        mHeartBeatMonitor->updateOrRegisterSync(*us);
    }
}

void Syncs::forEachRunningSync(std::function<void(Sync* s)> f)
{
    for (auto& s : mSyncVec)
    {
        if (s->mSync)
        {
            f(s->mSync.get());
        }
    }
}

void Syncs::forEachRunningSyncContainingNode(Node* node, std::function<void(Sync* s)> f)
{
    for (auto& s : mSyncVec)
    {
        if (s->mSync)
        {
            if (s->mSync->localroot->node &&
                node->isbelow(s->mSync->localroot->node))
            {
                f(s->mSync.get());
            }
        }
    }
}

bool Syncs::forEachRunningSync_shortcircuit(std::function<bool(Sync* s)> f)
{
    for (auto& s : mSyncVec)
    {
        if (s->mSync)
        {
            if (!f(s->mSync.get()))
            {
                return false;
            }
        }
    }
    return true;
}

void Syncs::forEachSyncConfig(std::function<void(const SyncConfig&)> f)
{
    for (auto& s : mSyncVec)
    {
        f(s->mConfig);
    }
}

bool Syncs::hasRunningSyncs()
{
    for (auto& s : mSyncVec)
    {
        if (s->mSync) return true;
    }
    return false;
}

unsigned Syncs::numRunningSyncs()
{
    unsigned n = 0;
    for (auto& s : mSyncVec)
    {
        if (s->mSync) ++n;
    }
    return n;
}

unsigned Syncs::numSyncs()
{
    return unsigned(mSyncVec.size());
}

Sync* Syncs::firstRunningSync()
{
    for (auto& s : mSyncVec)
    {
        if (s->mSync) return s->mSync.get();
    }
    return nullptr;
}

void Syncs::stopCancelledFailedDisabled()
{
    for (auto& unifiedSync : mSyncVec)
    {
        if (unifiedSync->mSync && (
            unifiedSync->mSync->state() == SYNC_CANCELED ||
            unifiedSync->mSync->state() == SYNC_FAILED ||
            unifiedSync->mSync->state() == SYNC_DISABLED))
        {
            unifiedSync->mSync.reset();
        }
    }
}

void Syncs::purgeRunningSyncs()
{
    // Called from locallogout (which always happens on ~MegaClient as well as on request)
    // Any syncs that are running should be resumed on next start.
    // We stop the syncs here, but don't call the client to say they are stopped.
    // And localnode databases are preserved.
    for (auto& s : mSyncVec)
    {
        if (s->mSync)
        {
            // Deleting the sync will close/save the sync's localnode database file in its current state.
            // And then delete objects in RAM.
            s->mSync.reset();
        }
    }
}

void Syncs::renameSync(handle backupId, const string& newname, std::function<void(Error e)> completion)
{
    for (auto &i : mSyncVec)
    {
        if (i->mConfig.mBackupId == backupId)
        {
            i->mConfig.mName = newname;

            // cause an immediate `sp` command to update the backup/sync heartbeat master record
            mHeartBeatMonitor->updateOrRegisterSync(*i);

            // queue saving the change locally
            if (mSyncConfigStore) mSyncConfigStore->markDriveDirty(i->mConfig.mExternalDrivePath);

            completion(API_OK);
            return;
        }
    }

    completion(API_EEXIST);
}

void Syncs::disableSyncs(bool disableIsFail, SyncError syncError, bool newEnabledFlag, std::function<void(size_t)> callerCompletion)
{
    SyncConfigVector v = getConfigs(false);

    int nEnabled = 0;
    for (auto& c : v)
    {
        if (c.getEnabled()) ++nEnabled;
    }

    auto countdown = nEnabled;
    for (auto& c : v)
    {
        if (c.getEnabled())
        {

            std::function<void()> completion = nullptr;
            if (!--countdown)
            {
                completion = [=](){
                    LOG_info << "Disabled syncs. error = " << syncError;
                    mClient.app->syncs_disabled(syncError);
                };
            }

            disableSyncByBackupId(c.mBackupId, disableIsFail, syncError, newEnabledFlag, completion);
        }
    }

    if (callerCompletion) callerCompletion(nEnabled);
}

void Syncs::disableSyncByBackupId(handle backupId, bool disableIsFail, SyncError syncError, bool newEnabledFlag, std::function<void()> completion)
{
    for (auto i = mSyncVec.size(); i--; )
    {
        auto& us = *mSyncVec[i];
        auto& config = us.mConfig;

        if (config.mBackupId == backupId)
        {
            us.changeState(disableIsFail ? SYNC_FAILED : SYNC_DISABLED, syncError, newEnabledFlag, true); //This will cause the later deletion of Sync (not MegaSyncPrivate) object

            mHeartBeatMonitor->updateOrRegisterSync(us);
        }
    }
    if (completion) completion();
}

void Syncs::removeSelectedSyncs(std::function<bool(SyncConfig&, Sync*)> selector,
                                std::function<void(Error)> completion,
                                NodeHandle moveTarget,
                                bool dontMoveOrUnlink)
{
    // Sanity.
    assert(completion);
    assert(selector);

    // Convenience.
    class Remover;

    using RemoverPtr = shared_ptr<Remover>;

    // Context tracking the state of the removal process.
    class Remover
    {
    public:
        Remover(std::function<void(Error)> &&completion,
                bool dontMoveOrUnlink,
                NodeHandle moveTarget,
                vector<size_t> &&pending,
                Syncs& syncs)
          : mCompletion(std::move(completion))
          , mDontMoveOrUnlink(dontMoveOrUnlink)
          , mNumProcessed(0u)
          , mPending(std::move(pending))
          , mResult(API_OK)
          , mSyncs(syncs)
        {
        }

        void remove(RemoverPtr remover)
        {
            // Sanity.
            assert(remover);

            // Are there any syncs left to remove?
            if (mPending.empty())
            {
                // Nope so tell our continuation that we're done.
                return mCompletion(mResult);
            }

            // What's the index of the sync we're about to remove?
            auto index = mPending.back();

            // What's the ID of the sync we're about to remove?
            auto id = mSyncs.mSyncVec[index]->mConfig.mBackupId;

            // Leave a trail for debuggers.
            LOG_debug << "Attempting to remove sync: "
                      << toHandle(id);

            using std::bind;
            using std::placeholders::_1;

            // Make ourselves look like a continuation.
            auto completion = std::bind(&Remover::removed,
                                        this,
                                        id,
                                        remover,
                                        _1);

            // Try and remove the sync.
            mSyncs.removeSyncByIndex(std::move(completion),
                                     mDontMoveOrUnlink,
                                     index,
                                     mMoveTarget);
        }

    private:
        void removed(handle id,
                     RemoverPtr remover,
                     Error result)
        {
            // Sanity.
            assert(id != UNDEF);
            assert(remover);

            // Keep track of how many syncs we've processed.
            ++mNumProcessed;

            // Were we able to remove the sync?
            if (result == API_OK)
            {
                // Yep but leave a trail for debuggers anyway.
                LOG_debug << "Sync removed: "
                          << toHandle(id);
            }
            else
            {
                // Nope so complain loudly.
                LOG_err << "Unable to remove sync: "
                        << toHandle(id)
                        << ". Error was: "
                        << result;

                // Why couldn't we remove the sync?
                mResult = result;
            }

            // Translate result to general form if necessary.
            if (mNumProcessed > 1 && mResult != API_OK)
                mResult = API_EINCOMPLETE;

            // Queue the next pending sync for removal.
            mPending.pop_back();

            // Remove that sync.
            remove(std::move(remover));
        }

        // Who should we call when we're done?
        std::function<void(Error)> mCompletion;

        // Should we move (or unlink) a backup's content?
        bool mDontMoveOrUnlink;

        // Where should we move a backup's content?
        NodeHandle mMoveTarget;

        // How many syncs have we attempted to remove?
        unsigned mNumProcessed;

        // What syncs need to be removed?
        vector<size_t> mPending;

        // What's the overall result of the removal process?
        Error mResult;

        // Who owns the syncs we are removing?
        Syncs& mSyncs;
    }; // Remover

    // Create a context to track the removal process.
    auto remover = std::make_shared<Remover>(
                     std::move(completion),
                     dontMoveOrUnlink,
                     moveTarget,
                     selectedSyncs(std::move(selector)),
                     *this);

    // Kick off the removal process.
    remover->remove(remover);
}

void Syncs::removeSelectedSync(std::function<bool(SyncConfig&, Sync*)> selector,
                               std::function<void(Error)> completion,
                               NodeHandle moveTarget,
                               bool dontMoveOrUnlink)
{
    // Sanity.
    assert(completion);
    assert(selector);

    // Is any sync elligible for removal?
    auto selected = selectedSyncs(std::move(selector), 1);

    // Was any sync actually elligble?
    if (selected.empty())
        return completion(API_ENOENT);

    // What's the ID of the sync we are going to remove?
    auto id = selected.back();

    // Wrap the completion function.
    completion = [completion, id](Error result) {
        // Were we able to remove the sync?
        if (result == API_OK)
        {
            // Yep but leave a trail anyway.
            LOG_debug << "Sync removed: "
                      << toHandle(id);
        }
        else
        {
            // Nope so let's complain loudly.
            LOG_err << "Unable to remove sync: "
                    << toHandle(id)
                    << ". Error was: "
                    << result;
        }

        // Pass the result to our continuation.
        completion(result);
    };

    // Remove the sync.
    removeSyncByIndex(std::move(completion),
                      dontMoveOrUnlink,
                      selected.back(),
                      moveTarget);
}

vector<size_t> Syncs::selectedSyncs(std::function<bool(SyncConfig&, Sync*)> selector, size_t maxCount) const
{
    vector<size_t> selected;

    for (size_t i = 0; i < mSyncVec.size(); ++i)
    {
        if (selector(mSyncVec[i]->mConfig, mSyncVec[i]->mSync.get()))
        {
            selected.push_back(i);

            if (maxCount && maxCount == mSyncVec.size())
            {
                break;
            }
        }
    }

    return selected;
}

void Syncs::unloadSelectedSyncs(std::function<bool(SyncConfig&, Sync*)> selector)
{
    for (auto i = mSyncVec.size(); i--; )
    {
        if (selector(mSyncVec[i]->mConfig, mSyncVec[i]->mSync.get()))
        {
            unloadSyncByIndex(i);
        }
    }
}

void Syncs::purgeSyncs(std::function<void(Error)> completion)
{
    if (!mSyncConfigStore)
<<<<<<< HEAD
        return completion(API_OK);

    // Remove all syncs.
    removeSelectedSyncs(
        [](SyncConfig&, Sync*) { return true; },
        [=](Error result)
=======
    {
        completion(API_OK);
        return;
    }

    // Remove all syncs.
    removeSelectedSyncs(
        [](SyncConfig&, Sync*) { return true; },    // selector: all syncs
        [=](Error e)
>>>>>>> f47402b8
        {
            if (result != API_OK)
                LOG_err << "Failed to purge syncs. Error: " << result;

            // finally, remove local syncs config files (internal and external, if any)
            purgeSyncsLocal();

<<<<<<< HEAD
            completion(result);
=======
            completion(e);
>>>>>>> f47402b8
        },
        NodeHandle(),
        true);
}

void Syncs::purgeSyncsLocal()
{
    if (!mSyncConfigStore) return;

    // Truncate internal sync config database.
    mSyncConfigStore->write(LocalPath(), SyncConfigVector());

    // Remove all drives.
    for (auto& drive : mSyncConfigStore->knownDrives())
    {
        // Never remove internal drive.
        if (!drive.empty())
        {
            // This does not flush.
            mSyncConfigStore->removeDrive(drive);
        }
    }
}

void Syncs::removeSyncByIndex(std::function<void(Error)> completion,
                              bool dontMoveOrUnlink,
                              size_t index,
                              NodeHandle moveTarget)
{
    // Sanity.
    assert(completion);

    // Have we been given an invalid index?
    if (index >= mSyncVec.size())
        return completion(API_EARGS);

    // Convenience.
    class Remover;

    using RemoverPtr = shared_ptr<Remover>;

    // Tracks state necessary for the removal process.
    class Remover
    {
    public:
        Remover(std::function<void(Error)>&& completion,
                bool dontMoveOrUnlink,
                size_t index,
                NodeHandle moveTarget,
                Syncs& syncs)
          : mClient(syncs.mClient)
          , mCompletion(std::move(completion))
          , mDontMoveOrUnlink(dontMoveOrUnlink)
          , mID(syncs.mSyncVec[index]->mConfig.mBackupId)
          , mIndex(index)
          , mMoveTarget(moveTarget)
          , mName(syncs.mSyncVec[index]->mConfig.mName)
          , mRemoteNode(syncs.mSyncVec[index]->mConfig.mRemoteNode)
          , mSyncs(syncs)
        {
        }

        void remove(RemoverPtr remover)
        {
            // Make sure have a valid move target before doing anything.
            if (willMove() && !validMoveTarget())
                return mCompletion(API_EARGS);

            // Leave a trail for debuggers.
            LOG_debug << "Attempting to deregister backup ID: "
                      << mID;

            // Make ourselves look like a continuation.
            using std::bind;
            using std::placeholders::_1;

            auto completion = std::bind(&Remover::removed,
                                        this,
                                        std::move(remover),
                                        _1);

            // Try and deregister this sync's backup ID.
            mClient.reqs.add(
              new CommandBackupRemove(&mClient,
                                      mID,
                                      std::move(completion)));
        }

    private:
        bool isUnique(Node& p, const string& n) const
        {
            return !mClient.childnodebynametype(&p, n.c_str(), FOLDERNODE);
        }

        string makeUnique(Node& parent, const string& name) const
        {
            for (auto i = 0u; ; ++i)
            {
                auto computed = name + " (" + std::to_string(i) + ")";

                if (i == UINT_MAX || isUnique(parent, computed))
                    return computed;
            }
        }

        void move(RemoverPtr remover)
        {
            // DRY.
            std::ostringstream ostream;

            ostream << toHandle(mID)
                    << ": "
                    << toHandle(mRemoteNode.as8byte());

            // Leave a trail for debugging.
            LOG_debug << "Attempting to move backup folder: "
                      << ostream.str();

            // Try and locate the sync's remote node.
            auto* remoteNode = mClient.nodeByHandle(mRemoteNode);

            // Does the remote still exist?
            if (!remoteNode)
                return moved({}, std::move(remover), API_ENOENT, "Client");

            // Check that the move target exists and is valid.
            auto* moveTarget = validMoveTarget();

            // Is the move target valid?
            if (!moveTarget)
                return moved({}, std::move(remover), API_ENOENT, "Client");

            const char* name = nullptr;

            // Generate a unique name if necessary.
            if (!isUnique(*moveTarget, mName))
            {
                auto previousName = std::move(mName);

                mName = makeUnique(*moveTarget, previousName);
                name = mName.c_str();

                LOG_warn << "Backup folder "
                         << previousName
                         << " already exists at the move target: "
                         << moveTarget->displaypath();

                LOG_warn << "Will rename "
                         << previousName
                         << " to "
                         << mName;
            }

            using std::bind;
            using std::placeholders::_1;
            using std::placeholders::_2;

            // Make ourselves look like a continuation.
            auto completion = std::bind(&Remover::moved,
                                        this,
                                        _1,
                                        remover,
                                        _2,
                                        "API");

            // Try and move the node.
            auto result = mClient.rename(remoteNode,
                                         moveTarget,
                                         SYNCDEL_NONE,
                                         remoteNode->parent->nodeHandle(),
                                         name,
                                         std::move(completion));

            // Was the client unable to perform the move?
            if (result == API_OK)
                return;

            // Yep so we need to call the continuation explicitly.
            moved({}, std::move(remover), result, "Client");
        }

        void moved(NodeHandle,
                   RemoverPtr remover,
                   Error result,
                   const char* where)
        {
            // DRY.
            std::ostringstream ostream;

            ostream << toHandle(mID)
                    << ": "
                    << toHandle(mRemoteNode.as8byte());

            // Were we able to move the node?
            if (result == API_OK)
            {
                // Yep but leave a trail anyway.
                LOG_debug << where
                          << ": Moved "
                          << ostream.str();
            }
            else if (result == API_ENOENT)
            {
                LOG_warn << where
                         << ": Backup folder's already been moved: "
                         << ostream.str();
            }
            else
            {
                LOG_err << where
                        << ": Unable to move backup folder: "
                        << ostream.str()
                        << ". Error was: "
                        << result;
            }

            // Let the continuation know what happened.
            mCompletion(result);
        }

        void removed(RemoverPtr remover, Error result)
        {
            // Is it safe to unload the sync from memory?
            if (result == API_OK || result == API_ENOENT)
            {
                const auto& config = mSyncs.mSyncVec[mIndex]->mConfig;

                // Let the app know we're removing a sync.
                mClient.app->sync_removed(config);

                // Make sure any config changes are flushed to disk.
                mSyncs.mSyncConfigStore->markDriveDirty(config.mExternalDrivePath);

                // Remove the sync from memory.
                mSyncs.unloadSyncByIndex(mIndex);
            }

            // Was the ID already deregistered?
            if (result == API_ENOENT)
            {
                LOG_warn << "Backup ID was already deregistered: "
                         << toHandle(mID);

                return mCompletion(API_OK);
            }

            // Did we encounter some error removing the ID?
            if (result != API_OK)
            {
                LOG_err << "Unable to deregister backup ID: "
                        << toHandle(mID)
                        << ". Error was: "
                        << result;

                return mCompletion(result);
            }

            // Do we need to perform a move (or unlink)?
            if (!mSyncs.mBackupRestrictionsEnabled)
                return mCompletion(API_OK);

            // Are we going to unlink the sync's content?
            if (mMoveTarget.isUndef())
                return unlink(std::move(remover));

            // We're going to move the sync's content.
            move(std::move(remover));
        }

        void unlink(RemoverPtr remover)
        {
            // DRY.
            std::ostringstream ostream;

            ostream << toHandle(mID)
                    << ": "
                    << toHandle(mRemoteNode.as8byte());

            // Leave a trail.
            LOG_debug << "Attempting to unlink backup folder: "
                      << ostream.str();

            // Make sure the node still exists.
            auto* remoteNode = mClient.nodeByHandle(mRemoteNode);

            // Does the node still exist?
            if (!remoteNode)
            {
                LOG_warn << "Backup folder has already been removed: "
                         << ostream.str();

                return mCompletion(API_OK);
            }

            // Make ourselves look like a continuation.
            using std::bind;
            using std::placeholders::_1;
            using std::placeholders::_2;

            auto completion = std::bind(&Remover::unlinked,
                                        this,
                                        _1,
                                        std::move(remover),
                                        _2,
                                        "API");

            // Try and unlink the node.
            auto result = mClient.unlink(remoteNode,
                                         false,
                                         0,
                                         std::move(completion),
                                         true);

            // Did the client encounter any errors?
            if (result == API_OK)
                return;

            // Then we need to call the continuation directly.
            unlinked({}, std::move(remover), result, "Client");
        }

        void unlinked(NodeHandle,
                      RemoverPtr remover,
                      Error result,
                      const char* where)
        {
            // DRY.
            std::ostringstream ostream;

            ostream << toHandle(mID)
                    << ": "
                    << toHandle(mRemoteNode.as8byte());

            // Were we able to unlink the sync's remote node?
            if (result == API_OK)
            {
                // Yep so leave a trail.
                LOG_debug << "Unlinked remote node: "
                          << ostream.str();
            }
            else if (result == API_ENOENT)
            {
                // Node was already unlinked.
                LOG_warn << where
                         << ": Backup folder was already unlinked: "
                         << ostream.str();
            }
            else
            {
                // Encountered some other error.
                LOG_err << where
                        << ": Unable to unlink backup folder: "
                        << ostream.str()
                        << ". Error was: "
                        << result;
            }

            // Tell our continuation what the deal is.
            mCompletion(result);
        }

        Node* validMoveTarget() const
        {
            // Try and locate the move target.
            auto* moveTarget = mClient.nodeByHandle(mMoveTarget);

            // Could we find the move target?
            if (!moveTarget)
            {
                LOG_err << "Backup destination folder does not exist: "
                        << toHandle(mMoveTarget.as8byte());

                return nullptr;
            }

            // Which tree owns the move target?
            auto* ancestor = moveTarget->firstancestor();

            // Is the move target under the user's cloud drive?
            if (ancestor->nodeHandle() != mClient.rootnodes.files)
            {
                LOG_err << "Backup destination folder is not in the cloud: "
                        << toHandle(mMoveTarget.as8byte());

                return nullptr;
            }

            // Move target's valid.
            return moveTarget;
        }

        bool willMove() const
        {
            return mSyncs.mBackupRestrictionsEnabled
                   && !mDontMoveOrUnlink
                   && !mMoveTarget.isUndef();
        }

        // Which client will service our requests?
        MegaClient& mClient;

        // Who we should call when we've completed our work.
        std::function<void(Error)> mCompletion;

        // Whether we should move (or unlink) the sync's content.
        bool mDontMoveOrUnlink;

        // The ID of the sync we want to remove.
        handle mID;

        // The index of the sync we want to remove.
        size_t mIndex;

        // Where we are going to move the sync's content.
        NodeHandle mMoveTarget;

        // The name of the sync we want to remove.
        string mName;

        // The handle of the sync's root node.
        NodeHandle mRemoteNode;

        // Who owns the sync we're removing.
        Syncs& mSyncs;
    }; // Remover

    // Create context for removal.
    auto remover = std::make_shared<Remover>(std::move(completion),
                                             dontMoveOrUnlink,
                                             index,
                                             moveTarget,
                                             *this);

    // Kick off the removal process.
    remover->remove(remover);
}

void Syncs::unloadSyncByIndex(size_t index)
{
    assert(index < mSyncVec.size());

    if (index < mSyncVec.size())
    {
        if (auto& syncPtr = mSyncVec[index]->mSync)
        {
            // if it was running, the app gets a callback saying it's no longer active
            // SYNC_CANCELED is a special value that means we are shutting it down without changing config
            syncPtr->changestate(SYNC_CANCELED, UNKNOWN_ERROR, false, false);
            assert(!syncPtr->statecachetable);
            syncPtr.reset(); // deletes sync
        }

        // the sync config is not affected by this operation; it should already be up to date on disk (or be pending)
        // we don't call sync_removed back since the sync is not deleted
        // we don't unregister from the backup/sync heartbeats as the sync can be resumed later

        mClient.syncactivity = true;
        mSyncVec.erase(mSyncVec.begin() + index);
        isEmpty = mSyncVec.empty();
    }
}

error Syncs::enableSyncByBackupId(handle backupId, bool resetFingerprint, UnifiedSync*& syncPtrRef, const string& logname)
{
    for (auto& s : mSyncVec)
    {
        if (s->mConfig.mBackupId == backupId)
        {
            syncPtrRef = s.get();
            if (!s->mSync)
            {
                return s->enableSync(resetFingerprint, true, logname);
            }
            return API_EEXIST;
        }
    }
    return API_ENOENT;
}

void Syncs::saveSyncConfig(const SyncConfig& config)
{
    if (auto* store = syncConfigStore())
    {
        store->markDriveDirty(config.mExternalDrivePath);
    }
}

void Syncs::resumeResumableSyncsOnStartup()
{
    if (mClient.loggedin() != FULLACCOUNT) return;

    SyncConfigVector configs;

    if (syncConfigStoreLoad(configs) != API_OK)
    {
        return;
    }

    // There should be no syncs yet.
    assert(mSyncVec.empty());

    for (auto& config : configs)
    {
        mSyncVec.push_back(unique_ptr<UnifiedSync>(new UnifiedSync(*this, config)));
        isEmpty = false;
    }

    for (auto& unifiedSync : mSyncVec)
    {
        if (!unifiedSync->mSync)
        {
            if (unifiedSync->mConfig.mOriginalPathOfRemoteRootNode.empty()) //should only happen if coming from old cache
            {
                auto node = mClient.nodeByHandle(unifiedSync->mConfig.mRemoteNode);
                unifiedSync->updateSyncRemoteLocation(node, false); //updates cache & notice app of this change
                if (node)
                {
                    auto newpath = node->displaypath();
                    unifiedSync->mConfig.mOriginalPathOfRemoteRootNode = newpath;//update loaded config
                }
            }

            bool hadAnError = unifiedSync->mConfig.mError != NO_SYNC_ERROR;

            if (unifiedSync->mConfig.getEnabled())
            {
                // Right now, syncs are disabled upon all errors but, after sync-rework, syncs
                // could be kept as enabled but failed due to a temporary/recoverable error and
                // the SDK may auto-resume them if the error condition vanishes
                // (ie. an expired business account automatically disable syncs, but once
                // the user has paid, we may auto-resume).
                // TODO: remove assertion if it no longer applies:
                assert(!hadAnError);

#ifdef __APPLE__
                unifiedSync->mConfig.mFilesystemFingerprint = 0; //for certain MacOS, fsfp seems to vary when restarting. we set it to 0, so that it gets recalculated
#endif
                LOG_debug << "Resuming cached sync: " << toHandle(unifiedSync->mConfig.mBackupId) << " " << unifiedSync->mConfig.getLocalPath() << " fsfp= " << unifiedSync->mConfig.mFilesystemFingerprint << " error = " << unifiedSync->mConfig.mError;

                unifiedSync->enableSync(false, false, "");
                LOG_debug << "Sync autoresumed: " << toHandle(unifiedSync->mConfig.mBackupId) << " " << unifiedSync->mConfig.getLocalPath() << " fsfp= " << unifiedSync->mConfig.mFilesystemFingerprint << " error = " << unifiedSync->mConfig.mError;

                mClient.app->sync_auto_resume_result(unifiedSync->mConfig, true, hadAnError);
            }
            else
            {
                LOG_debug << "Sync loaded (but not resumed): " << toHandle(unifiedSync->mConfig.mBackupId) << " " << unifiedSync->mConfig.getLocalPath() << " fsfp= " << unifiedSync->mConfig.mFilesystemFingerprint << " error = " << unifiedSync->mConfig.mError;
                mClient.app->sync_auto_resume_result(unifiedSync->mConfig, false, hadAnError);
            }
        }
    }

    mClient.app->syncs_restored();
}


#ifdef _WIN32
#define PATHSTRING(s) L ## s
#else // _WIN32
#define PATHSTRING(s) s
#endif // ! _WIN32

const LocalPath BACKUP_CONFIG_DIR =
LocalPath::fromPlatformEncodedRelative(PATHSTRING(".megabackup"));

#undef PATHSTRING

const unsigned int NUM_CONFIG_SLOTS = 2;

SyncConfigStore::SyncConfigStore(const LocalPath& dbPath, SyncConfigIOContext& ioContext)
    : mInternalSyncStorePath(dbPath)
    , mIOContext(ioContext)
{
}

SyncConfigStore::~SyncConfigStore()
{
    assert(!dirty());
}

void SyncConfigStore::markDriveDirty(const LocalPath& drivePath)
{
    // Drive should be known.
    assert(mKnownDrives.count(drivePath));

    mKnownDrives[drivePath].dirty = true;
}

handle SyncConfigStore::driveID(const LocalPath& drivePath) const
{
    auto i = mKnownDrives.find(drivePath);

    if (i != mKnownDrives.end())
        return i->second.driveID;

    assert(!"Drive should be known!");

    return UNDEF;
}

bool SyncConfigStore::equal(const LocalPath& lhs, const LocalPath& rhs) const
{
    return platformCompareUtf(lhs, false, rhs, false) == 0;
}

bool SyncConfigStore::dirty() const
{
    for (auto& d : mKnownDrives)
    {
        if (d.second.dirty) return true;
    }
    return false;
}

LocalPath SyncConfigStore::dbPath(const LocalPath& drivePath) const
{
    if (drivePath.empty())
    {
        return mInternalSyncStorePath;
    }

    LocalPath dbPath = drivePath;

    dbPath.appendWithSeparator(BACKUP_CONFIG_DIR, false);

    return dbPath;
}

bool SyncConfigStore::driveKnown(const LocalPath& drivePath) const
{
    return mKnownDrives.count(drivePath) > 0;
}

vector<LocalPath> SyncConfigStore::knownDrives() const
{
    vector<LocalPath> result;

    for (auto& i : mKnownDrives)
    {
        result.emplace_back(i.first);
    }

    return result;
}

bool SyncConfigStore::removeDrive(const LocalPath& drivePath)
{
    return mKnownDrives.erase(drivePath) > 0;
}

error SyncConfigStore::read(const LocalPath& drivePath, SyncConfigVector& configs, bool isExternal)
{
    assert(drivePath.empty() || drivePath.isAbsolute());

    DriveInfo driveInfo;
    driveInfo.drivePath = drivePath;

    if (isExternal)
    {
        driveInfo.driveID = mIOContext.driveID(drivePath);

        if (driveInfo.driveID == UNDEF)
        {
            LOG_err << "Failed to retrieve drive ID for: "
                    << drivePath.toPath();

            return API_EREAD;
        }
    }

    vector<unsigned int> confSlots;

    auto result = mIOContext.getSlotsInOrder(dbPath(driveInfo.drivePath), confSlots);

    if (result == API_OK)
    {
        for (const auto& slot : confSlots)
        {
            result = read(driveInfo, configs, slot, isExternal);

            if (result == API_OK)
            {
                driveInfo.slot = (slot + 1) % NUM_CONFIG_SLOTS;
                break;
            }
        }
    }

    if (result != API_EREAD)
    {
        mKnownDrives[drivePath] = driveInfo;
    }

    return result;
}


error SyncConfigStore::write(const LocalPath& drivePath, const SyncConfigVector& configs)
{
#ifdef DEBUG
    for (const auto& config : configs)
    {
        assert(equal(config.mExternalDrivePath, drivePath));
    }
#endif

    // Drive should already be known.
    assert(mKnownDrives.count(drivePath));

    auto& drive = mKnownDrives[drivePath];

    // Always mark drives as clean.
    // This is to avoid us attempting to flush a failing drive forever.
    drive.dirty = false;

    if (configs.empty())
    {
        error e = mIOContext.remove(dbPath(drive.drivePath));
        if (e)
        {
            LOG_warn << "Unable to remove sync configs at: "
                     << drivePath.toPath() << " error " << e;
        }
        return e;
    }
    else
    {
        JSONWriter writer;
        mIOContext.serialize(configs, writer);

        error e = mIOContext.write(dbPath(drive.drivePath),
            writer.getstring(),
            drive.slot);

        if (e)
        {
            LOG_warn << "Unable to write sync configs at: "
                     << drivePath.toPath() << " error " << e;

            return API_EWRITE;
        }

        // start using a different slot (a different file)
        drive.slot = (drive.slot + 1) % NUM_CONFIG_SLOTS;

        // remove the existing slot (if any), since it is obsolete now
        mIOContext.remove(dbPath(drive.drivePath), drive.slot);

        return API_OK;
    }
}


error SyncConfigStore::read(DriveInfo& driveInfo, SyncConfigVector& configs,
                             unsigned int slot, bool isExternal)
{
    auto dbp = dbPath(driveInfo.drivePath);
    string data;

    if (mIOContext.read(dbp, data, slot) != API_OK)
    {
        return API_EREAD;
    }

    JSON reader(data);

    if (!mIOContext.deserialize(dbp, configs, reader, slot, isExternal))
    {
        return API_EREAD;
    }

    const auto& drivePath = driveInfo.drivePath;

    for (auto& config : configs)
    {
        config.mExternalDrivePath = drivePath;

        if (!drivePath.empty())
        {
            // As it came from an external drive, the path is relative
            // but we didn't know that until now, for non-external it's absolute of course
            config.mLocalPath = LocalPath::fromRelativePath(config.mLocalPath.toPath());

            config.mLocalPath.prependWithSeparator(drivePath);
        }
    }

    return API_OK;
}

auto SyncConfigStore::writeDirtyDrives(const SyncConfigVector& configs) -> DriveSet
{
    DriveSet failed;

    for (auto& d : mKnownDrives)
    {
        if (!d.second.dirty) continue;

        const auto& drivePath = d.second.drivePath;

        SyncConfigVector v;

        for (auto& c : configs)
        {
            if (c.mExternalDrivePath == drivePath)
            {
                v.push_back(c);
            }
        }

        error e = write(drivePath, v);
        if (e)
        {
            LOG_err << "Could not write sync configs at "
                    << drivePath.toPath()
                    << " error "
                    << e;

            failed.emplace(drivePath);
        }
    }

    return failed;
}


const string SyncConfigIOContext::NAME_PREFIX = "megaclient_syncconfig_";

SyncConfigIOContext::SyncConfigIOContext(FileSystemAccess& fsAccess,
                                         const string& authKey,
                                         const string& cipherKey,
                                         const string& name,
                                         PrnGen& rng)
  : mCipher()
  , mFsAccess(fsAccess)
  , mName(LocalPath::fromRelativePath(NAME_PREFIX + name))
  , mRNG(rng)
  , mSigner()
{
    // Convenience.
    constexpr size_t KEYLENGTH = SymmCipher::KEYLENGTH;

    // These attributes *must* be sane.
    assert(authKey.size() == KEYLENGTH);
    assert(cipherKey.size() == KEYLENGTH);
    assert(name.size() == Base64Str<KEYLENGTH>::STRLEN);

    // Load the authentication key into our internal signer.
    mSigner.setkey(reinterpret_cast<const byte*>(authKey.data()), KEYLENGTH);

    // Load the encryption key into our internal cipher.
    mCipher.setkey(reinterpret_cast<const byte*>(cipherKey.data()));
}

SyncConfigIOContext::~SyncConfigIOContext()
{
}

bool SyncConfigIOContext::deserialize(const LocalPath& dbPath,
                                      SyncConfigVector& configs,
                                      JSON& reader,
                                      unsigned int slot,
                                      bool isExternal) const
{
    auto path = dbFilePath(dbPath, slot).toPath();

    LOG_debug << "Attempting to deserialize config DB: "
              << path;

    if (deserialize(configs, reader, isExternal))
    {
        LOG_debug << "Successfully deserialized config DB: "
                  << path;

        return true;
    }

    LOG_debug << "Unable to deserialize config DB: "
              << path;

    return false;
}

bool SyncConfigIOContext::deserialize(SyncConfigVector& configs,
                                      JSON& reader, bool isExternal) const
{
    const auto TYPE_SYNCS = MAKENAMEID2('s', 'y');

    if (!reader.enterobject())
    {
        return false;
    }

    for ( ; ; )
    {
        switch (reader.getnameid())
        {
        case EOO:
            return reader.leaveobject();

        case TYPE_SYNCS:
        {
            if (!reader.enterarray())
            {
                return false;
            }

            while (reader.enterobject())
            {
                SyncConfig config;

                if (deserialize(config, reader, isExternal))
                {
                    configs.emplace_back(std::move(config));
                }
                else
                {
                    LOG_err << "Failed to deserialize a sync config";
                    assert(false);
                }

                reader.leaveobject();
            }

            if (!reader.leavearray())
            {
                return false;
            }

            break;
        }

        default:
            if (!reader.storeobject())
            {
                return false;
            }
            break;
        }
    }
}

handle SyncConfigIOContext::driveID(const LocalPath& drivePath) const
{
    handle result = UNDEF;

    readDriveId(mFsAccess, drivePath, result);

    return result;
}

FileSystemAccess& SyncConfigIOContext::fsAccess() const
{
    return mFsAccess;
}

error SyncConfigIOContext::getSlotsInOrder(const LocalPath& dbPath,
                                           vector<unsigned int>& confSlots)
{
    using std::isdigit;
    using std::sort;

    using SlotTimePair = pair<unsigned int, m_time_t>;

    // Glob for configuration directory.
    LocalPath globPath = dbPath;

    globPath.appendWithSeparator(mName, false);
    globPath.append(LocalPath::fromRelativePath(".?"));

    // Open directory for iteration.
    unique_ptr<DirAccess> dirAccess(mFsAccess.newdiraccess());

    if (!dirAccess->dopen(&globPath, nullptr, true))
    {
        // Couldn't open directory for iteration.
        return API_ENOENT;
    }

    auto fileAccess = mFsAccess.newfileaccess(false);
    LocalPath filePath;
    vector<SlotTimePair> slotTimes;
    nodetype_t type;

    // Iterate directory.
    while (dirAccess->dnext(globPath, filePath, false, &type))
    {
        // Skip directories.
        if (type != FILENODE)
        {
            continue;
        }

        // Determine slot suffix.
        const char suffix = filePath.toPath().back();

        // Skip invalid suffixes.
        if (!isdigit(suffix))
        {
            continue;
        }

        // Determine file's modification time.
        if (!fileAccess->fopen(filePath))
        {
            // Couldn't stat file.
            continue;
        }

        // Record this slot-time pair.
        unsigned int slot = suffix - 0x30; // convert char to int
        slotTimes.emplace_back(slot, fileAccess->mtime);
    }

    // Sort the list of slot-time pairs.
    sort(slotTimes.begin(),
         slotTimes.end(),
         [](const SlotTimePair& lhs, const SlotTimePair& rhs)
         {
             // Order by descending modification time.
             if (lhs.second != rhs.second)
             {
                 return lhs.second > rhs.second;
             }

             // Otherwise by descending slot.
             return lhs.first > rhs.first;
         });

    // Transmit sorted list of slots to the caller.
    for (const auto& slotTime : slotTimes)
    {
        confSlots.emplace_back(slotTime.first);
    }

    return API_OK;
}

error SyncConfigIOContext::read(const LocalPath& dbPath,
                                string& data,
                                unsigned int slot)
{
    // Generate path to the configuration file.
    LocalPath path = dbFilePath(dbPath, slot);

    LOG_debug << "Attempting to read config DB: "
              << path;

    // Try and open the file for reading.
    auto fileAccess = mFsAccess.newfileaccess(false);

    if (!fileAccess->fopen(path, true, false))
    {
        // Couldn't open the file for reading.
        LOG_err << "Unable to open config DB for reading: "
                << path;

        return API_EREAD;
    }

    // Try and read the data from the file.
    string d;

    if (!fileAccess->fread(&d, static_cast<unsigned>(fileAccess->size), 0, 0x0))
    {
        // Couldn't read the file.
        LOG_err << "Unable to read config DB: "
                << path;

        return API_EREAD;
    }

    // Try and decrypt the data.
    if (!decrypt(d, data))
    {
        // Couldn't decrypt the data.
        LOG_err << "Unable to decrypt config DB: "
                << path;

        return API_EREAD;
    }

    LOG_debug << "Config DB successfully read from disk: "
              << path
              << ": "
              << data;

    return API_OK;
}

error SyncConfigIOContext::remove(const LocalPath& dbPath,
                                  unsigned int slot)
{
    LocalPath path = dbFilePath(dbPath, slot);

    if (mFsAccess.fileExistsAt(path) &&  // don't add error messages to the log when it's not an error
        !mFsAccess.unlinklocal(path))
    {
        LOG_warn << "Unable to remove config DB: "
                 << path;

        return API_EWRITE;
    }

    return API_OK;
}

error SyncConfigIOContext::remove(const LocalPath& dbPath)
{
    vector<unsigned int> confSlots;

    // What slots are present on disk?
    if (getSlotsInOrder(dbPath, confSlots) == API_ENOENT)
    {
        // None so nothing to do.
        return API_ENOENT;
    }

    bool result = true;

    // Remove the slots from disk.
    for (auto confSlot : confSlots)
    {
        result &= remove(dbPath, confSlot) == API_OK;
    }

    // Signal success only if all slots could be removed.
    return result ? API_OK : API_EWRITE;
}

void SyncConfigIOContext::serialize(const SyncConfigVector& configs,
                                    JSONWriter& writer) const
{
    writer.beginobject();
    writer.beginarray("sy");

    for (const auto& config : configs)
    {
        serialize(config, writer);
    }

    writer.endarray();
    writer.endobject();
}

error SyncConfigIOContext::write(const LocalPath& dbPath,
                                 const string& data,
                                 unsigned int slot)
{
    LocalPath path = dbPath;

    LOG_debug << "Attempting to write config DB: "
              << dbPath
              << " / "
              << slot;

    // Try and create the backup configuration directory.
    if (!(mFsAccess.mkdirlocal(path, false, false) || mFsAccess.target_exists))
    {
        LOG_err << "Unable to create config DB directory: "
                << dbPath;

        // Couldn't create the directory and it doesn't exist.
        return API_EWRITE;
    }

    // Generate the rest of the path.
    path = dbFilePath(dbPath, slot);

    // Open the file for writing.
    auto fileAccess = mFsAccess.newfileaccess(false);

    if (!fileAccess->fopen(path, false, true))
    {
        // Couldn't open the file for writing.
        LOG_err << "Unable to open config DB for writing: "
                << path;

        return API_EWRITE;
    }

    // Ensure the file is empty.
    if (!fileAccess->ftruncate())
    {
        // Couldn't truncate the file.
        LOG_err << "Unable to truncate config DB: "
                << path;

        return API_EWRITE;
    }

    // Encrypt the configuration data.
    const string d = encrypt(data);

    // Write the encrypted configuration data.
    auto* bytes = reinterpret_cast<const byte*>(&d[0]);

    if (!fileAccess->fwrite(bytes, static_cast<unsigned>(d.size()), 0x0))
    {
        // Couldn't write out the data.
        LOG_err << "Unable to write config DB: "
                << path;

        return API_EWRITE;
    }

    LOG_debug << "Config DB successfully written to disk: "
              << path
              << ": "
              << data;

    return API_OK;
}

LocalPath SyncConfigIOContext::dbFilePath(const LocalPath& dbPath,
                                          unsigned int slot) const
{
    using std::to_string;

    LocalPath path = dbPath;

    path.appendWithSeparator(mName, false);
    path.append(LocalPath::fromRelativePath("." + to_string(slot)));

    return path;
}

bool SyncConfigIOContext::decrypt(const string& in, string& out)
{
    // Handy constants.
    const size_t IV_LENGTH       = SymmCipher::KEYLENGTH;
    const size_t MAC_LENGTH      = 32;
    const size_t METADATA_LENGTH = IV_LENGTH + MAC_LENGTH;

    // Is the file too short to be valid?
    if (in.size() <= METADATA_LENGTH)
    {
        return false;
    }

    // For convenience (format: <data><iv><hmac>)
    const byte* data = reinterpret_cast<const byte*>(&in[0]);
    const byte* iv   = &data[in.size() - METADATA_LENGTH];
    const byte* mac  = &data[in.size() - MAC_LENGTH];

    byte cmac[MAC_LENGTH];

    // Compute HMAC on file.
    mSigner.add(data, in.size() - MAC_LENGTH);
    mSigner.get(cmac);

    // Is the file corrupt?
    if (memcmp(cmac, mac, MAC_LENGTH))
    {
        return false;
    }

    // Try and decrypt the file.
    return mCipher.cbc_decrypt_pkcs_padding(data,
                                            in.size() - METADATA_LENGTH,
                                            iv,
                                            &out);
}

bool SyncConfigIOContext::deserialize(SyncConfig& config, JSON& reader, bool isExternal) const
{
    const auto TYPE_BACKUP_ID       = MAKENAMEID2('i', 'd');
    const auto TYPE_BACKUP_STATE    = MAKENAMEID2('b', 's');
    const auto TYPE_ENABLED         = MAKENAMEID2('e', 'n');
    const auto TYPE_FINGERPRINT     = MAKENAMEID2('f', 'p');
    const auto TYPE_LAST_ERROR      = MAKENAMEID2('l', 'e');
    const auto TYPE_LAST_WARNING    = MAKENAMEID2('l', 'w');
    const auto TYPE_NAME            = MAKENAMEID1('n');
    const auto TYPE_SOURCE_PATH     = MAKENAMEID2('s', 'p');
    const auto TYPE_SYNC_TYPE       = MAKENAMEID2('s', 't');
    const auto TYPE_TARGET_HANDLE   = MAKENAMEID2('t', 'h');
    const auto TYPE_TARGET_PATH     = MAKENAMEID2('t', 'p');

    for ( ; ; )
    {
        switch (reader.getnameid())
        {
        case EOO:
            // success if we reached the end of the object
            return *reader.pos == '}';

        case TYPE_ENABLED:
            config.mEnabled = reader.getbool();
            break;

        case TYPE_FINGERPRINT:
            config.mFilesystemFingerprint = reader.getfp();
            break;

        case TYPE_LAST_ERROR:
            config.mError =
              static_cast<SyncError>(reader.getint32());
            break;

        case TYPE_LAST_WARNING:
            config.mWarning =
              static_cast<SyncWarning>(reader.getint32());
            break;

        case TYPE_NAME:
            reader.storebinary(&config.mName);
            break;

        case TYPE_SOURCE_PATH:
        {
            string sourcePath;

            reader.storebinary(&sourcePath);

            if (isExternal)
            {
                config.mLocalPath =
                    LocalPath::fromRelativePath(sourcePath);
            }
            else
            {
                config.mLocalPath =
                    LocalPath::fromAbsolutePath(sourcePath);
            }

            break;
        }

        case TYPE_SYNC_TYPE:
            config.mSyncType =
              static_cast<SyncConfig::Type>(reader.getint32());
            break;

        case TYPE_BACKUP_ID:
            config.mBackupId = reader.gethandle(sizeof(handle));
            break;

        case TYPE_BACKUP_STATE:
            config.mBackupState =
              static_cast<SyncBackupState>(reader.getint32());
            break;

        case TYPE_TARGET_HANDLE:
            config.mRemoteNode = reader.getNodeHandle();
            break;

        case TYPE_TARGET_PATH:
            reader.storebinary(&config.mOriginalPathOfRemoteRootNode);
            break;

        default:
            if (!reader.storeobject())
            {
                return false;
            }
            break;
        }
    }
}

string SyncConfigIOContext::encrypt(const string& data)
{
    byte iv[SymmCipher::KEYLENGTH];

    // Generate initialization vector.
    mRNG.genblock(iv, sizeof(iv));

    string d;

    // Encrypt file using IV.
    mCipher.cbc_encrypt_pkcs_padding(&data, iv, &d);

    // Add IV to file.
    d.append(std::begin(iv), std::end(iv));

    byte mac[32];

    // Compute HMAC on file (including IV).
    mSigner.add(reinterpret_cast<const byte*>(&d[0]), d.size());
    mSigner.get(mac);

    // Add HMAC to file.
    d.append(std::begin(mac), std::end(mac));

    // We're done.
    return d;
}

void SyncConfigIOContext::serialize(const SyncConfig& config,
                                    JSONWriter& writer) const
{
    auto sourcePath = config.mLocalPath.toPath();

    // Strip drive path from source.
    if (config.isExternal())
    {
        auto drivePath = config.mExternalDrivePath.toPath();
        sourcePath.erase(0, drivePath.size());
    }

    writer.beginobject();
    writer.arg("id", config.mBackupId, sizeof(handle));
    writer.arg_B64("sp", sourcePath);
    writer.arg_B64("n", config.mName);
    writer.arg_B64("tp", config.mOriginalPathOfRemoteRootNode);
    writer.arg_fsfp("fp", config.mFilesystemFingerprint);
    writer.arg("th", config.mRemoteNode);
    writer.arg("le", config.mError);
    writer.arg("lw", config.mWarning);
    writer.arg("st", config.mSyncType);
    writer.arg("en", config.mEnabled);
    writer.arg("bs", config.mBackupState);
    writer.endobject();
}


} // namespace

#endif<|MERGE_RESOLUTION|>--- conflicted
+++ resolved
@@ -3963,14 +3963,6 @@
 void Syncs::purgeSyncs(std::function<void(Error)> completion)
 {
     if (!mSyncConfigStore)
-<<<<<<< HEAD
-        return completion(API_OK);
-
-    // Remove all syncs.
-    removeSelectedSyncs(
-        [](SyncConfig&, Sync*) { return true; },
-        [=](Error result)
-=======
     {
         completion(API_OK);
         return;
@@ -3980,19 +3972,13 @@
     removeSelectedSyncs(
         [](SyncConfig&, Sync*) { return true; },    // selector: all syncs
         [=](Error e)
->>>>>>> f47402b8
-        {
-            if (result != API_OK)
-                LOG_err << "Failed to purge syncs. Error: " << result;
+        {
+            if (e != API_OK)
+                LOG_err << "Failed to purge syncs. Error: " << e;
 
             // finally, remove local syncs config files (internal and external, if any)
             purgeSyncsLocal();
-
-<<<<<<< HEAD
-            completion(result);
-=======
             completion(e);
->>>>>>> f47402b8
         },
         NodeHandle(),
         true);
