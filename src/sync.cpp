--- conflicted
+++ resolved
@@ -361,7 +361,7 @@
         for (auto nodeIt = nodeRange.first; nodeIt != nodeRange.second; ++nodeIt)
         {
             auto l = nodeIt->second;
-            if (l != &l->sync->localroot) // never assign fs ID to the root localnode
+            if (l != l->sync->localroot.get()) // never assign fs ID to the root localnode
             {
                 nodePath.clear();
                 l->getlocalpath(&nodePath, false, &localseparator);
@@ -464,12 +464,8 @@
 bool assignFilesystemIds(Sync& sync, MegaApp& app, FileSystemAccess& fsaccess, handlelocalnode_map& fsidnodes,
                          const string& localdebris, const string& localseparator)
 {
-<<<<<<< HEAD
-    const auto& rootpath = sync.localroot.localname;
+    const auto& rootpath = sync.localroot->localname;
     LOG_info << "Assigning fs IDs at rootpath: " << rootpath;
-=======
-    auto rootpath = sync.localroot->localname;
->>>>>>> 56098ff2
 
     auto fa = fsaccess.newfileaccess(false);
     if (!fa->fopen(const_cast<string*>(&rootpath), true, false))
@@ -491,24 +487,12 @@
     }
     fa.reset();
 
-<<<<<<< HEAD
     bool success = true;
 
     FingerprintCache fingerprints;
-=======
-    // Ensures that unmatched nodes (local nodes that don't have a fingerprint that's
-    // the same as a file on disk) have invalid IDs.
-    size_t invalidatedCount = 0;
-    invalidateFilesystemIds(fsidnodes, *sync.localroot, invalidatedCount);
-    LOG_info << "Number of invalidated fs IDs: " << invalidatedCount;
-
-    FingerprintMap fingerprints;
-    collectAllFingerprints(fingerprints, *sync.localroot);
-    LOG_info << "Number of fingerprints before assignment: " << fingerprints.size();
->>>>>>> 56098ff2
 
     FingerprintLocalNodeMap localnodes;
-    collectAllLocalNodes(fingerprints, localnodes, sync.localroot, fsidnodes, localseparator);
+    collectAllLocalNodes(fingerprints, localnodes, *sync.localroot, fsidnodes, localseparator);
     LOG_info << "Number of localnodes: " << localnodes.size();
 
     if (localnodes.empty())
@@ -658,33 +642,25 @@
     if (localroot->node)
     {
         TreeProcDelSyncGet tdsg;
-<<<<<<< HEAD
         if (client)
         {
-            client->proctree(localroot.node, &tdsg);
-        }
-=======
-        client->proctree(localroot->node, &tdsg);
->>>>>>> 56098ff2
+            client->proctree(localroot->node, &tdsg);
+        }
     }
 
     delete statecachetable;
 
-<<<<<<< HEAD
     if (client)
     {
         client->syncs.erase(sync_it);
         client->syncactivity = true;
-=======
-    client->syncs.erase(sync_it);
-    client->syncactivity = true;
-
-    {
-        // now recursively delete all the associated LocalNodes, and their associated transfer and file objects. 
-        // If any have transactions in progress, the committer will ensure we update the transfer database in an efficient single commit.
-        DBTableTransactionCommitter committer(client->tctable);
-        localroot.reset();
->>>>>>> 56098ff2
+
+        {
+            // now recursively delete all the associated LocalNodes, and their associated transfer and file objects. 
+            // If any have transactions in progress, the committer will ensure we update the transfer database in an efficient single commit.
+            DBTableTransactionCommitter committer(client->tctable);
+            localroot.reset();
+        }
     }
 }
 
