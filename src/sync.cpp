/**
 * @file sync.cpp
 * @brief Class for synchronizing local and remote trees
 *
 * (c) 2013-2014 by Mega Limited, Auckland, New Zealand
 *
 * This file is part of the MEGA SDK - Client Access Engine.
 *
 * Applications using the MEGA API must present a valid application key
 * and comply with the the rules set forth in the Terms of Service.
 *
 * The MEGA SDK is distributed in the hope that it will be useful,
 * but WITHOUT ANY WARRANTY; without even the implied warranty of
 * MERCHANTABILITY or FITNESS FOR A PARTICULAR PURPOSE.
 *
 * @copyright Simplified (2-clause) BSD License.
 *
 * You should have received a copy of the license along with this
 * program.
 */
#include <cctype>
#include <memory>
#include <type_traits>
#include <unordered_set>
#include <future>

#include "mega.h"

#ifdef ENABLE_SYNC
#include "mega/sync.h"
#include "mega/megaapp.h"
#include "mega/transfer.h"
#include "mega/megaclient.h"
#include "mega/base64.h"
#include "mega/heartbeats.h"

namespace mega {

const int Sync::SCANNING_DELAY_DS = 5;
const int Sync::EXTRA_SCANNING_DELAY_DS = 150;
const int Sync::FILE_UPDATE_DELAY_DS = 30;
const int Sync::FILE_UPDATE_MAX_DELAY_SECS = 60;
const dstime Sync::RECENT_VERSION_INTERVAL_SECS = 10800;

const unsigned Sync::MAX_CLOUD_DEPTH = 64;

#define SYNC_verbose if (syncs.mDetailedSyncLogging) LOG_verbose

ChangeDetectionMethod changeDetectionMethodFromString(const string& method)
{
    static const auto notifications =
      changeDetectionMethodToString(CDM_NOTIFICATIONS);
    static const auto scanning =
      changeDetectionMethodToString(CDM_PERIODIC_SCANNING);

    if (method == notifications)
        return CDM_NOTIFICATIONS;

    if (method == scanning)
        return CDM_PERIODIC_SCANNING;

    return CDM_UNKNOWN;
}

string changeDetectionMethodToString(const ChangeDetectionMethod method)
{
    switch (method)
    {
    case CDM_NOTIFICATIONS:
        return "notifications";
    case CDM_PERIODIC_SCANNING:
        return "scanning";
    default:
        return "unknown";
    }
}

class ScopedSyncPathRestore {
    SyncPath& path;
    size_t length1, length2, length3;
public:

    // On destruction, puts the LocalPath length back to what it was on construction of this class

    ScopedSyncPathRestore(SyncPath& p)
        : path(p)
        , length1(p.localPath.localpath.size())
        , length2(p.syncPath.size())
        , length3(p.cloudPath.size())
    {
    }

    ~ScopedSyncPathRestore()
    {
        path.localPath.localpath.resize(length1);
        path.syncPath.resize(length2);
        path.cloudPath.resize(length3);
    };
};

bool SyncPath::appendRowNames(const syncRow& row, FileSystemType filesystemType)
{
    if (row.isNoName())
    {
        auto noName = string("NO_NAME");

        // Multiple no name triplets?
        if (row.hasClashes())
            noName += "S";

        cloudPath += "/" + noName;
        localPath.appendWithSeparator(LocalPath::fromRelativePath(noName), true);
        syncPath += "/" + noName;

        return true;
    }

    // add to localPath
    if (row.fsNode)
    {
        localPath.appendWithSeparator(row.fsNode->localname, true);
    }
    else if (row.syncNode)
    {
        localPath.appendWithSeparator(row.syncNode->localname, true);
    }
    else if (row.cloudNode)
    {
        // this is the local name used when downsyncing a cloud name, if previously unmatched
        localPath.appendWithSeparator(LocalPath::fromRelativeName(row.cloudNode->name, *syncs.fsaccess, filesystemType), true);
    }
    else if (!row.cloudClashingNames.empty() || !row.fsClashingNames.empty())
    {
        // so as not to mislead in logs etc
        localPath.appendWithSeparator(LocalPath::fromRelativeName("<<<clashing>>>", *syncs.fsaccess, filesystemType), true);
    }
    else
    {
        // this is a legitimate case; eg. we only had a syncNode and it is removed in resolve_delSyncNode
        return false;
    }

    // add to cloudPath
    cloudPath += "/";
    CloudNode cn;
    if (row.cloudNode)
    {
        cloudPath += row.cloudNode->name;
    }
    else if (row.syncNode && syncs.lookupCloudNode(row.syncNode->syncedCloudNodeHandle, cn,
        nullptr, nullptr, nullptr, nullptr, nullptr, Syncs::LATEST_VERSION))
    {
        cloudPath += cn.name;
    }
    else if (row.syncNode)
    {
        cloudPath += row.syncNode->toName_of_localname;
    }
    else if (row.fsNode)
    {
        cloudPath += row.fsNode->localname.toName(*syncs.fsaccess);
    }
    else if (!row.cloudClashingNames.empty() || !row.fsClashingNames.empty())
    {
        // so as not to mislead in logs etc
        cloudPath += "<<<clashing>>>";
    }
    else
    {
        // this is a legitimate case; eg. we only had a syncNode and it is removed in resolve_delSyncNode
        return false;
    }

    // add to syncPath
    syncPath += "/";
    if (row.cloudNode)
    {
        syncPath += row.cloudNode->name;
    }
    else if (row.syncNode)
    {
        syncPath += row.syncNode->toName_of_localname;
    }
    else if (row.fsNode)
    {
        syncPath += row.fsNode->localname.toName(*syncs.fsaccess);
    }
    else if (!row.cloudClashingNames.empty() || !row.fsClashingNames.empty())
    {
        // so as not to mislead in logs etc
        syncPath += "<<<clashing>>>";
    }
    else
    {
        // this is a legitimate case; eg. we only had a syncNode and it is removed in resolve_delSyncNode
        return false;
    }

    return true;
}

LocalPath SyncThreadsafeState::syncTmpFolder() const
{
    lock_guard<mutex> g(mMutex);
    return mSyncTmpFolder;
}

void SyncThreadsafeState::setSyncTmpFolder(const LocalPath& tmpFolder)
{
    lock_guard<mutex> g(mMutex);
    mSyncTmpFolder = tmpFolder;
}

void SyncThreadsafeState::addExpectedUpload(NodeHandle parentHandle, const string& name, weak_ptr<SyncUpload_inClient> wp)
{
    lock_guard<mutex> g(mMutex);
    mExpectedUploads[toNodeHandle(parentHandle) + ":" + name] = wp;
    LOG_verbose << "Expecting upload-putnode " << (toNodeHandle(parentHandle) + ":" + name);
}

void SyncThreadsafeState::removeExpectedUpload(NodeHandle parentHandle, const string& name)
{
    lock_guard<mutex> g(mMutex);
    mExpectedUploads.erase(toNodeHandle(parentHandle) + ":" + name);
    LOG_verbose << "Unexpecting upload-putnode " << (toNodeHandle(parentHandle) + ":" + name);
}

shared_ptr<SyncUpload_inClient> SyncThreadsafeState::isNodeAnExpectedUpload(NodeHandle parentHandle, const string& name)
{
    lock_guard<mutex> g(mMutex);
    auto it = mExpectedUploads.find(toNodeHandle(parentHandle) + ":" + name);
    return it == mExpectedUploads.end() ? nullptr : it->second.lock();
}


void SyncThreadsafeState::adjustTransferCounts(bool upload, int32_t adjustQueued, int32_t adjustCompleted, m_off_t adjustQueuedBytes, m_off_t adjustCompletedBytes)
{
    lock_guard<mutex> g(mMutex);
    auto& tc = upload ? mTransferCounts.mUploads : mTransferCounts.mDownloads;

    assert(adjustQueued >= 0 || tc.mPending);
    assert(adjustCompleted >= 0 || tc.mCompleted);

    assert(adjustQueuedBytes >= 0 || tc.mPendingBytes);
    assert(adjustCompletedBytes >= 0 || tc.mCompletedBytes);

    tc.mPending += adjustQueued;
    tc.mCompleted += adjustCompleted;
    tc.mPendingBytes += adjustQueuedBytes;
    tc.mCompletedBytes += adjustCompletedBytes;

    if (!tc.mPending && tc.mCompletedBytes == tc.mPendingBytes)
    {
        tc.mCompletedBytes = 0;
        tc.mPendingBytes = 0;
    }
}

void SyncThreadsafeState::transferBegin(direction_t direction, m_off_t numBytes)
{
    adjustTransferCounts(direction == PUT, 1, 0, numBytes, 0);
}

void SyncThreadsafeState::transferComplete(direction_t direction, m_off_t numBytes)
{
    adjustTransferCounts(direction == PUT, -1, 1, 0, numBytes);
}

void SyncThreadsafeState::transferFailed(direction_t direction, m_off_t numBytes)
{
    adjustTransferCounts(direction == PUT, -1, 1, -numBytes, 0);
}

SyncTransferCounts SyncThreadsafeState::transferCounts() const
{
    lock_guard<mutex> guard(mMutex);

    return mTransferCounts;
}

SyncConfig::SyncConfig(LocalPath localPath,
                       std::string name,
                       NodeHandle remoteNode,
                       const std::string &remotePath,
                       const fsfp_t localFingerprint,
                       const LocalPath& externalDrivePath,
                       const bool enabled,
                       const SyncConfig::Type syncType,
                       const SyncError error,
                       const SyncWarning warning,
                       mega::handle hearBeatID)
    : mEnabled(enabled)
    , mLocalPath(std::move(localPath))
    , mName(std::move(name))
    , mRemoteNode(remoteNode)
    , mOriginalPathOfRemoteRootNode(remotePath)
    , mFilesystemFingerprint(localFingerprint)
    , mSyncType(syncType)
    , mError(error)
    , mWarning(warning)
    , mBackupId(hearBeatID)
    , mExternalDrivePath(externalDrivePath)
    , mBackupState(SYNC_BACKUP_NONE)
{}

bool SyncConfig::operator==(const SyncConfig& rhs) const
{
    return mEnabled == rhs.mEnabled
           && mExternalDrivePath == rhs.mExternalDrivePath
           && mLocalPath == rhs.mLocalPath
           && mName == rhs.mName
           && mRemoteNode == rhs.mRemoteNode
           && mOriginalPathOfRemoteRootNode == rhs.mOriginalPathOfRemoteRootNode
           && mFilesystemFingerprint == rhs.mFilesystemFingerprint
           && mSyncType == rhs.mSyncType
           && mError == rhs.mError
           && mBackupId == rhs.mBackupId
           && mWarning == rhs.mWarning
           && mBackupState == rhs.mBackupState;
}

bool SyncConfig::operator!=(const SyncConfig& rhs) const
{
    return !(*this == rhs);
}


bool SyncConfig::getEnabled() const
{
    return mEnabled;
}

void SyncConfig::setEnabled(bool enabled)
{
    mEnabled = enabled;
}

const LocalPath& SyncConfig::getLocalPath() const
{
    return mLocalPath;
}

SyncConfig::Type SyncConfig::getType() const
{
    return mSyncType;
}

bool SyncConfig::isBackup() const
{
    return mSyncType == TYPE_BACKUP;
}

bool SyncConfig::isExternal() const
{
    return !mExternalDrivePath.empty();
}

bool SyncConfig::isInternal() const
{
    return mExternalDrivePath.empty();
}

bool SyncConfig::stateFieldsChanged()
{
    bool changed = mError != mKnownError ||
                   mEnabled != mKnownEnabled ||
                   mKnownRunState != mRunState;

    if (changed)
    {
        mKnownError = mError;
        mKnownEnabled = mEnabled;
        mKnownRunState = mRunState;
    }
    return changed;
}

std::string SyncConfig::syncErrorToStr()
{
    return syncErrorToStr(mError);
}

std::string SyncConfig::syncErrorToStr(SyncError errorCode)
{
    switch(errorCode)
    {
    case NO_SYNC_ERROR:
        return "No error";
    case UNKNOWN_ERROR:
        return "Unknown error";
    case UNSUPPORTED_FILE_SYSTEM:
        return "File system not supported";
    case INVALID_REMOTE_TYPE:
        return "Remote node is not valid";
    case INVALID_LOCAL_TYPE:
        return "Local path is not valid";
    case INITIAL_SCAN_FAILED:
        return "Initial scan failed";
    case LOCAL_PATH_TEMPORARY_UNAVAILABLE:
        return "Local path temporarily unavailable";
    case LOCAL_PATH_UNAVAILABLE:
        return "Local path not available";
    case REMOTE_NODE_NOT_FOUND:
        return "Remote node not found";
    case STORAGE_OVERQUOTA:
        return "Reached storage quota limit";
    case ACCOUNT_EXPIRED:
        return "Account expired (business or Pro Flexi)";
    case FOREIGN_TARGET_OVERSTORAGE:
        return "Foreign target storage quota reached";
    case REMOTE_PATH_HAS_CHANGED:
        return "Remote path has changed";
    case REMOTE_NODE_MOVED_TO_RUBBISH:
        return "Remote node moved to Rubbish Bin";
    case SHARE_NON_FULL_ACCESS:
        return "Share without full access";
    case LOCAL_FILESYSTEM_MISMATCH:
        return "Local filesystem mismatch";
    case PUT_NODES_ERROR:
        return "Put nodes error";
    case ACTIVE_SYNC_BELOW_PATH:
        return "Active sync below path";
    case ACTIVE_SYNC_ABOVE_PATH:
        return "Active sync above path";
    case REMOTE_PATH_DELETED:
        assert(false);  // obsolete, should not happen
        return "Remote node has been deleted";
    case REMOTE_NODE_INSIDE_RUBBISH:
        return "Remote node is inside Rubbish Bin";
    case VBOXSHAREDFOLDER_UNSUPPORTED:
        return "Unsupported VBoxSharedFolderFS filesystem";
    case LOCAL_PATH_SYNC_COLLISION:
        return "Local path collides with an existing sync";
    case ACCOUNT_BLOCKED:
        return "Your account is blocked";
    case UNKNOWN_TEMPORARY_ERROR:
        return "Unknown temporary error";
    case TOO_MANY_ACTION_PACKETS:
        return "Too many changes in account, local state invalid";
    case LOGGED_OUT:
        return "Session closed";
    //case WHOLE_ACCOUNT_REFETCHED:
    //    return "The whole account was reloaded, missed updates could not have been applied in an orderly fashion";
    case MISSING_PARENT_NODE:
        return "Unable to figure out some node correspondence";
    case BACKUP_MODIFIED:
        return "Backup externally modified";
    case BACKUP_SOURCE_NOT_BELOW_DRIVE:
        return "Backup source path not below drive path.";
    case SYNC_CONFIG_WRITE_FAILURE:
        return "Unable to write sync config to disk.";
    case ACTIVE_SYNC_SAME_PATH:
        return "Active sync same path";
    case COULD_NOT_MOVE_CLOUD_NODES:
        return "Unable to move cloud nodes.";
    case COULD_NOT_CREATE_IGNORE_FILE:
        return "Unable to create initial ignore file.";
    case SYNC_CONFIG_READ_FAILURE:
        return "Unable to read sync configs from disk.";
    case UNKNOWN_DRIVE_PATH:
        return "Unknown drive path.";
    case INVALID_SCAN_INTERVAL:
        return "Invalid scan interval specified.";
    case NOTIFICATION_SYSTEM_UNAVAILABLE:
        return "Filesystem notification subsystem unavailable.";
    case UNABLE_TO_ADD_WATCH:
        return "Unable to add filesystem watch.";
    case UNABLE_TO_RETRIEVE_ROOT_FSID:
        return "Unable to retrieve sync root FSID.";
    case UNABLE_TO_OPEN_DATABASE:
        return "Unable to open state cache database.";
    case INSUFFICIENT_DISK_SPACE:
        return "Insufficient disk space.";
    case FAILURE_ACCESSING_PERSISTENT_STORAGE:
        return "Failure accessing to persistent storage";
    default:
        return "Undefined error";
    }
}

void SyncConfig::setBackupState(SyncBackupState state)
{
    assert(isBackup());

    mBackupState = state;
}

SyncBackupState SyncConfig::getBackupState() const
{
    return mBackupState;
}

const char* SyncConfig::synctypename(const SyncConfig::Type type)
{
    switch (type)
    {
    case SyncConfig::TYPE_BACKUP:
        return "BACKUP";
    case SyncConfig::TYPE_DOWN:
        return "DOWN";
    case SyncConfig::TYPE_UP:
        return "UP";
    case SyncConfig::TYPE_TWOWAY:
        return "TWOWAY";
    default:
        return "UNKNOWN";
    }
}

bool SyncConfig::synctypefromname(const string& name, Type& type)
{
    if (name == "BACKUP")
    {
        return type = TYPE_BACKUP, true;
    }
    if (name == "DOWN")
    {
        return type = TYPE_DOWN, true;
    }
    else if (name == "UP")
    {
        return type = TYPE_UP, true;
    }
    else if (name == "TWOWAY")
    {
        return type = TYPE_TWOWAY, true;
    }

    assert(!"Unknown sync type name.");

    return false;
}

SyncError SyncConfig::knownError() const
{
    return mKnownError;
}

bool SyncConfig::isScanOnly() const
{
    return mChangeDetectionMethod == CDM_PERIODIC_SCANNING;
}

string SyncConfig::getSyncDbStateCacheName(handle fsid, NodeHandle nh, handle userId) const
{
    handle tableid[3];
    tableid[0] = fsid;
    tableid[1] = nh.as8byte();
    tableid[2] = userId;

    string dbname;
    dbname.resize(sizeof tableid * 4 / 3 + 3);
    dbname.resize(Base64::btoa((byte*)tableid, sizeof tableid, (char*)dbname.c_str()));
    return dbname;
}

// new Syncs are automatically inserted into the session's syncs list
// and a full read of the subtree is initiated
Sync::Sync(UnifiedSync& us, const string& cdebris,
           const LocalPath& clocaldebris, bool cinshare, const string& logname)
: syncs(us.syncs)
, localroot(nullptr)
, mUnifiedSync(us)
, syncscanbt(us.syncs.rng)
, threadSafeState(new SyncThreadsafeState(us.mConfig.mBackupId, &syncs.mClient, us.mConfig.isBackup())) // assuming backups are only in Vault
{
    assert(syncs.onSyncThread());
    assert(cdebris.empty() || clocaldebris.empty());
    assert(!cdebris.empty() || !clocaldebris.empty());

    localroot.reset(new LocalNode(this));

    const SyncConfig& config = us.mConfig;

    syncs.lookupCloudNode(config.mRemoteNode,
                          cloudRoot,
                          &cloudRootPath,
                          nullptr,
                          nullptr,
                          nullptr,
                          nullptr,
                          Syncs::FOLDER_ONLY);

    isnetwork = false;
    inshare = cinshare;
    tmpfa = NULL;
    syncname = logname; // can be updated to be more specific in logs

    localnodes[FILENODE] = 0;
    localnodes[FOLDERNODE] = 0;

    assert(mUnifiedSync.mConfig.mRunState == SyncRunState::Loading);

    mLocalPath = mUnifiedSync.mConfig.getLocalPath();

    mFilesystemType = syncs.fsaccess->getlocalfstype(mLocalPath);

    localroot->init(FOLDERNODE, NULL, mLocalPath, nullptr);  // the root node must have the absolute path.  We don't store shortname, to avoid accidentally using relative paths.
    localroot->setSyncedNodeHandle(config.mRemoteNode);
    localroot->setScanAgain(false, true, true, 0);
    localroot->setCheckMovesAgain(false, true, true);
    localroot->setSyncAgain(false, true, true);

    if (!cdebris.empty())
    {
        debris = cdebris;
        localdebrisname = LocalPath::fromRelativePath(debris);
        localdebris = localdebrisname;
        localdebris.prependWithSeparator(mLocalPath);
    }
    else
    {
        localdebrisname = clocaldebris.leafName();
        localdebris = clocaldebris;
    }

    // Should this sync make use of filesystem notifications?
    if (us.mConfig.mChangeDetectionMethod == CDM_NOTIFICATIONS)
    {
        // Notifications may be queueing from this moment
        dirnotify.reset(syncs.fsaccess->newdirnotify(*localroot, mLocalPath, &syncs.waiter));
    }

    // set specified fsfp or get from fs if none
    const auto cfsfp = mUnifiedSync.mConfig.mFilesystemFingerprint;
    if (cfsfp)
    {
        fsfp = cfsfp;
    }
    else
    {
        fsfp = syncs.fsaccess->fsFingerprint(mLocalPath);
    }

    fsstableids = syncs.fsaccess->fsStableIDs(mLocalPath);
    LOG_info << "Filesystem IDs are stable: " << fsstableids;


    auto fas = syncs.fsaccess->newfileaccess(false);

    if (fas->fopen(mLocalPath, true, false))
    {
        // get the fsid of the synced folder
        localroot->fsid_lastSynced = fas->fsid;

        // load LocalNodes from cache (only for internal syncs)
        // We are using SQLite in the no-mutex mode, so only access a database from a single thread.
        if (shouldHaveDatabase())
        {
            string dbname = config.getSyncDbStateCacheName(fas->fsid, config.mRemoteNode, syncs.mClient.me);

            // Check if the database exists on disk.
            us.mConfig.mDatabaseExists = syncs.mClient.dbaccess->probe(*syncs.fsaccess, dbname);

            // Note, we opened dbaccess in thread-safe mode
            statecachetable.reset(syncs.mClient.dbaccess->open(syncs.rng, *syncs.fsaccess, dbname, DB_OPEN_FLAG_RECYCLE |  DB_OPEN_FLAG_TRANSACTED));

            // Did the call above create the database?
            us.mConfig.mDatabaseExists |= !!statecachetable;

            // Don't bother trying to read the cache if we couldn't open the database.
            if (us.mConfig.mDatabaseExists)
            {
                readstatecache();
            }
        }
        us.mConfig.mRunState = us.mConfig.mTemporarilyPaused ? SyncRunState::Pause : SyncRunState::Run;

        mCaseInsensitive = determineCaseInsenstivity(false);
        LOG_debug << "Sync case insensitivity for " << mLocalPath << " is " << mCaseInsensitive;
    }
    else
    {
        LOG_err << "Could not open sync root folder: " << mLocalPath;
        us.mConfig.mRunState = SyncRunState::Disable;
    }
}

Sync::~Sync()
{
    assert(syncs.onSyncThread());

    // must be set to prevent remote mass deletion while rootlocal destructor runs
    mDestructorRunning = true;
    mUnifiedSync.mConfig.mRunState = mUnifiedSync.mConfig.mDatabaseExists ? SyncRunState::Suspend : SyncRunState::Disable;

    // unlock tmp lock
    tmpfa.reset();

    // Deleting localnodes after this will not remove them from the db.
    statecachetable.reset();

    // This will recursively delete all LocalNodes in the sync.
    // If they have transfers associated, the SyncUpload_inClient and SyncDownload_inClient will have their wasRequesterAbandoned flag set true
    localroot.reset();
}

bool Sync::isBackup() const
{
    assert(syncs.onSyncThread());
    return getConfig().isBackup();
}

bool Sync::isBackupAndMirroring() const
{
    assert(syncs.onSyncThread());
    return isBackup() &&
           getConfig().getBackupState() == SYNC_BACKUP_MIRROR;
}

bool Sync::isBackupMonitoring() const
{
    // only called from tests
    assert(!syncs.onSyncThread());
    return getConfig().getBackupState() == SYNC_BACKUP_MONITOR;
}

void Sync::setBackupMonitoring()
{
    assert(syncs.onSyncThread());
    auto& config = getConfig();

    assert(config.getBackupState() == SYNC_BACKUP_MIRROR);

    LOG_verbose << "Sync "
                << toHandle(config.mBackupId)
                << " transitioning to monitoring mode.";

    config.setBackupState(SYNC_BACKUP_MONITOR);

    syncs.saveSyncConfig(config);
}

bool Sync::shouldHaveDatabase() const
{
    return syncs.mClient.dbaccess && !mUnifiedSync.mConfig.isExternal();
}

void Sync::setSyncPaused(bool pause)
{
    assert(syncs.onSyncThread());

    getConfig().mTemporarilyPaused = pause;
    syncs.mSyncFlags->isInitialPass = true;
}

bool Sync::isSyncPaused() {
    assert(syncs.onSyncThread());

    return getConfig().mTemporarilyPaused;
}

void Sync::addstatecachechildren(uint32_t parent_dbid, idlocalnode_map* tmap, LocalPath& localpath, LocalNode *p, int maxdepth)
{
    assert(syncs.onSyncThread());

    auto range = tmap->equal_range(parent_dbid);

    // remove processed elements as we go, so we can then clean the database at the end.
    for (auto it = range.first; it != tmap->end() && it->first == parent_dbid; it = tmap->erase(it))
    {
        LocalNode* const l = it->second;

        auto preExisting = p->children.find(l->localname);
        if (preExisting != p->children.end())
        {
            // tidying up from prior versions of the SDK which might have duplicate LocalNodes
            LOG_debug << "Removing duplicate LocalNode: " << preExisting->second->debugGetParentList();
            delete preExisting->second;   // also detaches and preps removal from db
            assert(p->children.find(l->localname) == p->children.end());
            // l will be added in its place.  Later entries were the ones used by the old algorithm
        }

        ScopedLengthRestore restoreLen(localpath);

        localpath.appendWithSeparator(l->localname, true);

        handle fsid = l->fsid_lastSynced;
        m_off_t size = l->syncedFingerprint.size;

        // clear localname to force newnode = true in setnameparent
        l->localname.clear();

        // if we already have the shortname from database, use that, otherwise (db is from old code) look it up
        std::unique_ptr<LocalPath> shortname;
        if (l->slocalname_in_db)
        {
            // null if there is no shortname, or the shortname matches the localname.
            shortname.reset(l->slocalname.release());
        }
        else
        {
            shortname = syncs.fsaccess->fsShortname(localpath);
        }

        l->init(l->type, p, localpath, nullptr);

        l->syncedFingerprint.size = size;
        l->setSyncedFsid(fsid, syncs.localnodeBySyncedFsid, l->localname, std::move(shortname));
        l->setSyncedNodeHandle(l->syncedCloudNodeHandle);
        l->oneTimeUseSyncedFingerprintInScan = true;

        if (!l->slocalname_in_db)
        {
            statecacheadd(l);
            if (insertq.size() > 50000)
            {
                DBTableTransactionCommitter committer(statecachetable);
                cachenodes();  // periodically output updated nodes with shortname updates, so people who restart megasync still make progress towards a fast startup
            }
        }

        if (maxdepth)
        {
            addstatecachechildren(l->dbid, tmap, localpath, l, maxdepth - 1);
        }
    }
}

void Sync::readstatecache()
{
    assert(syncs.onSyncThread());

    string cachedata;
    idlocalnode_map tmap;
    uint32_t cid;

    LOG_debug << syncname << "Sync " << toHandle(getConfig().mBackupId) << " about to load from db";

    statecachetable->rewind();
    unsigned numLocalNodes = 0;

    // bulk-load cached nodes into tmap
    assert(!memcmp(syncs.syncKey.key, syncs.mClient.key.key, sizeof(syncs.syncKey.key)));
    while (statecachetable->next(&cid, &cachedata, &syncs.syncKey))
    {
        uint32_t parentID = 0;

        if (auto l = LocalNode::unserialize(*this, cachedata, parentID))
        {
            l->dbid = cid;
            tmap.emplace(parentID, l.release());
            numLocalNodes += 1;
        }
    }

    // recursively build LocalNode tree
    {
        DBTableTransactionCommitter committer(statecachetable);
        LocalPath pathBuffer = localroot->localname; // don't let localname be appended during recurse
        addstatecachechildren(0, &tmap, pathBuffer, localroot.get(), 100);

        if (!tmap.empty())
        {
            // if there is anything left in tmap, those are orphan nodes - tidy up the db
            LOG_debug << "Removing " << tmap.size() << " LocalNode orphans from db";
            for (auto& ln : tmap)
            {
                statecachedel(ln.second);
            }
        }
    }
    cachenodes();

    LOG_debug << syncname << "Sync " << toHandle(getConfig().mBackupId) << " loaded from db with " << numLocalNodes << " sync nodes";

    localroot->setScanAgain(false, true, true, 0);
}

SyncConfig& Sync::getConfig()
{
    return mUnifiedSync.mConfig;
}

const SyncConfig& Sync::getConfig() const
{
    return mUnifiedSync.mConfig;
}

// remove LocalNode from DB cache
void Sync::statecachedel(LocalNode* l)
{
    assert(syncs.onSyncThread());
    assert(l->sync == this);

    if (!statecachetable)
    {
        return;
    }

    if (l->dbid && statecachetable)
    {
        statecachetable->del(l->dbid);
    }
    l->dbid = 0;

    insertq.erase(l);
}

// insert LocalNode into DB cache
void Sync::statecacheadd(LocalNode* l)
{
    assert(syncs.onSyncThread());
    assert(l->sync == this);

    if (!statecachetable)
    {
        return;
    }

    if (l->type < 0)
    {
        LOG_verbose << syncname << "Leaving type " << l->type << " out of DB, (scan blocked/symlink/reparsepoint/systemhidden etc): " << l->getLocalPath();
        return;
    }

    insertq.insert(l);
    assert(l != localroot.get());
    assert(l->parent);
}

void Sync::cachenodes()
{
    assert(syncs.onSyncThread());

    // Purge the queues if we have no state cache.
    if (!statecachetable)
    {
        insertq.clear();
        return;
    }

    if (insertq.size())
    {
        LOG_debug << syncname << "Saving LocalNode database with " << insertq.size() << " additions";

        DBTableTransactionCommitter committer(statecachetable);

        // additions - we iterate until completion or until we get stuck
        bool added;

        do {
            added = false;

            for (set<LocalNode*>::iterator it = insertq.begin(); it != insertq.end(); )
            {
                assert((*it)->type >= 0);
                assert((*it)->sync == this);
                assert((*it)->parent->parent || (*it)->parent == localroot.get());
                if ((*it)->parent->dbid || (*it)->parent == localroot.get())
                {
                    // add once we know the parent dbid so that the parent/child structure is correct in db
                    assert(!memcmp(syncs.syncKey.key, syncs.mClient.key.key, sizeof(syncs.syncKey.key)));
                    statecachetable->put(MegaClient::CACHEDLOCALNODE, *it, &syncs.syncKey);
                    insertq.erase(it++);
                    added = true;
                }
                else it++;
            }
        } while (added);

        if (insertq.size())
        {
            LOG_err << "LocalNode caching did not complete";
            assert(false);
        }
    }
}

void Sync::changestate(SyncError newSyncError, bool newEnableFlag, bool notifyApp, bool keepSyncDb)
{
    mUnifiedSync.changeState(newSyncError, newEnableFlag, notifyApp, keepSyncDb);
}

void UnifiedSync::changeState(SyncError newSyncError, bool newEnableFlag, bool notifyApp, bool keepSyncDb)
{
    assert(syncs.onSyncThread());

    // External backups should not auto-start
    newEnableFlag &= mConfig.isInternal();

    assert(!(newSyncError == DECONFIGURING_SYNC && keepSyncDb));
    assert(!(newEnableFlag && !keepSyncDb));

    if (!keepSyncDb)
    {
        if (mSync && mSync->statecachetable)
        {
            // flush our data structures before we close it.
            mSync->cachenodes();

            // remove the LocalNode database files on sync disablement (historic behaviour; sync re-enable with LocalNode state from non-matching SCSN is not supported (yet))
            mSync->statecachetable->remove();
            mSync->statecachetable.reset();
        }
        else
        {
            // delete the database file directly since we don't have an object for it
            auto fas = syncs.fsaccess->newfileaccess(false);
            if (fas->fopen(mConfig.mLocalPath, true, false))
            {
                string dbname = mConfig.getSyncDbStateCacheName(fas->fsid, mConfig.mRemoteNode, syncs.mClient.me);

                LocalPath dbPath;
                syncs.mClient.dbaccess->checkDbFileAndAdjustLegacy(*syncs.fsaccess, dbname, DB_OPEN_FLAG_TRANSACTED, dbPath);

                LOG_debug << "Deleting sync database at: " << dbPath;
                syncs.fsaccess->unlinklocal(dbPath);
            }
        }
        mConfig.mDatabaseExists = false;
    }

    if (newSyncError != NO_SYNC_ERROR && mSync && mSync->statecachetable)
    {
        // if we are keeping the db and unloading the sync,
        // prevent any more changes to it from this point
        mSync->cachenodes();
        mSync->statecachetable.reset();
    }

    mConfig.mError = newSyncError;
    mConfig.setEnabled(newEnableFlag);

    if (newSyncError)
    {
        mConfig.mRunState = mConfig.mDatabaseExists ? SyncRunState::Suspend : SyncRunState::Disable;
    }

    changedConfigState(!!syncs.mSyncConfigStore, notifyApp);
    mNextHeartbeat->updateSPHBStatus(*this);
}

// walk localpath and return corresponding LocalNode and its parent
// localpath must be relative to l or start with the root prefix if l == NULL
// localpath must be a full sync path, i.e. start with localroot->localname
// NULL: no match, optionally returns residual path
LocalNode* Sync::localnodebypath(LocalNode* l, const LocalPath& localpath, LocalNode** parent, LocalPath* outpath, bool fromOutsideThreadAlreadyLocked)
{
    assert(syncs.onSyncThread() || fromOutsideThreadAlreadyLocked);
    assert(!outpath || outpath->empty());

    size_t subpathIndex = 0;

    if (!l)
    {
        // verify matching localroot prefix - this should always succeed for
        // internal use
        if (!localroot->localname.isContainingPathOf(localpath, &subpathIndex))
        {
            if (parent)
            {
                *parent = NULL;
            }

            return NULL;
        }

        l = localroot.get();
    }

    if (localpath.empty())
    {
        if (outpath) outpath->clear();
        if (parent) *parent = l->parent;
        return l;
    }

    LocalPath component;

    while (localpath.nextPathComponent(subpathIndex, component))
    {
        if (parent)
        {
            *parent = l;
        }

        localnode_map::iterator it;
        if ((it = l->children.find(component)) == l->children.end()
            && (it = l->schildren.find(component)) == l->schildren.end())
        {
            // no full match: store residual path, return NULL with the
            // matching component LocalNode in parent
            if (outpath)
            {
                *outpath = std::move(component);
                auto remainder = localpath.subpathFrom(subpathIndex);
                if (!remainder.empty())
                {
                    outpath->appendWithSeparator(remainder, false);
                }
            }

            return NULL;
        }

        l = it->second;
    }

    // full match: no residual path, return corresponding LocalNode
    if (outpath)
    {
        outpath->clear();
    }
    return l;
}

bool Sync::determineCaseInsenstivity(bool secondTry)
{
    assert(mLocalPath == getConfig().mLocalPath);

    auto da = unique_ptr<DirAccess>(syncs.fsaccess->newdiraccess());
    auto lp = mLocalPath;
    if (da->dopen(&lp, NULL, false))
    {
        LocalPath leafName;
        nodetype_t dirEntryType;
        while (da->dnext(lp, leafName, false, &dirEntryType))
        {
            auto uc = Utils::toUpperUtf8(leafName.toPath(false));
            auto lc = Utils::toLowerUtf8(leafName.toPath(false));

            if (uc == lc) continue;

            auto lpuc = mLocalPath;
            auto lplc = mLocalPath;

            lpuc.appendWithSeparator(LocalPath::fromRelativePath(uc), true);
            lplc.appendWithSeparator(LocalPath::fromRelativePath(lc), true);

            LOG_debug << "Testing sync case sensitivity with " << lpuc << " vs " << lplc;

            auto fa1 = syncs.fsaccess->newfileaccess();
            auto fa2 = syncs.fsaccess->newfileaccess();

            bool opened1 = fa1->fopen(lpuc, true, false, nullptr, false, true);
            fa1->closef();
            bool opened2 = fa2->fopen(lplc, true, false, nullptr, false, true);
            fa2->closef();

            opened1 = opened1 && fa1->fsidvalid;
            opened2 = opened2 && fa2->fsidvalid;

            if (!opened1 && !opened2) continue;

            if (opened1 != opened2) return false;

            return fa1->fsidvalid && fa2->fsidvalid && fa1->fsid == fa1->fsid;
        }
    }

    if (secondTry)
    {
        // If we didn't figure it out, it may be a read-only empty folder, in which case it's irrelevant whether the fs is case insensitive
        LOG_debug << "We could not determine case sensitivity even after attempting to create a local sync .debris folder.  Using platform default";
#if defined(WIN32) || defined(__APPLE__)
        return true;
#else
        return false;
#endif
    }

    // we didn't find any files/folders that could be tested for case sensitivity.
    // so create the debris folder (if we can) and retry
    createDebrisTmpLockOnce();
    return determineCaseInsenstivity(true);
}



void Sync::createDebrisTmpLockOnce()
{
    assert(syncs.onSyncThread());

    if (!tmpfa)
    {
        tmpfa = syncs.fsaccess->newfileaccess();

        int i = 3;
        while (i--)
        {

            LocalPath localfilename = localdebris;
            if (syncs.fsaccess->mkdirlocal(localfilename, true, false))
            {
                LOG_verbose << syncname << "Created local sync debris folder";
            }

            LocalPath tmpname = LocalPath::fromRelativePath("tmp");
            localfilename.appendWithSeparator(tmpname, true);
            if (syncs.fsaccess->mkdirlocal(localfilename, false, false))
            {
                LOG_verbose << syncname << "Created local sync debris tmp folder";
            }

            tmpfaPath = localfilename;

            // lock it
            LocalPath lockname = LocalPath::fromRelativePath("lock");
            localfilename.appendWithSeparator(lockname, true);

            if (tmpfa->fopen(localfilename, false, true))
            {
                LOG_verbose << syncname << "Locked local sync debris tmp lock file";
                break;
            }
        }

        // if we failed to create the tmp dir three times in a row, fall
        // back to the sync's root
        if (i < 0)
        {
            tmpfa.reset();
            tmpfaPath = getConfig().mLocalPath;
        }

        threadSafeState->setSyncTmpFolder(tmpfaPath);
    }
}

bool SyncStallInfo::empty() const
{
    return cloud.empty() && local.empty();
}

bool SyncStallInfo::waitingCloud(const string& mapKeyPath, SyncStallEntry&& e)
{
    for (auto i = cloud.begin(); i != cloud.end(); )
    {
        // No need to add a new entry as we've already reported some parent.
        if (IsContainingCloudPathOf(i->first, mapKeyPath) && e.reason == i->second.reason)
            return false;

        // Remove entries that are below cloudPath1.
        if (IsContainingCloudPathOf(mapKeyPath, i->first) && e.reason == i->second.reason)
        {
            i = cloud.erase(i);
            continue;
        }

        // Check the next entry.
        ++i;
    }

    // Add a new entry.
    cloud.emplace(mapKeyPath, move(e));
    return true;
}

bool SyncStallInfo::waitingLocal(const LocalPath& mapKeyPath, SyncStallEntry&& e)
{
    for (auto i = local.begin(); i != local.end(); )
    {
        if (i->first.isContainingPathOf(mapKeyPath) && e.reason == i->second.reason)
            return false;

        if (mapKeyPath.isContainingPathOf(i->first) && e.reason == i->second.reason)
        {
            i = local.erase(i);
            continue;
        }

        ++i;
    }

    local.emplace(mapKeyPath, move(e));
    return true;
}

bool SyncStallInfo::hasImmediateStallReason() const
{
    for (auto& i : cloud)
    {
        if (i.second.alertUserImmediately)
        {
            return true;
        }
    }
    for (auto& i : local)
    {
        if (i.second.alertUserImmediately)
        {
            return true;
        }
    }
    return false;
}

struct ProgressingMonitor
{
    bool resolved = false;
    SyncFlags& sf;
    ProgressingMonitor(Syncs& syncs) : sf(*syncs.mSyncFlags) {}

    bool isContainingNodePath(const string& a, const string& b)
    {
        return a.size() <= b.size() &&
            !memcmp(a.c_str(), b.c_str(), a.size()) &&
            (a.size() == b.size() || b[a.size()] == '/');
    }

    void waitingCloud(const string& mapKeyPath, SyncStallEntry&& e)
    {
        // the caller has a path in the cloud that an operation is in progress for, or can't be dealt with yet.
        // update our list of subtree roots containing such paths
        resolved = true;

        sf.stall.waitingCloud(mapKeyPath, move(e));
    }

    void waitingLocal(const LocalPath& mapKeyPath, SyncStallEntry&& e)
    {
        // the caller has a local path that an operation is in progress for, or can't be dealt with yet.
        // update our list of subtree roots containing such paths
        resolved = true;

        sf.stall.waitingLocal(mapKeyPath, move(e));
    }

    void noResult()
    {
        // call this if we are still waiting but for something certain to complete
        // and for which we don't need to report a path
        resolved = true;
    }

    // For brevity in programming, if none of the above occurred,
    // the destructor records that we are progressing (ie, not stalled).
    ~ProgressingMonitor()
    {
        if (!resolved)
        {
            sf.noProgress = false;
            sf.noProgressCount = 0;
        }
    }
};


bool Sync::checkLocalPathForMovesRenames(syncRow& row, syncRow& parentRow, SyncPath& fullPath, bool& rowResult, bool belowRemovedCloudNode)
{
    // We have detected that this LocalNode might be a move/rename target (the moved-to location).
    // Ie, there is a new/different FSItem in this row.
    // This function detects whether this is in fact a move or not, and takes care of performing the corresponding cloud move
    // If we do determine it's a move, then we perform the corresponding move in the cloud.
    // Of course that's not instant, so we need to wait until the move completes (or fails)
    // In order to keep track of that, we put a shared_ptr to the move-tracking object into this LocalNode's rare fields.
    // The client thread actually performing the move will update flags in that object, or it might release its shared_ptr to the move object.
    // In the meantime this thread can continue recursing and iterate over the tree multiple times until the move is resolved.
    // We don't recurse below the moved-from or moved-to node in the meantime though as that would cause incorrect decisions to be made.
    // (well we do but in a very limited capacity, only checking if the cloud side has new nodes to detect crossed-over moves)
    // If the move/rename is successful, then on one of those iterations we will detect it as a synced row in
    // resolve_rowMatched.   That function will update our data structures, moving the sub-LocalNodes from the
    // moved-from LocalNode to the moved-to LocalNode.  Later the moved-from LocalNode will be removed as it has no FSNode or CloudNode.
    // So yes that means we do briefly have two LocalNodes for a the single moved file/folder while the move goes on.
    // That's convenient algorithmicaly for tracking the move, and also it's not safe to delete the old node early
    // as it might have come from a parent folder, which in data structures in the recursion stack are referring to.
    // If the move/rename fails, it's likely because the move is no longer appropriate, eg new parent folder
    // is missing.  In that case, we clean up the data structure and let the algorithm make a new choice.

    assert(syncs.onSyncThread());

    // New or different FSNode at this row.  Check if this node is where a filesystem item moved to.

    if (row.fsNode->type == TYPE_DONOTSYNC)
    {
        return false;
    }

    if (row.fsNode->type == TYPE_SPECIAL)
    {
        auto message = "special file";
        auto problem = PathProblem::DetectedHardLink;

        if (row.fsNode->isSymlink)
        {
            message = "symlink";
            problem = PathProblem::DetectedSymlink;
        }

        ProgressingMonitor monitor(syncs);

        monitor.waitingLocal(fullPath.localPath, SyncStallEntry(SyncWaitReason::FileIssue, true, false,
            {},
            {},
            {fullPath.localPath, problem},
            {}));


        LOG_debug << syncname
                  << "Checked path is a "
                  << message
                  << ", blocked: "
                  << fullPath.localPath;

        return rowResult = false, true;
    }
    else if (row.syncNode && row.syncNode->type != row.fsNode->type)
    {
        LOG_debug << syncname << "checked path does not have the same type, blocked: " << fullPath.localPath;

        ProgressingMonitor monitor(syncs);
        monitor.waitingLocal(fullPath.localPath, SyncStallEntry(
            SyncWaitReason::FolderMatchedAgainstFile, true, false,
            {fullPath.cloudPath}, {},
            {fullPath.localPath}, {}));

        rowResult = false;
        return true;
    }
    else
    {
        // Convenience.
        using MovePending = LocalNode::RareFields::MovePending;

        // Valid only if:
        // - We were part of a move that was pending due to unstable files.
        // - Those files have now become stable.
        //
        // If this pointer is valid, it means that the source has stabilized
        // and that we don't need to check it again.
        shared_ptr<MovePending> pendingTo;

        if (auto* s = row.syncNode)
        {
            // Do w have any rare fields?
            if (s->hasRare())
            {
                // Move is pending?
                if (auto& movePendingTo = s->rare().movePendingTo)
                {
                    // Check if the source/target has stabilized.
                    if (checkIfFileIsChanging(*row.fsNode, movePendingTo->sourcePath))
                    {
                        ProgressingMonitor monitor(syncs);

                        // Let the engine know why we're not making any progress.
                        monitor.waitingLocal(movePendingTo->sourcePath, SyncStallEntry(
                            SyncWaitReason::FileIssue, false, false,
                            {}, {},
                            {movePendingTo->sourcePath, PathProblem::FileChangingFrequently}, {}));

                        // Source and/or target is still unstable.
                        return rowResult = false, true;
                    }

                    // Source and target have become stable.
                    pendingTo = std::move(movePendingTo);
                }

                // Move is (was) in progress?
                if (auto& moveToHere = s->rare().moveToHere)
                {
                    if (moveToHere->failed)
                    {
                        // Move's failed. Try again.
                        moveToHere->syncCodeProcessedResult = true;
                        moveToHere.reset();
                        s->updateMoveInvolvement();
                    }
                    else
                    {
                        if (moveToHere->succeeded &&
                            s->rare().moveFromHere.get() == moveToHere.get())
                        {
                            // case insensitive rename is complete
                            s->rare().moveFromHere.reset();
                            s->rare().moveToHere.reset();
                            s->updateMoveInvolvement();
                            row.suppressRecursion = true;
                            rowResult = false;
                            // pass through to resolve_rowMatched on this pass, if appropriate
                            row.syncNode->setSyncAgain(false, true, false);
                            return false;
                        }

                        // Move's in progress.
                        //
                        // Revisit when the move is complete.
                        // In the mean time, don't recurse below this node.
                        row.suppressRecursion = true;
                        rowResult = false;

                        // When false, we can visit resolve_rowMatched(...).
                        return !moveToHere->succeeded;
                    }
                }

                // Unlink in progress?
                if (!s->rare().unlinkHere.expired())
                {
                    // Don't recurse into our children.
                    row.suppressRecursion = true;

                    // Row isn't synced.
                    rowResult = false;

                    // Move isn't complete.
                    return true;
                }
            }
        }

        // we already checked fsid differs before calling

        // This line can be useful to uncomment for debugging, but it does add a lot to the log.
        //SYNC_verbose << "Is this a local move destination, by fsid " << toHandle(row.fsNode->fsid) << " at " << logTriplet(row, fullPath);

        // find where this fsid used to be, and the corresponding cloud Node is the one to move (provided it hasn't also moved)
        // Note that it's possible that there are multiple LocalNodes with this synced fsid, due to chained moves for example.
        // We want the one that does have the corresponding synced Node still present on the cloud side.

        // also possible: was the file overwritten by moving an existing file over it?

        if (LocalNode* sourceSyncNode = syncs.findLocalNodeBySyncedFsid(row.fsNode->fsid, fullPath.localPath, row.fsNode->type, row.fsNode->fingerprint, this, nullptr))   // todo: maybe null for sync* to detect moves between sync?
        {
            // We've found a node associated with the local file's FSID.
            //
            // Note however, that the lookup function above doesn't
            // guarantee that the node we've retrieved was previously synced
            // as this file, just that it has been associated with it.
            //
            // So, we perform a special check here to ensure that the node
            // that's matched was synced against a prior version of this
            // file.
            //
            // The reason why we're performing this strange lookup and check
            // is that the user may have moved a file that was in the
            // process of uploading up the directory hierarchy.
            //
            // When the engine discovers the potential move target, it'd try
            // to match it against a previously synced node.  Unfortunately,
            // this'd fail because the source would only be considered
            // synced if the upload had completed.
            //
            // The result of this is that the move-target would be
            // considered a new file and could be uploaded before we
            // properly processed the move-source which would cause a stall.
            //
            // With this check in place, we'll locate the move-target and
            // correctly recognize the move-source as being part of a
            // move-in-progress, even though the move-source was in the
            // process of being uploaded.
//            if (sourceSyncNode->fsid_lastSynced != row.fsNode->fsid)
//                return false;

            assert(parentRow.syncNode);
            ProgressingMonitor monitor(syncs);

            // Are we moving an ignore file?
            if (row.isIgnoreFile() || sourceSyncNode->isIgnoreFile())
            {
                // Then it's not subject to move processing.
                return false;
            }

            // Is the move target excluded?
            if (parentRow.exclusionState(*row.fsNode) != ES_INCLUDED)
            {
                // Then don't perform the move.
                return false;
            }

            auto markSiblingSourceRow = [&]() {
                if (!row.rowSiblings)
                    return false;

                if (sourceSyncNode->parent != parentRow.syncNode)
                    return false;

                for (auto& sibling : *row.rowSiblings)
                {
                    if (sibling.syncNode == sourceSyncNode)
                    {
                        sibling.itemProcessed = true;
                        sibling.syncNode->setSyncAgain(true, false, false);
                        return true;
                    }
                }

                return false;
            };

            if (!row.syncNode)
            {
                if (!resolve_makeSyncNode_fromFS(row, parentRow, fullPath, false))
                {
                    // this can happen if eg. we can't read the fingerprint
                    monitor.waitingLocal(sourceSyncNode->getLocalPath(), SyncStallEntry(
                        SyncWaitReason::FileIssue, false, false,
                        {}, {},
                        {sourceSyncNode->getLocalPath(), PathProblem::CannotFingerprintFile}, {}));

                    row.suppressRecursion = true;
                    return rowResult = false, true;
                }
                assert(row.syncNode);
            }

            row.syncNode->namesSynchronized = sourceSyncNode->namesSynchronized;
            row.syncNode->setCheckMovesAgain(true, false, false);

            // Is the source's exclusion state well-defined?
            if (sourceSyncNode->exclusionState() == ES_UNKNOWN)
            {
                // Let the engine know why we can't perform the move.
                monitor.waitingLocal(sourceSyncNode->getLocalPath(), SyncStallEntry(
                    SyncWaitReason::FileIssue, false, false,
                    {}, {},
                    {sourceSyncNode->getLocalPath(), PathProblem::IgnoreRulesUnknown}, {}));

                // In some cases the move source may be below the target.
                //
                // This flag is necessary so that we continue to descend down
                // from the move target to the source such that we recompute
                // the source's exclusion state.
                //
                // TODO: Should we only set this flag if the source is below
                //       the target?
                row.recurseBelowRemovedFsNode = true;
                row.suppressRecursion = true;

                // Attempt the move later.
                return rowResult = false, true;
            }

            // Sanity.
            assert(sourceSyncNode->exclusionState() == ES_INCLUDED);

            // Check if the move source is still present and has the same
            // FSID as the target. If it does, we've encountered a hard link
            // and need to stall.
            //
            // If we don't stall, we'll trigger an infinite rename loop.
            {
                auto sourcePath = sourceSyncNode->getLocalPath();
                auto targetPath = fullPath.localPath;

                auto sourceFSID = syncs.fsaccess->fsidOf(sourcePath, false, false);  // skipcasecheck == false here so we only get the fsid for an exact name match
                auto targetFSID = syncs.fsaccess->fsidOf(targetPath, false, false);  // recheck this node again to be 100% confident there are two FSNodes with the same fsid

                if (sourcePath == targetPath)
                {
                    // if we run the pre-rework sync code against the same database,
                    // sometimes we end up with duplicate LocalNodes that then make it seem
                    // that we have hard links.
                    LOG_warn << "Possible duplicate LocalNode at " << sourceSyncNode->debugGetParentList() << " vs " << row.syncNode->debugGetParentList();
                    return rowResult = false, true;
                }
                else if (sourceFSID != UNDEF &&
                         targetFSID != UNDEF &&
                         sourceFSID == targetFSID)
                {
                    assert(targetFSID == row.fsNode->fsid);

                    // Let the user know why we can't perform the move.
                    // Actually we shouldn't even think this is a move since
                    // it's just due to duplicate fsids.  Just report these
                    // two files as hard-links of the same file
                    monitor.waitingLocal(fullPath.localPath, SyncStallEntry(
                        SyncWaitReason::FileIssue, true, false,
                        {},
                        {},
                        {sourceSyncNode->getLocalPath(), PathProblem::DetectedHardLink},
                        {fullPath.localPath, PathProblem::DetectedHardLink}));

                    // Don't try and synchronize our associate.
                    markSiblingSourceRow();

                    // Don't descend below this node.
                    row.suppressRecursion = true;

                    // Attempt the move later.
                    return rowResult = false, true;
                }
            }

            // Check if the move source is part of an ongoing upload.
            if (auto upload = std::dynamic_pointer_cast<SyncUpload_inClient>(sourceSyncNode->transferSP))
            {
                // If the putnodes request has started, we need to wait.
                if (upload->putnodesStarted)
                {
                    LOG_debug << "Move-source has outstanding putnodes: "
                              << logTriplet(row, fullPath);

                    // Make sure we visit the source again.
                    sourceSyncNode->setSyncAgain(false, true, false);

                    // We can't move just yet.
                    return rowResult = false, true;
                }

                // Otherwise, we can safely cancel the upload.
                sourceSyncNode->resetTransfer(nullptr);
            }

            // Is there something in the way at the move destination?
            string nameOverwritten;

            if (row.cloudNode && !row.hasCaseInsensitiveLocalNameChange())
            {
                if (row.cloudNode->handle == sourceSyncNode->syncedCloudNodeHandle)
                {
                    // The user or someone/something else already performed the corresponding move
                    // just let the syncItem() notice the local and cloud match now

                    SYNC_verbose << syncname
                             << "Detected local move that is already performed remotely, at "
                             << logTriplet(row, fullPath);

                    // and also let the source LocalNode be deleted now
                    sourceSyncNode->setSyncedNodeHandle(NodeHandle());
                    sourceSyncNode->setSyncedFsid(UNDEF, syncs.localnodeBySyncedFsid, sourceSyncNode->localname, nullptr);
                    sourceSyncNode->sync->statecacheadd(sourceSyncNode);

                    // not synced and no move needed
                    return rowResult = false, false;
                }

                SYNC_verbose << syncname
                             << "Move detected by fsid "
                             << toHandle(row.fsNode->fsid)
                             << " but something else with that name ("
                             << row.cloudNode->name
                             << ") is already here in the cloud. Type: "
                             << row.cloudNode->type
                             << " new path: "
                             << fullPath.localPath
                             << " old localnode: "
                             << sourceSyncNode->getLocalPath()
                             << logTriplet(row, fullPath);

                // but, is it ok to overwrite that thing?  If that's what
                // happened locally to a synced file, and the cloud item was
                // also synced and is still there, then it's legit
                // overwriting a folder like that is not possible so far as
                // I know Note that the original algorithm would overwrite a
                // file or folder, moving the old one to cloud debris

                // Assume the overwrite is legitimate.
                PathProblem problem = PathProblem::NoProblem;

                // Does the overwrite appear legitimate?
                if (row.syncNode->syncedCloudNodeHandle != row.cloudNode->handle)
                    problem = PathProblem::DifferentFileOrFolderIsAlreadyPresent;

                // Has the engine completed all pending scans?
                if (problem == PathProblem::NoProblem
                    && !syncs.mSyncFlags->scanningWasComplete)
                    problem = PathProblem::WaitingForScanningToComplete;

                LocalNode* other = nullptr;

                // Is the file on disk visible elsewhere?
                if (problem == PathProblem::NoProblem
                    && !row.syncNode->fsidSyncedReused)
                    other = syncs.findLocalNodeByScannedFsid(row.syncNode->fsid_lastSynced,
                                                             fullPath.localPath,
                                                             row.syncNode->type,
                                                             &row.syncNode->syncedFingerprint,
                                                             this,
                                                             nullptr);

                // Then it's probably part of another move.
                if (other && other != row.syncNode && other != sourceSyncNode)
                    problem = PathProblem::WaitingForAnotherMoveToComplete;

                // Is the overwrite legitimate?
                if (problem != PathProblem::NoProblem)
                {
                    // Make sure we revisit the source, too.
                    sourceSyncNode->setSyncAgain(false, true, false);

                    // The move source might be below the target.
                    row.recurseBelowRemovedFsNode = true;

                    // And let the engine know why we can't proceed.
                    monitor.waitingLocal(fullPath.localPath, SyncStallEntry(
                        SyncWaitReason::MoveOrRenameCannotOccur, false, false,
                        {sourceSyncNode->getCloudPath(true)},
                        {fullPath.cloudPath},
                        {sourceSyncNode->getLocalPath()},
                        {fullPath.localPath, problem}));

                    // Move isn't complete and this row isn't synced.
                    return rowResult = false, true;
                }

                // Overwrite is legitimate.
                SYNC_verbose << syncname
                             << "Move is a legit overwrite of a synced file/folder, so we overwrite that in the cloud also."
                             << logTriplet(row, fullPath);

                // Capture the cloud node's name for anomaly detection.
                nameOverwritten = row.cloudNode->name;
            }

            // logic to detect files being updated in the local computer moving the original file
            // to another location as a temporary backup
            if (!pendingTo
                && sourceSyncNode->type == FILENODE
                && checkIfFileIsChanging(*row.fsNode, sourceSyncNode->getLocalPath()))
            {
                // Make sure we don't process the source until the move is completed.
                if (!markSiblingSourceRow())
                {
                    // Source isn't a sibling so we need to add a marker.
                    pendingTo = std::make_shared<MovePending>(sourceSyncNode->getLocalPath());

                    row.syncNode->rare().movePendingTo = pendingTo;
                    sourceSyncNode->rare().movePendingFrom = pendingTo;

                    // Make sure we revisit the source.
                    sourceSyncNode->setSyncAgain(true, false, false);
                }

                // if we revist here and the file is still the same after enough time, we'll move it
                monitor.waitingLocal(sourceSyncNode->getLocalPath(), SyncStallEntry(
                    SyncWaitReason::FileIssue, false, false,
                    {sourceSyncNode->getCloudPath(true)},
                    {fullPath.cloudPath},
                    {sourceSyncNode->getLocalPath(), PathProblem::FileChangingFrequently},
                    {fullPath.localPath}));

                return rowResult = false, true;
            }

            row.suppressRecursion = true;   // wait until we have moved the other LocalNodes below this one

            // we don't want the source LocalNode to be visited until the move completes
            // because it might see a new file with the same name, and start an
            // upload attached to that LocalNode (which would create a wrong version chain in the account)
            // TODO: consider alternative of preventing version on upload completion - probably resulting in much more complicated name matching though
            markSiblingSourceRow();

            // Check if the move source is part of an ongoing download.
            auto sourceRequirement = Syncs::EXACT_VERSION;

            if (std::dynamic_pointer_cast<SyncDownload_inClient>(sourceSyncNode->transferSP))
            {
                // Since we were part of an ongoing downlaod, we can infer
                // that the local move-source must have been considered
                // synced. If it wasn't, we wouldn't have detected this move
                // or a stall would've been generated during CSF processing.
                //
                // So, it should be safe for us to move the latest version
                // of the node in the cloud.
                //
                // Ideally, we'll be able to continue download processing as
                // soon as the move has been confirmed during CSF
                // processing, provided the local move-target matches the
                // previously synced local move-source.
                LOG_debug << "Move-source is part of an ongoing download: "
                          << logTriplet(row, fullPath);

                sourceRequirement = Syncs::LATEST_VERSION;
            }

            // Although we have detected a move locally, there's no guarantee the cloud side
            // is complete, the corresponding parent folders in the cloud may not match yet.
            // ie, either of sourceCloudNode or targetCloudNode could be null here.
            // So, we have a heirarchy of statuses:
            //    If any scan flags anywhere are set then we can't be sure a missing fs node isn't a move
            //    After all scanning is done, we need one clean tree traversal with no moves detected
            //    before we can be sure we can remove nodes or upload/download.
            CloudNode sourceCloudNode, targetCloudNode;
            string sourceCloudNodePath, targetCloudNodePath;
            // Note that we get the EXACT_VERSION, not the latest version of that file.  A new file may have been added locally at that location
            // in the meantime, causing a version chain for that node.  But, we need the exact node (and especially so the Filefingerprint matches once the row lines up)
            bool foundSourceCloudNode = syncs.lookupCloudNode(sourceSyncNode->syncedCloudNodeHandle, sourceCloudNode, &sourceCloudNodePath, nullptr, nullptr, nullptr, nullptr, sourceRequirement);
            bool foundTargetCloudNode = syncs.lookupCloudNode(parentRow.syncNode->syncedCloudNodeHandle, targetCloudNode, &targetCloudNodePath, nullptr, nullptr, nullptr, nullptr, Syncs::FOLDER_ONLY);

            if (foundSourceCloudNode && foundTargetCloudNode)
            {
                LOG_debug << syncname << "Move detected by fsid " << toHandle(row.fsNode->fsid) << ". Type: " << sourceSyncNode->type
                    << " new path: " << fullPath.localPath
                    << " old localnode: " << sourceSyncNode->getLocalPath()
                    << logTriplet(row, fullPath);

                if (belowRemovedCloudNode)
                {
                    LOG_debug << syncname << "Move destination detected for fsid " << toHandle(row.fsNode->fsid) << " but we are belowRemovedCloudNode, must wait for resolution at: " << fullPath.cloudPath << logTriplet(row, fullPath);

                    monitor.waitingLocal(fullPath.localPath, SyncStallEntry(
                        SyncWaitReason::MoveOrRenameCannotOccur, false, false,
                        {sourceSyncNode->getCloudPath(true)},
                        {fullPath.cloudPath},
                        {sourceSyncNode->getLocalPath()},
                        {fullPath.localPath, PathProblem::ParentFolderDoesNotExist}));

                    row.syncNode->setSyncAgain(true, false, false);
                }
                else if (sourceSyncNode->parent && !sourceSyncNode->parent->syncedCloudNodeHandle.isUndef() &&
                         sourceSyncNode->parent->syncedCloudNodeHandle != sourceCloudNode.parentHandle)
                {
                    monitor.waitingLocal(fullPath.localPath, SyncStallEntry(
                        SyncWaitReason::MoveOrRenameCannotOccur, false, false,
                        {sourceSyncNode->getCloudPath(true)},
                        {fullPath.cloudPath},
                        {sourceSyncNode->getLocalPath()},
                        {fullPath.localPath, PathProblem::SourceWasMovedElsewhere}));

                        // Don't descend below this node.
                        row.suppressRecursion = true;

                        // Attempt the move later.
                        return rowResult = false, true;
                }
                else
                {
                    // movePtr stays alive until the move completes
                    // if it's all successful, we will detect the completed move in resolve_rowMatches
                    // and the details from this shared_ptr will help move sub-LocalNodes.
                    // In the meantime, the shared_ptr reminds us not to start another move
                    auto movePtr = std::make_shared<LocalNode::RareFields::MoveInProgress>();


                    Syncs::QueuedClientFunc simultaneousMoveReplacedNodeToDebris = nullptr;

                    if (row.cloudNode && row.cloudNode->handle != sourceCloudNode.handle)
                    {
                        LOG_debug << syncname << "Moving node to debris for replacement: " << fullPath.cloudPath << logTriplet(row, fullPath);

                        auto deletePtr = std::make_shared<LocalNode::RareFields::DeleteToDebrisInProgress>();
                        sourceSyncNode->rare().removeNodeHere = deletePtr;

                        bool inshareFlag = inshare;
                        auto deleteHandle = row.cloudNode->handle;
                        bool canChangeVault = threadSafeState->mCanChangeVault;
                        simultaneousMoveReplacedNodeToDebris = [deleteHandle, inshareFlag, deletePtr, canChangeVault](MegaClient& mc, TransferDbCommitter& committer)
                            {
                                if (auto n = mc.nodeByHandle(deleteHandle))
                                {
                                    mc.movetosyncdebris(n, inshareFlag, nullptr, canChangeVault);
                                }

                                // deletePtr lives until this moment
                            };

                        syncs.queueClient(move(simultaneousMoveReplacedNodeToDebris));

                        // For the normal move case, we would have made this (empty) row.syncNode specifically for the move
                        // But for this case we are reusing this existing LocalNode and it may be a folder with children
                        // Those children should be removed, should this whole operation succeed.  Make a list
                        // and remove them if the cloud actions succeed.
                        for (auto& c : row.syncNode->children)
                        {
                            movePtr->priorChildrenToRemove[c.second->localname] = c.second;
                        }
                    }


                    // record details so we can look up the source LocalNode again after the move completes:
                    movePtr->sourceFsid = row.fsNode->fsid;
                    movePtr->sourceType = row.fsNode->type;
                    movePtr->sourceFingerprint = row.fsNode->fingerprint;
                    movePtr->sourcePtr = sourceSyncNode;
                    movePtr->movedHandle = sourceCloudNode.handle;

                    string newName = row.fsNode->localname.toName(*syncs.fsaccess);
                    if (newName == sourceCloudNode.name ||
                        sourceSyncNode->localname == row.fsNode->localname)
                    {
                        // if it wasn't renamed locally, or matches the target anyway
                        // then don't change the name
                        newName.clear();
                    }

                    // If renaming (or move-renaming), check for filename anomalies.
                    // Only report if we really do succeed with the rename
                    std::function<void(MegaClient&)> anomalyReport = nullptr;
                    if (!newName.empty() && newName != nameOverwritten)
                    {
                        auto anomalyType = isFilenameAnomaly(fullPath.localPath.leafName(), newName, sourceCloudNode.type);
                        if (anomalyType != FILENAME_ANOMALY_NONE)
                        {
                            auto local  = fullPath.localPath;
                            auto remote =  targetCloudNodePath + "/" + newName;

                            anomalyReport = [=](MegaClient& mc){
                                assert(!mc.syncs.onSyncThread());
                                mc.filenameAnomalyDetected(anomalyType, local, remote);
                            };
                        }
                    }

                    std::function<void(MegaClient&)> signalMoveBegin;
#ifndef NDEBUG
                    {
                        // For purposes of capture.
                        auto sourcePath = sourceSyncNode->getLocalPath();
                        auto targetPath = row.syncNode->getLocalPath();

                        signalMoveBegin = [sourcePath, targetPath](MegaClient& client) {
                            client.app->move_begin(sourcePath, targetPath);
                        };
                    }
#endif // ! NDEBUG

                    if (sourceCloudNode.parentHandle == targetCloudNode.handle && !newName.empty())
                    {
                        // send the command to change the node name
                        LOG_debug << syncname
                                  << "Renaming node: " << sourceCloudNodePath
                                  << " to " << newName  << logTriplet(row, fullPath);

                        auto renameHandle = sourceCloudNode.handle;
                        bool canChangeVault = threadSafeState->mCanChangeVault;
                        syncs.queueClient([renameHandle, newName, movePtr, anomalyReport, simultaneousMoveReplacedNodeToDebris, signalMoveBegin, canChangeVault](MegaClient& mc, TransferDbCommitter& committer)
                            {
                                if (auto n = mc.nodeByHandle(renameHandle))
                                {

                                    // first move the old thing at the target path to debris.
                                    // this should occur in the same batch so it looks simultaneous
                                    if (simultaneousMoveReplacedNodeToDebris)
                                    {
                                        simultaneousMoveReplacedNodeToDebris(mc, committer);
                                    }

                                    if (signalMoveBegin)
                                        signalMoveBegin(mc);

                                    mc.setattr(n, attr_map('n', newName), [&mc, movePtr, newName, anomalyReport](NodeHandle, Error err){

                                        LOG_debug << mc.clientname << "SYNC Rename completed: " << newName << " err:" << err;

                                        movePtr->succeeded = !error(err);
                                        movePtr->failed = !!error(err);

                                        if (!err && anomalyReport) anomalyReport(mc);
                                    }, canChangeVault);
                                }
                            });

                        row.syncNode->rare().moveToHere = movePtr;
                        row.syncNode->updateMoveInvolvement();
                        sourceSyncNode->rare().moveFromHere = movePtr;
                        sourceSyncNode->updateMoveInvolvement();

                        LOG_debug << syncname << "Sync - local rename/move " << sourceSyncNode->getLocalPath() << " -> " << fullPath.localPath;

                        rowResult = false;
                        return true;
                    }
                    else
                    {
                        // send the command to move the node
                        LOG_debug << syncname << "Moving node: " << sourceCloudNodePath
                                  << " into " << targetCloudNodePath
                                  << (newName.empty() ? "" : (" as " + newName).c_str()) << logTriplet(row, fullPath);

                        bool canChangeVault = threadSafeState->mCanChangeVault;
                        syncs.queueClient([sourceCloudNode, targetCloudNode, newName, movePtr, anomalyReport, simultaneousMoveReplacedNodeToDebris, signalMoveBegin, canChangeVault](MegaClient& mc, TransferDbCommitter& committer)
                        {
                            if (signalMoveBegin)
                                signalMoveBegin(mc);

                            auto fromNode = mc.nodeByHandle(sourceCloudNode.handle);  // yes, it must be the exact version (should there be a version chain)
                            auto toNode = mc.nodeByHandle(targetCloudNode.handle);   // folders don't have version chains

                            if (fromNode && toNode)
                            {

                                // first move the old thing at the target path to debris.
                                // this should occur in the same batch so it looks simultaneous
                                if (simultaneousMoveReplacedNodeToDebris)
                                {
                                    simultaneousMoveReplacedNodeToDebris(mc, committer);
                                }

                                auto err = mc.rename(fromNode, toNode,
                                            SYNCDEL_NONE,
                                            sourceCloudNode.parentHandle,
                                            newName.empty() ? nullptr : newName.c_str(),
                                            canChangeVault,
                                            [&mc, movePtr, anomalyReport](NodeHandle, Error err){

                                                LOG_debug << mc.clientname << "SYNC Move completed. err:" << err;

                                                movePtr->succeeded = !error(err);
                                                movePtr->failed = !!error(err);

                                                if (!err && anomalyReport) anomalyReport(mc);
                                            });

                                if (err)
                                {
                                    // todo: or should we mark this one as blocked and otherwise continue.

                                    // err could be EACCESS or ECIRCULAR for example
                                    LOG_warn << mc.clientname << "SYNC Rename not permitted due to err " << err << ": " << fromNode->displaypath()
                                        << " to " << toNode->displaypath()
                                        << (newName.empty() ? "" : (" as " + newName).c_str());

                                    // todo: figure out if the problem could be overcome by copying and later deleting the source
                                    // but for now, mark the sync as disabled
                                    // todo: work out the right sync error code

                                    // todo: find another place to detect this condition?   Or, is this something that might happen anyway due to async changes and race conditions, we should be able to reevaluate.
                                    //changestate(COULD_NOT_MOVE_CLOUD_NODES, false, true);
                                }
                            }

                            // movePtr.reset();  // kept alive until completion - then the sync code knows it's finished
                        });

                        // command sent, now we wait for the actinpacket updates, later we will recognise
                        // the row as synced from fsNode, cloudNode and update the syncNode from those

                        LOG_debug << syncname << "Sync - local rename/move " << sourceSyncNode->getLocalPath() << " -> " << fullPath.localPath;

                        row.syncNode->rare().moveToHere = movePtr;
                        row.syncNode->updateMoveInvolvement();
                        sourceSyncNode->rare().moveFromHere = movePtr;
                        sourceSyncNode->updateMoveInvolvement();

                        row.suppressRecursion = true;

                        row.syncNode->setSyncAgain(true, true, false); // keep visiting this node

                        rowResult = false;
                        return true;
                    }
                }
            }
            else
            {
                if (!foundSourceCloudNode)
                {
                    // eg. upload in progress for this node, and locally renamed in the meantime.
                    // we can still update the LocalNode, and the uploaded node will be renamed later.

                    if (!foundSourceCloudNode) SYNC_verbose << syncname << "Adjusting LN for local move/rename before cloud node exists." << logTriplet(row, fullPath);

                    // remove fsid (and handle) from source node, so we don't detect
                    // that as a move source anymore
                    sourceSyncNode->moveContentTo(row.syncNode, fullPath.localPath, true);

                    assert(sourceSyncNode->fsid_lastSynced == row.fsNode->fsid);
                    sourceSyncNode->setSyncedFsid(UNDEF, syncs.localnodeBySyncedFsid, sourceSyncNode->localname, nullptr); // no longer associted with an fs item
                    sourceSyncNode->sync->statecacheadd(sourceSyncNode);

                    // do not consider this one synced though, or we won't recognize it as a move target when the uploaded node appears
                    //row.syncNode->setSyncedFsid(row.fsNode->fsid, syncs.localnodeBySyncedFsid, row.syncNode->localname, nullptr); // in case of further local moves before upload completes
                    //statecacheadd(row.syncNode);

                    // we know we have orphaned the sourceSyncNode so it can be removed at the first opportunity, no need to wait
                    sourceSyncNode->confirmDeleteCount = 2;
                    sourceSyncNode->certainlyOrphaned = 1;
                }
                else
                {
                    // eg. cloud parent folder not synced yet (maybe Localnode is created, but not handle matched yet)
                    if (!foundTargetCloudNode) SYNC_verbose << syncname << "Target parent cloud node doesn't exist yet" << logTriplet(row, fullPath);

                    monitor.waitingLocal(fullPath.localPath, SyncStallEntry(
                        SyncWaitReason::MoveOrRenameCannotOccur, false, false,
                        {sourceSyncNode->getCloudPath(true)},
                        {fullPath.cloudPath},
                        {sourceSyncNode->getLocalPath()},
                        {fullPath.localPath, PathProblem::ParentFolderDoesNotExist}));

                    row.suppressRecursion = true;
                    rowResult = false;
                    return true;
                }
            }
        }
    }

    return false;
 }


 #ifndef NDEBUG
 bool debug_confirm_getfsid(const LocalPath& p, FileSystemAccess& fsa, handle expectedFsid)
 {
    auto fa = fsa.newfileaccess();
    LocalPath lp = p;
    if (fa->fopen(lp, true, false, nullptr, false))
    {
        return fa->fsid == expectedFsid;
    }
    else
    {
        LOG_warn << "could not get fsid to confirm";
        return true;
    }
 }
 #endif

bool Sync::checkForCompletedCloudMoveToHere(syncRow& row, syncRow& parentRow, SyncPath& fullPath, bool& rowResult)
{
    // if this cloud move was a sync decision, don't look to make it locally too
    if (row.syncNode && row.syncNode->hasRare() && row.syncNode->rare().moveToHere &&
        !(mCaseInsensitive && row.hasCaseInsensitiveCloudNameChange()))
    {
        auto& moveHerePtr = row.syncNode->rare().moveToHere;

        if (moveHerePtr->failed)
        {
            SYNC_verbose << syncname << "Cloud move to here failed, reset for reevaluation" << logTriplet(row, fullPath);
            moveHerePtr.reset();
            row.syncNode->updateMoveInvolvement();
        }
        else if (!moveHerePtr->succeeded)
        {
            SYNC_verbose << syncname << "Cloud move already issued for this node, waiting for it to complete. " << logTriplet(row, fullPath);
            rowResult = false;
            return true;  // row processed (no further action) but not synced
        }
        else if (row.cloudNode->handle == moveHerePtr->movedHandle)
        {

            SYNC_verbose << syncname << "Cloud move completed, setting synced handle/fsid" << logTriplet(row, fullPath);
            syncs.setSyncedFsidReused(moveHerePtr->sourceFsid); // prevent reusing that one as move source for chained move cases
            row.syncNode->setSyncedNodeHandle(row.cloudNode->handle);
            row.syncNode->setSyncedFsid(moveHerePtr->sourceFsid, syncs.localnodeBySyncedFsid, row.syncNode->localname, nullptr);  // setting the synced fsid enables chained moves

            LOG_debug << syncname << "Looking up move source by fsid " << toHandle(moveHerePtr->sourceFsid);

            LocalNode* sourceSyncNode = syncs.findMoveFromLocalNode(moveHerePtr);

            if (sourceSyncNode == row.syncNode)
            {
                LOG_debug << syncname << "Resolving sync cloud case-only rename from : " << sourceSyncNode->getCloudPath(true) << ", here! " << logTriplet(row, fullPath);
                sourceSyncNode->rare().moveFromHere.reset();
            }
            else if (sourceSyncNode && sourceSyncNode->rareRO().moveFromHere == moveHerePtr)
            {
                LOG_debug << syncname << "Resolving sync cloud move/rename from : " << sourceSyncNode->getCloudPath(true) << ", here! " << logTriplet(row, fullPath);
                assert(sourceSyncNode == moveHerePtr->sourcePtr);

                // Assign the same syncedFingerprint as the move-from node
                // That way, if that row had some other sync aspect needed
                // (such as upload from an edit-then-move case, and the sync performs the move first)
                // then we will detect that same operation at this new row.
                row.syncNode->syncedFingerprint = sourceSyncNode->syncedFingerprint;

                // remove fsid (and handle) from source node, so we don't detect
                // that as a move source anymore
                sourceSyncNode->syncedFingerprint = FileFingerprint();
                sourceSyncNode->setSyncedFsid(UNDEF, syncs.localnodeBySyncedFsid, sourceSyncNode->localname, sourceSyncNode->cloneShortname());
                sourceSyncNode->setSyncedNodeHandle(NodeHandle());
                sourceSyncNode->sync->statecacheadd(sourceSyncNode);

                // Move all the LocalNodes under the source node to the new location
                // We can't move the source node itself as the recursive callers may be using it
                sourceSyncNode->moveContentTo(row.syncNode, fullPath.localPath, true);

                row.syncNode->setScanAgain(false, true, true, 0);
                sourceSyncNode->setScanAgain(true, false, false, 0);

                sourceSyncNode->rare().moveFromHere.reset();
                sourceSyncNode->trimRareFields();
                sourceSyncNode->updateMoveInvolvement();

                // If this node was repurposed for the move, rather than the normal case of creating a fresh one, we remove the old content if it was a folder
                // We have to do this after all processing of sourceSyncNode, in case the source was (through multiple operations) one of the subnodes about to be removed.
                // TODO: however, there is a risk of name collisions - probably we should use a multimap for LocalNode::children.
                for (auto& oldc : moveHerePtr->priorChildrenToRemove)
                {
                    for (auto& c : row.syncNode->children)
                    {
                        if (c.first == oldc.first && c.second == oldc.second)
                        {
                            delete c.second; // removes itself from the parent map
                            break;
                        }
                    }
                }
            }
            else if (sourceSyncNode)
            {
                // just alert us to this an double check the case in the debugger
                // resetting the movePtrs should cause re-evaluation
                LOG_debug << syncname << "We found the soure move node, but the source movePtr is no longer there." << sourceSyncNode->getCloudPath(true) << logTriplet(row, fullPath);
                assert(false);
            }
            else
            {
                // just alert us to this an double check the case in the debugger
                // resetting the movePtrs should cause re-evaluation
                LOG_debug << syncname << "Could not find move source node." << logTriplet(row, fullPath);
                assert(false);
            }

            // regardless, make sure we don't get stuck
            moveHerePtr->syncCodeProcessedResult = true;
            moveHerePtr.reset();
            row.syncNode->trimRareFields();
            row.syncNode->updateMoveInvolvement();
            statecacheadd(row.syncNode);

            rowResult = false;
            return true;
        }
        else
        {
            SYNC_verbose << syncname << "Cloud move completed, but cloud Node does not match now.  Reset to reevaluate." << logTriplet(row, fullPath);
            moveHerePtr->syncCodeProcessedResult = true;
            moveHerePtr.reset();
            row.syncNode->updateMoveInvolvement();
        }
    }

    rowResult = false;
    return false;
}



bool Sync::checkCloudPathForMovesRenames(syncRow& row, syncRow& parentRow, SyncPath& fullPath, bool& rowResult, bool belowRemovedFsNode)
{
    // We have detected that this LocalNode might be a move/rename target (the moved-to location).
    // Ie, there is a new/different CloudNode in this row.
    // This function detects whether this is in fact a move or not, and takes care of performing the corresponding local move/rename
    // If we do determine it's a move/rename, then we perform the corresponding action in the local FS.
    // We perform the local action synchronously so we don't need to track it with shared_ptrs etc.
    // Should it fail for some reason though, we report that in the stall tracking system and continue.
    // In the meantime this thread can continue recursing and iterate over the tree multiple times until the move is resolved.
    // We don't recurse below the moved-from or moved-to node in the meantime though as that would cause incorrect decisions to be made.
    // (well we do but in a very limited capacity, only checking if the local side has new nodes to detect crossed-over moves)
    // If the move/rename is successful, then on the next tree iteration we will detect it as a synced row in
    // resolve_rowMatched.   That function will update our data structures, moving the sub-LocalNodes from the
    // moved-from LocalNode to the moved-to LocalNode.  Later the moved-from LocalNode will be removed as it has no FSNode or CloudNode.
    // So yes that means we do briefly have two LocalNodes for a the single moved file/folder while the move goes on.
    // That's convenient algorithmicaly for tracking the move, and also it's not safe to delete the old node early
    // as it might have come from a parent folder, which in data structures in the recursion stack are referring to.
    // If the move/rename fails, it's likely because the move is no longer appropriate, eg new parent folder
    // is missing.  In that case, we clean up the data structure and let the algorithm make a new choice.

    assert(syncs.onSyncThread());

    SYNC_verbose << syncname << "checking localnodes for synced cloud handle " << row.cloudNode->handle;

    ProgressingMonitor monitor(syncs);

    if (row.syncNode && row.syncNode->type != row.cloudNode->type)
    {
        LOG_debug << syncname << "checked node does not have the same type, blocked: " << fullPath.cloudPath;

        monitor.waitingCloud(fullPath.cloudPath, SyncStallEntry(
            SyncWaitReason::FolderMatchedAgainstFile, true, true,
            {fullPath.cloudPath},
            {},
            {fullPath.localPath},
            {}));

        row.suppressRecursion = true;
        rowResult = false;
        return true;
    }

    unique_ptr<LocalNode> childrenToDeleteOnFunctionExit;

    // find out where the node was when synced, and is now.
    // If they are the same, both pointer are set to that one.
    LocalNode* sourceSyncNodeOriginal;
    LocalNode* sourceSyncNode;
    bool unsureDueToIncompleteScanning;

    if (syncs.findLocalNodeByNodeHandle(row.cloudNode->handle, sourceSyncNodeOriginal, sourceSyncNode, this, unsureDueToIncompleteScanning))
    {

        // Check if the source file/folder is still present
        if (sourceSyncNodeOriginal != sourceSyncNode)
        {
            if (sourceSyncNode->getLocalPath() == row.syncNode->getLocalPath())
            {
                SYNC_verbose << "Detected cloud move that is already performed remotely, at " << logTriplet(row, fullPath);

                // let the normal syncItem() matching resolve these completed moves to the same location

                auto oldFsid = sourceSyncNodeOriginal->fsid_lastSynced;

                // and also let the source LocalNode be deleted now (note it could have been in a different sync)
                sourceSyncNodeOriginal->setSyncedNodeHandle(NodeHandle());
                sourceSyncNodeOriginal->setSyncedFsid(UNDEF, syncs.localnodeBySyncedFsid, sourceSyncNodeOriginal->localname, nullptr);
                sourceSyncNodeOriginal->sync->statecacheadd(sourceSyncNodeOriginal);

                // since we caused this move, set the synced handle and fsid.
                // this will allow us to detect chained moves
                row.syncNode->setSyncedNodeHandle(row.cloudNode->handle);
                row.syncNode->setSyncedFsid(oldFsid, syncs.localnodeBySyncedFsid, row.syncNode->localname, nullptr);
                statecacheadd(row.syncNode);

                rowResult = false;
                return true;
            }
            else
            {
                monitor.waitingLocal(fullPath.localPath, SyncStallEntry(
                    SyncWaitReason::MoveOrRenameCannotOccur, false, false,
                    {sourceSyncNodeOriginal->getCloudPath(true)},
                    {fullPath.cloudPath},
                    {sourceSyncNodeOriginal->getLocalPath(), PathProblem::SourceWasMovedElsewhere},
                    {fullPath.localPath}));

                if (parentRow.syncNode) parentRow.syncNode->setSyncAgain(false, true, false);
                rowResult = false;
                return true;
            }
        }

        LocalPath sourcePath = sourceSyncNode->getLocalPath();

        if (sourceSyncNode == row.syncNode)
        {
            if (mCaseInsensitive && row.hasCaseInsensitiveCloudNameChange())
            {
                LOG_debug << "Move is the same node but is also a case insensitive name change: " << sourcePath;
            }
            else
            {
                return false;
            }
        }
        else if (sourcePath == fullPath.localPath)
        {
            // This case was seen in a log, possibly due to duplicate LocalNodes.
            // We don't want to move the target out of the way to the .debris, then find it's not present for move/rename
            LOG_debug << "Move would be to self: " << sourcePath;
            return false;
        }

        // Are we moving an ignore file?
        if (row.isIgnoreFile() || sourceSyncNode->isIgnoreFile())
        {
            // Then it's not subject to the usual move procesing.
            return false;
        }

        // Is the move target excluded?
        if (parentRow.exclusionState(*row.cloudNode) != ES_INCLUDED)
        {
            // Then don't perform the move.
            return false;
        }

        // It's a move or rename
        if (isBackup())
        {
            // Backups must not change the local
            changestate(BACKUP_MODIFIED, false, true, false);
            rowResult = false;
            return true;
        }

        assert(parentRow.syncNode);
        if (parentRow.syncNode) parentRow.syncNode->setCheckMovesAgain(false, true, false);
        if (row.syncNode) row.syncNode->setCheckMovesAgain(true, false, false);

        // Is the source's exclusion state well defined?
        if (sourceSyncNode->exclusionState() == ES_UNKNOWN)
        {
            // Let the engine know why we couldn't process this move.
            monitor.waitingLocal(sourceSyncNode->getLocalPath(), SyncStallEntry(
                SyncWaitReason::FileIssue, false, true,
                {sourceSyncNode->getCloudPath(false), PathProblem::IgnoreRulesUnknown},
                {},
                {sourceSyncNode->getLocalPath(), PathProblem::IgnoreRulesUnknown},
                {}));

            row.recurseBelowRemovedCloudNode = true;
            row.suppressRecursion = true;

            // Complete the move later.
            return rowResult = false, true;
        }

        // Convenience.
        auto markSiblingSourceRow = [&]() {
            if (!row.rowSiblings)
                return;

            if (sourceSyncNode->parent != parentRow.syncNode)
                return;

            for (auto& sibling : *row.rowSiblings)
            {
                if (sibling.syncNode == sourceSyncNode)
                {
                    sibling.itemProcessed = true;
                    return;
                }
            }
        };

        // True if the move-target exists and we're free to "overwrite" it.
        auto overwrite = false;

        bool caseInsensitiveRename = mCaseInsensitive && row.syncNode &&
            row.syncNode->syncedCloudNodeHandle == row.cloudNode->handle &&
            row.hasCaseInsensitiveCloudNameChange();

        // is there already something else at the target location though?
        // and skipping the case of a case insensitive rename
        if (row.fsNode && !caseInsensitiveRename)
        {
            // todo: should we check if the node that is already here is in fact a match?  in which case we should allow progressing to resolve_rowMatched
            SYNC_verbose << syncname
                         << "Move detected by nodehandle, but something else with that name is already here locally. Type: "
                         << row.fsNode->type
                         << " moved node: "
                         << fullPath.cloudPath
                         << " old parent correspondence: "
                         << (sourceSyncNode->parent ? sourceSyncNode->parent->getLocalPath().toPath(false) : "<null>")
                         << logTriplet(row, fullPath);

            // Assume we've encountered an illegitimate overwrite.
            PathProblem problem = PathProblem::DifferentFileOrFolderIsAlreadyPresent;

            // Does the file on disk match what this node was previously synced against?
            if (row.syncNode
                && (row.syncNode->type == row.fsNode->type
                    && row.syncNode->fsid_lastSynced == row.fsNode->fsid))
                problem = PathProblem::NoProblem;

            // Does the node exist elsewhere in the tree?
            while (problem == PathProblem::NoProblem)
            {
                CloudNode node;
                auto active = false;
                auto excluded = false;
                auto trash = false;
                auto found = syncs.lookupCloudNode(row.syncNode->syncedCloudNodeHandle,
                                                   node,
                                                   nullptr,
                                                   &trash,
                                                   &active,
                                                   &excluded,
                                                   nullptr,
                                                   Syncs::EXACT_VERSION);

                if (!found || !active || excluded || trash)
                    break;

                if (node.parentHandle != row.cloudNode->parentHandle
                    || node.name != row.cloudNode->name)
                    problem = PathProblem::WaitingForAnotherMoveToComplete;

                break;
            }

            if (problem != PathProblem::NoProblem)
            {
                parentRow.syncNode->setCheckMovesAgain(false, true, false);

                monitor.waitingCloud(fullPath.cloudPath, SyncStallEntry(
                    SyncWaitReason::MoveOrRenameCannotOccur, false, true,
                    {sourceSyncNode->getCloudPath(true)},
                    {fullPath.cloudPath, problem},
                    {sourceSyncNode->getLocalPath()},
                    {fullPath.localPath}));

                return rowResult = false, true;
            }

            SYNC_verbose << syncname
                         << "Move is a legit overwrite of a synced file, so we overwrite that locally too."
                         << logTriplet(row, fullPath);

            overwrite = true;
        }

        if (!sourceSyncNode->moveApplyingToLocal && !belowRemovedFsNode && parentRow.cloudNode)
        {
            LOG_debug << syncname << "Move detected by nodehandle. Type: " << sourceSyncNode->type
                << " moved node: " << fullPath.cloudPath
                << " old parent correspondence: " << (sourceSyncNode->parent ? sourceSyncNode->parent->getLocalPath().toPath(false) : "<null>")
                << logTriplet(row, fullPath);

            LOG_debug << "Sync - remote move " << fullPath.cloudPath <<
                " from corresponding " << (sourceSyncNode->parent ? sourceSyncNode->parent->getLocalPath().toPath(false) : "<null>") <<
                " to " << parentRow.cloudNode->name;

            sourceSyncNode->moveApplyingToLocal = true;
        }

        assert(!isBackup());

        // Check for filename anomalies.
        {
            auto type = isFilenameAnomaly(fullPath.localPath, row.cloudNode->name);

            if (type != FILENAME_ANOMALY_NONE)
            {
                auto remotePath = fullPath.cloudPath;
                auto localPath = fullPath.localPath;
                syncs.queueClient([type, localPath, remotePath](MegaClient& mc, TransferDbCommitter& committer)
                    {
                        mc.filenameAnomalyDetected(type, localPath, remotePath);
                    });
            }
        }

        // we don't want the source LocalNode to be visited until after the move completes, and we revisit with rescanned folder data
        // because it might see a new file with the same name, and start a download, keeping the row instead of removing it
        markSiblingSourceRow();

        if (belowRemovedFsNode)
        {
            LOG_debug << syncname << "Move destination detected for node " << row.cloudNode->handle << " but we are belowRemovedFsNode, must wait for resolution at: " << logTriplet(row, fullPath);;

            monitor.waitingCloud(fullPath.cloudPath, SyncStallEntry(
                SyncWaitReason::MoveOrRenameCannotOccur, false, true,
                {sourceSyncNode->getCloudPath(true)},
                {fullPath.cloudPath},
                {sourceSyncNode->getLocalPath()},
                {fullPath.localPath, PathProblem::ParentFolderDoesNotExist}));

            if (parentRow.syncNode) parentRow.syncNode->setSyncAgain(false, true, false);
            rowResult = false;
            return true;
        }

        // check filesystem is not changing fsids as a result of rename
        //
        // Only meaningful on filesystems with stable FSIDs.
        //
        // We've observed strange behavior when running on FAT filesystems under Windows.
        // There, moving a directory (or file) to another parent will cause that directory
        // (or file) to gain a new FSID.
        assert(!fsstableids || debug_confirm_getfsid(sourcePath, *syncs.fsaccess, sourceSyncNode->fsid_lastSynced));

        if (overwrite)
        {
            SYNC_verbose << "Move-target exists and must be moved to local debris: " << fullPath.localPath;

            if (!movetolocaldebris(fullPath.localPath))
            {
                // Couldn't move the target to local debris.
                LOG_err << "Couldn't move move-target to local debris: " << fullPath.localPath;

                // Sanity: Must exist for overwrite to be true.
                assert(row.syncNode);

                monitor.waitingCloud(fullPath.cloudPath, SyncStallEntry(
                    SyncWaitReason::CannotPerformDeletion, false, true,
                    {},
                    {},
                    {fullPath.localPath, PathProblem::MoveToDebrisFolderFailed},
                    {}));

                // Don't recurse as the subtree's fubar.
                row.suppressRecursion = true;

                // Move hasn't completed.
                sourceSyncNode->moveAppliedToLocal = false;

                // Row hasn't been synced.
                rowResult = false;

                return true;
            }

            LOG_debug << syncname << "Move-target moved to local debris: " << fullPath.localPath;

            // Rescan the parent if we're operating in periodic scan mode.
            if (!dirnotify)
                parentRow.syncNode->setScanAgain(false, true, false, 0);

            // Therefore there is nothing in the local subfolder anymore
            // And we should delete the localnodes corresponding to the items we moved to debris.
            // BUT what if the move is coming from inside that folder ?!!
            // Therefore move them to an unattached locallnode which will delete them on function exit

            //row.syncNode->deleteChildren();
            childrenToDeleteOnFunctionExit.reset(new LocalNode(this));
            while (!row.syncNode->children.empty())
            {
                auto* child = row.syncNode->children.begin()->second;
                child->setnameparent(childrenToDeleteOnFunctionExit.get(), child->localname, child->cloneShortname());
            }
        }

        if (caseInsensitiveRename)
        {
            auto oldPath = fullPath.localPath;
            fullPath.localPath = parentRow.syncNode->getLocalPath();
            fullPath.localPath.appendWithSeparator(LocalPath::fromRelativeName(row.cloudNode->name, *syncs.fsaccess, mFilesystemType), true);
            LOG_debug << "Executing case-only local rename: " << oldPath << " to " << fullPath.localPath << " (also this path should match: " << sourcePath << ")";
        }

        if (syncs.fsaccess->renamelocal(sourcePath, fullPath.localPath))
        {
            // todo: move anything at this path to sync debris first?  Old algo didn't though
            // todo: additional consideration: what if there is something here, and it should be moved/renamed to elsewhere in the sync (not the debris) first?
            // todo: additional consideration: what if things to be renamed/moved form a cycle?

            // check filesystem is not changing fsids as a result of rename
            //
            // Only meaningful on filesystems with stable FSIDs.
            //
            // We've observed strange behavior when running on FAT filesystems under Windows.
            // There, moving a directory (or file) to another parent will cause that directory
            // (or file) to gain a new FSID.
            assert(overwrite || !fsstableids || debug_confirm_getfsid(fullPath.localPath, *syncs.fsaccess, sourceSyncNode->fsid_lastSynced));

            LOG_debug << syncname << "Sync - local rename/move " << sourceSyncNode->getLocalPath() << " -> " << fullPath.localPath;

            if (caseInsensitiveRename)
            {
                row.syncNode->setScanAgain(false, true, false, 0);
            }
            else
            {
                if (!row.syncNode)
                {
                    resolve_makeSyncNode_fromCloud(row, parentRow, fullPath, false);
                    assert(row.syncNode);
                }

                row.syncNode->namesSynchronized = sourceSyncNode->namesSynchronized;

                // remove fsid (and handle) from source node, so we don't detect
                // that as a move source anymore
                sourceSyncNode->setSyncedFsid(UNDEF, syncs.localnodeBySyncedFsid, sourceSyncNode->localname, nullptr);  // shortname will be updated when rescan
                sourceSyncNode->setSyncedNodeHandle(NodeHandle());
                sourceSyncNode->sync->statecacheadd(sourceSyncNode);

                sourceSyncNode->moveContentTo(row.syncNode, fullPath.localPath, true);

                sourceSyncNode->moveAppliedToLocal = true;

                sourceSyncNode->setScanAgain(true, false, false, 0);
                row.syncNode->setScanAgain(true, true, true, 0);  // scan parent to see this moved fs item, also scan subtree to see if anything new is in there to overcome race conditions with fs notifications from the prior fs subtree paths
            }

            rowResult = false;
            return true;
        }
        else if (syncs.fsaccess->transient_error)
        {
            LOG_warn << "transient error moving folder: " << sourcePath << logTriplet(row, fullPath);

            monitor.waitingLocal(fullPath.localPath, SyncStallEntry(
                SyncWaitReason::MoveOrRenameCannotOccur, false, true,
                {sourceSyncNode->getCloudPath(true)},
                {fullPath.cloudPath},
                {sourceSyncNode->getLocalPath()},
                {fullPath.localPath, PathProblem::FilesystemErrorDuringOperation}));

            row.suppressRecursion = true;
            sourceSyncNode->moveApplyingToLocal = false;
            rowResult = false;
            return true;
        }
        else if (syncs.fsaccess->target_name_too_long)
        {
            LOG_warn << "Unable to move folder as the move target's name is too long: "
                     << sourcePath
                     << logTriplet(row, fullPath);

            monitor.waitingLocal(fullPath.localPath, SyncStallEntry(
                SyncWaitReason::MoveOrRenameCannotOccur, true, true,
                {sourceSyncNode->getCloudPath(true)},
                {fullPath.cloudPath},
                {sourceSyncNode->getLocalPath()},
                {fullPath.localPath, PathProblem::NameTooLongForFilesystem}));

            row.suppressRecursion = true;
            sourceSyncNode->moveApplyingToLocal = false;
            rowResult = false;

            return true;
        }
        else
        {
            SYNC_verbose << "Move to here delayed since local parent doesn't exist yet: " << sourcePath << logTriplet(row, fullPath);

            monitor.waitingCloud(fullPath.cloudPath, SyncStallEntry(
                SyncWaitReason::MoveOrRenameCannotOccur, false, true,
                {sourceSyncNode->getCloudPath(true)},
                {fullPath.cloudPath},
                {sourceSyncNode->getLocalPath()},
                {fullPath.localPath, PathProblem::ParentFolderDoesNotExist}));

            rowResult = false;
            return true;
        }
    }
    else if (unsureDueToIncompleteScanning)
    {
        monitor.waitingCloud(fullPath.cloudPath, SyncStallEntry(
            SyncWaitReason::MoveOrRenameCannotOccur, false, true,
            {sourceSyncNodeOriginal->getCloudPath(true)},
            {fullPath.cloudPath},
            {sourceSyncNodeOriginal->getLocalPath()},
            {fullPath.localPath, PathProblem::WaitingForScanningToComplete}));

        rowResult = false;
        return true;
    }
    else
    {
        monitor.noResult();
    }
    return false;
}

//  Just mark the relative LocalNodes as needing to be rescanned.
dstime Sync::procscanq()
{
    assert(syncs.onSyncThread());
    assert(dirnotify.get());

    NotificationDeque& queue = dirnotify->fsEventq;

    if (queue.empty())
    {
        return NEVER;
    }

    LOG_verbose << syncname << "Marking sync tree with filesystem notifications: "
                << queue.size();

    Notification notification;
    dstime delay = NEVER;

    while (queue.popFront(notification))
    {
        lastFSNotificationTime = syncs.waiter.ds;

        // Skip invalidated notifications.
        if (notification.invalidated())
        {
            LOG_debug << syncname << "Notification skipped: "
                      << notification.path;
            continue;
        }

        // Skip notifications from this sync's debris folder.
        if (notification.fromDebris(*this))
        {
            LOG_debug << syncname
                      << "Debris notification skipped: "
                      << notification.path;
            continue;
        }

        LocalPath remainder;
        LocalNode* nearest = nullptr;
        LocalNode* node = notification.localnode;

        // Notify the node or its parent
        LocalNode* match = localnodebypath(node, notification.path, &nearest, &remainder, false);

        // Check it's not an excluded path
        if (nearest && !remainder.empty())
        {
            LocalPath firstComponent;
            size_t index = 0;
            if (remainder.nextPathComponent(index, firstComponent))
            {
                if (isDoNotSyncFileName(firstComponent.toPath(false)))
                {
                    continue;
                }

                if (ES_EXCLUDED == nearest->exclusionState(firstComponent, TYPE_UNKNOWN, 0))
                {
                    continue;
                }
            }
        }

        bool scanDescendants = false;

        if (match)
        {
            if ((notification.scanRequirement != Notification::FOLDER_NEEDS_SELF_SCAN
                || match->type == FILENODE)
                && match->parent)
            {
                if (match->type == FILENODE)
                    match->recomputeFingerprint = true;

                nearest = match->parent;
            }
            else
            {
                nearest = match;
            }
        }
        else
        {
            size_t pos = 0;
            bool multipartRemainder = remainder.findNextSeparator(pos);
            scanDescendants = notification.scanRequirement == Notification::FOLDER_NEEDS_SELF_SCAN ?
                              !remainder.empty() :
                              multipartRemainder;
        }

        if (!nearest)
        {
            // we didn't find any ancestor within the sync
            continue;
        }

        if (nearest->expectedSelfNotificationCount > 0)
        {
            if (nearest->scanDelayUntil >= syncs.waiter.ds)
            {
                // self-caused notifications shouldn't cause extra waiting
                --nearest->expectedSelfNotificationCount;

                SYNC_verbose << "Skipping self-notification (remaining: "
                    << nearest->expectedSelfNotificationCount << ") at: "
                    << nearest->getLocalPath();

                continue;
            }
            else
            {
                SYNC_verbose << "Expected more self-notifications ("
                    << nearest->expectedSelfNotificationCount << ") but they were late, at: "
                    << nearest->getLocalPath();
                nearest->expectedSelfNotificationCount = 0;
            }
        }

        // Let the parent know it needs to perform a scan.
#ifdef DEBUG
        //if (nearest->scanAgain < TREE_ACTION_HERE)
        {
            SYNC_verbose << "Trigger scan flag by fs notification on " << nearest->getLocalPath();
        }
#endif

        nearest->setScanAgain(false, true, scanDescendants, SCANNING_DELAY_DS);

        if (nearest->rareRO().scanBlocked)
        {
            // in case permissions changed on a scan-blocked folder
            // retry straight away, but don't reset the backoff delay
            nearest->rare().scanBlocked->scanBlockedTimer.set(syncs.waiter.ds);
        }

        // How long the caller should wait before syncing.
        delay = SCANNING_DELAY_DS;
    }

    return delay;
}

bool Sync::movetolocaldebris(const LocalPath& localpath)
{
    assert(syncs.onSyncThread());
    assert(!isBackup());

    // first make sure the debris folder exists
    createDebrisTmpLockOnce();

    char buf[42];
    struct tm tms;
    string day, localday;
    struct tm* ptm = m_localtime(m_time(), &tms);

    // first try a subfolder with only the date (we expect that we may have target filename clashes here)
    sprintf(buf, "%04d-%02d-%02d", ptm->tm_year + 1900, ptm->tm_mon + 1, ptm->tm_mday);
    LocalPath targetFolder = localdebris;
    targetFolder.appendWithSeparator(LocalPath::fromRelativePath(buf), true);

    bool failedDueToTargetExists = false;

    if (movetolocaldebrisSubfolder(localpath, targetFolder, false, failedDueToTargetExists))
    {
        return true;
    }

    if (!failedDueToTargetExists) return false;

    // next try a subfolder with additional time and sequence - target filename clashes here should not occur
    sprintf(strchr(buf, 0), " %02d.%02d.%02d.", ptm->tm_hour,  ptm->tm_min, ptm->tm_sec);

    string datetime = buf;
    bool counterReset = false;
    if (datetime != mLastDailyDateTimeDebrisName)
    {
        mLastDailyDateTimeDebrisName = datetime;
        mLastDailyDateTimeDebrisCounter = 0;
        counterReset = true;
    }

    // initially try wih the same sequence number as last time, to avoid making large numbers of these when possible
    targetFolder = localdebris;
    targetFolder.appendWithSeparator(LocalPath::fromRelativePath(
        datetime + std::to_string(mLastDailyDateTimeDebrisCounter)), false);

    if (movetolocaldebrisSubfolder(localpath, targetFolder, counterReset, failedDueToTargetExists))
    {
        return true;
    }

    if (!failedDueToTargetExists) return false;

    if (counterReset)
    {
        // no need to try an incremented number if it was a new folder anyway
        return false;
    }

    // if that fails, try with the sequence incremented, that should be a new, empty folder with no filename clash possible
    ++mLastDailyDateTimeDebrisCounter;

    targetFolder = localdebris;
    targetFolder.appendWithSeparator(LocalPath::fromRelativePath(
        datetime + std::to_string(mLastDailyDateTimeDebrisCounter)), true);

    if (movetolocaldebrisSubfolder(localpath, targetFolder, true, failedDueToTargetExists))
    {
        return true;
    }

    return false;
}

bool Sync::movetolocaldebrisSubfolder(const LocalPath& localpath, const LocalPath& targetFolder, bool logFailReason, bool& failedDueToTargetExists)
{
    failedDueToTargetExists = false;

    bool createdFolder = false;
    if (syncs.fsaccess->mkdirlocal(targetFolder, false, false))
    {
        createdFolder = true;
    }
    else
    {
        if (!syncs.fsaccess->target_exists)
        {
            return false;
        }
    }

    LocalPath moveTarget = targetFolder;
    moveTarget.appendWithSeparator(localpath.subpathFrom(localpath.getLeafnameByteIndex()), true);

    syncs.fsaccess->skip_targetexists_errorreport = !logFailReason;
    bool success = syncs.fsaccess->renamelocal(localpath, moveTarget, false);
    syncs.fsaccess->skip_targetexists_errorreport = false;

    failedDueToTargetExists = !success && syncs.fsaccess->target_exists;

    if (createdFolder)
    {
        if (success)
        {
            LOG_verbose << syncname << "Created daily local debris folder: " << targetFolder;
        }
        else
        {
            // we didn't use the folder anyway, remove to avoid making huge numbers of them
            syncs.fsaccess->rmdirlocal(targetFolder);
        }
    }
    return success;
}

UnifiedSync::UnifiedSync(Syncs& s, const SyncConfig& c)
    : syncs(s), mConfig(c)
{
    mNextHeartbeat.reset(new HeartBeatSyncInfo());
}

void Syncs::enableSyncByBackupId(handle backupId, bool paused, bool resetFingerprint, bool notifyApp, bool setOriginalPath, std::function<void(error, SyncError, handle)> completion, bool completionInClient, const string& logname)
{
    assert(!onSyncThread());

    auto clientCompletion = [=](error e, SyncError se, handle)
        {
            queueClient([completion, e, se, backupId](MegaClient&, TransferDbCommitter&)
                {
                    if (completion) completion(e, se, backupId);
                });
        };

    queueSync([=]()
        {
            enableSyncByBackupId_inThread(backupId, paused, resetFingerprint, notifyApp, setOriginalPath, completionInClient ? clientCompletion : completion, logname);
        });
}

void Syncs::enableSyncByBackupId_inThread(handle backupId, bool paused, bool resetFingerprint, bool notifyApp, bool setOriginalPath, std::function<void(error, SyncError, handle)> completion, const string& logname, const string& excludedPath)
{
    assert(onSyncThread());

    UnifiedSync* usPtr = nullptr;

    for (auto& s : mSyncVec)
    {
        if (s->mConfig.mBackupId == backupId)
        {
            usPtr = s.get();
        }
    }

    if (!usPtr)
    {
        LOG_debug << "Enablesync could not find sync";
        if (completion) completion(API_ENOENT, UNKNOWN_ERROR, backupId);
        return;
    }

    UnifiedSync& us = *usPtr;

    if (us.mSync)
    {
        // it's already running, just set whether it's paused or not.
        LOG_debug << "Sync pause/unpause from "
                  << us.mConfig.mTemporarilyPaused
                  << " to "
                  << paused;

        auto changed = us.mConfig.mTemporarilyPaused != paused;

        us.mConfig.mTemporarilyPaused = paused;
        us.mConfig.mRunState = paused ? SyncRunState::Pause : SyncRunState::Run;

        if (changed && notifyApp)
            mClient.app->syncupdate_stateconfig(us.mConfig);

        if (completion) completion(API_OK, NO_SYNC_ERROR, backupId);
        return;
    }

    us.mConfig.mError = NO_SYNC_ERROR;
    us.mConfig.mRunState = SyncRunState::Loading;
    us.mConfig.mTemporarilyPaused = paused;

    if (resetFingerprint)
    {
        us.mConfig.mFilesystemFingerprint = 0; //This will cause the local filesystem fingerprint to be recalculated
    }

    if (setOriginalPath)
    {
        CloudNode cloudNode;
        string cloudNodePath;
        if (lookupCloudNode(us.mConfig.mRemoteNode, cloudNode, &cloudNodePath, nullptr, nullptr, nullptr, nullptr, Syncs::FOLDER_ONLY)
            &&  us.mConfig.mOriginalPathOfRemoteRootNode != cloudNodePath)
        {
            us.mConfig.mOriginalPathOfRemoteRootNode = cloudNodePath;
            saveSyncConfig(us.mConfig);
        }
    }

    LocalPath rootpath;
    std::unique_ptr<FileAccess> openedLocalFolder;
    bool inshare, isnetwork;

    error e;
    {
        // todo: even better thead safety
        lock_guard<mutex> g(mClient.nodeTreeMutex);
        e = mClient.checkSyncConfig(us.mConfig, rootpath, openedLocalFolder, inshare, isnetwork);
    }

    if (e)
    {
        // error and enable flag were already changed
        LOG_debug << "Enablesync checks resulted in error: " << e;

        us.mConfig.mRunState = us.mConfig.mDatabaseExists ? SyncRunState::Suspend : SyncRunState::Disable;

        us.changedConfigState(true, notifyApp);
        if (completion) completion(e, us.mConfig.mError, backupId);
        return;
    }

    // Does this sync contain an ignore file?
    if (!hasIgnoreFile(us.mConfig))
    {
        DefaultFilterChain* filter = nullptr;

        // What chain are we using as a template?
        if (us.mConfig.mLegacyExclusionsIneligigble)
        {
            filter = &mNewSyncFilterChain;
            LOG_debug << "Adding standard default .megaignore to sync";
        }
        else
        {
            filter = &mLegacyUpgradeFilterChain;
            LOG_debug << "Converting legacy exclusion rules to .megaignore for this sync";
        }

        // Create a new chain so that we can add custom rules if necessary.
        DefaultFilterChain tempFilter;

        // Do we have a custom rule to apply?
        if (!excludedPath.empty())
        {
            // Then copy the template...
            tempFilter = *filter;

            // And add the new exclusion.
            tempFilter.excludePath(excludedPath);

            // Use the updated filter when generating a new ignore file.
            filter = &tempFilter;
        }

        // Try and create the missing ignore file.
        if (!filter->create(us.mConfig.mLocalPath, *fsaccess))
        {
            LOG_debug << "Failed to create ignore file for sync without one";

            us.mConfig.mError = COULD_NOT_CREATE_IGNORE_FILE;
            us.mConfig.mEnabled = false;
            us.mConfig.mRunState = us.mConfig.mDatabaseExists ? SyncRunState::Suspend : SyncRunState::Disable;

            us.changedConfigState(true, notifyApp);

            if (completion)
                completion(API_EWRITE, us.mConfig.mError, backupId);

            return;
        }
    }

    us.mConfig.mError = NO_SYNC_ERROR;
    us.mConfig.mEnabled = true;
    us.mConfig.mRunState = SyncRunState::Loading;
    us.mConfig.mLegacyExclusionsIneligigble = true;

    // If we're a backup sync...
    if (us.mConfig.isBackup())
    {
        auto& config = us.mConfig;

        auto firstTime = config.mBackupState == SYNC_BACKUP_NONE;
        auto isExternal = config.isExternal();
        auto wasDisabled = config.knownError() == BACKUP_MODIFIED;

        if (firstTime || isExternal || wasDisabled)
        {
            // Then we must come up in mirroring mode.
            us.mConfig.mBackupState = SYNC_BACKUP_MIRROR;
        }
    }

    string debris = DEBRISFOLDER;
    auto localdebris = LocalPath();

    us.changedConfigState(true, notifyApp);
    mHeartBeatMonitor->updateOrRegisterSync(us);

    startSync_inThread(us, debris, localdebris, inshare, isnetwork, rootpath, completion, logname);
    us.mNextHeartbeat->updateSPHBStatus(us);
}

bool Syncs::checkSyncRemoteLocationChange(UnifiedSync& us, bool exists, string cloudPath)
{
    assert(onSyncThread());

    bool pathChanged = false;
    if (exists)
    {
        if (cloudPath != us.mConfig.mOriginalPathOfRemoteRootNode)
        {
            // the sync will be suspended. Should the user manually start it again,
            // then the recorded path will be updated to whatever path the Node is then at.
            LOG_debug << "Sync root path changed!  Was: " << us.mConfig.mOriginalPathOfRemoteRootNode << " now: " << cloudPath;
            pathChanged = true;
        }
    }
    else //unset remote node: failed!
    {
        if (!us.mConfig.mRemoteNode.isUndef())
        {
            us.mConfig.mRemoteNode = NodeHandle();
        }
    }

    return pathChanged;
}

void Syncs::startSync_inThread(UnifiedSync& us, const string& debris, const LocalPath& localdebris,
    bool inshare, bool isNetwork, const LocalPath& rootpath,
    std::function<void(error, SyncError, handle)> completion, const string& logname)
{
    assert(onSyncThread());
    assert(!us.mSync);

    auto prevFingerprint = us.mConfig.mFilesystemFingerprint;

    auto fail = [&us, &completion](Error e, SyncError se) -> void {
        us.changeState(se, false, true, true);
        us.mSync.reset();
        LOG_debug << "Final error for sync start: " << e;
        if (completion) completion(e, us.mConfig.mError, us.mConfig.mBackupId);
    };

    us.mConfig.mRunState = SyncRunState::Loading;
    us.changedConfigState(false, true);

    us.mSync.reset(new Sync(us, debris, localdebris, inshare, logname));
    us.mConfig.mFilesystemFingerprint = us.mSync->fsfp;

    if (us.mConfig.mRunState == SyncRunState::Disable)
    {
        LOG_err << "Could not determine fsid of sync root folder.";
        return fail(API_EFAILED, UNABLE_TO_RETRIEVE_ROOT_FSID);
    }

    debugLogHeapUsage();

    us.mSync->purgeStaleDownloads();

    // this was already set in the Sync constructor
    assert(us.mConfig.mRunState == (us.mConfig.mTemporarilyPaused ? SyncRunState::Pause : SyncRunState::Run));

    us.changedConfigState(false, true);

    // Make sure we could open the state cache database.
    if (us.mSync->shouldHaveDatabase() && !us.mSync->statecachetable)
    {
        LOG_err << "Unable to open state cache database.";
        return fail(API_EFAILED, UNABLE_TO_OPEN_DATABASE);
    }
    // Make sure we were able to assign the root's FSID.
    else if (us.mSync->localroot->fsid_lastSynced == UNDEF)
    {
        LOG_err << "Unable to retrieve the sync root's FSID: "
                << us.mConfig.getLocalPath();

        return fail(API_EFAILED, UNABLE_TO_RETRIEVE_ROOT_FSID);
    }
    else if (us.mSync->localroot->watch(us.mConfig.getLocalPath(), UNDEF) != WR_SUCCESS)
    {
        LOG_err << "Unable to add a watch for the sync root: "
                << us.mConfig.getLocalPath();

        return fail(API_EFAILED, UNABLE_TO_ADD_WATCH);
    }
    else if (prevFingerprint && prevFingerprint != us.mConfig.mFilesystemFingerprint)
    {
        LOG_err << "New sync local fingerprint mismatch. Previous: "
                << prevFingerprint
                << "  Current: "
                << us.mConfig.mFilesystemFingerprint;

        return fail(API_EFAILED, LOCAL_FILESYSTEM_MISMATCH);
    }

    us.mSync->isnetwork = isNetwork;

    saveSyncConfig(us.mConfig);
    mSyncFlags->isInitialPass = true;

    if (completion) completion(API_OK, us.mConfig.mError, us.mConfig.mBackupId);
}

void UnifiedSync::changedConfigState(bool save, bool notifyApp)
{
    assert(syncs.onSyncThread());

    if (mConfig.stateFieldsChanged())
    {
        LOG_debug << "Sync " << toHandle(mConfig.mBackupId)
                  << " now in runState: " << int(mConfig.mRunState)
                  << " enabled: " << mConfig.mEnabled
                  << " error: " << mConfig.mError;

        if (save)
        {
            syncs.saveSyncConfig(mConfig);
        }

        if (notifyApp && !mConfig.mRemovingSyncBySds)
        {
            assert(syncs.onSyncThread());
            syncs.mClient.app->syncupdate_stateconfig(mConfig);
        }
    }
}

Syncs::Syncs(MegaClient& mc)
  : mClient(mc)
  , fsaccess(::mega::make_unique<FSACCESS_CLASS>())
  , mSyncFlags(new SyncFlags)
  , mScanService(new ScanService(waiter))
{
    fsaccess->initFilesystemNotificationSystem();

    mHeartBeatMonitor.reset(new BackupMonitor(*this));
    syncThread = std::thread([this]() { syncLoop(); });
}

Syncs::~Syncs()
{
    assert(!onSyncThread());

    // null function is the signal to end the thread
    syncThreadActions.pushBack(nullptr);
    waiter.notify();
    if (syncThread.joinable()) syncThread.join();
}

void Syncs::syncRun(std::function<void()> f)
{
    assert(!onSyncThread());
    std::promise<bool> synchronous;
    syncThreadActions.pushBack([&]()
        {
            f();
            synchronous.set_value(true);
        });

    mSyncFlags->earlyRecurseExitRequested = true;
    waiter.notify();
    synchronous.get_future().get();
}

void Syncs::queueSync(std::function<void()>&& f)
{
    assert(!onSyncThread());
    syncThreadActions.pushBack(move(f));
    mSyncFlags->earlyRecurseExitRequested = true;
    waiter.notify();
}

void Syncs::queueClient(std::function<void(MegaClient&, TransferDbCommitter&)>&& f, bool fromAnyThread)
{
    assert(onSyncThread() || fromAnyThread);
    clientThreadActions.pushBack(move(f));
    mClient.waiter->notify();
}


void Syncs::getSyncProblems(std::function<void(SyncProblems&)> completion,
                            bool completionInClient)
{
    using MC = MegaClient;
    using DBTC = TransferDbCommitter;

    if (completionInClient)
    {
        completion = [this, completion](SyncProblems& problems) {
            queueClient([completion, problems](MC&, DBTC&) mutable {
                completion(problems);
            });
        };
    }

    queueSync([this, completion]() mutable {
        SyncProblems problems;
        getSyncProblems_inThread(problems);
        completion(problems);
    });
}

void Syncs::getSyncProblems_inThread(SyncProblems& problems)
{
    assert(onSyncThread());

    problems.mStallsDetected = syncStallState;
    problems.mConflictsDetected = conflictsDetected(&problems.mConflicts);

    // if we're not actually in stall state then don't report things
    // that we are waiting on that migtht come right, only report definites.
    for (auto& r: stallReport.cloud)
    {
        if (syncStallState || r.second.alertUserImmediately)
        {
            problems.mStalls.cloud.insert(r);
        }
    }
    for (auto& r: stallReport.local)
    {
        if (syncStallState || r.second.alertUserImmediately)
        {
            problems.mStalls.local.insert(r);
        }
    }

    // Try to present just one item for a move/rename, instead of two.
    // We may have generated two items, one for the source node
    // and one for the target node.   Most paths will match between the two.
    // If for some reason we only know one side of the move/rename, we will keep that item.

    for (auto si = problems.mStalls.local.begin();
              si != problems.mStalls.local.end();
              ++si)
    {
        if (si->second.reason == SyncWaitReason::MoveOrRenameCannotOccur)
        {
            auto so = problems.mStalls.local.find(si->second.localPath2.localPath);
            if (so != problems.mStalls.local.end())
            {
                if (so != si &&
                    so->second.reason == SyncWaitReason::MoveOrRenameCannotOccur &&
                    so->second.localPath1.localPath == so->second.localPath1.localPath &&
                    so->second.localPath2.localPath == so->second.localPath2.localPath &&
                    so->second.cloudPath1.cloudPath == so->second.cloudPath1.cloudPath)
                {
                    if (si->second.cloudPath2.cloudPath.empty())
                    {
                        // if we know the destination in one, make sure we keep it
                        si->second.cloudPath2.cloudPath = so->second.cloudPath2.cloudPath;
                    }

                    // other iterators are not invalidated in std::map
                    problems.mStalls.local.erase(so);
                }
            }
        }
    }

    for (auto si = problems.mStalls.cloud.begin();
        si != problems.mStalls.cloud.end();
        ++si)
    {
        if (si->second.reason == SyncWaitReason::MoveOrRenameCannotOccur)
        {
            auto so = problems.mStalls.cloud.find(si->second.cloudPath2.cloudPath);
            if (so != problems.mStalls.cloud.end())
            {
                if (so != si &&
                    so->second.reason == SyncWaitReason::MoveOrRenameCannotOccur &&
                    so->second.cloudPath1.cloudPath == so->second.cloudPath1.cloudPath &&
                    so->second.cloudPath2.cloudPath == so->second.cloudPath2.cloudPath &&
                    so->second.localPath1.localPath == so->second.localPath1.localPath)
                {
                    if (si->second.localPath2.localPath.empty())
                    {
                        // if we know the destination in one, make sure we keep it
                        si->second.localPath2.localPath = so->second.localPath2.localPath;
                    }
                    // other iterators are not invalidated in std::map
                    problems.mStalls.cloud.erase(so);
                }
            }
        }
    }

}

void Syncs::getSyncStatusInfo(handle backupID,
                              SyncStatusInfoCompletion completion,
                              bool completionInClient)
{
    // No completion? No work to be done!
    if (!completion)
        return;

    // Convenience.
    using DBTC = TransferDbCommitter;
    using MC = MegaClient;
    using SV = vector<SyncStatusInfo>;

    // Is it up to the client to call the completion function?
    if (completionInClient)
        completion = [completion, this](SV info) {
            // Necessary as we can't move-capture before C++14.
            auto temp = std::make_shared<SV>(std::move(info));

            // Delegate to the user's completion function.
            queueClient([completion, temp](MC&, DBTC&) mutable {
                completion(std::move(*temp));
            });
        };

    // Queue the request on the sync thread.
    queueSync([backupID, completion, this]() {
        getSyncStatusInfoInThread(backupID, std::move(completion));
    });
}

void Syncs::getSyncStatusInfoInThread(handle backupID,
                                      SyncStatusInfoCompletion completion)
{
    // Make sure we're running on the right thread.
    assert(onSyncThread());

    // Make sure no one's changing the syncs beneath our feet.
    lock_guard<mutex> guard(mSyncVecMutex);

    // Gathers information about a specific sync.
    struct gather
    {
        gather(const Sync& sync)
          : mSync(sync)
        {
        }

        operator SyncStatusInfo() const
        {
            SyncStatusInfo info;

            auto& config = mSync.getConfig();

            info.mBackupID = config.mBackupId;
            info.mName = config.mName;
            info.mTransferCounts = mSync.threadSafeState->transferCounts();

            tally(info, *mSync.localroot);

            return info;
        }

        void tally(SyncStatusInfo& info, const LocalNode& node) const
        {
            // Not synced? Not interested.
            if (node.parent && node.syncedCloudNodeHandle.isUndef())
                return;

            ++info.mTotalSyncedNodes;

            // Directories don't have a size.
            if (node.type == FILENODE)
                info.mTotalSyncedBytes += node.syncedFingerprint.size;

            // Process children, if any.
            for (auto& childIt : node.children)
                tally(info, *childIt.second);
        }

        const Sync& mSync;
    }; // gather

    // Status info collected from syncs.
    vector<SyncStatusInfo> info;

    // Gather status information from active syncs.
    for (auto& us : mSyncVec)
    {
        // Not active? Not interested.
        if (!us->mSync)
            continue;

        // Convenience.
        auto& config = us->mConfig;

        // Is this sync something we're interested in?
        if (backupID != UNDEF && backupID != config.mBackupId)
            continue;

        // Gather status information about this sync.
        info.emplace_back(gather(*us->mSync));
    }

    // Pass the information to the caller.
    completion(std::move(info));
}

SyncConfigVector Syncs::configsForDrive(const LocalPath& drive) const
{
    assert(onSyncThread() || !onSyncThread());

    lock_guard<mutex> g(mSyncVecMutex);

    SyncConfigVector v;
    for (auto& s : mSyncVec)
    {
        if (s->mConfig.mExternalDrivePath == drive)
        {
            v.push_back(s->mConfig);
        }
    }
    return v;
}

SyncConfigVector Syncs::getConfigs(bool onlyActive, bool excludePaused) const
{
    assert(onSyncThread() || !onSyncThread());

    lock_guard<mutex> g(mSyncVecMutex);

    SyncConfigVector v;
    for (auto& s : mSyncVec)
    {
        if ((s->mSync && (!excludePaused || !s->mConfig.mTemporarilyPaused))
            || !onlyActive)
        {
            v.push_back(s->mConfig);
        }
    }
    return v;
}

bool Syncs::configById(handle backupId, SyncConfig& configResult) const
{
    assert(!onSyncThread());

    lock_guard<mutex> g(mSyncVecMutex);

    for (auto& s : mSyncVec)
    {
        if (s->mConfig.mBackupId == backupId)
        {
            configResult = s->mConfig;
            return true;
        }
    }
    return false;
}

void Syncs::backupCloseDrive(const LocalPath& drivePath, std::function<void(Error)> clientCallback)
{
    assert(!onSyncThread());
    assert(clientCallback);

    queueSync([this, drivePath, clientCallback]()
        {
            Error e = backupCloseDrive_inThread(drivePath);
            queueClient([clientCallback, e](MegaClient& mc, TransferDbCommitter& committer)
                {
                    clientCallback(e);
                });
        });
}

error Syncs::backupCloseDrive_inThread(LocalPath drivePath)
{
    assert(onSyncThread());
    assert(drivePath.isAbsolute() || drivePath.empty());

    // Is the path valid?
    if (drivePath.empty())
    {
        return API_EARGS;
    }

    auto* store = syncConfigStore();

    // Does the store exist?
    if (!store)
    {
        // Nope and we need it.
        return API_EINTERNAL;
    }

    // Is this drive actually loaded?
    if (!store->driveKnown(drivePath))
    {
        return API_ENOENT;
    }

    auto result = store->write(drivePath, configsForDrive(drivePath));
    store->removeDrive(drivePath);

    auto syncsOnDrive = selectedSyncConfigs(
      [&](SyncConfig& config, Sync*)
      {
          return config.mExternalDrivePath == drivePath;
      });

    for (auto& sc : syncsOnDrive)
    {
        SyncConfig removed;
        unloadSyncByBackupID(sc.mBackupId, sc.mEnabled, removed);
    }

    return result;
}

void Syncs::backupOpenDrive(const LocalPath& drivePath, std::function<void(Error)> clientCallback)
{
    assert(!onSyncThread());
    assert(clientCallback);

    queueSync([this, drivePath, clientCallback]()
        {
            Error e = backupOpenDrive_inThread(drivePath);
            queueClient([clientCallback, e](MegaClient& mc, TransferDbCommitter& committer)
                {
                    clientCallback(e);
                });
        });
}

error Syncs::backupOpenDrive_inThread(const LocalPath& drivePath)
{
    assert(onSyncThread());
    assert(drivePath.isAbsolute());

    // Is the drive path valid?
    if (drivePath.empty())
    {
        return API_EARGS;
    }

    // Can we get our hands on the config store?
    auto* store = syncConfigStore();

    if (!store)
    {
        LOG_err << "Couldn't restore "
                << drivePath
                << " as there is no config store.";

        // Nope and we can't do anything without it.
        return API_EINTERNAL;
    }

    // Has this drive already been opened?
    if (store->driveKnown(drivePath))
    {
        LOG_debug << "Skipped restore of "
                  << drivePath
                  << " as it has already been opened.";

        // Then we don't have to do anything.
        return API_EEXIST;
    }

    SyncConfigVector configs;

    // Try and open the database on the drive.
    auto result = store->read(drivePath, configs, true);

    // Try and restore the backups in the database.
    if (result == API_OK)
    {
        LOG_debug << "Attempting to restore backup syncs from "
                  << drivePath;

        size_t numRestored = 0;

        // Create a unified sync for each backup config.
        for (const auto& config : configs)
        {
            lock_guard<mutex> g(mSyncVecMutex);

            bool skip = false;
            for (auto& us : mSyncVec)
            {
                // Make sure there aren't any syncs with this backup id.
                if (config.mBackupId == us->mConfig.mBackupId)
                {
				    skip = true;
                    LOG_err << "Skipping restore of backup "
                            << config.mLocalPath
                            << " on "
                            << drivePath
                            << " as a sync already exists with the backup id "
                            << toHandle(config.mBackupId);
                }
            }

            if (!skip)
            {
                // Create the unified sync.
                mSyncVec.emplace_back(new UnifiedSync(*this, config));

                // Track how many configs we've restored.
                ++numRestored;
            }
        }

        // Log how many backups we could restore.
        LOG_debug << "Restored "
                  << numRestored
                  << " out of "
                  << configs.size()
                  << " backup(s) from "
                  << drivePath;

        return API_OK;
    }

    // Couldn't open the database.
    LOG_warn << "Failed to restore "
             << drivePath
             << " as we couldn't open its config database.";

    return result;
}

SyncConfigStore* Syncs::syncConfigStore()
{
    assert(onSyncThread());

    // Have we already created the database?
    if (mSyncConfigStore)
    {
        // Yep, return a reference to the caller.
        return mSyncConfigStore.get();
    }

    // Is the client using a database?
    if (!mClient.dbaccess)
    {
        // Nope and we need it for the configuration path.
        return nullptr;
    }

    // Can we get our hands on an IO context?
    if (!syncConfigIOContext())
    {
        // We need it if we want to write the DB to disk.
        return nullptr;
    }

    // Where the database will be stored.
    auto dbPath = mClient.dbaccess->rootPath();

    // Create the database.
    mSyncConfigStore.reset(
      new SyncConfigStore(dbPath, *mSyncConfigIOContext));

    return mSyncConfigStore.get();
}

NodeHandle Syncs::getSyncedNodeForLocalPath(const LocalPath& lp)
{
    assert(!onSyncThread());

    // synchronous for now but we could make async one day (intermediate layer would need its function made async first)
    NodeHandle result;
    syncRun([&](){

        lock_guard<mutex> g(mSyncVecMutex);
        for (auto& us : mSyncVec)
        {
            if (us->mSync)
            {
                LocalNode* match = us->mSync->localnodebypath(NULL, lp, nullptr, nullptr, false);
                if (match)
                {
                    result = match->syncedCloudNodeHandle;
                    break;
                }
            }
        }

    });
    return result;
}

treestate_t Syncs::getSyncStateForLocalPath(handle backupId, const LocalPath& lp)
{
    assert(!onSyncThread());

    // mLocalNodeChangeMutex must already be locked!!

    // we must lock the sync vec mutex when not on the sync thread
    // careful of lock ordering to avoid deadlock between threads
    // we never have mSyncVecMutex and then lock mLocalNodeChangeMutex
    lock_guard<mutex> g(mSyncVecMutex);
    for (auto& us : mSyncVec)
    {
        if (us->mConfig.mBackupId == backupId && us->mSync)
        {
            if (LocalNode* match = us->mSync->localnodebypath(nullptr, lp, nullptr, nullptr, true))
            {
                return match->checkTreestate(false);
            }
            return TREESTATE_NONE;
        }
    }
    return TREESTATE_NONE;
}

error Syncs::syncConfigStoreAdd(const SyncConfig& config)
{
    assert(!onSyncThread());

    error result = API_OK;
    syncRun([&](){ syncConfigStoreAdd_inThread(config, [&](error e){ result = e; }); });
    return result;
}

void Syncs::syncConfigStoreAdd_inThread(const SyncConfig& config, std::function<void(error)> completion)
{
    assert(onSyncThread());

    // Convenience.
    static auto equal =
      [](const LocalPath& lhs, const LocalPath& rhs)
      {
          return !platformCompareUtf(lhs, false, rhs, false);
      };

    auto* store = syncConfigStore();

    // Could we get our hands on the store?
    if (!store)
    {
        // Nope and we can't proceed without it.
        completion(API_EINTERNAL);
        return;
    }

    SyncConfigVector configs;
    bool known = store->driveKnown(LocalPath());

    // Load current configs from disk.
    auto result = store->read(LocalPath(), configs, false);

    if (result == API_ENOENT || result == API_OK)
    {
        SyncConfigVector::iterator i = configs.begin();

        // Are there any syncs already present for this root?
        for ( ; i != configs.end(); ++i)
        {
            if (equal(i->mLocalPath, config.mLocalPath))
            {
                break;
            }
        }

        // Did we find any existing config?
        if (i != configs.end())
        {
            // Yep, replace it.
            LOG_debug << "Replacing existing sync config for: "
                      << i->mLocalPath;

            *i = config;
        }
        else
        {
            // Nope, add it.
            configs.emplace_back(config);
        }

        // Write the configs to disk.
        result = store->write(LocalPath(), configs);
    }

    // Remove the drive if it wasn't already known.
    if (!known)
    {
        store->removeDrive(LocalPath());
    }

    completion(result);
    return;
}

bool Syncs::syncConfigStoreDirty()
{
    assert(onSyncThread());
    return mSyncConfigStore && mSyncConfigStore->dirty();
}

bool Syncs::syncConfigStoreFlush()
{
    assert(onSyncThread());

    // No need to flush if the store's not dirty.
    if (!syncConfigStoreDirty()) return true;

    // Try and flush changes to disk.
    LOG_debug << "Attempting to flush config store changes.";

    auto failed = mSyncConfigStore->writeDirtyDrives(getConfigs(false));

    if (failed.empty()) return true;

    LOG_err << "Failed to flush "
             << failed.size()
             << " drive(s).";

    // Disable syncs present on drives that we couldn't write.
    auto nDisabled = 0u;

    for (auto& drivePath : failed)
    {
        // Determine which syncs are present on this drive.
        auto configs = configsForDrive(drivePath);

        // Disable those that aren't already disabled.
        for (auto& config : configs)
        {
            // Already disabled? Nothing to do.
            //
            // dgw: This is what prevents an infinite flush cycle.
            if (!config.mEnabled)
                continue;

            // Disable the sync.
            disableSyncByBackupId(config.mBackupId,
                                  SYNC_CONFIG_WRITE_FAILURE,
                                  false,
                                  true,
                                  nullptr);

            ++nDisabled;
        }
    }

    LOG_warn << "Disabled"
             << nDisabled
             << " sync(s) on "
             << failed.size()
             << " drive(s).";

    return false;
}

error Syncs::syncConfigStoreLoad(SyncConfigVector& configs)
{
    assert(onSyncThread());

    LOG_debug << "Attempting to load internal sync configs from disk.";

    auto result = API_EAGAIN;

    // Can we get our hands on the internal sync config database?
    if (auto* store = syncConfigStore())
    {
        // Try and read the internal database from disk.
        result = store->read(LocalPath(), configs, false);

        if (result == API_ENOENT || result == API_OK)
        {
            LOG_debug << "Loaded "
                      << configs.size()
                      << " internal sync config(s) from disk.";

            // check if sync databases exist, so we know if a sync is disabled or merely suspended
            for (auto& c: configs)
            {
                auto fas = fsaccess->newfileaccess(false);
                if (fas->fopen(c.mLocalPath, true, false))
                {
                    string dbname = c.getSyncDbStateCacheName(fas->fsid, c.mRemoteNode, mClient.me);

                    // Note, we opened dbaccess in thread-safe mode
                    LocalPath dbPath;
                    c.mDatabaseExists = mClient.dbaccess->checkDbFileAndAdjustLegacy(*fsaccess, dbname, DB_OPEN_FLAG_TRANSACTED, dbPath);
                }

                if (c.mEnabled)
                {
                    c.mRunState = SyncRunState::Pending;
                }
                else
                {
                    c.mRunState = c.mDatabaseExists ? SyncRunState::Suspend : SyncRunState::Disable;
                }

            }

            return API_OK;
        }
    }

    LOG_err << "Couldn't load internal sync configs from disk: "
            << result;

    return result;
}

string Syncs::exportSyncConfigs(const SyncConfigVector configs) const
{
    assert(!onSyncThread());
    JSONWriter writer;

    writer.beginobject();
    writer.beginarray("configs");

    for (const auto& config : configs)
    {
        exportSyncConfig(writer, config);
    }

    writer.endarray();
    writer.endobject();

    return writer.getstring();
}

string Syncs::exportSyncConfigs() const
{
    assert(!onSyncThread());
    return exportSyncConfigs(configsForDrive(LocalPath()));
}

void Syncs::importSyncConfigs(const char* data, std::function<void(error)> completion)
{
    assert(!onSyncThread());

    // Convenience.
    struct Context;

    using CompletionFunction = std::function<void(error)>;
    using ContextPtr = std::shared_ptr<Context>;

    // Bundles state we need to create backup IDs.
    struct Context
    {
        static void put(ContextPtr context)
        {
            using std::bind;
            using std::move;
            using std::placeholders::_1;
            using std::placeholders::_2;

            // Convenience.
            auto& client = *context->mClient;
            auto& config = *context->mConfig;
            auto& deviceHash = context->mDeviceHash;

            // Backup Info.
            auto state = BackupInfoSync::getSyncState(config, context->mSyncs->mDownloadsPaused, context->mSyncs->mUploadsPaused);
            auto info  = BackupInfoSync(config, deviceHash, UNDEF, state);

            LOG_debug << "Generating backup ID for config "
                      << context->signature()
                      << "...";

            // Completion chain.
            auto completion = bind(&putComplete, move(context), _1, _2);

            // Create and initiate request.
            auto* request = new CommandBackupPut(&client, info, move(completion));
            client.reqs.add(request);
        }

        static void putComplete(ContextPtr context, Error result, handle backupID)
        {
            // No backup ID even though the request succeeded?
            if (!result && ISUNDEF(result))
            {
                // Then we've encountered an internal error.
                result = API_EINTERNAL;
            }

            // Convenience;
            auto& client = *context->mClient;

            // Were we able to create a backup ID?
            if (result)
            {
                LOG_err << "Unable to generate backup ID for config "
                        << context->signature();

                auto i = context->mConfigs.begin();
                auto j = context->mConfig;

                // Remove the IDs we've created so far.
                LOG_debug << "Releasing backup IDs generated so far...";

                for ( ; i != j; ++i)
                {
                    auto* request = new CommandBackupRemove(&client, i->mBackupId, nullptr);
                    client.reqs.add(request);
                    // don't wait for the cleanup to notify the client about failure of import
                    // (error/success of cleanup is irrelevant for the app)
                }

                // Let the client know the import has failed.
                context->mCompletion(result);
                return;
            }

            // Assign the newly generated backup ID.
            context->mConfig->mBackupId = backupID;

            // Have we assigned IDs for all the syncs?
            if (++context->mConfig == context->mConfigs.end())
            {
                auto& syncs = *context->mSyncs;

                LOG_debug << context->mConfigs.size()
                          << " backup ID(s) have been generated.";

                LOG_debug << "Importing "
                          << context->mConfigs.size()
                          << " configs(s)...";

                // Yep, add them to the sync.
                for (const auto& config : context->mConfigs)
                {
                    // So we can wait for the sync to be added.
                    std::promise<void> waiter;

                    // Called when the engine has added the sync.
                    auto completion = [&waiter](error, SyncError, handle) {
                        waiter.set_value();
                    };

                    // Add the new sync, optionally enabling it.
                    syncs.appendNewSync(config,
                                        false,
                                        false,
                                        std::move(completion),
                                        false,
                                        config.mName);

                    // Wait for this sync to be added.
                    waiter.get_future().get();
                }

                LOG_debug << context->mConfigs.size()
                          << " sync(s) imported successfully.";

                // Let the client know the import has completed.
                context->mCompletion(API_OK);
                return;
            }

            // Generate an ID for the next config.
            put(std::move(context));
        }

        string signature() const
        {
            ostringstream ostream;

            ostream << mConfig - mConfigs.begin() + 1
                    << "/"
                    << mConfigs.size();

            return ostream.str();
        }

        // Client.
        MegaClient* mClient;

        // Who to call back when we're done.
        CompletionFunction mCompletion;

        // Next config requiring a backup ID.
        SyncConfigVector::iterator mConfig;

        // Configs requiring a backup ID.
        SyncConfigVector mConfigs;

        // Identifies the device we're adding configs to.
        string mDeviceHash;

        // Who we're adding the configs to.
        Syncs* mSyncs;
    }; // Context

    // Sanity.
    if (!data || !*data)
    {
        completion(API_EARGS);
        return;
    }

    // Preprocess input so to remove all extraneous whitespace.
    auto strippedData = JSON::stripWhitespace(data);

    // Try and translate JSON back into sync configs.
    SyncConfigVector configs;

    if (!importSyncConfigs(strippedData, configs))
    {
        // No love. Inform the client.
        completion(API_EREAD);
        return;
    }

    // Don't import configs that already appear to be present.
    {
        lock_guard<mutex> guard(mSyncVecMutex);

        // Checks if two configs have an equivalent mapping.
        auto equivalent = [](const SyncConfig& lhs, const SyncConfig& rhs) {
            auto& lrp = lhs.mOriginalPathOfRemoteRootNode;
            auto& rrp = rhs.mOriginalPathOfRemoteRootNode;

            return lhs.mLocalPath == rhs.mLocalPath && lrp == rrp;
        };

        // Checks if an equivalent config has already been loaded.
        auto present = [&](const SyncConfig& config) {
            for (auto& us : mSyncVec)
            {
                if (equivalent(us->mConfig, config))
                    return true;
            }

            return false;
        };

        // Strip configs that already appear to be present.
        auto j = std::remove_if(configs.begin(), configs.end(), present);
        configs.erase(j, configs.end());
    }

    // No configs? Nothing to import!
    if (configs.empty())
    {
        completion(API_OK);
        return;
    }

    // Create and initialize context.
    ContextPtr context = make_unique<Context>();

    context->mClient = &mClient;
    context->mCompletion = std::move(completion);
    context->mConfigs = std::move(configs);
    context->mConfig = context->mConfigs.begin();
    context->mDeviceHash = mClient.getDeviceidHash();
    context->mSyncs = this;

    LOG_debug << "Attempting to generate backup IDs for "
              << context->mConfigs.size()
              << " imported config(s)...";

    // Generate backup IDs.
    Context::put(std::move(context));
}

void Syncs::exportSyncConfig(JSONWriter& writer, const SyncConfig& config) const
{
    assert(!onSyncThread());

    // Internal configs only for the time being.
    if (!config.mExternalDrivePath.empty())
    {
        LOG_warn << "Skipping export of external backup: "
                 << config.mLocalPath;
        return;
    }

    string localPath = config.mLocalPath.toPath(false);
    string remotePath;
    const string& name = config.mName;
    const char* type = SyncConfig::synctypename(config.mSyncType);

    if (const auto* node = mClient.nodeByHandle(config.mRemoteNode))
    {
        // Get an accurate remote path, if possible.
        remotePath = node->displaypath();
    }
    else
    {
        // Otherwise settle for what we had stored.
        remotePath = config.mOriginalPathOfRemoteRootNode;
    }

    writer.beginobject();
    writer.arg_stringWithEscapes("localPath", localPath);
    writer.arg_stringWithEscapes("name", name);
    writer.arg_stringWithEscapes("remotePath", remotePath);
    writer.arg_stringWithEscapes("type", type);

    const auto changeMethod =
      changeDetectionMethodToString(config.mChangeDetectionMethod);

    writer.arg_stringWithEscapes("changeMethod", changeMethod);
    writer.arg("scanInterval", config.mScanIntervalSec);

    writer.endobject();
}

bool Syncs::importSyncConfig(JSON& reader, SyncConfig& config)
{
    assert(!onSyncThread());

    static const string TYPE_CHANGE_METHOD = "changeMethod";
    static const string TYPE_LOCAL_PATH    = "localPath";
    static const string TYPE_NAME          = "name";
    static const string TYPE_REMOTE_PATH   = "remotePath";
    static const string TYPE_SCAN_INTERVAL = "scanInterval";
    static const string TYPE_TYPE          = "type";

    LOG_debug << "Attempting to parse config object: "
              << reader.pos;

    // Default to notification change detection method.
    string changeMethod =
      changeDetectionMethodToString(CDM_NOTIFICATIONS);

    string localPath;
    string name;
    string remotePath;
    string scanInterval;
    string type;

    // Parse config properties.
    for (string key; ; )
    {
        // What property are we parsing?
        key = reader.getname();

        // Have we processed all the properties?
        if (key.empty()) break;

        string value;

        // Extract property value if we can.
        if (!reader.storeobject(&value))
        {
            LOG_err << "Parse error extracting property: "
                    << key
                    << ": "
                    << reader.pos;

            return false;
        }

        if (key == TYPE_CHANGE_METHOD)
        {
            changeMethod = std::move(value);
        }
        if (key == TYPE_LOCAL_PATH)
        {
            localPath = std::move(value);
        }
        else if (key == TYPE_NAME)
        {
            name = std::move(value);
        }
        else if (key == TYPE_REMOTE_PATH)
        {
            remotePath = std::move(value);
        }
        else if (key == TYPE_SCAN_INTERVAL)
        {
            scanInterval = std::move(value);
        }
        else if (key == TYPE_TYPE)
        {
            type = std::move(value);
        }
        else
        {
            LOG_debug << "Skipping unknown property: "
                      << key
                      << ": "
                      << value;
        }
    }

    // Basic validation on properties.
    if (localPath.empty())
    {
        LOG_err << "Invalid config: no local path defined.";
        return false;
    }

    if (name.empty())
    {
        LOG_err << "Invalid config: no name defined.";
        return false;
    }

    if (remotePath.empty())
    {
        LOG_err << "Invalid config: no remote path defined.";
        return false;
    }

    reader.unescape(&localPath);
    reader.unescape(&name);
    reader.unescape(&remotePath);
    reader.unescape(&type);

    // Populate config object.
    config.mBackupId = UNDEF;
    config.mBackupState = SYNC_BACKUP_NONE;
    config.mEnabled = false;
    config.mError = NO_SYNC_ERROR;
    config.mFilesystemFingerprint = 0;
    config.mLocalPath = LocalPath::fromAbsolutePath(localPath);
    config.mName = std::move(name);
    config.mOriginalPathOfRemoteRootNode = remotePath;
    config.mWarning = NO_SYNC_WARNING;

    // Set node handle if possible.
    if (const auto* root = mClient.nodeByPath(remotePath.c_str()))
    {
        config.mRemoteNode = root->nodeHandle();
    }
    else
    {
        LOG_err << "Invalid config: "
                << "unable to find node for remote path: "
                << remotePath;

        return false;
    }

    // Set change detection method.
    config.mChangeDetectionMethod =
      changeDetectionMethodFromString(changeMethod);

    if (config.mChangeDetectionMethod == CDM_UNKNOWN)
    {
        LOG_err << "Invalid config: "
                << "unknown change detection method: "
                << changeMethod;

        return false;
    }

    // Set scan interval.
    if (config.mChangeDetectionMethod == CDM_PERIODIC_SCANNING)
    {
        std::istringstream istream(scanInterval);

        istream >> config.mScanIntervalSec;

        auto failed = istream.fail() || !istream.eof();

        if (failed || !config.mScanIntervalSec)
        {
            LOG_err << "Invalid config: "
                    << "malformed scan interval: "
                    << scanInterval;

            return false;
        }
    }

    // Set type.
    if (!config.synctypefromname(type, config.mSyncType))
    {
        LOG_err << "Invalid config: "
                << "unknown sync type name: "
                << type;

        return false;
    }

    // Config's been parsed.
    LOG_debug << "Config successfully parsed.";

    return true;
}

bool Syncs::importSyncConfigs(const string& data, SyncConfigVector& configs)
{
    assert(!onSyncThread());

    static const string TYPE_CONFIGS = "configs";

    JSON reader(data);

    LOG_debug << "Attempting to import configs from: "
              << data;

    // Enter configs object.
    if (!reader.enterobject())
    {
        LOG_err << "Parse error entering root object: "
                << reader.pos;

        return false;
    }

    // Parse sync configs.
    for (string key; ; )
    {
        // What property are we parsing?
        key = reader.getname();

        // Is it a property we know about?
        if (key != TYPE_CONFIGS)
        {
            // Have we hit the end of the configs object?
            if (key.empty()) break;

            // Skip unknown properties.
            string object;

            if (!reader.storeobject(&object))
            {
                LOG_err << "Parse error skipping unknown property: "
                        << key
                        << ": "
                        << reader.pos;

                return false;
            }

            LOG_debug << "Skipping unknown property: "
                      << key
                      << ": "
                      << object;

            // Parse the next property.
            continue;
        }

        LOG_debug << "Found configs property: "
                  << reader.pos;

        // Enter array of sync configs.
        if (!reader.enterarray())
        {
            LOG_err << "Parse error entering configs array: "
                    << reader.pos;

            return false;
        }

        // Parse each sync config object.
        while (reader.enterobject())
        {
            SyncConfig config;

            // Try and parse this sync config object.
            if (!importSyncConfig(reader, config)) return false;

            if (!reader.leaveobject())
            {
                LOG_err << "Parse error leaving config object: "
                        << reader.pos;
                return false;
            }

            configs.emplace_back(std::move(config));
        }

        if (!reader.leavearray())
        {
            LOG_err << "Parse error leaving configs array: "
                    << reader.pos;

            return false;
        }

        LOG_debug << configs.size()
                  << " config(s) successfully parsed.";
    }

    // Leave configs object.
    if (!reader.leaveobject())
    {
        LOG_err << "Parse error leaving root object: "
                << reader.pos;

        return false;
    }

    return true;
}

SyncConfigIOContext* Syncs::syncConfigIOContext()
{
    assert(onSyncThread());

    // Has a suitable IO context already been created?
    if (mSyncConfigIOContext)
    {
        // Yep, return a reference to it.
        return mSyncConfigIOContext.get();
    }

//TODO: User access is not thread safe
    // Which user are we?
    User* self = mClient.ownuser();
    if (!self)
    {
        LOG_warn << "syncConfigIOContext: own user not available";
        return nullptr;
    }

    // Try and retrieve this user's config data attribute.
    auto* payload = self->getattr(ATTR_JSON_SYNC_CONFIG_DATA);
    if (!payload)
    {
        // Attribute hasn't been created yet.
        LOG_warn << "syncConfigIOContext: JSON config data is not available";
        return nullptr;
    }

    // Try and decrypt the payload.
    assert(!memcmp(syncKey.key, mClient.key.key, sizeof(syncKey.key)));
    unique_ptr<TLVstore> store(
      TLVstore::containerToTLVrecords(payload, &syncKey));

    if (!store)
    {
        // Attribute is malformed.
        LOG_err << "syncConfigIOContext: JSON config data is malformed";
        return nullptr;
    }

    // Convenience.
    constexpr size_t KEYLENGTH = SymmCipher::KEYLENGTH;

    // Verify payload contents.
    string authKey;
    string cipherKey;
    string name;

    if (!store->get("ak", authKey) || authKey.size() != KEYLENGTH ||
        !store->get("ck", cipherKey) || cipherKey.size() != KEYLENGTH ||
        !store->get("fn", name) || name.size() != KEYLENGTH)
    {
        // Payload is malformed.
        LOG_err << "syncConfigIOContext: JSON config data is incomplete";
        return nullptr;
    }

    // Create the IO context.
    mSyncConfigIOContext.reset(
      new SyncConfigIOContext(*fsaccess,
                                  std::move(authKey),
                                  std::move(cipherKey),
                                  Base64::btoa(name),
                                  rng));

    // Return a reference to the new IO context.
    return mSyncConfigIOContext.get();
}

LocalNode* Syncs::findMoveFromLocalNode(const shared_ptr<LocalNode::RareFields::MoveInProgress>& moveTo)
{
    assert(onSyncThread());

    // There should never be many moves in progress so we can iterate the entire thing
    // Pointers are safe to access because destruction of these LocalNodes removes them from the set
    for (auto ln : mMoveInvolvedLocalNodes)
    {
        assert(ln->rareRO().moveFromHere || ln->rareRO().moveToHere);
        if (auto& moveFrom = ln->rareRO().moveFromHere)
        {
            if (moveFrom == moveTo)
            {
                return ln;
            }
        }
    }
    return nullptr;
}

void Syncs::clear_inThread()
{
    assert(onSyncThread());

    assert(!mSyncConfigStore);

    mSyncConfigStore.reset();
    mSyncConfigIOContext.reset();
    {
        lock_guard<mutex> g(mSyncVecMutex);
        mSyncVec.clear();
    }
    mSyncVecIsEmpty = true;
    syncKey.setkey((byte*)"\0\0\0\0\0\0\0\0\0\0\0\0\0\0\0\0");
    stallReport = SyncStallInfo();
    triggerHandles.clear();
    localnodeByScannedFsid.clear();
    localnodeBySyncedFsid.clear();
    localnodeByNodeHandle.clear();
    mSyncFlags.reset(new SyncFlags);
    mHeartBeatMonitor.reset(new BackupMonitor(*this));
    mFileChangingCheckState.clear();
    mMoveInvolvedLocalNodes.clear();

    if (syncscanstate)
    {
        assert(onSyncThread());
        mClient.app->syncupdate_scanning(false);
        syncscanstate = false;
    }

    if (syncBusyState)
    {
        assert(onSyncThread());
        mClient.app->syncupdate_syncing(false);
        syncBusyState = false;
    }

    syncStallState = false;
    syncConflictState = false;

    totalLocalNodes = 0;

    mSyncsLoaded = false;
    mSyncsResumed = false;
}

void Syncs::appendNewSync(const SyncConfig& c, bool startSync, bool notifyApp, std::function<void(error, SyncError, handle)> completion, bool completionInClient, const string& logname, const string& excludedPath)
{
    assert(!onSyncThread());
    assert(c.mBackupId != UNDEF);

    auto clientCompletion = [this, completion](error e, SyncError se, handle backupId)
    {
        queueClient([e, se, backupId, completion](MegaClient& mc, TransferDbCommitter& committer)
            {
                if (completion) completion(e, se, backupId);
            });
    };

    queueSync([=]()
    {
        appendNewSync_inThread(c, startSync, notifyApp, completionInClient ? clientCompletion : completion, logname, excludedPath);
    });
}

void Syncs::appendNewSync_inThread(const SyncConfig& c, bool startSync, bool notifyApp, std::function<void(error, SyncError, handle)> completion, const string& logname, const string& excludedPath)
{
    assert(onSyncThread());

    // Get our hands on the sync config store.
    auto* store = syncConfigStore();

    // Can we get our hands on the config store?
    if (!store)
    {
        LOG_err << "Unable to add backup "
            << c.mLocalPath
            << " on "
            << c.mExternalDrivePath
            << " as there is no config store.";

        if (completion)
            completion(API_EINTERNAL, c.mError, c.mBackupId);

        return;
    }

    // Do we already know about this drive?
    if (!store->driveKnown(c.mExternalDrivePath))
    {
        // Are we adding an internal sync?
        if (c.isInternal())
        {
            LOG_debug << "Drive for internal syncs not known: " << c.mExternalDrivePath;

            // Then signal failure as the internal drive isn't available.
            if (completion)
                completion(API_EFAILED, UNKNOWN_DRIVE_PATH, c.mBackupId);

            return;
        }

        // Restore the drive's backups, if any.
        auto result = backupOpenDrive_inThread(c.mExternalDrivePath);

        if (result != API_OK && result != API_ENOENT)
        {
            // Couldn't read an existing database.
            LOG_err << "Unable to add backup "
                    << c.mLocalPath
                    << " on "
                    << c.mExternalDrivePath
                    << " as we could not read its config database.";

            if (completion)
                completion(API_EFAILED, c.mError, c.mBackupId);

            return;
        }
    }

    {
        lock_guard<mutex> g(mSyncVecMutex);
        mSyncVec.push_back(unique_ptr<UnifiedSync>(new UnifiedSync(*this, c)));
        mSyncVecIsEmpty = false;
    }

    saveSyncConfig(c);

    mClient.app->sync_added(c);

    if (!startSync)
    {
        if (completion) completion(API_OK, c.mError, c.mBackupId);
        return;
    }

    enableSyncByBackupId_inThread(c.mBackupId, false, false, notifyApp, true, completion, logname, excludedPath);
}

Sync* Syncs::runningSyncByBackupIdForTests(handle backupId) const
{
    assert(!onSyncThread());
    // returning a Sync* is not really thread safe but the tests are using these directly currently.  So long as they only browse the Sync while nothing changes, it should be ok

    lock_guard<mutex> g(mSyncVecMutex);
    for (auto& s : mSyncVec)
    {
        if (s->mSync && s->mConfig.mBackupId == backupId)
        {
            return s->mSync.get();
        }
    }
    return nullptr;
}

bool Syncs::syncConfigByBackupId(handle backupId, SyncConfig& c) const
{
    // returns a copy for thread safety
    assert(!onSyncThread());

    lock_guard<mutex> g(mSyncVecMutex);
    for (auto& s : mSyncVec)
    {
        if (s->mConfig.mBackupId == backupId)
        {
            c = s->mConfig;

            // double check we updated fsfp_t
            if (s->mSync)
            {
                assert(c.mFilesystemFingerprint == s->mSync->fsfp);

                // just in case, for now
                c.mFilesystemFingerprint = s->mSync->fsfp;
            }

            return true;
        }
    }

    return false;
}

void Syncs::transferPauseFlagsUpdated(bool downloadsPaused, bool uploadsPaused)
{
    assert(!onSyncThread());

    queueSync([this, downloadsPaused, uploadsPaused]() {

        assert(onSyncThread());
        lock_guard<mutex> g(mSyncVecMutex);

        mDownloadsPaused = downloadsPaused;
        mUploadsPaused = uploadsPaused;

        for (auto& us : mSyncVec)
        {
            mHeartBeatMonitor->updateOrRegisterSync(*us);
        }
    });
}

void Syncs::stopSyncsInErrorState()
{
    assert(onSyncThread());

    // An error has occurred, and it's time to destroy the in-RAM structures
    // If the sync db should be kept, then we already null'd the sync->syncstatecache
    for (auto& unifiedSync : mSyncVec)
    {
        if (unifiedSync->mSync &&
            unifiedSync->mConfig.mError != NO_SYNC_ERROR)
        {
            unifiedSync->mSync.reset();
        }
    }
}

void Syncs::purgeRunningSyncs()
{
    assert(!onSyncThread());
    syncRun([&](){ purgeRunningSyncs_inThread(); });
}

void Syncs::purgeRunningSyncs_inThread()
{
    assert(onSyncThread());

    // Called from locallogout (which always happens on ~MegaClient as well as on request)
    // Any syncs that are running should be resumed on next start.
    // We stop the syncs here, but don't call the client to say they are stopped.
    // And localnode databases are preserved.
    for (auto& s : mSyncVec)
    {
        if (s->mSync)
        {
            // Deleting the sync will close/save the sync's localnode database file in its current state.
            // And then delete objects in RAM.
            s->mSync.reset();
        }
    }
}

void Syncs::renameSync(handle backupId, const string& newname, std::function<void(Error e)> completion)
{
    assert(!onSyncThread());
    assert(completion);

    auto clientCompletion = [this, completion](Error e)
    {
        queueClient([completion, e](MegaClient& mc, TransferDbCommitter& committer)
            {
                completion(e);
            });
    };
    queueSync([this, backupId, newname, clientCompletion]()
        {
            renameSync_inThread(backupId, newname, clientCompletion);
        });
}

void Syncs::renameSync_inThread(handle backupId, const string& newname, std::function<void(Error e)> completion)
{
    assert(onSyncThread());

    lock_guard<mutex> g(mSyncVecMutex);

    for (auto &i : mSyncVec)
    {
        if (i->mConfig.mBackupId == backupId)
        {
            i->mConfig.mName = newname;

            // cause an immediate `sp` command to update the backup/sync heartbeat master record
            mHeartBeatMonitor->updateOrRegisterSync(*i);

            // queue saving the change locally
            if (mSyncConfigStore) mSyncConfigStore->markDriveDirty(i->mConfig.mExternalDrivePath);

            completion(API_OK);
            return;
        }
    }

    completion(API_EEXIST);
}

void Syncs::disableSyncs(SyncError syncError, bool newEnabledFlag, bool keepSyncDb)
{
    assert(!onSyncThread());

    queueSync([this, syncError, newEnabledFlag, keepSyncDb]()
        {
            assert(onSyncThread());
            SyncConfigVector v = getConfigs(false);

            int nEnabled = 0;
            for (auto& c : v)
            {
                if (c.getEnabled()) ++nEnabled;
            }

            for (auto& c : v)
            {
                if (c.getEnabled())
                {

                    std::function<void()> completion = nullptr;
                    if (!--nEnabled)
                    {
                        completion = [=](){
                            LOG_info << "Disabled syncs. error = " << syncError;
                            mClient.app->syncs_disabled(syncError);
                        };
                    }

                    disableSyncByBackupId_inThread(c.mBackupId, syncError, newEnabledFlag, keepSyncDb, completion);
                }
            }
        });
}

void Syncs::disableSyncByBackupId(handle backupId, SyncError syncError, bool newEnabledFlag, bool keepSyncDb, std::function<void()> completion)
{
    assert(!onSyncThread());
    queueSync([this, backupId, syncError, newEnabledFlag, keepSyncDb, completion]()
    {
            disableSyncByBackupId_inThread(backupId, syncError, newEnabledFlag, keepSyncDb, completion);
    });
}

void Syncs::disableSyncByBackupId_inThread(handle backupId, SyncError syncError, bool newEnabledFlag, bool keepSyncDb, std::function<void()> completion)
{
    assert(onSyncThread());

    for (auto i = mSyncVec.size(); i--; )
    {
        auto& us = *mSyncVec[i];
        auto& config = us.mConfig;

        if (config.mBackupId == backupId)
        {
            if (syncError == NO_SYNC_ERROR)
            {
                syncError = UNLOADING_SYNC;
            }

            // if we are logging out, we don't need to bother the user about
            // syncs stopping, the user expects everything to stop
            bool notifyApp = !mClient.loggingout;

            us.changeState(syncError, newEnabledFlag, notifyApp, keepSyncDb); //This will cause the later deletion of Sync (not MegaSyncPrivate) object

            mHeartBeatMonitor->updateOrRegisterSync(us);
        }
    }
    if (completion) completion();
}

SyncConfigVector Syncs::selectedSyncConfigs(std::function<bool(SyncConfig&, Sync*)> selector) const
{
    SyncConfigVector selected;

    lock_guard<mutex> g(mSyncVecMutex);

    for (size_t i = 0; i < mSyncVec.size(); ++i)
    {
        if (selector(mSyncVec[i]->mConfig, mSyncVec[i]->mSync.get()))
        {
            selected.emplace_back(mSyncVec[i]->mConfig);
        }
    }

    return selected;
}

void Syncs::deregisterThenRemoveSync(handle backupId, std::function<void(Error)> completion, bool removingSyncBySds)
{
    assert(!onSyncThread());

    // Try and deregister this sync's backup ID first.
    // If later removal operations fail, the heartbeat record will be resurrected

    LOG_debug << "Deregistering backup ID: " << toHandle(backupId);

    {
        // since we are only setting flags, we can actually do this off-thread
        // (but using mSyncVecMutex and hidden inside Syncs class)
        lock_guard<mutex> g(mSyncVecMutex);
        for (size_t i = 0; i < mSyncVec.size(); ++i)
        {
            auto& config = mSyncVec[i]->mConfig;
            if (config.mBackupId == backupId)
            {
                // prevent any sp or sphb messages being queued after
                config.mSyncDeregisterSent = true;

                // Prevent notifying the client app for this sync's state changes
                config.mRemovingSyncBySds = removingSyncBySds;
            }
        }
    }

    // use queueClient since we are not certain to be locked on client thread
    queueClient([backupId, completion, this](MegaClient& mc, TransferDbCommitter&){

        mc.reqs.add(new CommandBackupRemove(&mc, backupId,
                [backupId, completion, this](Error e){
                    if (e)
                    {
                        // de-registering is not critical - we continue anyway
                        LOG_warn << "API error deregisterig sync " << toHandle(backupId) << ":" << e;
                    }

                    queueSync([=](){ removeSyncAfterDeregistration_inThread(backupId, move(completion)); });
                }));
    }, true);

}

void Syncs::removeSyncAfterDeregistration_inThread(handle backupId, std::function<void(Error)> clientCompletion)
{
    assert(onSyncThread());

    Error e = API_OK;
    SyncConfig configCopy;
    if (unloadSyncByBackupID(backupId, false, configCopy))
    {
        mClient.app->sync_removed(configCopy);
        mSyncConfigStore->markDriveDirty(configCopy.mExternalDrivePath);
    }
    else
    {
        e = API_EEXIST;
    }

    if (clientCompletion)
    {
        // this case for if we didn't need to deregister anything
        queueClient([clientCompletion, e](MegaClient&, TransferDbCommitter&){ clientCompletion(e); });
    }
}

bool Syncs::unloadSyncByBackupID(handle id, bool newEnabledFlag, SyncConfig& configCopy)
{
    assert(onSyncThread());
    LOG_debug << "Unloading sync: " << toHandle(id);

    for (auto i = mSyncVec.size(); i--; )
    {
        if (mSyncVec[i]->mConfig.mBackupId == id)
        {
            configCopy = mSyncVec[i]->mConfig;

            if (auto& syncPtr = mSyncVec[i]->mSync)
            {
                // if it was running, the app gets a callback saying it's no longer active
                // SYNC_CANCELED is a special value that means we are shutting it down without changing config
                mSyncVec[i]->changeState(UNLOADING_SYNC, newEnabledFlag, false, true);
                assert(!syncPtr->statecachetable);
                syncPtr.reset(); // deletes sync
            }

            // the sync config is not affected by this operation; it should already be up to date on disk (or be pending)
            // we don't call sync_removed back since the sync is not deleted
            // we don't unregister from the backup/sync heartbeats as the sync can be resumed later

            lock_guard<mutex> g(mSyncVecMutex);
            mSyncVec.erase(mSyncVec.begin() + i);
            mSyncVecIsEmpty = mSyncVec.empty();
            return true;
        }
    }

    return false;
}

void Syncs::prepareForLogout(bool keepSyncsConfigFile, std::function<void()> clientCompletion)
{
    queueSync([=](){ prepareForLogout_inThread(keepSyncsConfigFile, clientCompletion); });
}

void Syncs::prepareForLogout_inThread(bool keepSyncsConfigFile, std::function<void()> clientCompletion)
{
    assert(onSyncThread());

    if (keepSyncsConfigFile)
    {
        // Special case backward compatibility for MEGAsync
        // The syncs will be disabled, if the user logs back in they can then manually re-enable.

        for (auto& us : mSyncVec)
        {
            if (us->mConfig.getEnabled())
            {
                disableSyncByBackupId_inThread(us->mConfig.mBackupId, LOGGED_OUT, false, false, nullptr);
            }
        }
    }
    else // if logging out and syncs won't be kept...
    {
        // regardless of that, we de-register all syncs/backups in Backup Centre
        for (auto& us : mSyncVec)
        {
            std::function<void()> onFinalDeregister = nullptr;
            if (us.get() == mSyncVec.back().get())
            {
                // this is the last one, so we'll arrange clientCompletion
                // to run after it completes.  Earlier de-registers must finish first
                onFinalDeregister = move(clientCompletion);
                clientCompletion = nullptr;
            }

            us->mConfig.mSyncDeregisterSent = true;
            auto backupId = us->mConfig.mBackupId;
            queueClient([backupId, onFinalDeregister](MegaClient& mc, TransferDbCommitter& tc){
                mc.reqs.add(new CommandBackupRemove(&mc, backupId, [onFinalDeregister](Error){
                    if (onFinalDeregister) onFinalDeregister();
                }));
            });
        }
    }

    if (clientCompletion)
    {
        // this case for if we didn't need to deregister anything
        queueClient([clientCompletion](MegaClient&, TransferDbCommitter&){ clientCompletion(); });
    }
}


void Syncs::locallogout(bool removecaches, bool keepSyncsConfigFile, bool reopenStoreAfter)
{
    assert(!onSyncThread());
    syncRun([=](){ locallogout_inThread(removecaches, keepSyncsConfigFile, reopenStoreAfter); });
}

void Syncs::locallogout_inThread(bool removecaches, bool keepSyncsConfigFile, bool reopenStoreAfter)
{
    assert(onSyncThread());
    mExecutingLocallogout = true;

    // NULL the statecachetable databases for Syncs first, then Sync destruction won't remove LocalNodes from them
    // If we are deleting syncs then just remove() the database direct

    for (auto i = mSyncVec.size(); i--; )
    {
        if (Sync* sync = mSyncVec[i]->mSync.get())
        {
            if (sync->statecachetable)
            {
                if (removecaches) sync->statecachetable->remove();
                sync->statecachetable.reset();
            }
        }
    }

    if (mSyncConfigStore)
    {
        if (!keepSyncsConfigFile)
        {
            mSyncConfigStore->write(LocalPath(), SyncConfigVector());
        }
        else
        {
            syncConfigStoreFlush();
        }
    }
    mSyncConfigStore.reset();

    // Remove all syncs from RAM.
    for (auto& sc : getConfigs(false, false))
    {
        SyncConfig removed;
        unloadSyncByBackupID(sc.mBackupId, false, removed);
    }
    assert(mSyncVec.empty());

    // make sure we didn't resurrect the store, singleton style
    assert(!mSyncConfigStore);

    clear_inThread();
    mExecutingLocallogout = false;

    if (reopenStoreAfter)
    {
        syncKey.setkey(mClient.key.key);
        SyncConfigVector configs;
        syncConfigStoreLoad(configs);
    }
}

void Syncs::saveSyncConfig(const SyncConfig& config)
{
    assert(onSyncThread());

    if (auto* store = syncConfigStore())
    {

        // If the app hasn't opened this drive itself, then we open it now (loads any syncs that already exist there)
        if (!config.mExternalDrivePath.empty() && !store->driveKnown(config.mExternalDrivePath))
        {
            backupOpenDrive_inThread(config.mExternalDrivePath);
        }

        store->markDriveDirty(config.mExternalDrivePath);
    }
}

void Syncs::loadSyncConfigsOnFetchnodesComplete(bool resetSyncConfigStore)
{
    assert(!onSyncThread());

    // Double check the client only calls us once (per session) for this
    assert(!mSyncsLoaded);
    if (mSyncsLoaded) return;
    mSyncsLoaded = true;

    queueSync([this, resetSyncConfigStore]()
        {
            loadSyncConfigsOnFetchnodesComplete_inThread(resetSyncConfigStore);
        });
}

void Syncs::resumeSyncsOnStateCurrent()
{
    assert(!onSyncThread());

    // Double check the client only calls us once (per session) for this
    assert(!mSyncsResumed);
    if (mSyncsResumed) return;
    mSyncsResumed = true;

    syncThreadActions.pushBack([this]()
        {
            resumeSyncsOnStateCurrent_inThread();
        });
}

void Syncs::loadSyncConfigsOnFetchnodesComplete_inThread(bool resetSyncConfigStore)
{
    assert(onSyncThread());

    if (resetSyncConfigStore)
    {
        mSyncConfigStore.reset();
        static_cast<void>(syncConfigStore());
    }

    SyncConfigVector configs;

    if (error e = syncConfigStoreLoad(configs))
    {
        LOG_warn << "syncConfigStoreLoad failed: " << e;
        mClient.app->syncs_restored(SYNC_CONFIG_READ_FAILURE);
        return;
    }

    // There should be no syncs yet.
    assert(mSyncVec.empty());

    {
        lock_guard<mutex> g(mSyncVecMutex);
        for (auto& config : configs)
        {
            mSyncVec.push_back(unique_ptr<UnifiedSync>(new UnifiedSync(*this, config)));
            mSyncVecIsEmpty = false;
        }
    }

    for (auto& us : mSyncVec)
    {
        mClient.app->sync_added(us->mConfig);
    }
}

void Syncs::resumeSyncsOnStateCurrent_inThread()
{
    assert(onSyncThread());

    for (auto& unifiedSync : mSyncVec)
    {
        if (!unifiedSync->mSync)
        {
            if (unifiedSync->mConfig.mOriginalPathOfRemoteRootNode.empty())
            {
                // this should only happen on initial migraion from from old caches
                CloudNode cloudNode;
                string cloudNodePath;
                if (lookupCloudNode(unifiedSync->mConfig.mRemoteNode, cloudNode, &cloudNodePath, nullptr, nullptr, nullptr, nullptr, Syncs::FOLDER_ONLY))
                {
                    unifiedSync->mConfig.mOriginalPathOfRemoteRootNode = cloudNodePath;
                    saveSyncConfig(unifiedSync->mConfig);
                }
            }

            if (unifiedSync->mConfig.getEnabled())
            {

#ifdef __APPLE__
                unifiedSync->mConfig.mFilesystemFingerprint = 0; //for certain MacOS, fsfp seems to vary when restarting. we set it to 0, so that it gets recalculated
#endif
                LOG_debug << "Resuming cached sync: " << toHandle(unifiedSync->mConfig.mBackupId) << " " << unifiedSync->mConfig.getLocalPath() << " fsfp= " << unifiedSync->mConfig.mFilesystemFingerprint << " error = " << unifiedSync->mConfig.mError;

                enableSyncByBackupId_inThread(unifiedSync->mConfig.mBackupId, false, false, true, false, [&unifiedSync](error e, SyncError se, handle backupId)
                    {
                        LOG_debug << "Sync autoresumed: " << toHandle(backupId) << " " << unifiedSync->mConfig.getLocalPath() << " fsfp= " << unifiedSync->mConfig.mFilesystemFingerprint << " error = " << se;
                    }, "");
            }
            else
            {
                LOG_debug << "Sync loaded (but not resumed): " << toHandle(unifiedSync->mConfig.mBackupId) << " " << unifiedSync->mConfig.getLocalPath() << " fsfp= " << unifiedSync->mConfig.mFilesystemFingerprint << " error = " << unifiedSync->mConfig.mError;
            }
        }
    }

    mClient.app->syncs_restored(NO_SYNC_ERROR);
}

bool Sync::recursiveCollectNameConflicts(list<NameConflict>& conflicts)
{
    assert(syncs.onSyncThread());

    FSNode rootFsNode(localroot->getLastSyncedFSDetails());
    syncRow row{ &cloudRoot, localroot.get(), &rootFsNode };
    SyncPath pathBuffer(syncs, localroot->localname, cloudRootPath);
    recursiveCollectNameConflicts(row, conflicts, pathBuffer);
    return !conflicts.empty();
}

void Sync::purgeStaleDownloads()
{
    // Convenience.
    using MC = MegaClient;
    using DBTC = TransferDbCommitter;

    // Make sure we're running on the right thread.
    assert(syncs.onSyncThread());

    auto globPath = localdebris;

    // Get our hands on this sync's temporary directory.
    globPath.appendWithSeparator(LocalPath::fromRelativePath("tmp"), true);

    // Generate glob pattern to match all temporary downloads.
    globPath.appendWithSeparator(LocalPath::fromRelativePath(".*.mega"), true);

    // Remainder of work takes place on the client thread.
    //
    // The idea here is to prevent the client from starting any new
    // transfers while we're busy purging temporary files.
    syncs.queueClient([globPath](MC& client, DBTC&) mutable {
        // Figure out which temporaries are currently present.
        auto dirAccess = client.fsaccess->newdiraccess();
        auto paths = set<LocalPath>();

        if (!dirAccess->dopen(&globPath, nullptr, true))
            return;

        LocalPath path;
        LocalPath name;
        nodetype_t type;

        while (dirAccess->dnext(path, name, false, &type))
        {
            if (type == FILENODE)
                paths.emplace(name);
        }

        // Filter out paths that are still "alive."
        for (auto& i : client.cachedtransfers[GET])
        {
            if (!i.second->localfilename.empty())
                paths.erase(i.second->localfilename);
        }

        // Remove "dead" temporaries.
        for (auto& path : paths)
            client.fsaccess->unlinklocal(path);
    });
}

void syncRow::inferOrCalculateChildSyncRows(bool wasSynced, vector<syncRow>& childRows, vector<FSNode>& fsInferredChildren, vector<FSNode>& fsChildren, vector<CloudNode>& cloudChildren,
                bool belowRemovedFsNode, fsid_localnode_map& localnodeByScannedFsid)
{
    // This is the function that determines the list of syncRows that recursiveSync() will operate on for this folder.
    // Each syncRow a (CloudNodes, SyncNodes, FSNodes) tuple that all match up by name (taking escapes/case into account)
    // For the case of a folder that contains already-synced content, and in which nothing changed, we can "infer" the set
    // much more efficiently, by generating it from SyncNodes alone.
    // Otherwise we need to calculate it, which involves sorting the three sets and matching them up.
    // An additional complication is that we try to save RAM by not storing the scanned FSNodes for this folder
    // If we can regenerate the list of FSNodes from the LocalNodes, then we would have done that, and so we
    // need to recreate that list.  So our extra RAM usage is just for the folders on the stack, and not the entire tree.
    // (Plus for those SyncNode folders where regeneration wouldn't match the FSNodes (yet))
    // (SyncNode = LocalNode, we'll rename LocalNode eventually)

    // Effective children are from the last scan, if present.
    vector<FSNode>* effectiveFsChildren = belowRemovedFsNode ? nullptr : syncNode->lastFolderScan.get();

    if (wasSynced && !belowRemovedFsNode && syncNode->sync->inferRegeneratableTriplets(cloudChildren, *syncNode, fsInferredChildren, childRows))
    {
        effectiveFsChildren = &fsInferredChildren;
    }
    else
    {
        // Otherwise, we can reconstruct the filesystem entries from the LocalNodes
        if (!effectiveFsChildren)
        {
            fsChildren.reserve(syncNode->children.size() + 50);  // leave some room for others to be added in syncItem()

            for (auto &childIt : syncNode->children)
            {
                assert(childIt.first == childIt.second->localname);
                if (belowRemovedFsNode)
                {
                    if (childIt.second->fsid_asScanned != UNDEF)
                    {
                        childIt.second->setScannedFsid(UNDEF, localnodeByScannedFsid, LocalPath(), FileFingerprint());
                        childIt.second->scannedFingerprint = FileFingerprint();
                    }
                }
                else if (childIt.second->fsid_asScanned != UNDEF)
                {
                    fsChildren.emplace_back(childIt.second->getScannedFSDetails());
                }
            }

            effectiveFsChildren = &fsChildren;
        }

        childRows = syncNode->sync->computeSyncTriplets(cloudChildren, *syncNode, *effectiveFsChildren);
    }
}


void Sync::recursiveCollectNameConflicts(syncRow& row, list<NameConflict>& ncs, SyncPath& fullPath)
{
    assert(syncs.onSyncThread());

    assert(row.syncNode);
    if (!row.syncNode->conflictsDetected())
    {
        return;
    }

    // Get sync triplets.
    vector<syncRow> childRows;
    vector<FSNode> fsInferredChildren;
    vector<FSNode> fsChildren;
    vector<CloudNode> cloudChildren;

    if (row.cloudNode)
    {
        syncs.lookupCloudChildren(row.cloudNode->handle, cloudChildren);
    }

    bool wasSynced = false;  // todo
    row.inferOrCalculateChildSyncRows(wasSynced, childRows, fsInferredChildren, fsChildren, cloudChildren, false, syncs.localnodeByScannedFsid);


    for (auto& childRow : childRows)
    {
        if (childRow.hasClashes())
        {
            NameConflict nc;

            if (childRow.hasCloudPresence())
                nc.cloudPath = fullPath.cloudPath;

            if (childRow.hasLocalPresence())
                nc.localPath = fullPath.localPath;

            // Only meaningful if there are no cloud clashes.
            if (auto* c = childRow.cloudNode)
                nc.clashingCloudNames.emplace_back(c->name);

            // Only meaningful if there are no local clashes.
            if (auto* f = childRow.fsNode)
                nc.clashingLocalNames.emplace_back(f->localname);

            for (auto* c : childRow.cloudClashingNames)
                nc.clashingCloudNames.emplace_back(c->name);

            for (auto* f : childRow.fsClashingNames)
                nc.clashingLocalNames.emplace_back(f->localname);

            ncs.emplace_back(std::move(nc));
        }

        // recurse after dealing with all items, so any renames within the folder have been completed
        if (childRow.syncNode && childRow.syncNode->type == FOLDERNODE)
        {

            ScopedSyncPathRestore syncPathRestore(fullPath);

            if (!fullPath.appendRowNames(childRow, mFilesystemType) ||
                localdebris.isContainingPathOf(fullPath.localPath))
            {
                // This is a legitimate case; eg. we only had a syncNode and it is removed in resolve_delSyncNode
                // Or if this is the debris folder, ignore it
                continue;
            }

            recursiveCollectNameConflicts(childRow, ncs, fullPath);
        }
    }
}

bool syncRow::hasClashes() const
{
    return !cloudClashingNames.empty() || !fsClashingNames.empty();
}

bool syncRow::hasCloudPresence() const
{
    return cloudNode || !cloudClashingNames.empty();
}

bool syncRow::hasLocalPresence() const
{
    return fsNode || !fsClashingNames.empty();
}

const LocalPath& syncRow::comparisonLocalname() const
{
    if (syncNode)
    {
        return syncNode->localname;
    }
    else if (fsNode)
    {
        return fsNode->localname;
    }
    else if (!fsClashingNames.empty())
    {
        return fsClashingNames[0]->localname;
    }
    else
    {
        assert(false);
        static LocalPath nullResult;
        return nullResult;
    }
}

SyncRowType syncRow::type() const
{
    auto c = static_cast<unsigned>(cloudNode != nullptr);
    auto s = static_cast<unsigned>(syncNode != nullptr);
    auto f = static_cast<unsigned>(fsNode != nullptr);

    return static_cast<SyncRowType>(c * 4 + s * 2 + f);
}

bool syncRow::ignoreFileChanged() const
{
    assert(syncNode);
    assert(syncNode->type == FOLDERNODE);

    return mIgnoreFileChanged;
}

void syncRow::ignoreFileChanging()
{
    assert(syncNode);
    assert(syncNode->type == FOLDERNODE);

    mIgnoreFileChanged = true;
}

bool syncRow::ignoreFileStable() const
{
    assert(syncNode);
    assert(syncNode->type == FOLDERNODE);

    return !mIgnoreFileChanged
           && !syncNode->waitingForIgnoreFileLoad();
}

ExclusionState syncRow::exclusionState(const CloudNode& node) const
{
    assert(syncNode);
    assert(syncNode->type > FILENODE);

    return syncNode->exclusionState(node.name,
                                    node.type,
                                    node.fingerprint.size);
}

ExclusionState syncRow::exclusionState(const FSNode& node) const
{
    assert(syncNode);
    assert(syncNode->type > FILENODE);

    return syncNode->exclusionState(node.localname,
                                    node.type,
                                    node.fingerprint.size);
}

ExclusionState syncRow::exclusionState(const LocalPath& name, nodetype_t type) const
{
    assert(syncNode);
    assert(syncNode->type != FILENODE);

    return syncNode->exclusionState(name, type);
}

bool syncRow::hasCaseInsensitiveCloudNameChange() const
{
    // only call this if the sync is mCaseInsensitive
    return fsNode && syncNode && cloudNode &&
        syncNode->namesSynchronized &&
        0 != compareUtf(syncNode->localname, true, cloudNode->name, true, false) &&
        0 == compareUtf(syncNode->localname, true, cloudNode->name, true, true) &&
        0 != compareUtf(fsNode->localname, true, cloudNode->name, true, false);
}

bool syncRow::hasCaseInsensitiveLocalNameChange() const
{
    // only call this if the sync is mCaseInsensitive
    return fsNode && syncNode && cloudNode &&
        syncNode->namesSynchronized &&
        0 != compareUtf(syncNode->localname, true, fsNode->localname, true, false) &&
        0 == compareUtf(syncNode->localname, true, fsNode->localname, true, true) &&
        0 != compareUtf(cloudNode->name, true, fsNode->localname, true, false);
}

bool syncRow::isIgnoreFile() const
{
    struct Predicate
    {
        bool operator()(const CloudNode& node) const
        {
            // So to avoid ambiguity.
            const string& name = IGNORE_FILE_NAME;

            return node.type == FILENODE
                   && !platformCompareUtf(node.name, true, name, false);
        }

        bool operator()(const FSNode& node) const
        {
            const LocalPath& name = IGNORE_FILE_NAME;

            return node.type == FILENODE
                   && !platformCompareUtf(node.localname, true, name, false);
        }
    } predicate;

    if (auto* s = syncNode)
        return s->isIgnoreFile();

    if (auto* f = fsNode)
        return predicate(*f);

    if (!fsClashingNames.empty())
        return predicate(*fsClashingNames.front());

    if (auto* c = cloudNode)
        return predicate(*c);

    if (!cloudClashingNames.empty())
        return predicate(*cloudClashingNames.front());

    return false;
}

bool syncRow::isNoName() const
{
    // Can't be a no-name triplet if we've been paired.
    if (fsNode || syncNode)
        return false;

    // Can't be a no-name triplet if we have clashing filesystem names.
    if (!fsClashingNames.empty())
        return false;

    // Could be a no-name triplet if we have clashing cloud names.
    if (!cloudClashingNames.empty())
        return cloudClashingNames.front()->name.empty();

    // Could be a no-name triplet if we have a cloud node.
    return cloudNode && cloudNode->name.empty();
}

void Sync::combineTripletSet(vector<syncRow>::iterator a, vector<syncRow>::iterator b) const
{
    assert(syncs.onSyncThread());

//#ifdef DEBUG
//    // log before case
//    LOG_debug << " combineTripletSet BEFORE " << std::distance(a, b);
//    for (auto i = a; i != b; ++i)
//    {
//        LOG_debug
//            << (i->cloudNode ? i->cloudNode->name : "<null>") << " "
//            << (i->syncNode ? i->syncNode->localname.toPath() : "<null>") << " "
//            << (i->fsNode ? i->fsNode->localname.toPath() : "<null>") << " ";
//    }
//#endif

    // match up elements that are still present and were alrady synced
    vector<syncRow>::iterator lastFullySynced = b;
    vector<syncRow>::iterator lastNotFullySynced = b;
    unsigned syncNode_nfs_count = 0;

    for (auto i = a; i != b; ++i)
    {
        if (auto sn = i->syncNode)
        {
            if (!sn->syncedCloudNodeHandle.isUndef())
            {
                for (auto j = a; j != b; ++j)
                {
                    if (j->cloudNode && j->cloudNode->handle == sn->syncedCloudNodeHandle)
                    {
                        std::swap(j->cloudNode, i->cloudNode);
                        break;
                    }
                }
            }
            if (sn->fsid_lastSynced != UNDEF)
            {
                for (auto j = a; j != b; ++j)
                {
                    if (j->fsNode && j->fsNode->fsid == sn->fsid_lastSynced)
                    {
                        std::swap(j->fsNode, i->fsNode);
                        break;
                    }
                }
            }

            // is this row fully synced alrady? if so, put it aside in case there are more syncNodes
            if (i->cloudNode && i->fsNode)
            {
                std::swap(*a, *i);
                lastFullySynced = a;
                ++a;
            }
            else
            {
                lastNotFullySynced = i;
                ++syncNode_nfs_count;
            }
        }
    }

    // if this fails, please figure out how we got into that state
    assert(syncNode_nfs_count < 2);

    // gather up the remaining into a single row, there may be clashes.

    auto targetrow = lastNotFullySynced != b ? lastNotFullySynced :
                     (lastFullySynced != b ? lastFullySynced : a);

    // check for duplicate names as we go. All but one row will be left as all nullptr
    for (auto i = a; i != b; ++i)
    if (i != targetrow)
    {
        if (i->fsNode)
        {
            if (targetrow->fsNode &&
                !(targetrow->syncNode &&
                targetrow->syncNode->fsid_lastSynced
                == targetrow->fsNode->fsid))
            {
                LOG_debug << syncname << "Conflicting filesystem name: "
                    << targetrow->fsNode->localname;
                targetrow->fsClashingNames.push_back(targetrow->fsNode);
                targetrow->fsNode = nullptr;
            }
            if (targetrow->fsNode ||
                !targetrow->fsClashingNames.empty())
            {
                LOG_debug << syncname << "Conflicting filesystem name: "
                    << i->fsNode->localname;
                targetrow->fsClashingNames.push_back(i->fsNode);
                i->fsNode = nullptr;
            }
            if (!targetrow->fsNode &&
                targetrow->fsClashingNames.empty())
            {
                std::swap(targetrow->fsNode, i->fsNode);
            }
        }
        if (i->cloudNode)
        {
            if (targetrow->cloudNode &&
                !(targetrow->syncNode &&
                targetrow->syncNode->syncedCloudNodeHandle
                == targetrow->cloudNode->handle))
            {
                LOG_debug << syncname << "Conflicting filesystem name: "
                    << targetrow->cloudNode->name;
                targetrow->cloudClashingNames.push_back(targetrow->cloudNode);
                targetrow->cloudNode = nullptr;
            }
            if (targetrow->cloudNode ||
                !targetrow->cloudClashingNames.empty())
            {
                LOG_debug << syncname << "Conflicting filesystem name: "
                    << i->cloudNode->name;
                targetrow->cloudClashingNames.push_back(i->cloudNode);
                i->cloudNode = nullptr;
            }
            if (!targetrow->cloudNode &&
                targetrow->cloudClashingNames.empty())
            {
                std::swap(targetrow->cloudNode, i->cloudNode);
            }
        }
    }

//#ifdef DEBUG
//    // log after case
//    LOG_debug << " combineTripletSet AFTER " << std::distance(a, b);
//    for (auto i = a; i != b; ++i)
//    {
//        LOG_debug
//            << (i->cloudNode ? i->cloudNode->name : "<null>") << " "
//            << (i->syncNode ? i->syncNode->localname.toPath() : "<null>") << " "
//            << (i->fsNode ? i->fsNode->localname.toPath() : "<null>") << " ";
//        for (auto j : i->cloudClashingNames)
//        {
//            LOG_debug << "with clashing cloud name: " << j->name;
//        }
//        for (auto j : i->fsClashingNames)
//        {
//            LOG_debug << "with clashing fs name: " << j->localname.toPath();
//        }
//    }
//#endif


#ifdef DEBUG
    // confirm all are empty except target
    for (auto i = a; i != b; ++i)
    {
        assert(i == targetrow || i->empty());
    }
#endif
}

auto Sync::computeSyncTriplets(vector<CloudNode>& cloudNodes, const LocalNode& syncParent, vector<FSNode>& fsNodes) const -> vector<syncRow>
{
    assert(syncs.onSyncThread());

    CodeCounter::ScopeTimer rst(syncs.mClient.performanceStats.computeSyncTripletsTime);

    vector<syncRow> triplets;
    triplets.reserve(cloudNodes.size() + syncParent.children.size() + fsNodes.size());

    for (auto& cn : cloudNodes)          triplets.emplace_back(&cn, nullptr, nullptr);
    for (auto& sn : syncParent.children) triplets.emplace_back(nullptr, sn.second, nullptr);
    for (auto& fsn : fsNodes)            triplets.emplace_back(nullptr, nullptr, &fsn);

    auto tripletCompare = [this](const syncRow& lhs, const syncRow& rhs) -> int {
        // Sanity.
        assert(!lhs.fsNode || !lhs.fsNode->localname.empty());
        assert(!rhs.fsNode || !rhs.fsNode->localname.empty());
        assert(!lhs.syncNode || !lhs.syncNode->localname.empty());
        assert(!rhs.syncNode || !rhs.syncNode->localname.empty());

        // Although it would be great to efficiently compare cloud names in utf8 directly against filesystem names
        // in utf16, without any conversions or copied and manipulated strings, unfortunately we have
        // a few obstacles to that.  Mainly, that the utf8 encoding can differ - especially on Mac
        // where they normalize the names that go to the filesystem, but with a different normalization
        // than we chose for the Node names.  In order to compare these effectively and efficiently
        // we pretty much have to first duplicate and convert both strings to a single utf8 normalization first.

        if (lhs.cloudNode)
        {
            if (rhs.cloudNode)
            {
                return compareUtf(lhs.cloudNode->name, true, rhs.cloudNode->name, true, mCaseInsensitive);
            }
            else if (rhs.syncNode)
            {
                return compareUtf(lhs.cloudNode->name, true, rhs.syncNode->toName_of_localname, true, mCaseInsensitive);
            }
            else // rhs.fsNode
            {
                return compareUtf(lhs.cloudNode->name, true, rhs.fsNode->toName_of_localname(*syncs.fsaccess), true, mCaseInsensitive);
            }
        }
        else if (lhs.syncNode)
        {
            if (rhs.cloudNode)
            {
                return compareUtf(lhs.syncNode->toName_of_localname, true, rhs.cloudNode->name, true, mCaseInsensitive);
            }
            else if (rhs.syncNode)
            {
                return compareUtf(lhs.syncNode->toName_of_localname, true, rhs.syncNode->toName_of_localname, true, mCaseInsensitive);
            }
            else // rhs.fsNode
            {
                return compareUtf(lhs.syncNode->toName_of_localname, true, rhs.fsNode->toName_of_localname(*syncs.fsaccess), true, mCaseInsensitive);
            }
        }
        else // lhs.fsNode
        {
            if (rhs.cloudNode)
            {
                return compareUtf(lhs.fsNode->toName_of_localname(*syncs.fsaccess), true, rhs.cloudNode->name, true, mCaseInsensitive);
            }
            else if (rhs.syncNode)
            {
                return compareUtf(lhs.fsNode->toName_of_localname(*syncs.fsaccess), true, rhs.syncNode->toName_of_localname, true, mCaseInsensitive);
            }
            else // rhs.fsNode
            {
                return compareUtf(lhs.fsNode->toName_of_localname(*syncs.fsaccess), true, rhs.fsNode->toName_of_localname(*syncs.fsaccess), true, mCaseInsensitive);
            }
        }
    };

    std::sort(triplets.begin(), triplets.end(),
           [=](const syncRow& lhs, const syncRow& rhs)
           { return tripletCompare(lhs, rhs) < 0; });

    auto currSet = triplets.begin();
    auto end  = triplets.end();

    while (currSet != end)
    {
        // Determine the next set that are all comparator-equal
        auto nextSet = currSet;
        ++nextSet;
        while (nextSet != end && 0 == tripletCompare(*currSet, *nextSet))
        {
            ++nextSet;
        }

        combineTripletSet(currSet, nextSet);

        currSet = nextSet;
    }

    auto newEnd = std::remove_if(triplets.begin(), triplets.end(), [](syncRow& row){ return row.empty(); });
    triplets.erase(newEnd, triplets.end());

    return triplets;
}

bool Sync::inferRegeneratableTriplets(vector<CloudNode>& cloudChildren, const LocalNode& syncParent, vector<FSNode>& inferredFsNodes, vector<syncRow>& inferredRows) const
{
    assert(syncs.onSyncThread());

    CodeCounter::ScopeTimer rst(syncs.mClient.performanceStats.inferSyncTripletsTime);

    if (cloudChildren.size() != syncParent.children.size()) return false;

    inferredFsNodes.reserve(syncParent.children.size());

    auto cloudHandleLess = [](const CloudNode& a, const CloudNode& b){ return a.handle < b.handle; };
    std::sort(cloudChildren.begin(), cloudChildren.end(), cloudHandleLess);

    for (auto& child : syncParent.children)
    {

        CloudNode compareTo;
        compareTo.handle = child.second->syncedCloudNodeHandle;
        auto iters = std::equal_range(cloudChildren.begin(), cloudChildren.end(), compareTo, cloudHandleLess);

        if (std::distance(iters.first, iters.second) != 1)
        {
            // the node tree has actually changed so we need to run the full algorithm
            return false;
        }

        CloudNode* node = &*iters.first;

        if (node->parentType == FILENODE)
        {
            LOG_err << "Looked up a file version node during infer: " << node->name;
			assert(false);
            return false;
        }

        if (child.second->fsid_asScanned == UNDEF ||
           (!child.second->scannedFingerprint.isvalid && child.second->type == FILENODE))
        {
            // we haven't scanned yet, or the scans don't match up with LocalNodes yet
            return false;
        }

        inferredFsNodes.push_back(child.second->getScannedFSDetails());
        inferredRows.emplace_back(node, child.second, &inferredFsNodes.back());
    }
    return true;
}

using IndexPair = pair<size_t, size_t>;
using IndexPairVector = vector<IndexPair>;

CodeCounter::ScopeStats computeSyncSequencesStats = { "computeSyncSequences" };


static IndexPairVector computeSyncSequences(vector<syncRow>& children)
{
    // No children, no work to be done.
    if (children.empty())
        return IndexPairVector();

    CodeCounter::ScopeTimer rst(computeSyncSequencesStats);

    // Separate our children into those that are ignore files and those that are not.
    auto i = std::partition(children.begin(), children.end(), [](const syncRow& child) {
        return child.isIgnoreFile();
    });

    // No prioritization necessary if there's only a single class of child.
    if (i == children.begin() || i == children.end())
    {
        // Is it a run of regular files?
        if (!children.front().isIgnoreFile())
            return IndexPairVector(1, IndexPair(0, children.size()));

        IndexPairVector sequences;

        sequences.emplace_back(0, children.size());
        sequences.emplace_back(children.size(), children.size());

        return sequences;
    }

    IndexPairVector sequences;

    // Convenience.
    auto j = i - children.begin();

    // Ignore files should be completely processed first.
    sequences.emplace_back(0, j);
    sequences.emplace_back(j, children.size());

    return sequences;
}

bool Sync::recursiveSync(syncRow& row, SyncPath& fullPath, bool belowRemovedCloudNode, bool belowRemovedFsNode, unsigned depth)
{
    assert(syncs.onSyncThread());

    // in case of sync failing while we recurse
    if (getConfig().mError) return false;
    (void)depth;  // just useful for setting conditional breakpoints when debugging

    assert(row.syncNode);
    assert(row.syncNode->type > FILENODE);
    assert(row.syncNode->getLocalPath() == fullPath.localPath);

    if (depth + mCurrentRootDepth == MAX_CLOUD_DEPTH - 1)
    {
        ProgressingMonitor monitor(syncs);

        LOG_debug << "Attempting to synchronize overly deep directory: "
                  << logTriplet(row, fullPath)
                  << ": Effective depth is "
                  << depth + mCurrentRootDepth;

        monitor.waitingLocal(fullPath.localPath, SyncStallEntry(
            SyncWaitReason::SyncItemExceedsSupportedTreeDepth, true, true,
            {fullPath.cloudPath},
            {},
            {fullPath.localPath},
            {}));

        return true;
    }

    // nothing to do for this subtree? Skip traversal
    if (!(row.syncNode->scanRequired() || row.syncNode->mightHaveMoves() || row.syncNode->syncRequired()))
    {
        //SYNC_verbose << syncname << "No scanning/moving/syncing needed at " << logTriplet(row, fullPath);
        return true;
    }

    SYNC_verbose << syncname << (belowRemovedCloudNode ? "belowRemovedCloudNode " : "") << (belowRemovedFsNode ? "belowRemovedFsNode " : "")
        << "Entering folder with "
        << row.syncNode->scanAgain  << "-"
        << row.syncNode->checkMovesAgain << "-"
        << row.syncNode->syncAgain << " ("
        << row.syncNode->conflicts << ") at "
        << fullPath.syncPath;

    row.syncNode->propagateAnySubtreeFlags();

    // Whether we should perform sync actions at this level.
    bool wasSynced = row.syncNode->scanAgain < TREE_ACTION_HERE
                  && row.syncNode->syncAgain < TREE_ACTION_HERE
                  && row.syncNode->checkMovesAgain < TREE_ACTION_HERE;
    bool syncHere = !wasSynced;
    bool recurseHere = true;

    //SYNC_verbose << syncname << "sync/recurse here: " << syncHere << recurseHere;

    // reset this node's sync flag. It will be set again below or while recursing if anything remains to be done.
    auto originalScanAgain = row.syncNode->scanAgain;
    auto originalSyncAgain = row.syncNode->syncAgain;
    row.syncNode->syncAgain = TREE_RESOLVED;

    if (!row.fsNode || belowRemovedFsNode)
    {
        row.syncNode->scanAgain = TREE_RESOLVED;
        row.syncNode->setScannedFsid(UNDEF, syncs.localnodeByScannedFsid, LocalPath(), FileFingerprint());
        syncHere = row.syncNode->parent ? row.syncNode->parent->scanAgain < TREE_ACTION_HERE : true;
        recurseHere = false;  // If we need to scan, we need the folder to exist first - revisit later
        row.syncNode->lastFolderScan.reset();
        belowRemovedFsNode = true; // this flag will prevent us reconstructing from scannedFingerprint etc
    }
    else
    {
        if (row.syncNode->fsid_asScanned == UNDEF ||
            row.syncNode->fsid_asScanned != row.fsNode->fsid)
        {
            row.syncNode->scanAgain = TREE_ACTION_HERE;
            row.syncNode->setScannedFsid(row.fsNode->fsid, syncs.localnodeByScannedFsid, row.fsNode->localname, row.fsNode->fingerprint);
        }
        else if (row.syncNode->scannedFingerprint != row.fsNode->fingerprint)
        {
            // this can change anytime, set it anyway
            row.syncNode->scannedFingerprint = row.fsNode->fingerprint;
        }
    }

    // Do we need to scan this node?
    if (row.syncNode->scanAgain >= TREE_ACTION_HERE)
    {

        if (!row.syncNode->rareRO().scanBlocked)
        {
            // not stalling, so long as we are still scanning.  Destructor resets stall state
            ProgressingMonitor monitor(syncs);
        }

        syncs.mSyncFlags->reachableNodesAllScannedThisPass = false;
        syncHere = row.syncNode->processBackgroundFolderScan(row, fullPath);
    }
    else
    {
        // this will be restored at the end of the function if any nodes below in the tree need it
        row.syncNode->scanAgain = TREE_RESOLVED;
    }

    if (row.syncNode->scanAgain >= TREE_ACTION_HERE)
    {
        // we must return later when we do have the scan data.
        // restore sync flag
        row.syncNode->setSyncAgain(false, true, false);
        SYNC_verbose << syncname << "Early exit from recursiveSync due to no scan data yet. " << logTriplet(row, fullPath);
        syncHere = false;
        recurseHere = false;
    }

    auto originalCheckMovesAgain = row.syncNode->checkMovesAgain;
    auto originalConflicsFlag = row.syncNode->conflicts;

    bool earlyExit = false;

    if (syncHere || recurseHere)
    {
        // Reset these flags before we evaluate each subnode.
        // They could be set again during that processing,
        // And additionally we double check with each child node after, in case we had reason to skip it.
        if (!belowRemovedCloudNode && !belowRemovedFsNode)
        {
            // only expect to resolve these in normal case
            row.syncNode->checkMovesAgain = TREE_RESOLVED;
        }
        row.syncNode->conflicts = TREE_RESOLVED;

        // Get sync triplets.
        vector<syncRow> childRows;
        vector<FSNode> fsInferredChildren;
        vector<FSNode> fsChildren;
        vector<CloudNode> cloudChildren;

        if (row.cloudNode)
        {
            syncs.lookupCloudChildren(row.cloudNode->handle, cloudChildren);
        }

        row.inferOrCalculateChildSyncRows(wasSynced, childRows, fsInferredChildren, fsChildren, cloudChildren, belowRemovedFsNode, syncs.localnodeByScannedFsid);

        bool anyNameConflicts = false;

        // Ignore files must be fully processed before any other child.
        auto sequences = computeSyncSequences(childRows);

        bool ignoreFilePresent = sequences.size() > 1;
        bool hasFilter = row.syncNode->rareRO().filterChain &&
                         row.syncNode->rareRO().filterChain->mLoadSucceeded;

        if (ignoreFilePresent != hasFilter)
        {
            row.syncNode->ignoreFilterPresenceChanged(ignoreFilePresent, childRows[sequences.front().first].fsNode);
        }

        // Here is where we loop over the syncRows for this folder.
        // We must process things in a particular order
        //    - first, check all rows for involvement in moves (case 0)
        //      such a row is excluded from further checks
        //    - second, check all remaining rows for sync actions on that row (case 1)
        //    - third, recurse into each folder (case 2)
        //      there are various reasons we may skip that, based on flags set by earlier steps
        //    - zeroth, we perform first->third for any .megaignore file before any others
        //      as any change involving .megaignore may affect anything else we do

        for (auto& sequence : sequences)
        {
            // The main three steps: moves, node itself, recurse
            for (unsigned step = 0; step < 3; ++step)
            {
                for (auto i = sequence.first; i != sequence.second; ++i)
                {
                    // Convenience.
                    auto& childRow = childRows[i];

                    // in case of sync failing while we recurse
                    if (getConfig().mError) return false;

                    if (syncs.mSyncFlags->earlyRecurseExitRequested)
                    {
                        // restore flags to at least what they were, for when we revisit on next full recurse
                        row.syncNode->scanAgain = std::max<TreeState>(row.syncNode->scanAgain, originalScanAgain);
                        row.syncNode->syncAgain = std::max<TreeState>(row.syncNode->syncAgain, originalSyncAgain);
                        row.syncNode->checkMovesAgain = std::max<TreeState>(row.syncNode->checkMovesAgain, originalCheckMovesAgain);
                        row.syncNode->conflicts = std::max<TreeState>(row.syncNode->conflicts, originalConflicsFlag);

                        LOG_debug << syncname
                            << "recursiveSync early exit due to pending outside request with "
                            << row.syncNode->scanAgain  << "-"
                            << row.syncNode->checkMovesAgain << "-"
                            << row.syncNode->syncAgain << " ("
                            << row.syncNode->conflicts << ") at "
                            << fullPath.syncPath;

                        return false;
                    }

                    if (!childRow.cloudClashingNames.empty() ||
                        !childRow.fsClashingNames.empty())
                    {
                        anyNameConflicts = true;
                        row.syncNode->setContainsConflicts(false, true, false); // in case we don't call setItem due to !syncHere
                    }
                    childRow.rowSiblings = &childRows;

                    if (auto* s = childRow.syncNode)
                    {
                        if (auto* f = childRow.fsNode)
                        {
                            // Maintain scanned FSID.
                            if (s->fsid_asScanned != f->fsid)
                            {
                                syncs.setScannedFsidReused(f->fsid);
                                s->setScannedFsid(f->fsid, syncs.localnodeByScannedFsid, f->localname, f->fingerprint);
                            }
                            else if (s->scannedFingerprint != f->fingerprint)
                            {
                                // Maintain the scanned fingerprint.
                                s->scannedFingerprint = f->fingerprint;
                            }
                        }

                        // Recompute this row's exclusion state.
                        if (s->recomputeExclusionState())
                        {
                            // Make sure we visit this node's children if its filter state
                            // has changed and we're currently recursing below a removed
                            // node.
                            childRow.recurseBelowRemovedCloudNode |= belowRemovedCloudNode;
                            childRow.recurseBelowRemovedFsNode |= belowRemovedFsNode;
                        }
                    }

                    ScopedSyncPathRestore syncPathRestore(fullPath);

                    if (!fullPath.appendRowNames(childRow, mFilesystemType) ||
                        localdebris.isContainingPathOf(fullPath.localPath))
                    {
                        // This is a legitimate case; eg. we only had a syncNode and it is removed in resolve_delSyncNode
                        // Or if this is the debris folder, ignore it
                        continue;
                    }

                    if (childRow.syncNode)
                    {
                        if (childRow.syncNode->getLocalPath() != fullPath.localPath)
                        {
                            auto s = childRow.syncNode->getLocalPath();
                        }

                        childRow.syncNode->reassignUnstableFsidsOnceOnly(childRow.fsNode);
                    }

                    switch (step)
                    {
                    case 0:
                        // first pass: check for any renames within the folder (or other move activity)
                        // these must be processed first, otherwise if another file
                        // was added with a now-renamed name, an upload would be
                        // attached to the wrong node, resulting in node versions
                        if (syncHere || belowRemovedCloudNode || belowRemovedFsNode)
                        {
                            if (!syncItem_checkMoves(childRow, row, fullPath, belowRemovedCloudNode, belowRemovedFsNode))
                            {
                                if (childRow.itemProcessed)
                                {
                                    row.syncNode->setSyncAgain(false, true, false);
                                }
                            }
                        }
                        break;

                    case 1:
                        // second pass: full syncItem processing for each node that wasn't part of a move
                        if (belowRemovedCloudNode)
                        {
                            // when syncing/scanning below a removed cloud node, we just want to collect up scan fsids
                            // and make syncNodes to visit, so we can be sure of detecting all the moves,
                            // in particular contradictroy moves.
                            if (childRow.type() == SRT_XXF && row.exclusionState(*childRow.fsNode) == ES_INCLUDED)
                            {
                                resolve_makeSyncNode_fromFS(childRow, row, fullPath, false);
                            }
                        }
                        else if (belowRemovedFsNode)
                        {
                            // when syncing/scanning below a removed local node, we just want to
                            // and make syncNodes to visit, so we can be sure of detecting all the moves,
                            // in particular contradictroy moves.
                            if (childRow.type() == SRT_CXX && row.exclusionState(*childRow.cloudNode) == ES_INCLUDED)
                            {
                                resolve_makeSyncNode_fromCloud(childRow, row, fullPath, false);
                            }
                        }
                        else if (syncHere && !childRow.itemProcessed)
                        {
                            // normal case: consider all the combinations
                            if (!syncItem(childRow, row, fullPath))
                            {
                                row.syncNode->setSyncAgain(false, true, false);
                            }

                            if (ignoreFilePresent && childRow.isIgnoreFile() && childRow.fsNode)
                            {
                                // Load filters if new/updated.  If it fails, filters are marked invalid
                                bool ok = row.syncNode->loadFiltersIfChanged(childRow.fsNode->fingerprint, fullPath.localPath);

                                if (ok != !row.syncNode->rareRO().badlyFormedIgnoreFilePath)
                                {
                                    if (ok)
                                    {
                                        row.syncNode->rare().badlyFormedIgnoreFilePath.reset();
                                    }
                                    else
                                    {
                                        row.syncNode->rare().badlyFormedIgnoreFilePath.reset(new LocalNode::RareFields::BadlyFormedIgnore(fullPath.localPath, this));
                                        syncs.badlyFormedIgnoreFilePaths.push_back(row.syncNode->rare().badlyFormedIgnoreFilePath);
                                    }
                                }
                            }
                        }
                        if (childRow.syncNode &&
                            childRow.syncNode->type == FILENODE)
                        {
                            childRow.syncNode->checkTreestate(true);
                        }
                        break;

                    case 2:
                        // third and final pass: recurse into the folders
                        if (childRow.syncNode &&
                            childRow.syncNode->type > FILENODE && (
                                (childRow.recurseBelowRemovedCloudNode &&
                                 (childRow.syncNode->scanRequired() || childRow.syncNode->syncRequired()))
                                ||
                                (childRow.recurseBelowRemovedFsNode &&
                                 childRow.syncNode->syncRequired())
                                ||
                                (recurseHere &&
                                !childRow.suppressRecursion &&
                                //!childRow.syncNode->deletedFS &&   we should not check this one, or we won't remove the LocalNode
                                childRow.syncNode->rareRO().removeNodeHere.expired() &&
                                childRow.syncNode->rareRO().unlinkHere.expired() &&
                                !childRow.syncNode->rareRO().moveToHere))) // don't create new LocalNodes under a moving-to folder, we'll move the already existing LocalNodes when the move completes
                        {
                            // Add watches as necessary.
                            if (childRow.fsNode)
                            {
                                auto result = childRow.syncNode->watch(fullPath.localPath, childRow.fsNode->fsid);

                                // Any fatal errors while adding the watch?
                                if (result == WR_FATAL)
                                    changestate(UNABLE_TO_ADD_WATCH, false, true, true);
                            }

                            if (!recursiveSync(childRow, fullPath, belowRemovedCloudNode || childRow.recurseBelowRemovedCloudNode, belowRemovedFsNode || childRow.recurseBelowRemovedFsNode, depth+1))
                            {
                                earlyExit = true;
                            }
                        }
                        if (childRow.syncNode &&
                            childRow.syncNode->type > FILENODE)
                        {
                            childRow.syncNode->checkTreestate(true);
                        }
                        break;

                    }
                }
            }

            if (ignoreFilePresent)
            {
                if (!row.syncNode->rareRO().filterChain ||
                    !row.syncNode->rareRO().filterChain->mLoadSucceeded)
                {
                    // we can't calculate what's included, come back when the .megaignore is present and well-formed
                    break;
                }

                // processed already, don't worry about it for the rest
                ignoreFilePresent = false;
            }
        }

        if (!anyNameConflicts)
        {
            // here childRows still contains pointers into lastFolderScan, fsAddedSiblings etc
            row.syncNode->clearRegeneratableFolderScan(fullPath, childRows);
        }

        // If we still don't match the known fs state, and if we added any FSNodes that
        // aren't part of our scan data (and we think we don't need another scan),
        // add them to the scan data to avoid re-fingerprinting no the next folder scan
        if (!row.fsAddedSiblings.empty())
        {
            auto& scan = row.syncNode->lastFolderScan;
            if (scan && row.syncNode->scanAgain < TREE_ACTION_HERE)
            {
                scan->reserve(scan->size() + row.fsAddedSiblings.size());
                for (auto& ptr: row.fsAddedSiblings)
                {
                    scan->push_back(move(ptr));
                }
                row.fsAddedSiblings.clear();
            }
        }
    }

    // Recompute our LocalNode flags from children
    // Flags for this row could have been set during calls to the node
    // If we skipped a child node this time (or if not), the set-parent
    // flags let us know if future actions are needed at this level
    for (auto& child : row.syncNode->children)
    {
        assert(child.first == child.second->localname);
        if (row.ignoreFileStable() && child.second->type > FILENODE)
        {
            row.syncNode->scanAgain = updateTreestateFromChild(row.syncNode->scanAgain, child.second->scanAgain);
            row.syncNode->syncAgain = updateTreestateFromChild(row.syncNode->syncAgain, child.second->syncAgain);
        }
        row.syncNode->checkMovesAgain = updateTreestateFromChild(row.syncNode->checkMovesAgain, child.second->checkMovesAgain);
        row.syncNode->conflicts = updateTreestateFromChild(row.syncNode->conflicts, child.second->conflicts);

        if (child.second->parentSetScanAgain) row.syncNode->setScanAgain(false, true, false, 0);
        if (child.second->parentSetCheckMovesAgain) row.syncNode->setCheckMovesAgain(false, true, false);
        if (child.second->parentSetSyncAgain) row.syncNode->setSyncAgain(false, true, false);
        if (child.second->parentSetContainsConflicts) row.syncNode->setContainsConflicts(false, true, false);

        child.second->parentSetScanAgain = false;  // we should only use this one once
    }

    SYNC_verbose << syncname << (belowRemovedCloudNode ? "belowRemovedCloudNode " : "")
                << "Exiting folder with "
                << row.syncNode->scanAgain  << "-"
                << row.syncNode->checkMovesAgain << "-"
                << row.syncNode->syncAgain << " ("
                << row.syncNode->conflicts << ") at "
                << fullPath.syncPath;

    return !earlyExit;
}

string Sync::logTriplet(syncRow& row, SyncPath& fullPath)
{
    ostringstream s;
    s << " triplet:" <<
        " " << (row.cloudNode ? fullPath.cloudPath : "(null)") <<
        " " << (row.syncNode ? fullPath.syncPath : "(null)") <<
        " " << (row.fsNode ? fullPath.localPath.toPath(false):"(null)");
    return s.str();
}

bool Sync::syncItem_checkMoves(syncRow& row, syncRow& parentRow, SyncPath& fullPath,
        bool belowRemovedCloudNode, bool belowRemovedFsNode)
{
    assert(syncs.onSyncThread());
    CodeCounter::ScopeTimer rst(syncs.mClient.performanceStats.syncItemCheckMove);

    // Since we are visiting this node this time, reset its flags-for-parent
    // They should only stay set when the conditions require it
    if (row.syncNode)
    {
        row.syncNode->parentSetScanAgain = false;
        row.syncNode->parentSetCheckMovesAgain = false;
        row.syncNode->parentSetSyncAgain = false;
        row.syncNode->parentSetContainsConflicts = false;
    }

    // Does this row have a sync node?
    if (auto* s = row.syncNode)
    {
        // Is this row part of an ongoing upload?
        if (auto u = std::dynamic_pointer_cast<SyncUpload_inClient>(s->transferSP))
        {
            // Is it waiting for a putnodes request to complete?
            if (u->putnodesStarted && !u->wasPutnodesCompleted)
            {
                LOG_debug << "Waiting for putnodes to complete, defer move checking: "
                          << logTriplet(row, fullPath);

                // Then come back later.
                return false;
            }
        }
    }

    // Under some circumstances on sync startup, our shortname records can be out of date.
    // If so, we adjust for that here, as the directories are scanned
    if (row.syncNode && row.fsNode && row.fsNode->shortname)
    {
        if ((!row.syncNode->slocalname ||
            *row.syncNode->slocalname != *row.fsNode->shortname) &&
            row.syncNode->localname != *row.fsNode->shortname)
        {
            LOG_warn << syncname
                     << "Updating slocalname: " << *row.fsNode->shortname
                     << " at " << fullPath.localPath
                     << " was " << (row.syncNode->slocalname ? row.syncNode->slocalname->toPath(false) : "(null)")
                     << logTriplet(row, fullPath);
            row.syncNode->setnameparent(row.syncNode->parent, row.syncNode->localname, row.fsNode->cloneShortname());
            statecacheadd(row.syncNode);
        }
    }

    if (row.fsNode &&
       (row.fsNode->type == TYPE_UNKNOWN ||
        row.fsNode->fsid == UNDEF))
    {
        // We can't consider moves if we don't even know file/folder or fsid.
        // Skip ahead to plain item comparison where we wil consider exclusion filters.
        return false;
    }

    // Are we dealing with a no-name triplet?
    if (row.isNoName())
    {
        ProgressingMonitor monitor(syncs);

        monitor.waitingCloud(fullPath.cloudPath, SyncStallEntry(
            SyncWaitReason::FileIssue, true, true,
            {fullPath.cloudPath, PathProblem::UndecryptedCloudNode},
            {},
            {},
            {}));

        LOG_debug << syncname
                  << "No name triplets here. "
                  << "Excluding this triplet from sync for now. "
                  << logTriplet(row, fullPath);

        row.itemProcessed = true;
        row.suppressRecursion = true;

        return false;
    }

    // Don't perform any moves until we know the row's exclusion state.
    if ((row.cloudNode && parentRow.exclusionState(*row.cloudNode) == ES_UNKNOWN) ||
        (row.fsNode && parentRow.exclusionState(*row.fsNode) == ES_UNKNOWN))
    {
        row.itemProcessed = true;
        row.suppressRecursion = true;

        return true;
    }

    bool rowResult;
    if (checkForCompletedCloudMoveToHere(row, parentRow, fullPath, rowResult))
    {
        row.itemProcessed = true;
        return rowResult;
    }

    // First deal with detecting local moves/renames and propagating correspondingly
    // Independent of the syncItem() combos below so we don't have duplicate checks in those.
    // Be careful of unscannable folder entries which may have no detected type or fsid.
    // todo: We also have to consider the possibility this item was moved locally and remotely,
    // and possibly from different locations, or even possibly from the same location.

    if (row.fsNode &&
        (!row.syncNode ||
          row.syncNode->fsid_lastSynced == UNDEF ||
          row.syncNode->fsid_lastSynced != row.fsNode->fsid ||
          (mCaseInsensitive && row.hasCaseInsensitiveLocalNameChange())))
    {
        bool rowResult;
        if (checkLocalPathForMovesRenames(row, parentRow, fullPath, rowResult, belowRemovedCloudNode))
        {
            row.itemProcessed = true;
            return rowResult;
        }
    }

    if (row.cloudNode &&
        (!row.syncNode ||
          row.syncNode->syncedCloudNodeHandle.isUndef() ||
          row.syncNode->syncedCloudNodeHandle != row.cloudNode->handle ||
          (mCaseInsensitive && row.hasCaseInsensitiveCloudNameChange())))
    {
        bool rowResult;
        if (checkCloudPathForMovesRenames(row, parentRow, fullPath, rowResult, belowRemovedFsNode))
        {
            row.itemProcessed = true;
            return rowResult;
        }
    }

    // Avoid syncing nodes that have multiple clashing names
    // Except if we previously had a folder (just itself) synced, allow recursing into that one.
    if (!row.fsClashingNames.empty() || !row.cloudClashingNames.empty())
    {
        if (row.syncNode) row.syncNode->setContainsConflicts(true, false, false);
        else parentRow.syncNode->setContainsConflicts(false, true, false);

        if (row.cloudNode && row.syncNode && row.fsNode &&
            row.syncNode->type == FOLDERNODE &&
            row.cloudNode->handle == row.syncNode->syncedCloudNodeHandle &&
            row.fsNode->fsid != UNDEF && row.fsNode->fsid == row.syncNode->fsid_lastSynced)
        {
            SYNC_verbose << syncname << "Name clashes at this already-synced folder.  We will sync nodes below though." << logTriplet(row, fullPath);
            return false;
        }

        // Is this clash due to multiple ignore files being present in the cloud?
        auto isIgnoreFileClash = [](const syncRow& row) {
            // Any clashes in the cloud?
            if (row.cloudClashingNames.empty())
                return false;

            // Any clashes on the local disk?
            if (!row.fsClashingNames.empty())
                return false;

            if (!(row.fsNode || row.syncNode))
                return false;

            // Row represents an ignore file?
            return row.isIgnoreFile();
        };

        if (isIgnoreFileClash(row))
            return false;

        LOG_debug << syncname << "Multple names clash here.  Excluding this node from sync for now." << logTriplet(row, fullPath);

        if (row.syncNode)
        {
            row.syncNode->scanAgain = TREE_RESOLVED;
            row.syncNode->checkMovesAgain = TREE_RESOLVED;
            row.syncNode->syncAgain = TREE_RESOLVED;
        }

        row.itemProcessed = true;
        row.suppressRecursion = true;

        return true;
    }

    return false;
}

bool Sync::syncItem_checkDownloadCompletion(syncRow& row, syncRow& parentRow, SyncPath& fullPath)
{
    auto downloadPtr = std::dynamic_pointer_cast<SyncDownload_inClient>(row.syncNode->transferSP);
    if (!downloadPtr) return true;

    ProgressingMonitor monitor(syncs);

    if (downloadPtr->wasTerminated)
    {
        SYNC_verbose << syncname << "Download was terminated " << logTriplet(row, fullPath);

        // Did the download fail due to a MAC error?
        if (downloadPtr->mError == API_EKEY)
        {
            // Then report it as a stall.
            SYNC_verbose << syncname
                            << "Download was terminated due to MAC verification failure: "
                            << logTriplet(row, fullPath);

            monitor.waitingLocal(downloadPtr->getLocalname(), SyncStallEntry(
                SyncWaitReason::DownloadIssue, true, true,
                {fullPath.cloudPath, PathProblem::MACVerificationFailure},
                {},
                {downloadPtr->getLocalname(), PathProblem::MACVerificationFailure},
                {fullPath.localPath}));

            return false;
        }
        else
        {
            // remove the download record so we re-evaluate what to do
            row.syncNode->resetTransfer(nullptr);
        }
    }
    else if (downloadPtr->wasCompleted)
    {
        assert(downloadPtr->downloadDistributor);

        // Convenience.
        auto& fsAccess = *syncs.fsaccess;

        // Clarity.
        auto& targetPath = fullPath.localPath;

        // Try and move/rename the downloaded file into its new home.
        bool nameTooLong = false;
        bool transientError = false;

        if (row.fsNode && downloadPtr->okToOverwriteFF.isvalid)
        {
            if (row.fsNode->fingerprint != downloadPtr->okToOverwriteFF)
            {
                LOG_debug << syncname << "Sync download cannot overwrite unexpected file at " << logTriplet(row, fullPath);
                monitor.noResult();
                return true;  // continue matching and see if we stall due to changes on both sides
            }
        }

        if (downloadPtr->downloadDistributor->distributeTo(targetPath, fsAccess, FileDistributor::MoveReplacedFileToSyncDebris, transientError, nameTooLong, this))
        {
            // Move was successful.
            SYNC_verbose << syncname << "Download complete, moved file to final destination" << logTriplet(row, fullPath);

            // Check for anomalous file names.
            checkForFilenameAnomaly(fullPath, row.cloudNode->name);

            // Let the engine know the file exists, even if it hasn't detected it yet.
            //
            // This is necessary as filesystem events may be delayed.
            if (auto fsNode = FSNode::fromPath(fsAccess, targetPath))
            {
                parentRow.fsAddedSiblings.emplace_back(std::move(*fsNode));
                row.fsNode = &parentRow.fsAddedSiblings.back();
                row.syncNode->slocalname = row.fsNode->cloneShortname();
            }

            // Download was moved into place.
            downloadPtr->wasDistributed = true;

            // No longer necessary as the transfer's complete.
            row.syncNode->resetTransfer(nullptr);
        }
        else if (nameTooLong)
        {
            SYNC_verbose << syncname
                            << "Download complete but the target's name is too long: "
                            << logTriplet(row, fullPath);

            monitor.waitingLocal(fullPath.localPath, SyncStallEntry(
                SyncWaitReason::DownloadIssue, true, true,
                {fullPath.cloudPath},
                {},
                {downloadPtr->downloadDistributor->distributeFromPath()},
                {fullPath.localPath, PathProblem::NameTooLongForFilesystem}));

            // Leave the transfer intact so we don't reattempt the download.
            // Also allow the syncItem logic to continue, to resolve via user change, eg delete the cloud node
            return true;
        }
        else
        {
            // (Transient?) error while moving download into place.
            SYNC_verbose << syncname << "Download complete, but filesystem move error." << logTriplet(row, fullPath);

            // Let the monitor know what we're up to.
            monitor.waitingLocal(fullPath.localPath, SyncStallEntry(
                SyncWaitReason::DownloadIssue, false, true,
                {fullPath.cloudPath},
                {},
                {downloadPtr->getLocalname()},
                {fullPath.localPath, PathProblem::FilesystemErrorDuringOperation}));

            // Also allow the syncItem logic to continue, to resolve via user change, eg delete the cloud node
            return true;
        }
    }
    return true;  // carry on with checkItem()
}

bool Sync::syncItem(syncRow& row, syncRow& parentRow, SyncPath& fullPath)
{
    CodeCounter::ScopeTimer rst(syncs.mClient.performanceStats.syncItem);

    assert(syncs.onSyncThread());

    ////auto isIgnoreFile = row.isIgnoreFile();

    //if (row.fsNode && row.fsNode->type == FILENODE)
    //{
    //    if (!row.fsNode->fingerprint.isvalid)
    //    {

    //        // We were not able to get details of the filesystem item when scanning the directory.
    //        // Consider it a blocked file, and we'll rescan the folder from time to time.
    //        LOG_verbose << sync->syncname << "File/folder was blocked when reading directory, retry later: " << localnodedisplaypath();

    //        // Setting node as scan-blocked. The main loop will check it regularly by weak_ptr
    //        rare().scanBlocked.reset(new RareFields::ScanBlocked(sync->syncs.rng, getLocalPath(), this));
    //        sync->syncs.scanBlockedPaths.push_back(rare().scanBlocked);

    //    }
    //    else
    //    {
    //    }
    //}

    //{

    //    return true;
    //}

    if (row.syncNode && row.fsNode &&
       (row.fsNode->type == TYPE_UNKNOWN || row.fsNode->fsid == UNDEF ||
       (row.fsNode->type == FILENODE && !row.fsNode->fingerprint.isvalid)))
    {
        SYNC_verbose << "File lost permissions and we can't identify or fingerprint it anymore: " << logTriplet(row, fullPath);

        ProgressingMonitor monitor(syncs);
        monitor.waitingLocal(fullPath.localPath, SyncStallEntry(
            SyncWaitReason::FileIssue, false, false,
            {},
            {},
            {fullPath.localPath, PathProblem::CannotFingerprintFile},
            {}));

        return false;
    }

    unsigned confirmDeleteCount = 0;
    if (row.syncNode)
    {
        // reset the count pre-emptively in case we don't choose SRT_XSX
        confirmDeleteCount = row.syncNode->confirmDeleteCount;
        if (confirmDeleteCount > 0)
        {
            row.syncNode->confirmDeleteCount = 0;
        }

        if (row.syncNode->certainlyOrphaned)
        {
            SYNC_verbose << "Removing certainly orphaned LN. " << logTriplet(row, fullPath);
            delete row.syncNode;
            row.syncNode = nullptr;
            if (!row.cloudNode && !row.fsNode) return false;
        }
    }

    // check for cases in progress that we shouldn't be re-evaluating yet
    if (auto* s = row.syncNode)
    {
        // Any rare fields?
        if (s->hasRare())
        {
            // Move pending?
            if (!s->rare().movePendingFrom.expired())
            {
                // Don't do anything until the move has completed.
                return false;
            }

            // Move in progress?
            if (auto& moveFromHere = s->rare().moveFromHere)
            {
                if (s->rare().moveToHere == moveFromHere &&
                    (moveFromHere->succeeded || moveFromHere->failed))
                {
                    // rename of this node (case insensitive but case changed)?
                    moveFromHere.reset();
                    s->rare().moveToHere.reset();
                    s->updateMoveInvolvement();
                }
                else if (moveFromHere->failed || moveFromHere->syncCodeProcessedResult)
                {
                    // Move's completed.
                    moveFromHere.reset();
                    s->updateMoveInvolvement();
                }
                else if (moveFromHere.use_count() == 1)
                {
                    SYNC_verbose << "Removing orphaned moveFromHere pointer at: " << logTriplet(row, fullPath);
                    moveFromHere.reset();
                    s->updateMoveInvolvement();
                }
                else
                {
                    // Move's still underway.
                    return false;
                }
            }

            // Is this row (effectively) excluded?
            if (s->exclusionState() != ES_INCLUDED)
            {
                // Is it a move target?
                if (auto& moveToHere = s->rare().moveToHere)
                {
                    assert(!moveToHere->failed);
                    assert(!moveToHere->syncCodeProcessedResult);
                    assert(moveToHere->succeeded);

                    // Necessary as excluded rows may not reach CSF.
                    resolve_checkMoveComplete(row, parentRow, fullPath);
                }
            }

            // Unlink in progress?
            if (!s->rare().unlinkHere.expired())
            {
                // Unlink's still underway.
                return false;
            }
        }

        // as it turns out, this is too early.
        // we need to wait for resolve_rowMatched to recognise it
        // otherwise there may be more renames to process first
        //s->checkTransferCompleted(row, parentRow, fullPath);

        // Is the row excluded?
        if (s->exclusionState() == ES_EXCLUDED)
        {
            // Can we remove the node from memory?
            auto removable = true;

            // ignore files cannot be ignored
            assert(!s->isIgnoreFile());

            // Let transfers complete.
            removable &= !s->transferSP;

            // Keep the node (as ignored) but purge the children
            if (removable)
            {
                // Extra sanity.
                assert(!s->rareRO().moveFromHere);
                assert(!s->rareRO().moveToHere);

                if (!s->children.empty())
                {
                    LOG_debug << syncname << "removing child LocalNodes from excluded " << s->getLocalPath();
                    vector<LocalNode*> cs;
                    cs.resize(s->children.size());
                    for (auto& i : s->children)
                    {
                        cs.push_back(i.second);
                    }
                    for (auto p : cs)
                    {
                        delete p;
                    }
                }


            }
            return true; // consider it synced (ie, do not revisit)
        }
    }

    // Check blocked status.  Todo:  figure out use blocked flag clearing
    if (!row.syncNode && row.fsNode && (
        row.fsNode->isBlocked || row.fsNode->type == TYPE_UNKNOWN) &&
        parentRow.syncNode->exclusionState(row.fsNode->localname, TYPE_UNKNOWN) == ES_INCLUDED)
    {
        // so that we can checkForScanBlocked() immediately below
        resolve_makeSyncNode_fromFS(row, parentRow, fullPath, false);
    }
    if (row.syncNode &&
        row.syncNode->checkForScanBlocked(row.fsNode))
    {
        row.suppressRecursion = true;
        row.itemProcessed = true;
        return false;
    }

    if (row.syncNode && row.syncNode->transferSP)
    {
        if (!syncItem_checkDownloadCompletion(row, parentRow, fullPath))
        {
            return false;
        }
    }

    auto rowType = row.type();

    switch (rowType)
    {
    case SRT_CSF:
    {
        CodeCounter::ScopeTimer rst(syncs.mClient.performanceStats.syncItemCSF);

        // Are we part of a move and was our source a download-in-progress?
        resolve_checkMoveDownloadComplete(row, fullPath);

        // all three exist; compare
        bool fsCloudEqual = syncEqual(*row.cloudNode, *row.fsNode);
        bool cloudEqual = syncEqual(*row.cloudNode, *row.syncNode);
        bool fsEqual = syncEqual(*row.fsNode, *row.syncNode);

        if (fsCloudEqual)
        {
            // success! this row is synced
            if (!cloudEqual || !fsEqual)
            {
                row.syncNode->syncedFingerprint = row.fsNode->fingerprint;
                assert(row.syncNode->syncedFingerprint == row.cloudNode->fingerprint);
                statecacheadd(row.syncNode);
            }

            return resolve_rowMatched(row, parentRow, fullPath);
        }

        if (cloudEqual || isBackupAndMirroring())
        {
            // filesystem changed, put the change
            return resolve_upsync(row, parentRow, fullPath);
        }

        if (fsEqual)
        {
            // cloud has changed, get the change
            return resolve_downsync(row, parentRow, fullPath, true);
        }

        if (auto uploadPtr = threadSafeState->isNodeAnExpectedUpload(row.cloudNode->parentHandle, row.cloudNode->name))
        {
            if (row.cloudNode->fingerprint == *uploadPtr &&
                uploadPtr.get() == row.syncNode->transferSP.get())
            {
                // we uploaded a file and the user already re-updated the local version of the file
                SYNC_verbose << syncname << "Node is a recent upload, while the FSFile is already updated: " << fullPath.cloudPath << logTriplet(row, fullPath);
                row.syncNode->setSyncedNodeHandle(row.cloudNode->handle);
                row.syncNode->syncedFingerprint  = row.cloudNode->fingerprint;
                row.syncNode->transferSP.reset();
                return false;
            }
        }

        // both changed, so we can't decide without the user's help
        return resolve_userIntervention(row, parentRow, fullPath);
    }
    case SRT_XSF:
    {
        CodeCounter::ScopeTimer rst(syncs.mClient.performanceStats.syncItemXSF);

        if (row.syncNode->type == TYPE_DONOTSYNC)
        {
            // we do not upload do-not-sync files (eg. system+hidden, on windows)
            return true;
        }

        // Any clashing names in the cloud?
        if (!row.cloudClashingNames.empty())
        {
            // Then we should only get here if we're an ignore file.
            assert(row.isIgnoreFile());

            // Consider us synced.
            return true;
        }

        // cloud item absent
        if (isBackupAndMirroring())
        {
            // for backups, we only change the cloud
            return resolve_upsync(row, parentRow, fullPath);
        }

        if (!row.syncNode->syncedCloudNodeHandle.isUndef()
            && row.syncNode->fsid_lastSynced != UNDEF
            && row.syncNode->fsid_lastSynced == row.fsNode->fsid
            // on disk, content could be changed without an fsid change
            && syncEqual(*row.fsNode, *row.syncNode))
        {
            // used to be fully synced and the fs side still has that version
            // remove in the fs (if not part of a move)
            return resolve_cloudNodeGone(row, parentRow, fullPath);
        }

        // either
        //  - cloud item did not exist before; upsync
        //  - the fs item has changed too; upsync (this lets users recover from the both sides changed state - user deletes the one they don't want anymore)
        return resolve_upsync(row, parentRow, fullPath);
    }
    case SRT_CSX:
    {
        CodeCounter::ScopeTimer rst(syncs.mClient.performanceStats.syncItemCSX);

        // local item not present
        if (isBackupAndMirroring())
        {
            // in mirror mode, make the cloud the same as local
            // if backing up and not mirroring, the resolve_downsync branch will cancel the sync
            return resolve_fsNodeGone(row, parentRow, fullPath);
        }

        // where we uploaded this node but the fsNode moved already, consider the cloud side synced.
        if (row.syncNode->fsid_lastSynced != UNDEF &&
            row.syncNode->syncedCloudNodeHandle.isUndef() &&
            syncEqual(*row.cloudNode, *row.syncNode))
        {
            row.syncNode->setSyncedNodeHandle(row.cloudNode->handle);
            return false;  // let the next pass determine if it's a move
        }

        if (auto uploadPtr = threadSafeState->isNodeAnExpectedUpload(row.cloudNode->parentHandle, row.cloudNode->name))
        {
            // The local file is no longer at the matching position
           // and we need to set it up to be moved/deleted correspondingly
            // Setting the synced fsid without a corresponding FSNode will cause move detection

            SYNC_verbose << syncname << "Node is a recent upload, sync node present, source FS file is no longer here: " << fullPath.cloudPath << logTriplet(row, fullPath);
            row.syncNode->setSyncedNodeHandle(row.cloudNode->handle);
            row.syncNode->setSyncedFsid(uploadPtr->sourceFsid, syncs.localnodeBySyncedFsid, uploadPtr->sourceLocalname, nullptr);
            row.syncNode->syncedFingerprint  = row.cloudNode->fingerprint;
            row.syncNode->transferSP.reset();
            return false;
        }
        else if (row.syncNode->fsid_lastSynced == UNDEF)
        {
            // fs item did not exist before; downsync
            return resolve_downsync(row, parentRow, fullPath, false);
        }
        else if (//!row.syncNode->syncedCloudNodeHandle.isUndef() &&
                 row.syncNode->syncedCloudNodeHandle != row.cloudNode->handle)
        {
            // the cloud item has changed too; downsync (this lets users recover from both sides changed state - user deletes the one they don't want anymore)
            return resolve_downsync(row, parentRow, fullPath, false);
        }
        else
        {
            // It might be a removal; it might be that the local fs item was moved during upload and now the cloud node from the upload has appeared
            // resolve_fsNodeGone only removes if we know the fs item isn't anywhere else in the sync filesystem subtrees.

            if (row.syncNode->fsid_lastSynced != UNDEF
                && !row.syncNode->syncedCloudNodeHandle.isUndef()
                // for cloud nodes, same handle must be same content
                && row.syncNode->syncedCloudNodeHandle == row.cloudNode->handle)
            {
                // used to be fully synced and the cloud side still has that version
                // remove in the cloud (if not part of a move)
                return resolve_fsNodeGone(row, parentRow, fullPath);
            }
            LOG_debug << "interesting case, does it occur?";

            return false;
        }
    }
    case SRT_XSX:
    {
        CodeCounter::ScopeTimer rst(syncs.mClient.performanceStats.syncItemXSX);

        // local and cloud disappeared; remove sync item also
        return resolve_delSyncNode(row, parentRow, fullPath, confirmDeleteCount);
    }
    case SRT_CXF:
    {
        CodeCounter::ScopeTimer rst(syncs.mClient.performanceStats.syncItemCXF);

        switch (parentRow.exclusionState(row.fsNode->localname,
                                   row.fsNode->type))
        {
            case ES_UNKNOWN:
                LOG_verbose << "Exclusion state uknown, come back later: " << logTriplet(row, fullPath);
                return false;

            case ES_EXCLUDED:
                return true;

            case ES_INCLUDED:
                break;

            case ES_UNMATCHED:
                assert(false); // cannot occur.  Just here to keep the compilers happy
                break;
        }

        // Item exists locally and remotely but we haven't synced them previously
        // If they are equal then join them with a Localnode. Othewise report to user.
        // The original algorithm would compare mtime, and if that was equal then size/crc

        if (syncEqual(*row.cloudNode, *row.fsNode))
        {
            return resolve_makeSyncNode_fromFS(row, parentRow, fullPath, false);
        }
        else
        {
            return resolve_userIntervention(row, parentRow, fullPath);
        }
    }
    case SRT_XXF:
    {
        CodeCounter::ScopeTimer rst(syncs.mClient.performanceStats.syncItemXXF);

        // Have we detected a new ignore file?
        if (row.isIgnoreFile())
        {
            // Don't process any other rows.
            parentRow.ignoreFileChanging();

            // Create a sync node to represent the ignore file.
            //
            // This is necessary even when the ignore file itself is excluded as
            // we still need to load the filters it defines.
            return resolve_makeSyncNode_fromFS(row, parentRow, fullPath, false);
        }

        // Don't create a sync node for this file unless we know that it's included.
        if (parentRow.exclusionState(*row.fsNode) != ES_INCLUDED)
            return true;

        // Item exists locally only. Check if it was moved/renamed here, or Create
        // If creating, next run through will upload it
        return resolve_makeSyncNode_fromFS(row, parentRow, fullPath, false);
    }
    case SRT_CXX:
    {
        CodeCounter::ScopeTimer rst(syncs.mClient.performanceStats.syncItemCXX);

        // Don't create sync nodes unless we know the row is included.
        if (parentRow.exclusionState(*row.cloudNode) != ES_INCLUDED)
            return true;

        // Are we creating a node for an ignore file?
        if (row.isIgnoreFile())
        {
            // Then let the parent know we want to process it exclusively.
            parentRow.ignoreFileChanging();
        }

        // item exists remotely only
        return resolve_makeSyncNode_fromCloud(row, parentRow, fullPath, false);
    }
    default:
    {
        // Silence compiler warning.
        break;
    }
    } // switch

    // SRT_XXX  (should not occur)
    // no entries - can occur when names clash, but should be caught above
    CodeCounter::ScopeTimer rstXXX(syncs.mClient.performanceStats.syncItemXXX);
    assert(false);
    return false;
}

bool Sync::resolve_checkMoveDownloadComplete(syncRow& row, SyncPath& fullPath)
{
    // Convenience.
    auto target = row.syncNode;

    // Are we part of an ongoing move?
    auto movePtr = target->rareRO().moveToHere;

    // No part of an ongoing move.
    if (!movePtr)
        return false;

    // Are we still associated with the move source?
    auto source = syncs.findLocalNodeBySyncedFsid(movePtr->sourceFsid,
                                                  fullPath.localPath,
                                                  movePtr->sourceType,
                                                  movePtr->sourceFingerprint,
                                                  this,
                                                  nullptr);

    // No longer associated with the move source.
    if (!source)
        return false;

    // Sanity check.
    if (source->rareRO().moveFromHere != movePtr)
    {
        // This can happen if we see the user moved local node N to node P.
        // We start this corresponding cloud move.  But in the meantime,
        // the user has locally moved N again
        LOG_debug << "Move source does not match the movePtr anymore. (" << source->getLocalPath() << ") at: " << logTriplet(row, fullPath);
        row.syncNode->rare().moveToHere->syncCodeProcessedResult = true;  // a visit to the source node with the corresponding moveFromHere ptr will now remove it
        row.syncNode->rare().moveToHere.reset();
        row.syncNode->updateMoveInvolvement();
        return false;
    }

    // Is the source part of an ongoing download?
    auto download = std::dynamic_pointer_cast<SyncDownload_inClient>(source->transferSP);

    // Not part of an ongoing download.
    if (!download)
        return false;

    LOG_debug << "Completing move of in-progress download: "
              << logTriplet(row, fullPath);

    // Consider the move complete.
    source->moveContentTo(target, fullPath.localPath, true);
    source->setSyncedFsid(UNDEF, syncs.localnodeBySyncedFsid, source->localname, source->cloneShortname());
    source->setSyncedNodeHandle(NodeHandle());
    source->sync->statecacheadd(source);

    source->rare().moveFromHere->syncCodeProcessedResult = true;
    source->rare().moveFromHere.reset();
    source->trimRareFields();
    source->updateMoveInvolvement();

    target->rare().moveToHere->syncCodeProcessedResult = true;
    target->rare().moveToHere.reset();
    target->trimRareFields();
    target->updateMoveInvolvement();

    // Consider us synced with the local disk.
    target->setSyncedFsid(movePtr->sourceFsid, syncs.localnodeBySyncedFsid, row.fsNode->localname, row.fsNode->cloneShortname());
    target->syncedFingerprint = movePtr->sourceFingerprint;
    target->sync->statecacheadd(target);

    // Terminate the transfer if we're not a match with the local disk.
    if (row.fsNode->fsid != movePtr->sourceFsid
        || row.fsNode->fingerprint != movePtr->sourceFingerprint)
    {
        LOG_debug << "Move-target no longer matches move-source: "
                  << logTriplet(row, fullPath);

        target->resetTransfer(nullptr);
    }

    // We should now be good to go.
    return true;
}

bool Sync::resolve_checkMoveComplete(syncRow& row, syncRow& parentRow, SyncPath& fullPath)
{
    // Confirm that the move details are the same as recorded (LocalNodes may have changed or been deleted by now, etc.
    auto movePtr = row.syncNode->rare().moveToHere;
    LocalNode* sourceSyncNode = nullptr;

    LOG_debug << syncname << "Checking move source/target by fsid " << toHandle(movePtr->sourceFsid);

    if ((sourceSyncNode = syncs.findLocalNodeBySyncedFsid(movePtr->sourceFsid, fullPath.localPath, movePtr->sourceType, movePtr->sourceFingerprint, this, nullptr)))
    {
        LOG_debug << syncname << "Sync cloud move/rename from : " << sourceSyncNode->getCloudPath(true) << " resolved here! " << logTriplet(row, fullPath);

        assert(sourceSyncNode == movePtr->sourcePtr);

        // remove fsid (and handle) from source node, so we don't detect
        // that as a move source anymore
        sourceSyncNode->setSyncedFsid(UNDEF, syncs.localnodeBySyncedFsid, sourceSyncNode->localname, sourceSyncNode->cloneShortname());
        sourceSyncNode->setSyncedNodeHandle(NodeHandle());
        sourceSyncNode->sync->statecacheadd(sourceSyncNode);

        // Move all the LocalNodes under the source node to the new location
        // We can't move the source node itself as the recursive callers may be using it
        sourceSyncNode->moveContentTo(row.syncNode, fullPath.localPath, true);

        row.syncNode->setScanAgain(false, true, true, 0);
        sourceSyncNode->setScanAgain(true, false, false, 0);

        sourceSyncNode->rare().moveFromHere->syncCodeProcessedResult = true;
        sourceSyncNode->rare().moveFromHere.reset();
        sourceSyncNode->trimRareFields();
        sourceSyncNode->updateMoveInvolvement();

        // If this node was repurposed for the move, rather than the normal case of creating a fresh one, we remove the old content if it was a folder
        // We have to do this after all processing of sourceSyncNode, in case the source was (through multiple operations) one of the subnodes about to be removed.
        // TODO: however, there is a risk of name collisions - probably we should use a multimap for LocalNode::children.
        for (auto& oldc : movePtr->priorChildrenToRemove)
        {
            for (auto& c : row.syncNode->children)
            {
                if (c.first == oldc.first && c.second == oldc.second)
                {
                    delete c.second; // removes itself from the parent map
                    break;
                }
            }
        }

    }
    else
    {
        // just alert us to this an double check the case in the debugger
        assert(false);
    }

    // regardless, make sure we don't get stuck
    row.syncNode->rare().moveToHere->syncCodeProcessedResult = true;
    row.syncNode->rare().moveToHere.reset();
    row.syncNode->trimRareFields();
    row.syncNode->updateMoveInvolvement();

    return sourceSyncNode != nullptr;
}

bool Sync::resolve_rowMatched(syncRow& row, syncRow& parentRow, SyncPath& fullPath)
{
    assert(syncs.onSyncThread());

    // these comparisons may need to be adjusted for UTF, escapes
    assert(row.syncNode->fsid_lastSynced != row.fsNode->fsid || 0 == compareUtf(row.syncNode->localname, true, row.fsNode->localname, true, mCaseInsensitive));
    assert(row.syncNode->fsid_lastSynced == row.fsNode->fsid || 0 == compareUtf(row.syncNode->localname, true, row.fsNode->localname, true, mCaseInsensitive));

    assert((!!row.syncNode->slocalname == !!row.fsNode->shortname) &&
            (!row.syncNode->slocalname ||
            (*row.syncNode->slocalname == *row.fsNode->shortname)));

    if (row.syncNode->fsid_lastSynced != row.fsNode->fsid ||
        row.syncNode->syncedCloudNodeHandle != row.cloudNode->handle ||
        row.syncNode->localname != row.fsNode->localname)
    {
        if (row.syncNode->hasRare() && row.syncNode->rare().moveToHere)
        {
            resolve_checkMoveComplete(row, parentRow, fullPath);
        }

        LOG_verbose << syncname << "Row is synced, setting fsid and nodehandle" << logTriplet(row, fullPath);

        if (row.syncNode->type == FOLDERNODE && row.syncNode->fsid_lastSynced != row.fsNode->fsid)
        {
            // a folder disappeared and was replaced by a different one - scan it all
            row.syncNode->setScanAgain(false, true, true, 0);
        }

        if (mCaseInsensitive &&
            0 == compareUtf(row.syncNode->localname, true, row.fsNode->localname, true, true) &&
            0 != compareUtf(row.syncNode->localname, true, row.fsNode->localname, true, false))
        {
            SYNC_verbose << "Updating LocalNode localname case to match fs: " << row.fsNode->localname << " at " << logTriplet(row, fullPath);
        }

        row.syncNode->setSyncedFsid(row.fsNode->fsid, syncs.localnodeBySyncedFsid, row.fsNode->localname, row.fsNode->cloneShortname());
        row.syncNode->setSyncedNodeHandle(row.cloudNode->handle);

        row.syncNode->syncedFingerprint = row.fsNode->fingerprint;

        if (row.syncNode->transferSP)
        {
            LOG_debug << "Clearing transfer for matched row at " << logTriplet(row, fullPath);
            row.syncNode->resetTransfer(nullptr);
        }

        if (mCaseInsensitive && !row.syncNode->namesSynchronized &&
            0 == compareUtf(row.cloudNode->name, true, row.fsNode->localname, true, false))
        {
            // name is equal (taking escaping and case into account) so going forward, also propagate renames that only change case
            assert(row.fsNode->localname == row.syncNode->localname);
            row.syncNode->namesSynchronized = true;
        }

        statecacheadd(row.syncNode);
        ProgressingMonitor monitor(syncs); // not stalling
    }
    else
    {
        SYNC_verbose << syncname << "Row was already synced" << logTriplet(row, fullPath);
    }

    if (row.syncNode->type == FILENODE)
    {
        row.syncNode->scanAgain = TREE_RESOLVED;
        row.syncNode->checkMovesAgain = TREE_RESOLVED;
        row.syncNode->syncAgain = TREE_RESOLVED;
    }

    return true;
}


bool Sync::resolve_makeSyncNode_fromFS(syncRow& row, syncRow& parentRow, SyncPath& fullPath, bool considerSynced)
{
    assert(syncs.onSyncThread());
    ProgressingMonitor monitor(syncs);

    if (row.fsNode->type == FILENODE && !row.fsNode->fingerprint.isvalid)
    {
        SYNC_verbose << "We can't create a LocalNode yet without a FileFingerprint: " << logTriplet(row, fullPath);

        // we couldn't get the file crc yet (opened by another proecess, etc)
        monitor.waitingLocal(fullPath.localPath, SyncStallEntry(
            SyncWaitReason::FileIssue, false, false,
            {},
            {},
            {fullPath.localPath, PathProblem::CannotFingerprintFile},
            {}));

        return false;
    }

    // this really is a new node: add
    LOG_debug << syncname << "Creating LocalNode from FS with fsid " << toHandle(row.fsNode->fsid) << " at: " << fullPath.localPath << logTriplet(row, fullPath);

    assert(row.syncNode == nullptr);
    row.syncNode = new LocalNode(this);

    row.syncNode->init(row.fsNode->type, parentRow.syncNode, fullPath.localPath, row.fsNode->cloneShortname());
    row.syncNode->setScannedFsid(row.fsNode->fsid, syncs.localnodeByScannedFsid, row.fsNode->localname, row.fsNode->fingerprint);

    if (row.fsNode->type == FILENODE)
    {
        row.syncNode->scannedFingerprint = row.fsNode->fingerprint;
    }

    if (considerSynced)
    {
        // we should be careful about considering synced, eg this might be a node moved from somewhere else
        SYNC_verbose << "Considering this node synced on fs side already: " << toHandle(row.fsNode->fsid);
        row.syncNode->setSyncedFsid(row.fsNode->fsid, syncs.localnodeBySyncedFsid, row.fsNode->localname, row.fsNode->cloneShortname());
        row.syncNode->syncedFingerprint  = row.fsNode->fingerprint;
    }

    if (row.syncNode->type > FILENODE)
    {
        row.syncNode->setScanAgain(false, true, true, 0);
    }

    statecacheadd(row.syncNode);

    //row.syncNode->setSyncAgain(true, false, false);

    return false;
}

bool Sync::resolve_makeSyncNode_fromCloud(syncRow& row, syncRow& parentRow, SyncPath& fullPath, bool considerSynced)
{
    assert(syncs.onSyncThread());
    ProgressingMonitor monitor(syncs);

    SYNC_verbose << syncname << "Creating LocalNode from Cloud at: " << fullPath.cloudPath << logTriplet(row, fullPath);

    assert(row.syncNode == nullptr);
    row.syncNode = new LocalNode(this);

    if (row.cloudNode->type == FILENODE)
    {
        assert(row.cloudNode->fingerprint.isvalid); // todo: move inside considerSynced?
        row.syncNode->syncedFingerprint = row.cloudNode->fingerprint;
    }
    row.syncNode->init(row.cloudNode->type, parentRow.syncNode, fullPath.localPath, nullptr);

    if (auto uploadPtr = threadSafeState->isNodeAnExpectedUpload(row.cloudNode->parentHandle, row.cloudNode->name))
    {
        // If we make a LocalNode for an upload we created ourselves,
        // it's because the local file is no longer at the matching position
        // and we need to set it up to be moved correspondingly
        // Setting the synced fsid without a corresponding FSNode will cause move detection

        SYNC_verbose << syncname << "Node is a recent upload, but source FS file is no longer here: " << fullPath.cloudPath << logTriplet(row, fullPath);
        row.syncNode->setSyncedNodeHandle(row.cloudNode->handle);
        row.syncNode->setSyncedFsid(uploadPtr->sourceFsid, syncs.localnodeBySyncedFsid, uploadPtr->sourceLocalname, nullptr);
        row.syncNode->syncedFingerprint  = row.cloudNode->fingerprint;
        return false;
    }


    if (considerSynced)
    {
        row.syncNode->setSyncedNodeHandle(row.cloudNode->handle);
    }
    if (row.syncNode->type > FILENODE)
    {
        row.syncNode->setSyncAgain(false, true, true);
    }
    statecacheadd(row.syncNode);
    row.syncNode->setSyncAgain(true, false, false);

    return false;
}

bool Sync::resolve_delSyncNode(syncRow& row, syncRow& parentRow, SyncPath& fullPath, unsigned deleteCounter)
{
    assert(syncs.onSyncThread());
    ProgressingMonitor monitor(syncs);

    // Are we deleting an ignore file?
    if (row.syncNode->isIgnoreFile())
    {
        // Then make sure we process it exclusively.
        parentRow.ignoreFileChanging();
    }

    if (row.syncNode->hasRare())
    {
        // We should never reach this function is pendingFrom is live.
        assert(row.syncNode->rareRO().movePendingFrom.expired());

        if (row.syncNode->rare().moveToHere &&
            row.syncNode->rare().moveToHere->inProgress())
        {
            SYNC_verbose << syncname << "Not deleting with still-moving/renaming source node to:" << logTriplet(row, fullPath);
            return false;
        }

        if (row.syncNode->rare().moveFromHere &&
            !row.syncNode->rare().moveFromHere->syncCodeProcessedResult)
        {
            SYNC_verbose << syncname << "Not deleting still-moving/renaming source node from:" << logTriplet(row, fullPath);

            monitor.waitingCloud(fullPath.cloudPath, SyncStallEntry(
                SyncWaitReason::MoveOrRenameCannotOccur, false, false,
                {fullPath.cloudPath},
                {"", PathProblem::DestinationPathInUnresolvedArea},
                {fullPath.localPath},
                {LocalPath(), PathProblem::DestinationPathInUnresolvedArea}));

            return false;
        }
    }

    // We need to be sure we really can delete this node.
    // The risk is that it may actually be part of a move
    // and the other end of the move
    // (ie a new LocalNode with matching fsid/nodehandle)
    // is only appearing in this traversal of the tree.
    // It may have appeared but hasn't been evaluated for moves.
    // We may not even have processed that new node/path yet.
    // To work around this, we don't delete on the first go
    // instead, we start a counter.  If we decide that yes
    // this node should be deleted on two consecutive passes
    // then its ok, we've confirmed it really isn't part of a move.


    if (auto u = std::dynamic_pointer_cast<SyncUpload_inClient>(row.syncNode->transferSP))
    {
        if (u->putnodesStarted && !u->wasPutnodesCompleted)
        {
            // if we delete the LocalNode now, then the appearance of the uploaded file will cause a download which would be incorrect
            // if it hadn't started putnodes, it would be ok to delete (which should also cancel the transfer)
            SYNC_verbose << "This LocalNode is a candidate for deletion, but was also uploading a file and putnodes is in progress." << logTriplet(row, fullPath);
            return false;
        }
    }

    // setting on the first pass, or restoring on subsequent (part of the auto-reset if it's no longer routed to _delSyncNode)
    row.syncNode->confirmDeleteCount = 1;

    if (deleteCounter == 0)
    {
        // make sure we've done a full pass including the rest of this iteration over the node trees,
        // to see if there is any other relevant info available (such as, this is a move rather than delete)
        SYNC_verbose << "This LocalNode is a candidate for deletion, we'll confirm on the next pass." << logTriplet(row, fullPath);

        // whenever this node is visited and we don't call resolve_delSyncNode(), this is reset to 0
        // this prevents flop-flopping into and out of stall state if this is the only problem node
        return false;
    }

    if (row.syncNode->moveAppliedToLocal)
    {
        // we detected a cloud move from here, and applied the corresponding local move.  Ok to delete this LocalNode.
        SYNC_verbose << syncname << "Deleting Localnode (moveAppliedToLocal)" << logTriplet(row, fullPath);
    }
    else if (row.syncNode->deletedFS)
    {
        // we detected a local deletion here, and applied that deletion in the cloud too.  Ok to delete this LocalNode.
        SYNC_verbose << syncname << "Deleting Localnode (deletedFS)" << logTriplet(row, fullPath);
    }
    else if (syncs.mSyncFlags->movesWereComplete)
    {
        // Since moves are complete, we can remove this LocalNode now, it can't be part of any move anymore
        // Up to that point, we should not remove it or we won't be able to detect clashing moves of the same node.
        SYNC_verbose << syncname << "Deleting Localnode (movesWereComplete)" << logTriplet(row, fullPath);
    }
    else
    {
        // is the old Node or FSNode somewhere else now?  If we can't find them, then this node can't have been moved
        bool fsNodeIsElsewhere = false;
        bool cloudNodeIsElsewhere = false;
        LocalNode* fsElsewhere = nullptr;
        string fsElsewhereLocation;

        if (!syncs.mSyncFlags->scanningWasComplete)
        {
            fsNodeIsElsewhere = true;
        }
        else if (row.syncNode->fsid_lastSynced != UNDEF &&
            nullptr != (fsElsewhere = syncs.findLocalNodeByScannedFsid(row.syncNode->fsid_lastSynced, fullPath.localPath, row.syncNode->type, nullptr, this, nullptr)))
        {
            fsNodeIsElsewhere = true;
            fsElsewhereLocation = fsElsewhere->getCloudPath(false);
            SYNC_verbose << "LocalNode considered for deletion, but fsNode is elsewhere: " << fsElsewhere->getLocalPath() << logTriplet(row, fullPath);
        }

        CloudNode cloudNode;
        string cloudNodePath;
        bool isInTrash = false;
        bool nodeIsInActiveUnpausedSync = false, nodeIsDefinitelyExcluded = false;
        bool found = syncs.lookupCloudNode(row.syncNode->syncedCloudNodeHandle, cloudNode, &cloudNodePath, &isInTrash, &nodeIsInActiveUnpausedSync, &nodeIsDefinitelyExcluded, nullptr, Syncs::EXACT_VERSION);
        if (found && !isInTrash && nodeIsInActiveUnpausedSync && !nodeIsDefinitelyExcluded)
        {
            cloudNodeIsElsewhere = true;
            SYNC_verbose << "LocalNode considered for deletion, but cloud Node is elsewhere: " << cloudNodePath << logTriplet(row, fullPath);
        }

        if (fsNodeIsElsewhere && cloudNodeIsElsewhere && fsElsewhereLocation != cloudNodePath)
        {
            SYNC_verbose << "LocalNode considered for deletion, but is the source of moves to different locations: " << cloudNodePath << " " << fsElsewhereLocation << logTriplet(row, fullPath);

            // Moves are not complete yet so we can't be sure this node is not the source of two
            // inconsistent moves, one local and one remote.  Keep for now until all moves are resolved.
            monitor.waitingCloud(fullPath.cloudPath, SyncStallEntry(
                SyncWaitReason::DeleteWaitingOnMoves, false, false,
                {fullPath.cloudPath},
                {""},
                {fullPath.localPath},
                {LocalPath()}));

            return false;
        }
    }

    if (row.syncNode->deletedFS)
    {
        if (row.syncNode->type == FOLDERNODE)
        {
            LOG_debug << syncname << "Sync - local folder deletion detected: " << fullPath.localPath;
        }
        else
        {
            LOG_debug << syncname << "Sync - local file deletion detected: " << fullPath.localPath;
        }
    }

    // Are we deleting an ignore file?
    if (row.syncNode->isIgnoreFile())
    {
        // Then make sure the parent's filters are cleared.
        parentRow.syncNode->clearFilters();
    }

    SYNC_verbose << "Deleting LocalNode " << row.syncNode->syncedCloudNodeHandle << " " << toHandle(row.syncNode->fsid_lastSynced) << logTriplet(row, fullPath);
    // deletes itself and subtree, queues db record removal
    delete row.syncNode;
    row.syncNode = nullptr;

    return false;
}

bool Sync::resolve_upsync(syncRow& row, syncRow& parentRow, SyncPath& fullPath)
{
    assert(syncs.onSyncThread());
    ProgressingMonitor monitor(syncs);

    // Don't do anything unless we know the node's included.
    if (row.syncNode->exclusionState() != ES_INCLUDED)
    {
        // Unless the node was already uploading.
        if (!row.syncNode->transferSP)
        {
            // We'll revisit this row later if necessary.
            return true;
        }
    }

    if (row.fsNode->type == FILENODE)
    {
        // Make sure the ignore file is uploaded before processing other rows.
        if (row.syncNode->isIgnoreFile())
        {
            parentRow.ignoreFileChanging();
        }

        // upload the file if we're not already uploading it
        if (!row.syncNode->transferResetUnlessMatched(PUT, row.fsNode->fingerprint))
        {
            // if we are in the putnodes stage of a transfer though, then
            // wait for that to finish and then re-evaluate
            return false;
        }

        shared_ptr<SyncUpload_inClient> existingUpload = std::dynamic_pointer_cast<SyncUpload_inClient>(row.syncNode->transferSP);

        if (existingUpload && !!existingUpload->putnodesStarted)
        {
            // keep the name and target folder details current:

            // if it's just a case change in a case insensitive name, use the updated uppercase/lowercase
            bool onlyCaseChanged = mCaseInsensitive && row.cloudNode &&
                  0 == compareUtf(row.cloudNode->name, true, row.fsNode->localname, true, true);

            // if we were already matched with a name that is not exactly the same as toName(), keep using it
            string nodeName = !row.cloudNode || onlyCaseChanged
                                ? row.fsNode->localname.toName(*syncs.fsaccess)
                                : row.cloudNode->name;

            if (nodeName != existingUpload->name)
            {
                LOG_debug << syncname << "Upload name changed, updating: " << existingUpload->name << " to " << nodeName << logTriplet(row, fullPath);
                existingUpload->name = nodeName;  // todo: thread safety
            }

            // make sure the target folder for putnodes is current:
            if (parentRow.cloudNode && parentRow.cloudNode->handle == parentRow.syncNode->syncedCloudNodeHandle)
            {
                if (existingUpload->h != parentRow.cloudNode->handle)
                {
                    LOG_debug << syncname << "Upload target folder changed, updating for putnodes. " << existingUpload->h << " to " << parentRow.cloudNode->handle << logTriplet(row, fullPath);
                    existingUpload->h = parentRow.cloudNode->handle;
                }
            }
            else
            {
                LOG_debug << syncname << "Upload target folder changed and there's no handle, abandoning transfer " << logTriplet(row, fullPath);
                row.syncNode->transferSP.reset();
                return false;
            }
        }

        if (!existingUpload)
        {
            // Don't bother restarting the upload if we're excluded.
            if (row.syncNode->exclusionState() != ES_INCLUDED)
            {
                // We'll revisit later if needed.
                return true;
            }

            // Sanity.
            assert(row.syncNode->parent);
            assert(row.syncNode->parent == parentRow.syncNode);

            if (parentRow.cloudNode && parentRow.cloudNode->handle == parentRow.syncNode->syncedCloudNodeHandle)
            {
                LOG_debug << syncname << "Sync - local file addition detected: " << fullPath.localPath;

                //if (checkIfFileIsChanging(*row.fsNode, fullPath.localPath))
                //{
                //    LOG_debug << syncname
                //              << "Waiting for file to stabilize before uploading: "
                //              << fullPath.localPath.toPath();

                //    monitor.waitingLocal(fullPath.localPath,
                //                         LocalPath(),
                //                         string(),
                //                         SyncWaitReason::WaitingForFileToStopChanging);

                //    return false;
                //}

                LOG_debug << syncname << "Uploading file " << fullPath.localPath << logTriplet(row, fullPath);
                assert(row.syncNode->scannedFingerprint.isvalid); // LocalNodes for files always have a valid fingerprint
                assert(row.syncNode->scannedFingerprint == row.fsNode->fingerprint);

                // if it's just a case change in a case insensitive name, use the updated uppercase/lowercase
                bool onlyCaseChanged = mCaseInsensitive && row.cloudNode &&
                    0 == compareUtf(row.cloudNode->name, true, row.fsNode->localname, true, true);

                // if we were already matched with a name that is not exactly the same as toName(), keep using it
                string nodeName = !row.cloudNode || onlyCaseChanged
                    ? row.fsNode->localname.toName(*syncs.fsaccess)
                    : row.cloudNode->name;

                auto upload = std::make_shared<SyncUpload_inClient>(parentRow.cloudNode->handle,
                    fullPath.localPath, nodeName, row.fsNode->fingerprint, threadSafeState,
                    row.fsNode->fsid, row.fsNode->localname, inshare);

                row.syncNode->queueClientUpload(upload, UseLocalVersioningFlag, nodeName == ".megaignore");  // we'll take care of versioning ourselves ( we take over the putnodes step below)

                LOG_debug << syncname << "Sync - sending file " << fullPath.localPath;

                if (row.syncNode->syncedCloudNodeHandle.isUndef() && !row.fsNode)
                {
                    // Set the fs-side synced id.
                    // Once the upload completes, potentially the local fs item may have moved.
                    // If that's the case, having this synced fsid set lets us track the local move
                    // and move the uploadPtr from the old LN to the new one.

                    // todo:
                    // Note that the case where the row was already synced is more complex
                    // We may need to generate a 2nd LocalNode for the same Localnode
                    // and these two could operate in parallel - after all, one might
                    // be a move away from this location, and then simulataneous
                    // upload of a replacement file.

                    SYNC_verbose << syncname << "Considering this file synced on the fs side: " << toHandle(row.fsNode->fsid) << logTriplet(row, fullPath);
                    row.syncNode->setSyncedFsid(row.fsNode->fsid, syncs.localnodeBySyncedFsid, row.fsNode->localname, row.fsNode->cloneShortname());
                    row.syncNode->syncedFingerprint  = row.fsNode->fingerprint;
                    statecacheadd(row.syncNode);
                }
            }
            else
            {
                SYNC_verbose << syncname << "Parent cloud folder to upload to doesn't exist yet" << logTriplet(row, fullPath);
                row.syncNode->setSyncAgain(true, false, false);

                monitor.waitingLocal(fullPath.localPath, SyncStallEntry(
                    SyncWaitReason::UploadIssue, false, false,
                    {fullPath.cloudPath, PathProblem::ParentFolderDoesNotExist},
                    {},
                    {fullPath.localPath},
                    {}));

            }
        }
        else if (existingUpload->wasCompleted && !existingUpload->putnodesStarted)
        {
            // We issue putnodes from the sync thread like this because localnodes may have moved/renamed in the meantime
            // And consider that the old target parent node may not even exist anymore

            existingUpload->putnodesStarted = true;

            SYNC_verbose << syncname << "Queueing putnodes for completed upload" << logTriplet(row, fullPath);

            threadSafeState->addExpectedUpload(parentRow.cloudNode->handle, existingUpload->name, existingUpload);

            NodeHandle displaceHandle = row.cloudNode ? row.cloudNode->handle : NodeHandle();
            auto noDebris = inshare;

            std::function<void(MegaClient&)> signalPutnodesBegin;

#ifndef NDEBUG
            {
                // So we can capture the local path.
                auto localPath = fullPath.localPath;

                // Signal the putnodes_begin(...) event.
                signalPutnodesBegin = [localPath](MegaClient& client) {
                    client.app->putnodes_begin(localPath);
                };
            }
#endif // ! NDEBUG

            // Check for filename anomalies.
            std::function<void(MegaClient&)> signalFilenameAnomaly;

            {
                // So we can capture if necessary.
                auto name = row.syncNode->toName_of_localname;
                auto type = row.syncNode->type;
                auto anomalyType = isFilenameAnomaly(fullPath.localPath, name, type);

                if (anomalyType != FILENAME_ANOMALY_NONE)
                {
                    signalFilenameAnomaly = [anomalyType, fullPath](MegaClient& client) {
                        client.filenameAnomalyDetected(anomalyType,
                                                       fullPath.localPath,
                                                       fullPath.cloudPath);
                    };
                }
            }

            bool canChangeVault = threadSafeState->mCanChangeVault;
            syncs.queueClient([existingUpload, displaceHandle, noDebris, signalFilenameAnomaly, signalPutnodesBegin, canChangeVault](MegaClient& mc, TransferDbCommitter& committer)
                {
                    // Signal detected anomaly, if any.
                    if (signalFilenameAnomaly)
                        signalFilenameAnomaly(mc);

                    Node* displaceNode = mc.nodeByHandle(displaceHandle);
                    if (displaceNode && mc.versions_disabled)
                    {
                        MegaClient* c = &mc;
                        mc.movetosyncdebris(displaceNode, noDebris,

                            // after the old node is out of the way, we wll putnodes
                            [c, existingUpload, signalPutnodesBegin](NodeHandle, Error){
                                if (signalPutnodesBegin)
                                    signalPutnodesBegin(*c);

                                existingUpload->sendPutnodes(c, NodeHandle());
                            }, canChangeVault);

                        // putnodes will be executed after or simultaneous with the
                        // move to sync debris
                        return;
                    }

                    // the case where we are making versions, or not displacing something with the same name
                    if (signalPutnodesBegin)
                        signalPutnodesBegin(mc);

                    existingUpload->sendPutnodes(&mc, displaceNode ? displaceNode->nodeHandle() : NodeHandle());
                });
        }
        else if (existingUpload->putnodesStarted)
        {
            SYNC_verbose << syncname << "Upload's putnodes already in progress" << logTriplet(row, fullPath);
        }
        else
        {
            SYNC_verbose << syncname << "Upload already in progress" << logTriplet(row, fullPath);
        }
    }
    else if (row.fsNode->type == FOLDERNODE)
    {
        if (row.syncNode->hasRare() && !row.syncNode->rare().createFolderHere.expired())
        {
            SYNC_verbose << syncname << "Create cloud folder already in progress" << logTriplet(row, fullPath);
        }
        else
        {
            if (parentRow.cloudNode)
            {
                // there can't be a matching cloud node in this row (for folders), so just toName() is correct
                string foldername = row.syncNode->toName_of_localname;

                // Check for filename anomalies.
                {
                    auto type = isFilenameAnomaly(row.syncNode->localname, foldername);

                    if (type != FILENAME_ANOMALY_NONE)
                    {
                        auto lp = fullPath.localPath;
                        auto rp = fullPath.cloudPath;

                        syncs.queueClient([type, lp, rp](MegaClient& mc, TransferDbCommitter& committer)
                            {
                                mc.filenameAnomalyDetected(type, lp, rp);
                            });
                    }
                }

                LOG_verbose << syncname << "Creating cloud node for: " << fullPath.localPath << " as " << foldername << logTriplet(row, fullPath);
                // while the operation is in progress sync() will skip over the parent folder

                bool canChangeVault = threadSafeState->mCanChangeVault;
                NodeHandle targethandle = parentRow.cloudNode->handle;
                auto createFolderPtr = std::make_shared<LocalNode::RareFields::CreateFolderInProgress>();
                row.syncNode->rare().createFolderHere = createFolderPtr;
                syncs.queueClient([foldername, targethandle, createFolderPtr, canChangeVault](MegaClient& mc, TransferDbCommitter& committer)
                    {
                        vector<NewNode> nn(1);
                        mc.putnodes_prepareOneFolder(&nn[0], foldername, canChangeVault);
                        mc.putnodes(targethandle, NoVersioning, move(nn), nullptr, 0, canChangeVault,
                            [createFolderPtr](const Error&, targettype_t, vector<NewNode>&, bool targetOverride, int tag){
                                //createFolderPtr.reset();  // lives until this point
                            });

                    });
            }
            else
            {
                SYNC_verbose << "Delay creating cloud node until parent cloud node exists: " << fullPath.localPath << logTriplet(row, fullPath);
                row.syncNode->setSyncAgain(true, false, false);

                monitor.waitingLocal(fullPath.localPath, SyncStallEntry(
                    SyncWaitReason::CannotCreateFolder, false, false,
                    {fullPath.cloudPath, PathProblem::ParentFolderDoesNotExist},
                    {},
                    {fullPath.localPath},
                    {}));
            }
        }
        // we may not see some moves/renames until the entire folder structure is created.
        row.syncNode->setCheckMovesAgain(true, false, false);     // todo: double check - might not be needed for the wait case? might cause a stall?
    }
    else if (row.fsNode->type == TYPE_DONOTSYNC)
    {
        // This is the sort of thing that we should not sync, but not complain about either
        // consider it synced.
        monitor.noResult();
        return true;
    }
    else // unknown/special
    {
        monitor.waitingLocal(fullPath.localPath, SyncStallEntry(
            SyncWaitReason::FileIssue, false, false,
            {fullPath.cloudPath, PathProblem::DetectedSpecialFile},
            {},
            {fullPath.localPath},
            {}));
    }
    return false;
}

void Sync::checkForFilenameAnomaly(const SyncPath& path, const string& name)
{
    // Have we encountered an anomalous filename?
    auto type = isFilenameAnomaly(path.localPath, name);

    // Nope so we can bail early.
    if (type == FILENAME_ANOMALY_NONE) return;

    // Get our hands on the relevant paths.
    auto localPath = path.localPath;
    auto remotePath = path.cloudPath;

    // Report the anomaly.
    syncs.queueClient([=](MegaClient& client, TransferDbCommitter&) {
        client.filenameAnomalyDetected(type, localPath, remotePath);
    });
};

bool Sync::resolve_downsync(syncRow& row, syncRow& parentRow, SyncPath& fullPath, bool alreadyExists)
{
    assert(syncs.onSyncThread());
    ProgressingMonitor monitor(syncs);

    // Don't do anything unless we know the row's included.
    if (parentRow.exclusionState(*row.cloudNode) != ES_INCLUDED)
    {
        // But only if we weren't already downloading.
        if (!row.syncNode->transferSP)
        {
            // We'll revisit this row later when the filters are stable.
            return true;
        }
    }

    if (isBackup())
    {
        // Backups must not change the local
        changestate(BACKUP_MODIFIED, false, true, false);
        return false;
    }

    if (row.cloudNode->type == FILENODE)
    {
        // download the file if we're not already downloading
        // if (alreadyExists), we will move the target to the trash when/if download completes //todo: check

        row.syncNode->transferResetUnlessMatched(GET, row.cloudNode->fingerprint);

        if (!row.syncNode->transferSP)
        {
            // Don't bother restarting the download if we're effectively excluded.
            if (row.syncNode->exclusionState() != ES_INCLUDED)
            {
                // We'll revisit this node later if necessary.
                return true;
            }
        }

        if (parentRow.fsNode)
        {
            auto downloadPtr = std::dynamic_pointer_cast<SyncDownload_inClient>(row.syncNode->transferSP);

            if (!downloadPtr)
            {
                LOG_debug << syncname << "Sync - remote file addition detected: " << row.cloudNode->handle << " " << fullPath.cloudPath;

                // Do we have enough space on disk for this file?
                {
                    auto size = row.cloudNode->fingerprint.size;

                    assert(size >= 0);

                    if (syncs.fsaccess->availableDiskSpace(mLocalPath) <= size)
                    {
                        LOG_debug << syncname
                                  << "Insufficient space available for download: "
                                  << logTriplet(row, fullPath);

                        changestate(INSUFFICIENT_DISK_SPACE, false, true, true);

                        return false;
                    }
                }

                // FIXME: to cover renames that occur during the
                // download, reconstruct localname in complete()
                LOG_debug << syncname << "Start sync download: " << row.syncNode << logTriplet(row, fullPath);
                LOG_debug << syncname << "Sync - requesting file " << fullPath.localPath;

                createDebrisTmpLockOnce();

                bool downloadFirst = fullPath.localPath.leafName().toPath(false) == ".megaignore";

                // download to tmpfaPath (folder debris/tmp). We will rename/mv it to correct location (updated if necessary) after that completes
                row.syncNode->queueClientDownload(std::make_shared<SyncDownload_inClient>(*row.cloudNode,
                    fullPath.localPath, inshare, threadSafeState, row.fsNode ? row.fsNode->fingerprint : FileFingerprint()
                    ), downloadFirst);

                //row.syncNode->treestate(TREESTATE_SYNCING);
                //parentRow.syncNode->treestate(TREESTATE_SYNCING);

                // If there's a legit .megaignore file present, we use it until (if and when) it is actually replaced.

                //// Are we downloading an ignore file?
                //if (row.syncNode->isIgnoreFile())
                //{
                //    // Then signal that it's downloading.
                //    parentRow.syncNode->setWaitingForIgnoreFileLoad(true);
                //}
            }
            // terminated and completed transfers are checked for early in syncItem()
            else
            {
                SYNC_verbose << syncname << "Download already in progress" << logTriplet(row, fullPath);
            }
        }
        else
        {
            SYNC_verbose << "Delay starting download until parent local folder exists: " << fullPath.cloudPath << logTriplet(row, fullPath);
            row.syncNode->setSyncAgain(true, false, false);

            monitor.waitingCloud(fullPath.cloudPath, SyncStallEntry(
                SyncWaitReason::DownloadIssue, false, true,
                {fullPath.cloudPath},
                {},
                {fullPath.localPath, PathProblem::ParentFolderDoesNotExist},
                {}));
        }
    }
    else // FOLDERNODE
    {
        assert(!alreadyExists); // if it did we would have matched it

        if (parentRow.fsNode)
        {
            // Check for and report filename anomalies.
            checkForFilenameAnomaly(fullPath, row.cloudNode->name);

            LOG_verbose << syncname << "Creating local folder at: " << fullPath.localPath << logTriplet(row, fullPath);

            assert(!isBackup());
            if (syncs.fsaccess->mkdirlocal(fullPath.localPath, false, true))
            {
                assert(row.syncNode);
                assert(row.syncNode->localname == fullPath.localPath.leafName());

                // Update our records of what we know is on disk for this (parent) LocalNode.
                // This allows the next level of folders to be created too

                auto fa = syncs.fsaccess->newfileaccess(false);
                if (fa->fopen(fullPath.localPath, true, false))
                {
                    auto fsnode = FSNode::fromFOpened(*fa, fullPath.localPath, *syncs.fsaccess);

                    // Mark other nodes with this FSID as having their FSID reused.
                    syncs.setSyncedFsidReused(fsnode->fsid);
                    syncs.setScannedFsidReused(fsnode->fsid);

                    row.syncNode->localname = fsnode->localname;
                    row.syncNode->slocalname = fsnode->cloneShortname();

					// setting synced variables here means we can skip a scan of the parent folder, if just the one expected notification arrives for it
                    row.syncNode->setSyncedNodeHandle(row.cloudNode->handle);
                    row.syncNode->setSyncedFsid(fsnode->fsid, syncs.localnodeBySyncedFsid, fsnode->localname, fsnode->cloneShortname());
					row.syncNode->setScannedFsid(fsnode->fsid, syncs.localnodeByScannedFsid, fsnode->localname, fsnode->fingerprint);
                    statecacheadd(row.syncNode);

                    // So that we can recurse into the new directory immediately.
                    parentRow.fsAddedSiblings.emplace_back(std::move(*fsnode));
                    row.fsNode = &parentRow.fsAddedSiblings.back();

                    row.syncNode->setScanAgain(false, true, true, 0);
                    row.syncNode->setSyncAgain(false, true, false);

                    // set up to skip the fs notification from this folder creation
                    parentRow.syncNode->expectedSelfNotificationCount += 1;  // TODO:  probably different platforms may have different counts, or it may vary, maybe some are skipped or double ups condensed?
                    parentRow.syncNode->scanDelayUntil = std::max<dstime>(parentRow.syncNode->scanDelayUntil, syncs.waiter.ds + 1);
                }
                else
                {
                    LOG_warn << syncname << "Failed to fopen folder straight after creation - revisit in 5s. " << fullPath.localPath << logTriplet(row, fullPath);
                    row.syncNode->setScanAgain(true, false, false, 50);
                }
            }
            else if (syncs.fsaccess->target_name_too_long)
            {
                LOG_warn << syncname
                         << "Unable to create target folder as its name is too long "
                         << fullPath.localPath
                         << logTriplet(row, fullPath);

                assert(row.syncNode);

                monitor.waitingLocal(fullPath.localPath, SyncStallEntry(
                    SyncWaitReason::CannotCreateFolder, true, true,
                    {fullPath.cloudPath},
                    {},
                    {fullPath.localPath, PathProblem::NameTooLongForFilesystem},
                    {}));
            }
            else
            {
                // let's consider this case as blocked too, alert the user
                LOG_warn << syncname << "Unable to create folder " << fullPath.localPath << logTriplet(row, fullPath);
                assert(row.syncNode);

                monitor.waitingLocal(fullPath.localPath, SyncStallEntry(
                    SyncWaitReason::CannotCreateFolder, false, true,
                    {fullPath.cloudPath},
                    {},
                    {fullPath.localPath, PathProblem::FilesystemErrorDuringOperation},
                    {}));

            }
        }
        else
        {
            SYNC_verbose << "Delay creating local folder until parent local folder exists: " << fullPath.localPath << logTriplet(row, fullPath);
            row.syncNode->setSyncAgain(true, false, false);

            monitor.waitingLocal(fullPath.localPath, SyncStallEntry(
                SyncWaitReason::CannotCreateFolder, false, true,
                {fullPath.cloudPath},
                {},
                {fullPath.localPath, PathProblem::ParentFolderDoesNotExist},
                {}));

        }

        // we may not see some moves/renames until the entire folder structure is created.
        row.syncNode->setCheckMovesAgain(true, false, false);  // todo: is this still right for the watiing case
    }
    return false;
}


bool Sync::resolve_userIntervention(syncRow& row, syncRow& parentRow, SyncPath& fullPath)
{
    assert(syncs.onSyncThread());
    ProgressingMonitor monitor(syncs);

    if (row.syncNode)
    {
        bool immediateStall = true;

        if (row.syncNode->transferSP) immediateStall = false;

        if (row.syncNode->hasRare())
        {
            if (row.syncNode->rare().moveFromHere) immediateStall = false;
            if (row.syncNode->rare().moveToHere) immediateStall = false;
        }

        SYNC_verbose << "both sides mismatch. Immediate: " << immediateStall << " at " << logTriplet(row, fullPath);

        monitor.waitingLocal(fullPath.localPath, SyncStallEntry(
            SyncWaitReason::LocalAndRemoteChangedSinceLastSyncedState_userMustChoose, immediateStall, true,
            {fullPath.cloudPath},
            {},
            {fullPath.localPath},
            {}));
    }
    else
    {
        monitor.waitingLocal(fullPath.localPath, SyncStallEntry(
            SyncWaitReason::LocalAndRemotePreviouslyUnsyncedDiffer_userMustChoose, true, true,
            {fullPath.cloudPath},
            {},
            {fullPath.localPath},
            {}));
    }
    return false;
}

bool Sync::resolve_cloudNodeGone(syncRow& row, syncRow& parentRow, SyncPath& fullPath)
{
    enum MoveType {
        // Not a possible move.
        MT_NONE,
        // Move is possibly pending.
        MT_PENDING,
        // Move is in progress.
        MT_UNDERWAY
    }; // MoveType

    auto isPossibleCloudMoveSource = [&](string& cloudPath) {
        // Is the move source an ignore file?
        if (row.syncNode->isIgnoreFile())
        {
            // Then it's not subject to move processing.
            return MT_NONE;
        }

        CloudNode cloudNode;
        bool active = false;
        bool nodeIsDefinitelyExcluded = false;
        bool found = false;

        // Does the remote associated with this row exist elsewhere?
        found = syncs.lookupCloudNode(row.syncNode->syncedCloudNodeHandle,
                                      cloudNode,
                                      &cloudPath,
                                      nullptr,
                                      &active,
                                      &nodeIsDefinitelyExcluded,
                                      nullptr,
                                      Syncs::LATEST_VERSION_ONLY);

        // Remote doesn't exist under an active sync or is excluded.
        if (!found || !active || nodeIsDefinitelyExcluded)
            return MT_NONE;

        // Does the remote represent an ignore file?
        if (cloudNode.isIgnoreFile())
        {
            // Then we know it can't be a move target.
            return MT_NONE;
        }

        // Trim the rare fields.
        row.syncNode->trimRareFields();

        // Is this row a known move source?
        if (auto& movePtr = row.syncNode->rareRO().moveFromHere)
        {
            // Has the move completed?
            if (!movePtr->syncCodeProcessedResult)
            {
                // Move is still underway.
                return MT_UNDERWAY;
            }
        }

        // It's in an active, unpaused sync, and not excluded
        return MT_PENDING;
    };

    assert(syncs.onSyncThread());
    ProgressingMonitor monitor(syncs);

    string cloudPath;

    if (auto mt = isPossibleCloudMoveSource(cloudPath))
    {
        row.syncNode->setCheckMovesAgain(true, false, false);

        row.syncNode->trimRareFields();

        if (mt == MT_UNDERWAY)
        {
            SYNC_verbose << syncname
                         << "Node is a cloud move/rename source, move is under way: "
                         << logTriplet(row, fullPath);
            row.suppressRecursion = true;
        }
        else
        {
            SYNC_verbose << syncname
                         << "Letting move destination node process this first (cloud node is at "
			 << cloudPath
                         << "): "
                         << logTriplet(row, fullPath);
        }

        monitor.waitingCloud(fullPath.cloudPath, SyncStallEntry(
            SyncWaitReason::MoveOrRenameCannotOccur, false, true,
            {fullPath.cloudPath},
            {cloudPath},
            {fullPath.localPath},
            {LocalPath(), PathProblem::DestinationPathInUnresolvedArea}));
    }
    else if (row.syncNode->deletedFS)
    {
        SYNC_verbose << syncname << "FS item already removed: " << logTriplet(row, fullPath);
        monitor.noResult();
    }
    else if (syncs.mSyncFlags->movesWereComplete)
    {
        if (isBackup())
        {
            // Backups must not change the local
            changestate(BACKUP_MODIFIED, false, true, false);
            return false;
        }

        if (movetolocaldebris(fullPath.localPath))
        {
            LOG_debug << syncname << "Moved local item to local sync debris: " << fullPath.localPath << logTriplet(row, fullPath);
            row.syncNode->setScanAgain(true, false, false, 0);
            row.syncNode->scanAgain = TREE_RESOLVED;

            //todo: remove deletedFS flag, it should be sufficient to suppress recursion now, and parent scan will take care of the rest.

            // don't let revisits do anything until the tree is cleaned up
            row.syncNode->deletedFS = true;
        }
        else
        {
            monitor.waitingCloud(fullPath.cloudPath, SyncStallEntry(
                SyncWaitReason::CannotPerformDeletion, false, true,
                {fullPath.cloudPath, PathProblem::DeletedOrMovedByUser},
                {},
                {fullPath.localPath, PathProblem::MoveToDebrisFolderFailed},
                {}));

            LOG_err << syncname << "Failed to move to local debris:  " << fullPath.localPath;
            // todo: do we need some sort of delay before retry on the next go-round?
        }
    }
    else
    {
        // todo: but, nodes are always current before we call recursiveSync - shortcut this case for nodes?
        SYNC_verbose << syncname << "Wait for scanning+moving to finish before removing local node: " << logTriplet(row, fullPath);
        row.syncNode->setSyncAgain(true, false, false); // make sure we revisit (but don't keep checkMoves set)
        if (parentRow.cloudNode)
        {

            monitor.waitingCloud(fullPath.cloudPath, SyncStallEntry(
                SyncWaitReason::DeleteWaitingOnMoves, false, true,
                {fullPath.cloudPath, PathProblem::DeletedOrMovedByUser},
                {},
                {fullPath.localPath},
                {}));
        }
        else
        {
            monitor.noResult();
        }

        // make sure we are not waiting for ourselves TODO: (or, would this be better done in step 2, recursion (for folders)?)
        row.syncNode->checkMovesAgain = TREE_RESOLVED;
    }

    row.suppressRecursion = true;
    row.recurseBelowRemovedCloudNode = true;

    return false;
}

LocalNode* Syncs::findLocalNodeBySyncedFsid(mega::handle fsid, const LocalPath& originalpath, nodetype_t type, const FileFingerprint& fingerprint, Sync* filesystemSync, std::function<bool(LocalNode* ln)> extraCheck)
{
    assert(onSyncThread());
    if (fsid == UNDEF) return nullptr;

    auto range = localnodeBySyncedFsid.equal_range(fsid);

    for (auto it = range.first; it != range.second; ++it)
    {
        if (it->second->type != type) continue;
        if (it->second->fsidSyncedReused)   continue;

        //todo: make sure that when we compare fsids, they are from the same filesystem.  (eg on windows, same drive)

        if (filesystemSync)
        {
            const auto& root1 = it->second->sync->localroot->localname;
            const auto& root2 = filesystemSync->localroot->localname;

            auto fp1 = fsaccess->fsFingerprint(root1);
            auto fp2 = fsaccess->fsFingerprint(root2);

            if (!fp1 || !fp2 || fp1 != fp2)
            {
                continue;
            }
        }

#ifdef _WIN32
        // (from original sync code) Additionally for windows, check drive letter
        // only consider fsid matches between different syncs for local drives with the
        // same drive letter, to prevent problems with cloned Volume IDs
        if (filesystemSync)
        {
            if (it->second->sync->localroot->localname.driveLetter() !=
                filesystemSync->localroot->localname.driveLetter())
            {
                continue;
            }
        }
#endif

        // Even if the fingerprint didn't match, the syncedFsid here means the file came from this location
        // It could be updated and moved.
        // One case where this happens, is MoveJustAsPutNodesSent where we upload a file and
        // while the putnodes is in flight, also move the file locally
        //
        //if (type == FILENODE &&
        //    (fingerprint.mtime != it->second->syncedFingerprint.mtime ||
        //        fingerprint.size != it->second->syncedFingerprint.size))
        //{
        //    // fsid match, but size or mtime mismatch
        //    // treat as different
        //    continue;
        //}


        if (it->second->exclusionState() != ES_INCLUDED)
        {
            continue;
        }

        // If we got this far, it's a good enough match to use
        // todo: come back for other matches?
        if (!extraCheck || extraCheck(it->second))
        {
            LOG_verbose << mClient.clientname << "findLocalNodeBySyncedFsid - found " << toHandle(fsid) << " at: " << it->second->getLocalPath() << " checked from " << originalpath;
            return it->second;
        }
    }
    return nullptr;
}

LocalNode* Syncs::findLocalNodeByScannedFsid(mega::handle fsid, const LocalPath& originalpath, nodetype_t type, const FileFingerprint* fingerprint, Sync* filesystemSync, std::function<bool(LocalNode* ln)> extraCheck)
{
    assert(onSyncThread());
    if (fsid == UNDEF) return nullptr;

    auto range = localnodeByScannedFsid.equal_range(fsid);

    for (auto it = range.first; it != range.second; ++it)
    {
        if (it->second->type != type) continue;
        if (it->second->fsidScannedReused)   continue;

        if (it->second->exclusionState() == ES_EXCLUDED)
        {
            continue;
        }

        //todo: make sure that when we compare fsids, they are from the same filesystem.  (eg on windows, same drive)

        if (filesystemSync)
        {
            const auto& root1 = it->second->sync->localroot->localname;
            const auto& root2 = filesystemSync->localroot->localname;

            auto fp1 = fsaccess->fsFingerprint(root1);
            auto fp2 = fsaccess->fsFingerprint(root2);

            if (!fp1 || !fp2 || fp1 != fp2)
            {
                continue;
            }
        }

#ifdef _WIN32
        // (from original sync code) Additionally for windows, check drive letter
        // only consider fsid matches between different syncs for local drives with the
        // same drive letter, to prevent problems with cloned Volume IDs
        if (filesystemSync)
        {
            if (it->second->sync->localroot->localname.driveLetter() !=
                filesystemSync->localroot->localname.driveLetter())
            {
                continue;
            }
        }
#endif
        if (fingerprint)
        {
            if (type == FILENODE &&
                (fingerprint->mtime != it->second->scannedFingerprint.mtime ||
                    fingerprint->size != it->second->scannedFingerprint.size))
            {
                // fsid match, but size or mtime mismatch
                // treat as different
                continue;
            }
        }

        // If we got this far, it's a good enough match to use
        // todo: come back for other matches?
        if (!extraCheck || extraCheck(it->second))
        {
            LOG_verbose << mClient.clientname << "findLocalNodeByScannedFsid - found " << toHandle(fsid) << " at: " << it->second->getLocalPath() << " checked from " << originalpath;
            return it->second;
        }
    }
    return nullptr;
}

//LocalNode* Syncs::findLocalNodeByFsid(mega::handle fsid, const LocalPath& originalpath, nodetype_t type, const FileFingerprint& fingerprint, Sync* filesystemSync, std::function<bool(LocalNode*)> extraCheck)
//{
//    // First try and match based on synced details.
//    if (auto* node = findLocalNodeBySyncedFsid(fsid, originalpath, type, fingerprint, filesystemSync, extraCheck))
//        return node;
//
//    // Otherwise, try and match on scanned details.
//    return findLocalNodeByScannedFsid(fsid, originalpath, type, &fingerprint, filesystemSync, extraCheck);
//}

void Syncs::setSyncedFsidReused(mega::handle fsid)
{
    assert(onSyncThread());
    for (auto range = localnodeBySyncedFsid.equal_range(fsid);
        range.first != range.second;
        ++range.first)
    {
        range.first->second->fsidSyncedReused = true;
    }
}

void Syncs::setScannedFsidReused(mega::handle fsid)
{
    assert(onSyncThread());
    for (auto range = localnodeByScannedFsid.equal_range(fsid);
        range.first != range.second;
        ++range.first)
    {
        range.first->second->fsidScannedReused = true;
    }
}

bool Syncs::findLocalNodeByNodeHandle(NodeHandle h, LocalNode*& sourceSyncNodeOriginal, LocalNode*& sourceSyncNodeCurrent, Sync* sameSync, bool& unsureDueToIncompleteScanning)
{
    // find where the node was (based on synced local file presence)
    // and where it is now (synced local file absent at the corresponding path)

    // consider these cases.
    // 1. normal move of cloud node.  original location still has local file, move-to location (here) has none
    //    Only one node found for that case, with local file.
    // 2. move of cloud node, and original local file was separately moved elsewhere.
    //    Original location does not have the local file, new location has it (but that location is not here)
    //    Two nodes found.

    sourceSyncNodeOriginal = nullptr;
    sourceSyncNodeCurrent = nullptr;
    unsureDueToIncompleteScanning = false;

    assert(onSyncThread());
    if (h.isUndef()) return false;

    auto range = localnodeByNodeHandle.equal_range(h);

    for (auto it = range.first; it != range.second; ++it)
    {
<<<<<<< HEAD
        // check the file/folder actually exists (with same fsid) on disk for this LocalNode
        LocalPath lp = it->second->getLocalPath();

        if (it->second->fsid_lastSynced != UNDEF &&
            it->second->fsid_lastSynced == fsaccess->fsidOf(lp, false, false))
        {
            sourceSyncNodeCurrent = it->second;
        }
        else
=======
        if (it->second->exclusionState() != ES_EXCLUDED)
>>>>>>> e5ae5c67
        {
            // check the file/folder actually exists (with same fsid) on disk for this LocalNode
            LocalPath lp = it->second->getLocalPath();

            if (it->second->fsid_lastSynced != UNDEF &&
                it->second->fsid_lastSynced == fsaccess->fsidOf(lp, false))
            {
                sourceSyncNodeCurrent = it->second;
            }
            else
            {
                sourceSyncNodeOriginal = it->second;
            }
        }
    }

    if (!sourceSyncNodeCurrent && sourceSyncNodeOriginal && sourceSyncNodeOriginal->fsid_lastSynced != UNDEF)
    {
        // see if we can find where the local side went, so we can report a move clash
        sourceSyncNodeCurrent = findLocalNodeByScannedFsid(sourceSyncNodeOriginal->fsid_lastSynced,
                sourceSyncNodeOriginal->getLocalPath(),
                sourceSyncNodeOriginal->type,
                &sourceSyncNodeOriginal->syncedFingerprint,
                sameSync, nullptr);

        if (!sourceSyncNodeCurrent && !mSyncFlags->scanningWasComplete)
        {
            unsureDueToIncompleteScanning = true;
        }
    }

    if (sourceSyncNodeCurrent && !sourceSyncNodeOriginal)
    {
        // normal case, simple cloud side move only.  Current and original local location should be the same
        sourceSyncNodeOriginal = sourceSyncNodeCurrent;
    }

    return sourceSyncNodeCurrent && sourceSyncNodeOriginal;
}

bool Sync::checkIfFileIsChanging(FSNode& fsNode, const LocalPath& fullPath)
{
    assert(syncs.onSyncThread());
    // code extracted from the old checkpath()

    // logic to prevent moving/uploading files that may still be being updated

    // (original sync code comment:)
    // detect files being updated in the local computer moving the original file
    // to another location as a temporary backup

    assert(fsNode.type == FILENODE);

    bool waitforupdate = false;
    Syncs::FileChangingState& state = syncs.mFileChangingCheckState[fullPath];

    m_time_t currentsecs = m_time();
    if (!state.updatedfileinitialts)
    {
        state.updatedfileinitialts = currentsecs;
    }

    if (currentsecs >= state.updatedfileinitialts)
    {
        if (currentsecs - state.updatedfileinitialts <= Sync::FILE_UPDATE_MAX_DELAY_SECS)
        {
            auto prevfa = syncs.fsaccess->newfileaccess(false);
            if (prevfa->fopen(fullPath))
            {
                LOG_debug << syncname << "File detected in the origin of a move";

                if (currentsecs >= state.updatedfilets)
                {
                    if ((currentsecs - state.updatedfilets) < (Sync::FILE_UPDATE_DELAY_DS / 10))
                    {
                        LOG_verbose << syncname << "currentsecs = " << currentsecs << "  lastcheck = " << state.updatedfilets
                            << "  currentsize = " << prevfa->size << "  lastsize = " << state.updatedfilesize;
                        LOG_debug << "The file size changed too recently. Waiting " << currentsecs - state.updatedfilets << " ds for " << fsNode.localname;
                        waitforupdate = true;
                    }
                    else if (state.updatedfilesize != prevfa->size)
                    {
                        LOG_verbose << syncname << "currentsecs = " << currentsecs << "  lastcheck = " << state.updatedfilets
                            << "  currentsize = " << prevfa->size << "  lastsize = " << state.updatedfilesize;
                        LOG_debug << "The file size has changed since the last check. Waiting...";
                        state.updatedfilesize = prevfa->size;
                        state.updatedfilets = currentsecs;
                        waitforupdate = true;
                    }
                    else
                    {
                        LOG_debug << syncname << "The file size seems stable";
                    }
                }
                else
                {
                    LOG_warn << syncname << "File checked in the future";
                }

                if (!waitforupdate)
                {
                    if (currentsecs >= prevfa->mtime)
                    {
                        if (currentsecs - prevfa->mtime < (Sync::FILE_UPDATE_DELAY_DS / 10))
                        {
                            LOG_verbose << syncname << "currentsecs = " << currentsecs << "  mtime = " << prevfa->mtime;
                            LOG_debug << syncname << "File modified too recently. Waiting...";
                            waitforupdate = true;
                        }
                        else
                        {
                            LOG_debug << syncname << "The modification time seems stable.";
                        }
                    }
                    else
                    {
                        LOG_warn << syncname << "File modified in the future";
                    }
                }
            }
            else
            {
                if (prevfa->retry)
                {
                    LOG_debug << syncname << "The file in the origin is temporarily blocked. Waiting...";
                    waitforupdate = true;
                }
                else
                {
                    LOG_debug << syncname << "There isn't anything in the origin path";
                }
            }
        }
        else
        {
            syncs.queueClient([](MegaClient& mc, TransferDbCommitter& committer)
                {
                    mc.sendevent(99438, "Timeout waiting for file update", 0);
                });
        }
    }
    else
    {
        LOG_warn << syncname << "File check started in the future";
    }

    if (!waitforupdate)
    {
        syncs.mFileChangingCheckState.erase(fullPath);
    }
    return waitforupdate;
}

bool Sync::resolve_fsNodeGone(syncRow& row, syncRow& parentRow, SyncPath& fullPath)
{
    assert(syncs.onSyncThread());
    ProgressingMonitor monitor(syncs);

    LocalNode* movedLocalNode = nullptr;

    // Has the user removed an ignore file?
    if (row.syncNode->isIgnoreFile())
    {
        // Then make sure we process it exclusively.
        parentRow.ignoreFileChanging();
    }
    // Ignore files aren't subject to the usual move processing.
    else if (!row.syncNode->fsidSyncedReused)
    {
        auto predicate = [&row](LocalNode* n) {
            return n != row.syncNode && !n->isIgnoreFile();
        };

        movedLocalNode =
            syncs.findLocalNodeByScannedFsid(row.syncNode->fsid_lastSynced,
                fullPath.localPath,
                row.syncNode->type,
                &row.syncNode->syncedFingerprint,
                this,
                std::move(predicate));
    }

    if (movedLocalNode)
    {
        // if we can find the place it moved to, we don't need to wait for scanning be complete
        row.syncNode->setCheckMovesAgain(true, false, false);

        if (row.syncNode->moveAppliedToLocal)
        {
            SYNC_verbose << syncname << "This file/folder was moved, it will be removed next pass: " << logTriplet(row, fullPath);
        }
        else if (row.syncNode->moveApplyingToLocal)
        {
            SYNC_verbose << syncname << "Node was our own cloud move source, move is propagating: " << logTriplet(row, fullPath);
        }
        else
        {
            SYNC_verbose << syncname << "This file/folder was moved, letting destination node at "
                         << movedLocalNode->getLocalPath() << " process this first: " << logTriplet(row, fullPath);
        }
        // todo: do we need an equivalent to row.recurseToScanforNewLocalNodesOnly = true;  (in resolve_cloudNodeGone)

        monitor.waitingLocal(fullPath.localPath, SyncStallEntry(
            SyncWaitReason::MoveOrRenameCannotOccur, false, false,
            {fullPath.cloudPath},
            {movedLocalNode->getCloudPath(false), PathProblem::DestinationPathInUnresolvedArea},
            {fullPath.localPath},
            {movedLocalNode->getLocalPath()}));

    }
    else if (!syncs.mSyncFlags->scanningWasComplete)
    {
        SYNC_verbose << syncname << "Wait for scanning to finish before confirming fsid " << toHandle(row.syncNode->fsid_lastSynced) << " deleted or moved: " << logTriplet(row, fullPath);

        monitor.waitingLocal(fullPath.localPath, SyncStallEntry(
            SyncWaitReason::DeleteOrMoveWaitingOnScanning, false, false,
            {fullPath.cloudPath},
            {},
            {fullPath.localPath, PathProblem::DeletedOrMovedByUser},
            {}));
    }
    else if (syncs.mSyncFlags->movesWereComplete)
    {
        if (row.syncNode->rareRO().removeNodeHere.expired())
        {
            // We need to be sure before sending to sync trash.  If we have received
            // a lot of delete notifications, but not yet the corrsponding add that makes it a move
            // then it would be a mistake.  Give the filesystem 2 seconds to deliver that one.
            // On windows at least, under some circumstance, it may first deliver many deletes for the subfolder in a reverse depth first order
            bool timeToBeSure = syncs.waiter.ds - lastFSNotificationTime > 20;

            if (timeToBeSure)
            {
                // What's this node's exclusion state?
                auto exclusionState = row.syncNode->exclusionState();

                if (exclusionState == ES_INCLUDED)
                {
                    // Row's included.
                    LOG_debug << syncname << "Moving cloud item to cloud sync debris: " << fullPath.cloudPath << logTriplet(row, fullPath);
                    bool fromInshare = inshare;
                    auto debrisNodeHandle = row.cloudNode->handle;

                    auto deletePtr = std::make_shared<LocalNode::RareFields::DeleteToDebrisInProgress>();
                    deletePtr->pathDeleting = fullPath.cloudPath;
                    bool canChangeVault = threadSafeState->mCanChangeVault;

                    syncs.queueClient([debrisNodeHandle, fromInshare, deletePtr, canChangeVault](MegaClient& mc, TransferDbCommitter& committer)
                        {
                            if (auto n = mc.nodeByHandle(debrisNodeHandle))
                            {
                                if (n->parent && n->parent->type == FILENODE)
                                {
                                    // if we decided to remove a file, but it turns out not to be
                                    // the latest version of that file, abandon the action
                                    // and let the sync recalculate
                                    LOG_debug << "Sync delete was out of date, there is a more recent version of the file. " << debrisNodeHandle << " " << n->displaypath();
                                    return;
                                }

                                mc.movetosyncdebris(n, fromInshare, [deletePtr](NodeHandle, Error){

                                    // deletePtr lives until this moment
                                    LOG_debug << "Sync delete to sync debris completed: " << deletePtr->pathDeleting;

                                }, canChangeVault);
                            }
                        });
                    row.syncNode->rare().removeNodeHere = deletePtr;
                }
                else if (exclusionState == ES_EXCLUDED)
                {
                    // Row's excluded.
                    auto& s = *row.syncNode;

                    // Node's no longer associated with any file.
                    s.setScannedFsid(UNDEF, syncs.localnodeByScannedFsid, LocalPath(), FileFingerprint());
                    s.setSyncedFsid(UNDEF, syncs.localnodeBySyncedFsid, s.localname, nullptr);

                    // Persist above changes.
                    statecacheadd(&s);
                }
            }
            else
            {
                SYNC_verbose << syncname << "Waiting to be sure before moving to cloud sync debris: " << fullPath.cloudPath << logTriplet(row, fullPath);
            }
        }
        else
        {
            SYNC_verbose << syncname << "Already moving cloud item to cloud sync debris: " << fullPath.cloudPath << logTriplet(row, fullPath);
        }
    }
    else
    {
        // in case it's actually a move and we just haven't visted the target node yet
        SYNC_verbose << syncname << "Wait for moves to finish before confirming fsid " << toHandle(row.syncNode->fsid_lastSynced) << " deleted: " << logTriplet(row, fullPath);

        monitor.waitingLocal(fullPath.localPath, SyncStallEntry(
            SyncWaitReason::DeleteWaitingOnMoves, false, false,
            {fullPath.cloudPath},
            {},
            {fullPath.localPath, PathProblem::DeletedOrMovedByUser},
            {}));
    }

    // there's no folder so clear the flag so we don't stall
    row.syncNode->scanAgain = TREE_RESOLVED;
    row.syncNode->checkMovesAgain = TREE_RESOLVED;

    row.suppressRecursion = true;
    row.recurseBelowRemovedFsNode = true;
    row.syncNode->setSyncAgain(true, false, false); // make sure we revisit

    return false;
}

bool Sync::syncEqual(const CloudNode& n, const FSNode& fs)
{
    // Assuming names already match
    if (n.type != fs.type) return false;
    if (n.type != FILENODE) return true;
    assert(n.fingerprint.isvalid && fs.fingerprint.isvalid);
    return n.fingerprint == fs.fingerprint;  // size, mtime, crc
}

bool Sync::syncEqual(const CloudNode& n, const LocalNode& ln)
{
    // return true if this node was previously synced, and the CloudNode fingerprint is equal to the fingerprint from then.
    // Assuming names already match
    // Not comparing nodehandle here.  If they all match we set syncedCloudNodeHandle
    if (n.type != ln.type) return false;
    if (n.type != FILENODE) return true;
    assert(n.fingerprint.isvalid);
    return ln.syncedFingerprint.isvalid &&
            n.fingerprint == ln.syncedFingerprint;  // size, mtime, crc
}

bool Sync::syncEqual(const FSNode& fsn, const LocalNode& ln)
{
    // return true if this node was previously synced, and the FSNode fingerprint is equal to the fingerprint from then.
    // Assuming names already match
    // Not comparing fsid here. If they all match then we set LocalNode's fsid
    if (fsn.type != ln.type) return false;
    if (fsn.type != FILENODE) return true;
    assert(fsn.fingerprint.isvalid);
    return ln.syncedFingerprint.isvalid &&
            fsn.fingerprint == ln.syncedFingerprint;  // size, mtime, crc
}

std::future<size_t> Syncs::triggerPeriodicScanEarly(handle backupID)
{
    // Cause periodic-scan syncs to scan now (waiting for the next periodic scan is impractical for tests)
    // For this backupId or for all periodic scan syncs if backupId == UNDEF
    assert(!onSyncThread());

    auto indiscriminate = backupID == UNDEF;
    auto notifier = std::make_shared<std::promise<size_t>>();
    auto result = notifier->get_future();

    queueSync([backupID, indiscriminate, notifier, this]() {
        lock_guard<mutex> guard(mSyncVecMutex);
        size_t count = 0;

        for (auto& us : mSyncVec)
        {
            auto* s = us->mSync.get();

            if (!s)
                continue;

            if (!indiscriminate && us->mConfig.mBackupId != backupID)
                continue;

            if (us->mConfig.isScanOnly())
                s->localroot->setScanAgain(false, true, true, 0);

            ++count;

            if (!indiscriminate)
                break;
        }

        notifier->set_value(count);
    });

    return result;
}

void Syncs::triggerSync(NodeHandle h, bool recurse)
{
    assert(!onSyncThread());

    if (mClient.fetchingnodes) return;  // on start everything needs scan+sync anyway

    lock_guard<mutex> g(triggerMutex);
    auto& entry = triggerHandles[h];
    if (recurse) entry = true;
}

void Syncs::processTriggerHandles()
{
    assert(onSyncThread());

    map<NodeHandle, bool> triggers;
    {
        lock_guard<mutex> g(triggerMutex);
        triggers.swap(triggerHandles);
    }

    if (mSyncVec.empty()) return;

    for (auto& t : triggers)
    {
        NodeHandle h = t.first;
        bool recurse = t.second;

        for (;;)
        {
            auto range = localnodeByNodeHandle.equal_range(h);

            if (range.first == range.second)
            {
                // corresponding sync node not found.
                // this could be a move target though, to a syncNode we have not created yet
                // go back up the (cloud) node tree to find an ancestor we can mark as needing sync checks
                CloudNode cloudNode;
                string cloudNodePath;
                bool isInTrash = false;
                bool found = lookupCloudNode(h, cloudNode, &cloudNodePath, &isInTrash, nullptr, nullptr, nullptr, Syncs::EXACT_VERSION);
                if (found && !isInTrash)
                {
                    // if the parent is a file, then it's just old versions being mentioned in the actionpackets, ignore
                    if (cloudNode.parentType > FILENODE && !cloudNode.parentHandle.isUndef())
                    {
                        auto& syncs = *this;
                        SYNC_verbose << mClient.clientname << "Trigger syncNode not found for " << cloudNodePath << ", will trigger parent";
                        recurse = true;
                        h = cloudNode.parentHandle;
                        continue;
                    }
                }
            }
            else
            {
                // we are already being called with the handle of the parent of the thing that changed
                for (auto it = range.first; it != range.second; ++it)
                {
                    auto& syncs = *this;
                    SYNC_verbose << mClient.clientname << "Triggering sync flag for " << it->second->getLocalPath() << (recurse ? " recursive" : "");
                    it->second->setSyncAgain(false, true, recurse);
                }
            }
            break;
        }
    }
}

#ifdef _WIN32
#define PATHSTRING(s) L ## s
#else // _WIN32
#define PATHSTRING(s) s
#endif // ! _WIN32

const LocalPath BACKUP_CONFIG_DIR =
LocalPath::fromPlatformEncodedRelative(PATHSTRING(".megabackup"));

#undef PATHSTRING

const unsigned int NUM_CONFIG_SLOTS = 2;

SyncConfigStore::SyncConfigStore(const LocalPath& dbPath, SyncConfigIOContext& ioContext)
    : mInternalSyncStorePath(dbPath)
    , mIOContext(ioContext)
{
    assert(mInternalSyncStorePath.isAbsolute());
}

SyncConfigStore::~SyncConfigStore()
{
    assert(!dirty());
}

void SyncConfigStore::markDriveDirty(const LocalPath& drivePath)
{
    assert(drivePath.isAbsolute() || drivePath.empty());

    // Drive should be known.
    assert(mKnownDrives.count(drivePath));

    mKnownDrives[drivePath].dirty = true;
}

handle SyncConfigStore::driveID(const LocalPath& drivePath) const
{
    auto i = mKnownDrives.find(drivePath);

    if (i != mKnownDrives.end())
        return i->second.driveID;

    assert(!"Drive should be known!");

    return UNDEF;
}

bool SyncConfigStore::equal(const LocalPath& lhs, const LocalPath& rhs) const
{
    return platformCompareUtf(lhs, false, rhs, false) == 0;
}

bool SyncConfigStore::dirty() const
{
    for (auto& d : mKnownDrives)
    {
        if (d.second.dirty) return true;
    }
    return false;
}

LocalPath SyncConfigStore::dbPath(const LocalPath& drivePath) const
{
    if (drivePath.empty())
    {
        return mInternalSyncStorePath;
    }

    LocalPath dbPath = drivePath;

    dbPath.appendWithSeparator(BACKUP_CONFIG_DIR, false);

    return dbPath;
}

bool SyncConfigStore::driveKnown(const LocalPath& drivePath) const
{
    assert(drivePath.isAbsolute() || drivePath.empty());

    return mKnownDrives.count(drivePath) > 0;
}

vector<LocalPath> SyncConfigStore::knownDrives() const
{
    vector<LocalPath> result;

    for (auto& i : mKnownDrives)
    {
        assert(i.first.empty() || i.first.isAbsolute());
        result.emplace_back(i.first);
    }

    return result;
}

bool SyncConfigStore::removeDrive(const LocalPath& drivePath)
{
    assert(drivePath.isAbsolute() || drivePath.empty());
    return mKnownDrives.erase(drivePath) > 0;
}

error SyncConfigStore::read(const LocalPath& drivePath, SyncConfigVector& configs, bool isExternal)
{
    assert(drivePath.empty() || drivePath.isAbsolute());

    DriveInfo driveInfo;
    driveInfo.drivePath = drivePath;

    if (isExternal)
    {
        driveInfo.driveID = mIOContext.driveID(drivePath);

        if (driveInfo.driveID == UNDEF)
        {
            LOG_err << "Failed to retrieve drive ID for: "
                    << drivePath;

            return API_EREAD;
        }
    }

    vector<unsigned int> confSlots;

    auto result = mIOContext.getSlotsInOrder(dbPath(driveInfo.drivePath), confSlots);

    if (result == API_OK)
    {
        for (const auto& slot : confSlots)
        {
            result = read(driveInfo, configs, slot, isExternal);

            if (result == API_OK)
            {
                driveInfo.slot = (slot + 1) % NUM_CONFIG_SLOTS;
                break;
            }
        }
    }

    if (result != API_EREAD)
    {
        mKnownDrives[drivePath] = driveInfo;
    }

    return result;
}


error SyncConfigStore::write(const LocalPath& drivePath, const SyncConfigVector& configs)
{
#ifdef DEBUG
    for (const auto& config : configs)
    {
        assert(equal(config.mExternalDrivePath, drivePath));
    }
#endif

    // Drive should already be known.
    assert(mKnownDrives.count(drivePath));

    auto& drive = mKnownDrives[drivePath];

    // Always mark drives as clean.
    // This is to avoid us attempting to flush a failing drive forever.
    drive.dirty = false;

    if (configs.empty())
    {
        error e = mIOContext.remove(dbPath(drive.drivePath));
        if (e)
        {
            LOG_warn << "Unable to remove sync configs at: "
                     << drivePath << " error " << e;
        }
        return e;
    }
    else
    {
        JSONWriter writer;
        mIOContext.serialize(configs, writer);

        error e = mIOContext.write(dbPath(drive.drivePath),
            writer.getstring(),
            drive.slot);

        if (e)
        {
            LOG_warn << "Unable to write sync configs at: "
                     << drivePath << " error " << e;

            return API_EWRITE;
        }

        // start using a different slot (a different file)
        drive.slot = (drive.slot + 1) % NUM_CONFIG_SLOTS;

        // remove the existing slot (if any), since it is obsolete now
        mIOContext.remove(dbPath(drive.drivePath), drive.slot);

        return API_OK;
    }
}


error SyncConfigStore::read(DriveInfo& driveInfo, SyncConfigVector& configs,
                             unsigned int slot, bool isExternal)
{
    auto dbp = dbPath(driveInfo.drivePath);
    string data;

    if (mIOContext.read(dbp, data, slot) != API_OK)
    {
        return API_EREAD;
    }

    JSON reader(data);

    if (!mIOContext.deserialize(dbp, configs, reader, slot, isExternal))
    {
        return API_EREAD;
    }

    const auto& drivePath = driveInfo.drivePath;

    for (auto& config : configs)
    {
        config.mExternalDrivePath = drivePath;

        if (!drivePath.empty())
        {
            // As it came from an external drive, the path is relative
            // but we didn't know that until now, for non-external it's absolute of course
            config.mLocalPath = LocalPath::fromRelativePath(config.mLocalPath.toPath(false));

            config.mLocalPath.prependWithSeparator(drivePath);
        }
    }

    return API_OK;
}

auto SyncConfigStore::writeDirtyDrives(const SyncConfigVector& configs) -> DriveSet
{
    DriveSet failed;

    for (auto& d : mKnownDrives)
    {
        if (!d.second.dirty) continue;

        const auto& drivePath = d.second.drivePath;

        SyncConfigVector v;

        for (auto& c : configs)
        {
            if (c.mExternalDrivePath == drivePath)
            {
                v.push_back(c);
            }
        }

        error e = write(drivePath, v);
        if (e)
        {
            LOG_err << "Could not write sync configs at "
                    << drivePath
                    << " error "
                    << e;

            failed.emplace(drivePath);
        }
    }

    return failed;
}


const string SyncConfigIOContext::NAME_PREFIX = "megaclient_syncconfig_";

SyncConfigIOContext::SyncConfigIOContext(FileSystemAccess& fsAccess,
                                         const string& authKey,
                                         const string& cipherKey,
                                         const string& name,
                                         PrnGen& rng)
  : mCipher()
  , mFsAccess(fsAccess)
  , mName(LocalPath::fromRelativePath(NAME_PREFIX + name))
  , mRNG(rng)
  , mSigner()
{
    // Convenience.
    constexpr size_t KEYLENGTH = SymmCipher::KEYLENGTH;

    // These attributes *must* be sane.
    assert(authKey.size() == KEYLENGTH);
    assert(cipherKey.size() == KEYLENGTH);
    assert(name.size() == Base64Str<KEYLENGTH>::STRLEN);

    // Load the authentication key into our internal signer.
    mSigner.setkey(reinterpret_cast<const byte*>(authKey.data()), KEYLENGTH);

    // Load the encryption key into our internal cipher.
    mCipher.setkey(reinterpret_cast<const byte*>(cipherKey.data()));
}

SyncConfigIOContext::~SyncConfigIOContext()
{
}

bool SyncConfigIOContext::deserialize(const LocalPath& dbPath,
                                      SyncConfigVector& configs,
                                      JSON& reader,
                                      unsigned int slot,
                                      bool isExternal) const
{
    auto path = dbFilePath(dbPath, slot);

    LOG_debug << "Attempting to deserialize config DB: "
              << path;

    if (deserialize(configs, reader, isExternal))
    {
        LOG_debug << "Successfully deserialized config DB: "
                  << path;

        return true;
    }

    LOG_debug << "Unable to deserialize config DB: "
              << path;

    return false;
}

bool SyncConfigIOContext::deserialize(SyncConfigVector& configs,
                                      JSON& reader, bool isExternal) const
{
    const auto TYPE_SYNCS = MAKENAMEID2('s', 'y');

    if (!reader.enterobject())
    {
        return false;
    }

    for ( ; ; )
    {
        switch (reader.getnameid())
        {
        case EOO:
            return reader.leaveobject();

        case TYPE_SYNCS:
        {
            if (!reader.enterarray())
            {
                return false;
            }

            while (reader.enterobject())
            {
                SyncConfig config;

                if (deserialize(config, reader, isExternal))
                {
                    configs.emplace_back(std::move(config));
                }
                else
                {
                    LOG_err << "Failed to deserialize a sync config";
                    assert(false);
                }

                reader.leaveobject();
            }

            if (!reader.leavearray())
            {
                return false;
            }

            break;
        }

        default:
            if (!reader.storeobject())
            {
                return false;
            }
            break;
        }
    }
}

handle SyncConfigIOContext::driveID(const LocalPath& drivePath) const
{
    handle result = UNDEF;

    readDriveId(mFsAccess, drivePath, result);

    return result;
}

FileSystemAccess& SyncConfigIOContext::fsAccess() const
{
    return mFsAccess;
}

error SyncConfigIOContext::getSlotsInOrder(const LocalPath& dbPath,
                                           vector<unsigned int>& confSlots)
{
    using std::isdigit;
    using std::sort;

    using SlotTimePair = pair<unsigned int, m_time_t>;

    // Glob for configuration directory.
    LocalPath globPath = dbPath;

    globPath.appendWithSeparator(mName, false);
    globPath.append(LocalPath::fromRelativePath(".?"));

    // Open directory for iteration.
    unique_ptr<DirAccess> dirAccess(mFsAccess.newdiraccess());

    if (!dirAccess->dopen(&globPath, nullptr, true))
    {
        // Couldn't open directory for iteration.
        return API_ENOENT;
    }

    auto fileAccess = mFsAccess.newfileaccess(false);
    LocalPath filePath;
    vector<SlotTimePair> slotTimes;
    nodetype_t type;

    // Iterate directory.
    while (dirAccess->dnext(globPath, filePath, false, &type))
    {
        // Skip directories.
        if (type != FILENODE)
        {
            continue;
        }

        // Determine slot suffix.
        const char suffix = filePath.toPath(false).back();

        // Skip invalid suffixes.
        if (!isdigit(suffix))
        {
            continue;
        }

        // Determine file's modification time.
        if (!fileAccess->fopen(filePath))
        {
            // Couldn't stat file.
            continue;
        }

        // Record this slot-time pair.
        unsigned int slot = suffix - 0x30; // convert char to int
        slotTimes.emplace_back(slot, fileAccess->mtime);
    }

    // Sort the list of slot-time pairs.
    sort(slotTimes.begin(),
         slotTimes.end(),
         [](const SlotTimePair& lhs, const SlotTimePair& rhs)
         {
             // Order by descending modification time.
             if (lhs.second != rhs.second)
             {
                 return lhs.second > rhs.second;
             }

             // Otherwise by descending slot.
             return lhs.first > rhs.first;
         });

    // Transmit sorted list of slots to the caller.
    for (const auto& slotTime : slotTimes)
    {
        confSlots.emplace_back(slotTime.first);
    }

    return API_OK;
}

error SyncConfigIOContext::read(const LocalPath& dbPath,
                                string& data,
                                unsigned int slot)
{
    // Generate path to the configuration file.
    LocalPath path = dbFilePath(dbPath, slot);

    LOG_debug << "Attempting to read config DB: "
              << path;

    // Try and open the file for reading.
    auto fileAccess = mFsAccess.newfileaccess(false);

    if (!fileAccess->fopen(path, true, false))
    {
        // Couldn't open the file for reading.
        LOG_err << "Unable to open config DB for reading: "
                << path;

        return API_EREAD;
    }

    // Try and read the data from the file.
    string d;

    if (!fileAccess->fread(&d, static_cast<unsigned>(fileAccess->size), 0, 0x0))
    {
        // Couldn't read the file.
        LOG_err << "Unable to read config DB: "
                << path;

        return API_EREAD;
    }

    // Try and decrypt the data.
    if (!decrypt(d, data))
    {
        // Couldn't decrypt the data.
        LOG_err << "Unable to decrypt config DB: "
                << path;

        return API_EREAD;
    }

    LOG_debug << "Config DB successfully read from disk: "
              << path
              << ": "
              << data;

    return API_OK;
}

error SyncConfigIOContext::remove(const LocalPath& dbPath,
                                  unsigned int slot)
{
    LocalPath path = dbFilePath(dbPath, slot);

    if (mFsAccess.fileExistsAt(path) &&  // don't add error messages to the log when it's not an error
        !mFsAccess.unlinklocal(path))
    {
        LOG_warn << "Unable to remove config DB: "
                 << path;

        return API_EWRITE;
    }

    return API_OK;
}

error SyncConfigIOContext::remove(const LocalPath& dbPath)
{
    vector<unsigned int> confSlots;

    // What slots are present on disk?
    if (getSlotsInOrder(dbPath, confSlots) == API_ENOENT)
    {
        // None so nothing to do.
        return API_ENOENT;
    }

    bool result = true;

    // Remove the slots from disk.
    for (auto confSlot : confSlots)
    {
        result &= remove(dbPath, confSlot) == API_OK;
    }

    // Signal success only if all slots could be removed.
    return result ? API_OK : API_EWRITE;
}

void SyncConfigIOContext::serialize(const SyncConfigVector& configs,
                                    JSONWriter& writer) const
{
    writer.beginobject();
    writer.beginarray("sy");

    for (const auto& config : configs)
    {
        serialize(config, writer);
    }

    writer.endarray();
    writer.endobject();
}

error SyncConfigIOContext::write(const LocalPath& dbPath,
                                 const string& data,
                                 unsigned int slot)
{
    LocalPath path = dbPath;

    LOG_debug << "Attempting to write config DB: "
              << dbPath
              << " / "
              << slot;

    // Try and create the backup configuration directory.
    if (!(mFsAccess.mkdirlocal(path, false, false) || mFsAccess.target_exists))
    {
        LOG_err << "Unable to create config DB directory: "
                << dbPath;

        // Couldn't create the directory and it doesn't exist.
        return API_EWRITE;
    }

    // Generate the rest of the path.
    path = dbFilePath(dbPath, slot);

    // Open the file for writing.
    auto fileAccess = mFsAccess.newfileaccess(false);

    if (!fileAccess->fopen(path, false, true))
    {
        // Couldn't open the file for writing.
        LOG_err << "Unable to open config DB for writing: "
                << path;

        return API_EWRITE;
    }

    // Ensure the file is empty.
    if (!fileAccess->ftruncate())
    {
        // Couldn't truncate the file.
        LOG_err << "Unable to truncate config DB: "
                << path;

        return API_EWRITE;
    }

    // Encrypt the configuration data.
    const string d = encrypt(data);

    // Write the encrypted configuration data.
    auto* bytes = reinterpret_cast<const byte*>(&d[0]);

    if (!fileAccess->fwrite(bytes, static_cast<unsigned>(d.size()), 0x0))
    {
        // Couldn't write out the data.
        LOG_err << "Unable to write config DB: "
                << path;

        return API_EWRITE;
    }

    LOG_debug << "Config DB successfully written to disk: "
              << path
              << ": "
              << data;

    return API_OK;
}

LocalPath SyncConfigIOContext::dbFilePath(const LocalPath& dbPath,
                                          unsigned int slot) const
{
    using std::to_string;

    LocalPath path = dbPath;

    path.appendWithSeparator(mName, false);
    path.append(LocalPath::fromRelativePath("." + to_string(slot)));

    return path;
}

bool SyncConfigIOContext::decrypt(const string& in, string& out)
{
    // Handy constants.
    const size_t IV_LENGTH       = SymmCipher::KEYLENGTH;
    const size_t MAC_LENGTH      = 32;
    const size_t METADATA_LENGTH = IV_LENGTH + MAC_LENGTH;

    // Is the file too short to be valid?
    if (in.size() <= METADATA_LENGTH)
    {
        return false;
    }

    // For convenience (format: <data><iv><hmac>)
    const byte* data = reinterpret_cast<const byte*>(&in[0]);
    const byte* iv   = &data[in.size() - METADATA_LENGTH];
    const byte* mac  = &data[in.size() - MAC_LENGTH];

    byte cmac[MAC_LENGTH];

    // Compute HMAC on file.
    mSigner.add(data, in.size() - MAC_LENGTH);
    mSigner.get(cmac);

    // Is the file corrupt?
    if (memcmp(cmac, mac, MAC_LENGTH))
    {
        return false;
    }

    // Try and decrypt the file.
    return mCipher.cbc_decrypt_pkcs_padding(data,
                                            in.size() - METADATA_LENGTH,
                                            iv,
                                            &out);
}

bool SyncConfigIOContext::deserialize(SyncConfig& config, JSON& reader, bool isExternal) const
{
    const auto TYPE_BACKUP_ID       = MAKENAMEID2('i', 'd');
    const auto TYPE_BACKUP_STATE    = MAKENAMEID2('b', 's');
    const auto TYPE_CHANGE_METHOD   = MAKENAMEID2('c', 'm');
    const auto TYPE_ENABLED         = MAKENAMEID2('e', 'n');
    const auto TYPE_FINGERPRINT     = MAKENAMEID2('f', 'p');
    const auto TYPE_LAST_ERROR      = MAKENAMEID2('l', 'e');
    const auto TYPE_LAST_WARNING    = MAKENAMEID2('l', 'w');
    const auto TYPE_NAME            = MAKENAMEID1('n');
    const auto TYPE_SCAN_INTERVAL   = MAKENAMEID2('s', 'i');
    const auto TYPE_SOURCE_PATH     = MAKENAMEID2('s', 'p');
    const auto TYPE_SYNC_TYPE       = MAKENAMEID2('s', 't');
    const auto TYPE_TARGET_HANDLE   = MAKENAMEID2('t', 'h');
    const auto TYPE_TARGET_PATH     = MAKENAMEID2('t', 'p');
    const auto TYPE_LEGACY_INELIGIB = MAKENAMEID2('l', 'i');

    // Assume legacy exclusions are eligible.
    config.mLegacyExclusionsIneligigble = false;

    for ( ; ; )
    {
        switch (reader.getnameid())
        {
        case EOO:
            // success if we reached the end of the object
            return *reader.pos == '}';

        case TYPE_CHANGE_METHOD:
            config.mChangeDetectionMethod =
              static_cast<ChangeDetectionMethod>(reader.getint32());
            break;

        case TYPE_ENABLED:
            config.mEnabled = reader.getbool();
            break;

        case TYPE_FINGERPRINT:
            config.mFilesystemFingerprint = reader.getfp();
            break;

        case TYPE_LAST_ERROR:
            config.mError =
              static_cast<SyncError>(reader.getint32());
            break;

        case TYPE_LAST_WARNING:
            config.mWarning =
              static_cast<SyncWarning>(reader.getint32());
            break;

        case TYPE_NAME:
            reader.storebinary(&config.mName);
            break;

        case TYPE_SOURCE_PATH:
        {
            string sourcePath;

            reader.storebinary(&sourcePath);

            if (isExternal)
            {
                config.mLocalPath =
                  LocalPath::fromRelativePath(sourcePath);
            }
            else
            {
                config.mLocalPath =
                    LocalPath::fromAbsolutePath(sourcePath);
            }

            break;
        }

        case TYPE_SCAN_INTERVAL:
            config.mScanIntervalSec =reader.getuint32();
            break;

        case TYPE_SYNC_TYPE:
            config.mSyncType =
              static_cast<SyncConfig::Type>(reader.getint32());
            break;

        case TYPE_BACKUP_ID:
            config.mBackupId = reader.gethandle(sizeof(handle));
            break;

        case TYPE_BACKUP_STATE:
            config.mBackupState =
              static_cast<SyncBackupState>(reader.getint32());
            break;

        case TYPE_TARGET_HANDLE:
            config.mRemoteNode = reader.getNodeHandle();
            break;

        case TYPE_TARGET_PATH:
            reader.storebinary(&config.mOriginalPathOfRemoteRootNode);
            break;

        case TYPE_LEGACY_INELIGIB:
            config.mLegacyExclusionsIneligigble = reader.getbool();
            break;

        default:
            if (!reader.storeobject())
            {
                return false;
            }
            break;
        }
    }
}

string SyncConfigIOContext::encrypt(const string& data)
{
    byte iv[SymmCipher::KEYLENGTH];

    // Generate initialization vector.
    mRNG.genblock(iv, sizeof(iv));

    string d;

    // Encrypt file using IV.
    mCipher.cbc_encrypt_pkcs_padding(&data, iv, &d);

    // Add IV to file.
    d.append(std::begin(iv), std::end(iv));

    byte mac[32];

    // Compute HMAC on file (including IV).
    mSigner.add(reinterpret_cast<const byte*>(&d[0]), d.size());
    mSigner.get(mac);

    // Add HMAC to file.
    d.append(std::begin(mac), std::end(mac));

    // We're done.
    return d;
}

void SyncConfigIOContext::serialize(const SyncConfig& config,
                                    JSONWriter& writer) const
{
    auto sourcePath = config.mLocalPath.toPath(false);

    // Strip drive path from source.
    if (config.isExternal())
    {
        auto drivePath = config.mExternalDrivePath.toPath(false);
        sourcePath.erase(0, drivePath.size());
    }

    writer.beginobject();
    writer.arg("id", config.mBackupId, sizeof(handle));
    writer.arg_B64("sp", sourcePath);
    writer.arg_B64("n", config.mName);
    writer.arg_B64("tp", config.mOriginalPathOfRemoteRootNode);
    writer.arg_fsfp("fp", config.mFilesystemFingerprint);
    writer.arg("th", config.mRemoteNode);
    writer.arg("le", config.mError);
    writer.arg("lw", config.mWarning);
    writer.arg("st", config.mSyncType);
    writer.arg("en", config.mEnabled);
    writer.arg("bs", config.mBackupState);
    writer.arg("cm", config.mChangeDetectionMethod);
    writer.arg("si", config.mScanIntervalSec);
    writer.arg("li", config.mLegacyExclusionsIneligigble);
    writer.endobject();
}

bool Syncs::checkSdsCommandsForDelete(UnifiedSync& us, vector<pair<handle, int>>& sdsBackups)
{
    if (us.sdsUpdateInProgress && *us.sdsUpdateInProgress) return false;

    bool deleteSync = false;

    // check if any command arrived from backupcentre to stop any syncs
    for (auto it  = sdsBackups.begin(); it != sdsBackups.end(); )
    {
        if (it->first == us.mConfig.mBackupId)
        {
            if (it->second == CommandBackupPut::DELETED)
            {
                deleteSync = true;
            }
            it = sdsBackups.erase(it);
            us.sdsUpdateInProgress.reset(new bool(true));
        }
        else ++it;
    }

    if (us.sdsUpdateInProgress && *us.sdsUpdateInProgress)
    {
        LOG_debug << "SDS: clearing sds command attribute for sync/backup " << toHandle(us.mConfig.mBackupId) << " on node " << us.mConfig.mRemoteNode;

        auto sdsCopy = sdsBackups;
        auto remoteNode = us.mConfig.mRemoteNode;
        auto boolsptr = us.sdsUpdateInProgress;
        queueClient([remoteNode, sdsCopy, boolsptr](MegaClient& mc, TransferDbCommitter& committer)
        {
            Node* node = mc.nodeByHandle(remoteNode);
            mc.setattr(node,
                    attr_map(Node::sdsId(), Node::toSdsString(sdsCopy)),
                    [boolsptr](NodeHandle handle, Error result) {
                        LOG_debug << "SDS: Attribute updated on " << handle << " result: " << result;
                        *boolsptr = false;
                    },
                    true);
        });
    }

    return deleteSync;
}


void Syncs::syncLoop()
{
    syncThreadId = std::this_thread::get_id();
    assert(onSyncThread());

    std::condition_variable cv;
    std::mutex dummy_mutex;
    std::unique_lock<std::mutex> dummy_lock(dummy_mutex);

    unsigned lastRecurseMs = 0;
    bool lastLoopEarlyExit = false;

    for (;;)
    {
        waiter.bumpds();

        // Flush changes made to internal configs.
        syncConfigStoreFlush();

        mHeartBeatMonitor->beat();

        // Aim to wait at least one second between recursiveSync traversals, keep CPU down.
        // If traversals are very long, have a fair wait between (up to 5 seconds)
        // If something happens that means the sync needs attention, the waiter
        // should be woken up by a waiter->notify() call, and we break out of this wait
        waiter.init(10 + std::min<unsigned>(lastRecurseMs, 10000)/200);
        waiter.wakeupby(fsaccess.get(), Waiter::NEEDEXEC);
        waiter.wait();

        fsaccess->checkevents(&waiter);

        // make sure we are using the client key (todo: shall we set it just when the client sets its key? easy to miss one though)
        syncKey.setkey(mClient.key.key);

        // reset flag now, if it gets set then we speed back to processsing syncThreadActions
        mSyncFlags->earlyRecurseExitRequested = false;

        // execute any requests from the MegaClient
        waiter.bumpds();
        std::function<void()> f;
        while (syncThreadActions.popFront(f))
        {
            if (!f)
            {
                // null function is the signal to end the thread
                // Be sure to flush changes made to internal configs.
                syncConfigStoreFlush();
                return;
            }

            f();
        }

        waiter.bumpds();

        // Process filesystem notifications.
        for (auto& us : mSyncVec)
        {
            if (Sync* sync = us->mSync.get())
            {
                if (sync->dirnotify)
                {
                    sync->procscanq();
                }
            }
        }

        processTriggerHandles();

        waiter.bumpds();

        // We must have actionpacketsCurrent so that any LocalNode created can straight away indicate if it matched a Node
        // check this before we check if the sync root nodes exist etc, in case a mid-session fetchnodes is going on
        if (!mClient.actionpacketsCurrent)
            continue;

        // verify filesystem fingerprints, disable deviating syncs
        // (this covers mountovers, some device removals and some failures)
        for (auto& us : mSyncVec)
        {

            vector<pair<handle, int>> sdsBackups;

            CloudNode cloudNode;
            string cloudRootPath;
            bool inTrash = false;
            unsigned rootDepth;
            bool foundRootNode = lookupCloudNode(us->mConfig.mRemoteNode,
                                                    cloudNode,
                                                    &cloudRootPath,
                                                    &inTrash,
                                                    nullptr,
                                                    nullptr,
                                                    &rootDepth,
                                                    Syncs::FOLDER_ONLY,
                                                    &sdsBackups);

            if (checkSdsCommandsForDelete(*us, sdsBackups))
            {
                LOG_debug << "SDS command received to stop sync " << toHandle(us->mConfig.mBackupId);

                if (Sync* sync = us->mSync.get())
                {
                    // prevent the sync doing anything more before we delete it
                    sync->changestate(NO_SYNC_ERROR, false, false, false);
                }

                auto backupId = us->mConfig.mBackupId;
                queueClient([backupId](MegaClient& mc, TransferDbCommitter& committer) {
                    mc.syncs.deregisterThenRemoveSync(backupId, nullptr, true);
                });
                continue;
            }

            if (Sync* sync = us->mSync.get())
            {
                if (us->mConfig.mError != NO_SYNC_ERROR)
                {
                    continue;
                }

                auto fa = fsaccess->newfileaccess();
                if (fa->fopen(sync->localroot->localname, true, false, nullptr, true))
                {
                    if (fa->type != FOLDERNODE)
                    {
                        LOG_err << "Sync local root folder is not a folder: " << sync->localroot->localname;
                        sync->changestate(INVALID_LOCAL_TYPE, false, true, true);
                        continue;
                    }
                    else if (fa->fsid != sync->localroot->fsid_lastSynced)
                    {
                        LOG_err << "Sync local root folder fsid has changed: " << fa->fsid << " was: " << sync->localroot->fsid_lastSynced;
                        sync->changestate(LOCAL_PATH_UNAVAILABLE, false, true, true);
                        continue;
                    }
                }
                else
                {
                    LOG_err << "Sync local root folder could not be opened: " << sync->localroot->localname;
                    sync->changestate(LOCAL_PATH_UNAVAILABLE, false, true, true);
                    continue;
                }

                if (sync->fsfp)
                {
                    fsfp_t current = fsaccess->fsFingerprint(sync->localroot->localname);
                    if (current != 0 && sync->fsfp != current)
                    {
                        LOG_err << "Local filesystem mismatch. Previous: " << sync->fsfp
                            << "  Current: " << current;
                        sync->changestate(LOCAL_FILESYSTEM_MISMATCH, false, true, true);
                        continue;
                    }
                }

                sync->cloudRoot = cloudNode;
                sync->cloudRootPath = cloudRootPath;
                sync->mCurrentRootDepth = rootDepth;

                // update path in sync configuration (if moved)  (even if no mSync - tests require this currently)
                bool pathChanged = checkSyncRemoteLocationChange(*us, foundRootNode, sync->cloudRootPath);

                if (!foundRootNode)
                {
                    LOG_err << "Detected sync root node no longer exists";
                    sync->changestate(REMOTE_NODE_NOT_FOUND, false, true, true);
                }
                else if (inTrash)
                {
                    LOG_err << "Detected sync root node is now in trash";
                    sync->changestate(REMOTE_NODE_MOVED_TO_RUBBISH, false, true, true);
                }
                else if (pathChanged /*&& us->mConfig.isBackup()*/)  // TODO: decide if we cancel non-backup syncs unnecessarily.  Users may like to move some high level folders around, without breaking contained syncs.
                {
                    LOG_err << "Detected sync root node is now at a different path.";
                    sync->changestate(REMOTE_PATH_HAS_CHANGED, false, true, true);
                    mClient.app->syncupdate_remote_root_changed(sync->getConfig());
                }
            }
        };

        stopSyncsInErrorState();

        // Clear the context if the associated sync is no longer active.
        mIgnoreFileFailureContext.reset(*this);

        // This block is to cater to periodic syncs but it is preventing one last pass
        // over the flag checks at the end of the loop for normal syncs, and so
        // MEGAsync shows as "scanning/syncing" forever as those flags don't clear
        //
        //// Does it look like we have no work to do?
        //if (!syncStallState && !isAnySyncSyncing(true))
        //{
        //    auto mustScan = false;

        //    // Check if any syncs need a periodic scan.
        //    for (auto& us : mSyncVec)
        //    {
        //        auto* sync = us->mSync.get();

        //        // Only active syncs without a notifier.
        //        if (!sync || sync->dirnotify)
        //            continue;

        //        mustScan |= sync->syncscanbt.armed();
        //    }

        //    // No work to do.
        //    if (!mustScan)
        //        continue;
        //}

        if (syncStallState &&
            (waiter.ds < mSyncFlags->recursiveSyncLastCompletedDs + 10) &&
            (waiter.ds > mSyncFlags->recursiveSyncLastCompletedDs) &&
            !lastLoopEarlyExit &&
            !mSyncVec.empty())
        {
            LOG_debug << "Don't process syncs too often in stall state";
            continue;
        }

        bool earlyExit = false;
        auto recurseStart = std::chrono::high_resolution_clock::now();
        CodeCounter::ScopeTimer rst(mClient.performanceStats.recursiveSyncTime);

        if (!lastLoopEarlyExit)
        {
            // we need one pass with recursiveSync() after scanning is complete, to be sure there are no moves left.
            auto scanningCompletePreviously = mSyncFlags->scanningWasComplete && !mSyncFlags->isInitialPass;
            mSyncFlags->scanningWasComplete = !isAnySyncScanning_inThread(false);   // paused syncs do not participate in move detection
            mSyncFlags->reachableNodesAllScannedLastPass = mSyncFlags->reachableNodesAllScannedThisPass && !mSyncFlags->isInitialPass;
            mSyncFlags->reachableNodesAllScannedThisPass = true;
            mSyncFlags->movesWereComplete = scanningCompletePreviously && !mightAnySyncsHaveMoves(false); // paused syncs do not participate in move detection
            mSyncFlags->noProgress = mSyncFlags->reachableNodesAllScannedLastPass;
        }

        unsigned skippedForScanning = 0;

        for (auto& us : mSyncVec)
        {
            Sync* sync = us->mSync.get();

            if (sync && !us->mConfig.mError)
            {
                // Does this sync rely on filesystem notifications?
                if (auto* notifier = sync->dirnotify.get())
                {
                    // Has it encountered a recoverable error?
                    if (notifier->mErrorCount.load() > 0)
                    {
                        // Then issue a full scan.
                        LOG_err << "Sync "
                                << toHandle(sync->getConfig().mBackupId)
                                << " had a filesystem notification buffer overflow. Triggering full scan.";

                        // Reset the error counter.
                        notifier->mErrorCount.store(0);

                        // Rescan everything from the root down.
                        sync->localroot->setScanAgain(false, true, true, 5);
                    }

                    string reason;

                    // Has it encountered an unrecoverable error?
                    if (notifier->getFailed(reason))
                    {
                        // Then fail the sync.
                        LOG_err << "Sync "
                                << toHandle(sync->getConfig().mBackupId)
                                << " notifications failed or were not available (reason: "
                                << reason
                                << ")";

                        sync->changestate(NOTIFICATION_SYSTEM_UNAVAILABLE, false, true, true);
                    }
                }
                else
                {
                    // No notifier.

                    // Is it time to issue a rescan?
                    if (sync->syncscanbt.armed())
                    {
                        // Issue full rescan.
                        sync->localroot->setScanAgain(false, true, true, 0);

                        // Translate interval into deciseconds.
                        auto intervalDs = sync->getConfig().mScanIntervalSec * 10;

                        // Queue next scan.
                        sync->syncscanbt.backoff(intervalDs);
                    }
                }

                if (!sync->getConfig().mTemporarilyPaused)
                {
                    bool activeIncomplete = sync->mActiveScanRequestGeneral &&
                        !sync->mActiveScanRequestGeneral->completed();

                    bool unscannedIncomplete = sync->mActiveScanRequestUnscanned &&
                        !sync->mActiveScanRequestUnscanned->completed();

                    if ((activeIncomplete && unscannedIncomplete) ||
                        (activeIncomplete && sync->threadSafeState->neverScannedFolderCount.load() == 0) ||
                        (unscannedIncomplete && !sync->mActiveScanRequestGeneral))
                    {
                        // Save CPU by not starting another recurse of the LocalNode tree
                        // if a scan is not finished yet.  Scans can take a fair while for large
                        // folders since they also extract file fingerprints if not known yet.
                        ++skippedForScanning;
                        continue;
                    }

                    // make sure we don't have a LocalNode for the debris folder (delete if we have added one historically)
                    if (LocalNode* debrisNode = sync->localroot->childbyname(&sync->localdebrisname))
                    {
                        delete debrisNode; // cleans up its own entries in parent maps
                    }

                    // pathBuffer will have leafnames appended as we recurse
                    SyncPath pathBuffer(*this, sync->localroot->localname, sync->cloudRootPath);

                    FSNode rootFsNode(sync->localroot->getLastSyncedFSDetails());
                    syncRow row{&sync->cloudRoot, sync->localroot.get(), &rootFsNode};

                    {
                        // later we can make this lock much finer-grained
                        std::lock_guard<std::timed_mutex> g(mLocalNodeChangeMutex);

                        DBTableTransactionCommitter committer(sync->statecachetable);

                        if (!sync->recursiveSync(row, pathBuffer, false, false, 0))
                        {
                            earlyExit = true;
                        }

                        sync->cachenodes();
                    }

                    if (!earlyExit)
                    {
                        if (sync->isBackupAndMirroring() &&
                            !sync->localroot->scanRequired() &&
                            !sync->localroot->mightHaveMoves() &&
                            !sync->localroot->syncRequired())

                        {
                            sync->setBackupMonitoring();
                        }
                    }
                }

                if (!us->mConfig.mFinishedInitialScanning &&
                    !sync->localroot->scanRequired())
                {
                    LOG_debug << "Finished initial sync scan at " << sync->localroot->getLocalPath();
                    us->mConfig.mFinishedInitialScanning = true;
                }
            }
        }

#ifdef MEGA_MEASURE_CODE
        rst.complete();
#endif
        lastRecurseMs = unsigned(std::chrono::duration_cast<std::chrono::milliseconds>(
                        std::chrono::high_resolution_clock::now() - recurseStart).count());

        LOG_verbose << "recursiveSync took ms: " << lastRecurseMs
                    << (skippedForScanning ? " (" + std::to_string(skippedForScanning)+ " skipped due to ongoing scanning)" : "")
                    << (mSyncFlags->noProgressCount ? " no progress count: " + std::to_string(mSyncFlags->noProgressCount) : "");


        waiter.bumpds();
        mSyncFlags->recursiveSyncLastCompletedDs = waiter.ds;

        if (skippedForScanning > 0)
        {
            // avoid flip-flopping on stall state if the stalled paths were inside a sync that is still scanning
            earlyExit = true;
        }

        if (earlyExit)
        {
            mSyncFlags->scanningWasComplete = false;
            mSyncFlags->reachableNodesAllScannedThisPass = false;
        }
        else
        {
            mSyncFlags->isInitialPass = false;

            if (mSyncFlags->noProgress)
            {
                ++mSyncFlags->noProgressCount;
            }

            bool conflictsNow = conflictsDetected(nullptr);
            if (conflictsNow != syncConflictState)
            {
                assert(onSyncThread());
                mClient.app->syncupdate_conflicts(conflictsNow);
                syncConflictState = conflictsNow;
                LOG_info << mClient.clientname << "Sync conflicting paths state app notified: " << conflictsNow;
            }
        }

        if (!earlyExit)
        {
            bool anySyncScanning = isAnySyncScanning_inThread(false);
            if (anySyncScanning != syncscanstate)
            {
                assert(onSyncThread());
                mClient.app->syncupdate_scanning(anySyncScanning);
                syncscanstate = anySyncScanning;
            }

            bool anySyncBusy = isAnySyncSyncing(false);
            if (anySyncBusy != syncBusyState)
            {
                assert(onSyncThread());
                mClient.app->syncupdate_syncing(anySyncBusy);
                syncBusyState = anySyncBusy;
            }

            bool stalled = syncStallState;

            {
                // add .megaignore broken file paths to stall records (if they are still broken)
                //if (mIgnoreFileFailureContext.signalled())
                //{
                //    // Has the problem been resolved?
                //    if (!mIgnoreFileFailureContext.resolve(*fsaccess))
                //    {
                //        // Not resolved so report as a stall.
                //        mIgnoreFileFailureContext.report(mSyncFlags->stall);
                //    }
                //}

                for (auto i = badlyFormedIgnoreFilePaths.begin(); i != badlyFormedIgnoreFilePaths.end(); )
                {
                    if (auto lp = i->lock())
                    {
                        if (!(lp->sync && lp->sync->getConfig().mTemporarilyPaused))
                        {
                            mSyncFlags->stall.waitingLocal(lp->localPath, SyncStallEntry(
                                SyncWaitReason::FileIssue, true, false,
                                {},
                                {},
                                {lp->localPath, PathProblem::IgnoreFileMalformed},
                                {}));
                        }
                        ++i;
                    }
                    else i = badlyFormedIgnoreFilePaths.erase(i);
                }

                // add scan-blocked paths to stall records
                for (auto i = scanBlockedPaths.begin(); i != scanBlockedPaths.end(); )
                {
                    if (auto sbp = i->lock())
                    {
                        if (sbp->scanBlockedTimer.armed())
                        {
                            if (sbp->folderUnreadable)
                            {
                                LOG_verbose << "Scan blocked timer elapsed, trigger folder rescan: " << sbp->scanBlockedLocalPath;
                                sbp->localNode->setScanAgain(false, true, false, 0);
                                sbp->scanBlockedTimer.backoff(); // wait increases exponentially (up to 10 mins) until we succeed
                            }
                            else
                            {
                                LOG_verbose << "Locked file fingerprint timer elapsed, trigger folder rescan: " << sbp->scanBlockedLocalPath;
                                sbp->localNode->setScanAgain(false, true, false, 0);
                                sbp->scanBlockedTimer.backoff(300); // limited wait (30s) as the user will expect it uploaded fairly soon after they stop editing it
                            }
                        }

                        if (sbp->folderUnreadable)
                        {
                            mSyncFlags->stall.waitingLocal(sbp->scanBlockedLocalPath, SyncStallEntry(
                                SyncWaitReason::FileIssue, true, false,
                                {},
                                {},
                                {sbp->scanBlockedLocalPath, PathProblem::FilesystemErrorListingFolder},
                                {}));
                        }
                        else
                        {
                            assert(sbp->filesUnreadable);
                            mSyncFlags->stall.waitingLocal(sbp->scanBlockedLocalPath, SyncStallEntry(
                                SyncWaitReason::FileIssue, false, false,
                                {},
                                {},
                                {sbp->scanBlockedLocalPath, PathProblem::FilesystemErrorIdentifyingFolderContent},
                                {}));
                        }
                        ++i;
                    }
                    else i = scanBlockedPaths.erase(i);
                }

                lock_guard<mutex> g(stallReportMutex);
                stallReport.cloud.swap(mSyncFlags->stall.cloud);
                stallReport.local.swap(mSyncFlags->stall.local);
                mSyncFlags->stall.cloud.clear();
                mSyncFlags->stall.local.clear();

                stalled = !stallReport.empty()
                          && (stallReport.hasImmediateStallReason()
                              || (mSyncFlags->noProgressCount > 10
                                  && mSyncFlags->reachableNodesAllScannedThisPass));

                if (stalled)
                {
                    LOG_warn << mClient.clientname << "Stall detected!";
                    for (auto& p : stallReport.cloud) LOG_warn << "stalled node path (" << syncWaitReasonDebugString(p.second.reason) << "): " << p.first;
                    for (auto& p : stallReport.local) LOG_warn << "stalled local path (" << syncWaitReasonDebugString(p.second.reason) << "): " << p.first;
                }
            }

            if (stalled != syncStallState)
            {
                assert(onSyncThread());
                syncStallState = stalled;
                mClient.app->syncupdate_stalled(stalled);
                LOG_warn << mClient.clientname << "Stall state app notified: " << stalled;
            }
        }


        lastLoopEarlyExit = earlyExit;
    }
}

bool Syncs::isAnySyncSyncing(bool includePausedSyncs)
{
    assert(onSyncThread());

    for (auto& us : mSyncVec)
    {
        if (Sync* sync = us->mSync.get())
        {
            if (includePausedSyncs || !us->mConfig.mTemporarilyPaused)
            {
                if (!us->mConfig.mError &&
                    (sync->localroot->scanRequired()
                        || sync->localroot->mightHaveMoves()
                        || sync->localroot->syncRequired()))
                {
                    return true;
                }
            }
        }
    }
    return false;
}

bool Syncs::isAnySyncScanning_inThread(bool includePausedSyncs)
{
    assert(onSyncThread());

    for (auto& us : mSyncVec)
    {
        if (Sync* sync = us->mSync.get())
        {
            if (includePausedSyncs || !us->mConfig.mTemporarilyPaused)
            {
                if (!us->mConfig.mError &&
                    sync->localroot->scanRequired())
                {
                    return true;
                }
            }
        }
    }
    return false;
}

bool Syncs::mightAnySyncsHaveMoves(bool includePausedSyncs)
{
    assert(onSyncThread());

    for (auto& us : mSyncVec)
    {
        if (Sync* sync = us->mSync.get())
        {
            if (includePausedSyncs || !us->mConfig.mTemporarilyPaused)
            {
                if (!us->mConfig.mError &&
                    (sync->localroot->mightHaveMoves()
                        || sync->localroot->scanRequired()))
                {
                    return true;
                }
            }
        }
    }
    return false;
}

bool Syncs::conflictsDetected(list<NameConflict>* conflicts) const
{
    assert(onSyncThread());

    bool anyDetected = false;

    for (auto& us : mSyncVec)
    {
        if (Sync* sync = us->mSync.get())
        {
            if (!us->mConfig.mTemporarilyPaused &&
                sync->localroot->conflictsDetected())
            {
                anyDetected = true;
                if (conflicts)
                {
                    sync->recursiveCollectNameConflicts(*conflicts);
                }
            }
        }
    }
    return anyDetected;
}

bool Syncs::syncStallDetected(SyncStallInfo& si) const
{
    assert(!onSyncThread());
    lock_guard<mutex> g(stallReportMutex);

    if (syncStallState)
    {
        si = stallReport;
        return true;
    }
    return false;
}

void Syncs::collectSyncNameConflicts(handle backupId, std::function<void(list<NameConflict>&& nc)> completion, bool completionInClient)
{
    assert(!onSyncThread());

    auto clientCompletion = [this, completion](list<NameConflict>&& nc)
    {
        shared_ptr<list<NameConflict>> ncptr(new list<NameConflict>(move(nc)));
        queueClient([completion, ncptr](MegaClient& mc, TransferDbCommitter& committer)
            {
                if (completion) completion(move(*ncptr));
            });
    };

    auto finalcompletion = completionInClient ? clientCompletion : completion;

    queueSync([=]()
        {
            list<NameConflict> nc;
            for (auto& us : mSyncVec)
            {
                if (us->mSync && (us->mConfig.mBackupId == backupId || backupId == UNDEF))
                {
                    us->mSync->recursiveCollectNameConflicts(nc);
                }
            }
            finalcompletion(move(nc));
        });
}

void Syncs::setSyncsNeedFullSync(bool andFullScan, bool andReFingerprint, handle backupId)
{
    assert(!onSyncThread());
    queueSync([=](){

        assert(onSyncThread());
        for (auto & us : mSyncVec)
        {
            if ((us->mConfig.mBackupId == backupId
                || backupId == UNDEF) &&
                us->mSync)
            {
                us->mSync->localroot->setSyncAgain(false, true, true);
                if (andFullScan)
                {
                    us->mSync->localroot->setScanAgain(false, true, true, 0);
                    if (andReFingerprint)
                    {
                        us->mSync->localroot->setSubtreeNeedsRefingerprint();
                    }
                }
            }
        }
    });
}

void Syncs::proclocaltree(LocalNode* n, LocalTreeProc* tp)
{
    assert(onSyncThread());

    if (n->type > FILENODE)
    {
        for (localnode_map::iterator it = n->children.begin(); it != n->children.end(); )
        {
            assert(it->first == it->second->localname);
            LocalNode *child = it->second;
            it++;
            proclocaltree(child, tp);
        }
    }

    tp->proc(*n->sync->syncs.fsaccess, n);
}

bool Syncs::lookupCloudNode(NodeHandle h, CloudNode& cn, string* cloudPath, bool* isInTrash,
        bool* nodeIsInActiveUnpausedSyncQuery,
        bool* nodeIsDefinitelyExcluded,
        unsigned* depth,
        WhichCloudVersion whichVersion,
        vector<pair<handle, int>>* sdsBackups)
{
    // we have to avoid doing these lookups when the client thread might be changing the Node tree
    // so we use the mutex to prevent access during that time - which is only actionpacket processing.
    assert(onSyncThread());
    assert(!nodeIsDefinitelyExcluded || nodeIsInActiveUnpausedSyncQuery); // if you ask if it's excluded, you must ask if it's in sync too

    if (h.isUndef()) return false;

    vector<pair<NodeHandle, Sync*>> activeSyncHandles;
    vector<pair<Node*, Sync*>> activeSyncRoots;

    if (nodeIsInActiveUnpausedSyncQuery)
    {
        *nodeIsInActiveUnpausedSyncQuery = false;

        for (auto & us : mSyncVec)
        {
            if (us->mSync && !us->mConfig.mError && !us->mConfig.mTemporarilyPaused)
            {
                activeSyncHandles.emplace_back(us->mConfig.mRemoteNode, us->mSync.get());
            }
        }
    }

    lock_guard<mutex> g(mClient.nodeTreeMutex);

    if (nodeIsInActiveUnpausedSyncQuery)
    {
        for (auto & rh : activeSyncHandles)
        {
            if (Node* rn = mClient.nodeByHandle(rh.first))
            {
                activeSyncRoots.emplace_back(rn, rh.second);
            }
        }
    }

    if (const Node* n = mClient.nodeByHandle(h))
    {
        switch (whichVersion)
        {
            case EXACT_VERSION:
                break;

            case LATEST_VERSION:
                {
                    const Node* m = n->latestFileVersion();
                    if (m != n)
                    {
                        auto& syncs = *this;
                        SYNC_verbose << "Looking up Node " << n->nodeHandle() << " chose latest version " << m->nodeHandle();
                        n = m;
                    }
                }
                break;

            case LATEST_VERSION_ONLY:
                if (n->type != FILENODE)
                    break;

                if (n->parent && n->parent->type == FILENODE)
                    return false;

                break;

            case FOLDER_ONLY:
                assert(n->type > FILENODE);
                break;
        }

        if (isInTrash)
        {
            *isInTrash = n->firstancestor()->nodeHandle() == mClient.mNodeManager.getRootNodeRubbish();
        }

        if (cloudPath) *cloudPath = n->displaypath();

        if (depth) *depth = n->depth();

        if (sdsBackups) *sdsBackups = n->getSdsBackups();

        cn = CloudNode(*n);

        if (nodeIsInActiveUnpausedSyncQuery)
        {
            for (auto & rn : activeSyncRoots)
            {
                if (n->isbelow(rn.first) && !rn.second->getConfig().mTemporarilyPaused)
                {
                    *nodeIsInActiveUnpausedSyncQuery = true;

                    if (nodeIsDefinitelyExcluded)
                        *nodeIsDefinitelyExcluded = isDefinitelyExcluded(rn, n);
                }
            }
        }

        return true;
    }
    return false;
}

bool Syncs::lookupCloudChildren(NodeHandle h, vector<CloudNode>& cloudChildren)
{
    // we have to avoid doing these lookups when the client thread might be changing the Node tree
    // so we use the mutex to prevent access during that time - which is only actionpacket processing.
    assert(onSyncThread());

    lock_guard<mutex> g(mClient.nodeTreeMutex);
    if (Node* n = mClient.nodeByHandle(h))
    {
        assert(n->type > FILENODE);
        assert(!n->parent || n->parent->type > FILENODE);

        node_list nl = mClient.mNodeManager.getChildren(n);
        cloudChildren.reserve(nl.size());

        for (auto c : nl)
        {
            cloudChildren.push_back(*c);
            assert(cloudChildren.back().parentHandle == h);
        }
        return true;
    }
    return false;
}

bool Syncs::isDefinitelyExcluded(const pair<Node*, Sync*>& root, const Node* child)
{
    // Make sure we're on the sync thread.
    assert(onSyncThread());

    // Make sure we're looking at the latest version of child.
    child = child->latestFileVersion();

    // Sanity.
    assert(child->isbelow(root.first));

    // Determine the trail from root to child.
    vector<pair<NodeHandle, string>> trail;

    for (auto* node = child; node != root.first; node = node->parent)
        trail.emplace_back(node->nodeHandle(), node->displayname());

    // Determine whether any step from root to child is definitely excluded.
    auto* parent = root.second->localroot.get();
    auto i = trail.crbegin();
    auto j = trail.crend();

    for ( ; i != j; ++i)
    {
        // Does this node on the trail have a local node?
        auto* node = parent->findChildWithSyncedNodeHandle(i->first);

        // No node so we'll have to check by remote path.
        if (!node)
            break;

        // Name doesn't match so we'll have to check by remote path.
        if (node->toName_of_localname != i->second)
            break;

        // Children are definitely excluded if their parent is.
        if (node->exclusionState() == ES_EXCLUDED)
            return true;

        // Children are considered included if their parent's state is indeterminate.
        if (node->exclusionState() == ES_UNKNOWN)
            return false;

        // Node's included so check the next step along the trail.
        parent = node;
    }

    if (i == j)
    {
        // handle + name matched all the way down
        return false;
    }

    // Compute relative path from last parent to child.
    RemotePath cloudPath;

    for ( ; i != j; ++i)
        cloudPath.appendWithSeparator(i->second, false);

    // Would the child definitely be excluded?
    return parent->exclusionState(cloudPath, child->type, child->size) == ES_EXCLUDED;
}

Sync* Syncs::syncContainingPath(const LocalPath& path, bool includePaused)
{
    auto predicate = [&path](const UnifiedSync& us) {
        return us.mConfig.mLocalPath.isContainingPathOf(path);
    };

    return syncMatching(std::move(predicate), includePaused);
}

Sync* Syncs::syncContainingPath(const string& path, bool includePaused)
{
    auto predicate = [&path](const UnifiedSync& us) {
        return IsContainingCloudPathOf(
                 us.mConfig.mOriginalPathOfRemoteRootNode,
                 path);
    };

    return syncMatching(std::move(predicate), includePaused);
}

void Syncs::ignoreFileLoadFailure(const Sync& sync, const LocalPath& path)
{
    // We should never be asked to report multiple ignore file failures.
    assert(mIgnoreFileFailureContext.mBackupID == UNDEF);

    // Record the failure.
    mIgnoreFileFailureContext.mBackupID = sync.getConfig().mBackupId;
    mIgnoreFileFailureContext.mPath = path;
}

bool Syncs::hasIgnoreFile(const SyncConfig& config)
{
    // Should only be run from the sync thread.
    assert(onSyncThread());

    // Is there an ignore file present in the cloud?
    {
        // Ensure we have exclusive access to the remote node tree.
        lock_guard<mutex> guard(mClient.nodeTreeMutex);

        // Get our hands on the sync root.
        auto* root = mClient.nodeByHandle(config.mRemoteNode);

        // The root can't contain anything if it doesn't exist.
        if (!root)
            return false;

        // Does the root contain an ignore file?
        if (root->hasChildWithName(IGNORE_FILE_NAME))
            return true;
    }

    // Does the ignore file already exist on disk?
    auto fileAccess = fsaccess->newfileaccess(false);
    auto filePath = config.mLocalPath;

    filePath.appendWithSeparator(IGNORE_FILE_NAME, false);

    return fileAccess->isfile(filePath);
}

} // namespace

#endif<|MERGE_RESOLUTION|>--- conflicted
+++ resolved
@@ -8948,25 +8948,13 @@
 
     for (auto it = range.first; it != range.second; ++it)
     {
-<<<<<<< HEAD
-        // check the file/folder actually exists (with same fsid) on disk for this LocalNode
-        LocalPath lp = it->second->getLocalPath();
-
-        if (it->second->fsid_lastSynced != UNDEF &&
-            it->second->fsid_lastSynced == fsaccess->fsidOf(lp, false, false))
-        {
-            sourceSyncNodeCurrent = it->second;
-        }
-        else
-=======
         if (it->second->exclusionState() != ES_EXCLUDED)
->>>>>>> e5ae5c67
         {
             // check the file/folder actually exists (with same fsid) on disk for this LocalNode
             LocalPath lp = it->second->getLocalPath();
 
             if (it->second->fsid_lastSynced != UNDEF &&
-                it->second->fsid_lastSynced == fsaccess->fsidOf(lp, false))
+                it->second->fsid_lastSynced == fsaccess->fsidOf(lp, false, false))
             {
                 sourceSyncNodeCurrent = it->second;
             }
