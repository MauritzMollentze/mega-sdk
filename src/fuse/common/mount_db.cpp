--- conflicted
+++ resolved
@@ -190,12 +190,6 @@
 
         // Try and enable the mount.
         event.mResult = enable(name, false);
-<<<<<<< HEAD
-
-        // Emit event.
-        client().emitEvent(event);
-=======
->>>>>>> f60237a8
 
         // Couldn't enable the mount.
         if (event.mResult != MOUNT_SUCCESS)
@@ -679,10 +673,6 @@
     auto lock = lockAll(mContext.mDatabase, *this);
 
     // The mount associated with this path is already enabled.
-<<<<<<< HEAD
-    if (mount(name))
-        return MOUNT_SUCCESS;
-=======
     //
     // NOTE: We're calling enabled() manually to force the generation of a
     // MOUNT_ENABLED event. This is necessary because we want to generate
@@ -694,7 +684,6 @@
     // event manually.
     if (auto mount = this->mount(name))
         return mount->enabled(), MOUNT_SUCCESS;
->>>>>>> f60237a8
 
     auto transaction = mContext.mDatabase.transaction();
     auto query = transaction.query(mQueries.mGetMountByName);
@@ -828,14 +817,11 @@
     return mContext.serviceFlags().mMountExecutorFlags;
 }
 
-<<<<<<< HEAD
-=======
 FileCache& MountDB::fileCache()
 {
     return mContext.mFileCache;
 }
 
->>>>>>> f60237a8
 MountResult MountDB::flags(const std::string& currentName,
                            const MountFlags& flags)
 try
@@ -1025,14 +1011,11 @@
     return MountInfoVector();
 }
 
-<<<<<<< HEAD
-=======
 InodeDB& MountDB::inodeDB()
 {
     return mContext.mInodeDB;
 }
 
->>>>>>> f60237a8
 NormalizedPath MountDB::path(const std::string& name) const
 try
 {
