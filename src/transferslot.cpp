--- conflicted
+++ resolved
@@ -352,11 +352,11 @@
     return true;
 }
 
-<<<<<<< HEAD
 int64_t TransferSlot::macsmac(chunkmac_map* m)
 {
     return m->macsmac(transfer->transfercipher());
-=======
+}
+
 void chunkmac_map::calcprogress(m_off_t size, m_off_t& chunkpos, m_off_t& progresscompleted, m_off_t* lastblockprogress)
 {
     chunkpos = 0;
@@ -385,7 +385,6 @@
             }
         }
     }
->>>>>>> 6e270fbf
 }
 
 // file transfer state machine
