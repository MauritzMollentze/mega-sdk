--- conflicted
+++ resolved
@@ -2503,15 +2503,8 @@
     }
 
     std::string stringToMatch(reinterpret_cast<const char*>(descriptionToCheck));
-<<<<<<< HEAD
-    std::string stringAddingWildcards{WILDCARD_MATCH_ALL};
-    stringAddingWildcards.append(std::move(escapeWildCards(stringToMatch)));
-    stringAddingWildcards.push_back(WILDCARD_MATCH_ALL);
-=======
-
     std::string stringAddingWildcards =
         WILDCARD_MATCH_ALL + escapeWildCards(stringToMatch) + WILDCARD_MATCH_ALL;
->>>>>>> 20d943ce
 
     const uint8_t* pattern = reinterpret_cast<const uint8_t*>(stringAddingWildcards.c_str());
     int result = icuLikeCompare(pattern, descriptionFromDataBase, ESCAPE_CHARACTER);
