/**
 * @file sqlite.cpp
 * @brief SQLite DB access layer
 *
 * (c) 2013-2014 by Mega Limited, Auckland, New Zealand
 *
 * This file is part of the MEGA SDK - Client Access Engine.
 *
 * Applications using the MEGA API must present a valid application key
 * and comply with the the rules set forth in the Terms of Service.
 *
 * The MEGA SDK is distributed in the hope that it will be useful,
 * but WITHOUT ANY WARRANTY; without even the implied warranty of
 * MERCHANTABILITY or FITNESS FOR A PARTICULAR PURPOSE.
 *
 * @copyright Simplified (2-clause) BSD License.
 *
 * You should have received a copy of the license along with this
 * program.
 */

#include "mega.h"

#ifdef USE_SQLITE
namespace mega {

SqliteDbAccess::SqliteDbAccess(const LocalPath& rootPath)
  : mRootPath(rootPath)
{
    assert(mRootPath.isAbsolute());
}

SqliteDbAccess::~SqliteDbAccess()
{
}

LocalPath SqliteDbAccess::databasePath(const FileSystemAccess& fsAccess,
                                       const string& name,
                                       const int version) const
{
    ostringstream osstream;

    osstream << "megaclient_statecache"
             << version
             << "_"
             << name
             << ".db";

    LocalPath path = mRootPath;

    path.appendWithSeparator(
      LocalPath::fromRelativePath(osstream.str()),
      false);

    return path;
}

bool SqliteDbAccess::checkDbFileAndAdjustLegacy(FileSystemAccess& fsAccess, const string& name, const int flags, LocalPath& dbPath)
{
    dbPath = databasePath(fsAccess, name, DB_VERSION);
    auto upgraded = true;

    {
        auto legacyPath = databasePath(fsAccess, name, LEGACY_DB_VERSION);
        auto fileAccess = fsAccess.newfileaccess();

        if (fileAccess->fopen(legacyPath))
        {
            LOG_debug << "Found legacy database at: " << legacyPath;

            // if current version, use that one... unless migration to NoD is required
            if (currentDbVersion == LEGACY_DB_VERSION && LEGACY_DB_VERSION != LAST_DB_VERSION_WITHOUT_NOD)
            {
                LOG_debug << "Using a legacy database.";
                dbPath = std::move(legacyPath);
                upgraded = false;
            }
            else if ((flags & DB_OPEN_FLAG_RECYCLE))
            {
                LOG_debug << "Trying to recycle a legacy database.";
                // if DB_VERSION already exist, let's get rid of it first
                // (it could happen if downgrade is executed and come back to newer version)
                removeDBFiles(fsAccess, dbPath);

                if (renameDBFiles(fsAccess, legacyPath, dbPath))
                {
                    LOG_debug << "Legacy database recycled.";
                }
                else
                {
                    LOG_err << "Unable to recycle database, deleting...";
                    assert(false);
                    removeDBFiles(fsAccess, legacyPath);
                }
            }
            else
            {
                LOG_debug << "Deleting outdated legacy database.";
                removeDBFiles(fsAccess, legacyPath);
            }
        }
    }

    if (upgraded)
    {
        LOG_debug << "Using an upgraded DB: " << dbPath;
        currentDbVersion = DB_VERSION;
    }

    return fsAccess.fileExistsAt(dbPath);
}

SqliteDbTable *SqliteDbAccess::open(PrnGen &rng, FileSystemAccess &fsAccess, const string &name, const int flags)
{
    sqlite3 *db = nullptr;
    auto dbPath = databasePath(fsAccess, name, DB_VERSION);
    if (!openDBAndCreateStatecache(&db, fsAccess, name, dbPath, flags))
    {
        return nullptr;
    }

    return new SqliteDbTable(rng,
                             db,
                             fsAccess,
                             dbPath,
                             (flags & DB_OPEN_FLAG_TRANSACTED) > 0);

}

DbTable *SqliteDbAccess::openTableWithNodes(PrnGen &rng, FileSystemAccess &fsAccess, const string &name, const int flags)
{
    sqlite3 *db = nullptr;
    auto dbPath = databasePath(fsAccess, name, DB_VERSION);
    if (!openDBAndCreateStatecache(&db, fsAccess, name, dbPath, flags))
    {
        return nullptr;
    }

    // Create specific table for handle nodes
    std::string sql = "CREATE TABLE IF NOT EXISTS nodes (nodehandle int64 PRIMARY KEY NOT NULL, "
                      "parenthandle int64, name text, fingerprint BLOB, origFingerprint BLOB, "
                      "type tinyint, size int64, share tinyint, fav tinyint, mimetype tinyint, "
                      "ctime int64, flags int64, counter BLOB NOT NULL, node BLOB NOT NULL)";
    int result = sqlite3_exec(db, sql.c_str(), nullptr, nullptr, nullptr);
    if (result)
    {
        LOG_debug << "Data base error: " << sqlite3_errmsg(db);
        sqlite3_close(db);
        return nullptr;
    }

#if __ANDROID__
    // Android doesn't provide a temporal directory -> change default policy for temp
    // store (FILE=1) to avoid failures on large queries, so it relies on MEMORY=2
    result = sqlite3_exec(db, "PRAGMA temp_store=2;", nullptr, nullptr, nullptr);
    if (result)
    {
        LOG_err << "PRAGMA temp_store error " << sqlite3_errmsg(db);
        sqlite3_close(db);
        return nullptr;
    }
#endif

    return new SqliteAccountState(rng,
                                db,
                                fsAccess,
                                dbPath,
                                (flags & DB_OPEN_FLAG_TRANSACTED) > 0);
}

bool SqliteDbAccess::probe(FileSystemAccess& fsAccess, const string& name) const
{
    auto fileAccess = fsAccess.newfileaccess();

    LocalPath dbPath = databasePath(fsAccess, name, DB_VERSION);

    if (fileAccess->isfile(dbPath))
    {
        return true;
    }

    dbPath = databasePath(fsAccess, name, LEGACY_DB_VERSION);

    return fileAccess->isfile(dbPath);
}

const LocalPath& SqliteDbAccess::rootPath() const
{
    return mRootPath;
}

bool SqliteDbAccess::openDBAndCreateStatecache(sqlite3 **db, FileSystemAccess &fsAccess, const string &name, LocalPath &dbPath, const int flags)
{
    checkDbFileAndAdjustLegacy(fsAccess, name, flags, dbPath);
    int result = sqlite3_open_v2(dbPath.toPath(false).c_str(), db,
        SQLITE_OPEN_READWRITE | SQLITE_OPEN_CREATE // The database is opened for reading and writing, and is created if it does not already exist. This is the behavior that is always used for sqlite3_open() and sqlite3_open16().
        | SQLITE_OPEN_FULLMUTEX // The new database connection will use the "Serialized" threading mode. This means that multiple threads can be used withou restriction. (Required to avoid failure at SyncTest)
        | SQLITE_OPEN_SHAREDCACHE // Allow shared uncommited data between connections
        , nullptr);

    if (result)
    {
        if (db)
        {
            sqlite3_close(*db);
        }

        return false;
    }

#if !(TARGET_OS_IPHONE)
    result = sqlite3_exec(*db, "PRAGMA journal_mode=WAL;", nullptr, nullptr, nullptr);
    if (result)
    {
        sqlite3_close(*db);
        return false;
    }
#endif /* ! TARGET_OS_IPHONE */

    string sql = "CREATE TABLE IF NOT EXISTS statecache (id INTEGER PRIMARY KEY ASC NOT NULL, content BLOB NOT NULL)";

    result = sqlite3_exec(*db, sql.c_str(), nullptr, nullptr, nullptr);
    if (result)
    {
        string err = string(" Error: ") + (sqlite3_errmsg(*db) ? sqlite3_errmsg(*db) : std::to_string(result));
        LOG_debug << "Failed to create table 'statecache'" << err;
        sqlite3_close(*db);
        return false;
    }

    return true;
}

bool SqliteDbAccess::renameDBFiles(mega::FileSystemAccess& fsAccess, mega::LocalPath& legacyPath, mega::LocalPath& dbPath)
{
    // Main DB file should exits
    if (!fsAccess.renamelocal(legacyPath, dbPath))
    {
        return false;
    }

    std::unique_ptr<FileAccess> fileAccess = fsAccess.newfileaccess();

#if !(TARGET_OS_IPHONE)
    auto suffix = LocalPath::fromRelativePath("-shm");
    auto from = legacyPath + suffix;
    auto to = dbPath + suffix;

    // -shm could or couldn't be present
    if (fileAccess->fopen(from) && !fsAccess.renamelocal(from, to))
    {
         // Exists origin and failure to rename
        LOG_debug << "Failure to rename -shm file";
        return false;
    }

    suffix = LocalPath::fromRelativePath("-wal");
    from = legacyPath + suffix;
    to = dbPath + suffix;

    // -wal could or couldn't be present
    if (fileAccess->fopen(from) && !fsAccess.renamelocal(from, to))
    {
         // Exists origin and failure to rename
        LOG_debug << "Failure to rename -wall file";
        return false;
    }
#else
    // iOS doesn't use WAL mode, but Journal
    auto suffix = LocalPath::fromRelativePath("-journal");
    auto from = legacyPath + suffix;
    auto to = dbPath + suffix;

    // -journal could or couldn't be present
    if (fileAccess->fopen(from) && !fsAccess.renamelocal(from, to))
    {
         // Exists origin and failure to rename
        LOG_debug << "Failure to rename -journal file";
        return false;
    }

#endif

    return true;
}

void SqliteDbAccess::removeDBFiles(FileSystemAccess& fsAccess, mega::LocalPath& dbPath)
{
    fsAccess.unlinklocal(dbPath);

#if !(TARGET_OS_IPHONE)
    auto suffix = LocalPath::fromRelativePath("-shm");
    auto fileToRemove = dbPath + suffix;
    fsAccess.unlinklocal(fileToRemove);

    suffix = LocalPath::fromRelativePath("-wal");
    fileToRemove = dbPath + suffix;
    fsAccess.unlinklocal(fileToRemove);
#else
    // iOS doesn't use WAL mode, but Journal
    auto suffix = LocalPath::fromRelativePath("-journal");
    auto fileToRemove = dbPath + suffix;
    fsAccess.unlinklocal(fileToRemove);

#endif

}

SqliteDbTable::SqliteDbTable(PrnGen &rng, sqlite3* db, FileSystemAccess &fsAccess, const LocalPath &path, const bool checkAlwaysTransacted)
  : DbTable(rng, checkAlwaysTransacted)
  , db(db)
  , pStmt(nullptr)
  , dbfile(path)
  , fsaccess(&fsAccess)
{
}

SqliteDbTable::~SqliteDbTable()
{
    resetCommitter();

    if (!db)
    {
        return;
    }

    sqlite3_finalize(pStmt);
    sqlite3_finalize(mDelStmt);
    sqlite3_finalize(mPutStmt);

    if (inTransaction())
    {
        abort();
    }

    sqlite3_close(db);
    LOG_debug << "Database closed " << dbfile;
}

bool SqliteDbTable::inTransaction() const
{
    return sqlite3_get_autocommit(db) == 0;
}

// set cursor to first record
void SqliteDbTable::rewind()
{
    if (!db)
    {
        return;
    }

    int result;

    if (pStmt)
    {
        result = sqlite3_reset(pStmt);
    }
    else
    {
        result = sqlite3_prepare_v2(db, "SELECT id, content FROM statecache", -1, &pStmt, NULL);
    }

    if (result != SQLITE_OK)
    {
        string err = string(" Error: ") + (sqlite3_errmsg(db) ? sqlite3_errmsg(db) : std::to_string(result));
        LOG_err << "Unable to rewind database: " << dbfile << err;
        assert(!"Unable to rewind database.");
    }
}

// retrieve next record through cursor
bool SqliteDbTable::next(uint32_t* index, string* data)
{
    if (!db)
    {
        return false;
    }

    if (!pStmt)
    {
        return false;
    }

    int rc = sqlite3_step(pStmt);

    if (rc != SQLITE_ROW)
    {
        sqlite3_finalize(pStmt);
        pStmt = NULL;

        if (rc != SQLITE_DONE)
        {
            string err = string(" Error: ") + (sqlite3_errmsg(db) ? sqlite3_errmsg(db) : std::to_string(rc));
            LOG_err << "Unable to get next record from database: " << dbfile << err;
            assert(!"Unable to get next record from database.");
        }

        return false;
    }

    *index = sqlite3_column_int(pStmt, 0);

    data->assign((char*)sqlite3_column_blob(pStmt, 1), sqlite3_column_bytes(pStmt, 1));

    return true;
}

// retrieve record by index
bool SqliteDbTable::get(uint32_t index, string* data)
{
    if (!db)
    {
        return false;
    }

    sqlite3_stmt *stmt = nullptr;
    int rc;

    rc = sqlite3_prepare_v2(db, "SELECT content FROM statecache WHERE id = ?", -1, &stmt, NULL);
    if (rc == SQLITE_OK)
    {
        rc = sqlite3_bind_int(stmt, 1, index);
        if (rc == SQLITE_OK)
        {
            rc = sqlite3_step(stmt);
            if (rc == SQLITE_ROW)
            {
                data->assign((char*)sqlite3_column_blob(stmt, 0), sqlite3_column_bytes(stmt, 0));
            }
        }
    }

    if (rc != SQLITE_DONE && rc != SQLITE_ROW)
    {
        string err = string(" Error: ") + (sqlite3_errmsg(db) ? sqlite3_errmsg(db) : std::to_string(rc));
        LOG_err << "Unable to get record from database: " << dbfile << err;
        assert(!"Unable to get record from database.");
    }

    sqlite3_finalize(stmt);

    return rc == SQLITE_ROW;
}

// add/update record by index
bool SqliteDbTable::put(uint32_t index, char* data, unsigned len)
{
    if (!db)
    {
        return false;
    }

    // First bits at index are reserved for the type
    assert((index & (DbTable::IDSPACING - 1)) != MegaClient::CACHEDNODE); // nodes must be stored in DbTableNodes ('nodes' table, not 'statecache' table)

    checkTransaction();

    int sqlResult = SQLITE_OK;
    if (!mPutStmt)
    {
        sqlResult = sqlite3_prepare_v2(db, "INSERT OR REPLACE INTO statecache (id, content) VALUES (?, ?)", -1, &mPutStmt, nullptr);
    }

    if (sqlResult == SQLITE_OK)
    {
        sqlResult = sqlite3_bind_int(mPutStmt, 1, index);
        if (sqlResult == SQLITE_OK)
        {
            sqlResult = sqlite3_bind_blob(mPutStmt, 2, data, len, SQLITE_STATIC);
            if (sqlResult == SQLITE_OK)
            {
                sqlResult = sqlite3_step(mPutStmt);
            }
        }
    }

    bool ok = sqlResult == SQLITE_DONE;

    if (!ok)
    {
        string err = string(" Error: ") + (sqlite3_errmsg(db) ? sqlite3_errmsg(db) : std::to_string(sqlResult));
        LOG_err << "Unable to put record into database: " << dbfile << err;
        assert(!"Unable to put record into database.");
    }

    sqlite3_reset(mPutStmt);

    return ok;
}


// delete record by index
bool SqliteDbTable::del(uint32_t index)
{
    if (!db)
    {
        return false;
    }

    checkTransaction();

    int sqlResult = SQLITE_OK;
    if (!mDelStmt)
    {
        sqlResult = sqlite3_prepare_v2(db, "DELETE FROM statecache WHERE id = ?", -1, &mDelStmt, nullptr);
    }

    if (sqlResult == SQLITE_OK)
    {
        sqlResult = sqlite3_bind_int(mDelStmt, 1, index);
        if (sqlResult == SQLITE_OK)
        {
            sqlResult = sqlite3_step(mDelStmt); // tipically SQLITE_DONE, but could be SQLITE_ROW if implementation returned removed row count
        }
    }

    bool ok = sqlResult == SQLITE_DONE || sqlResult == SQLITE_ROW;

    if (!ok)
    {
        string err = string(" Error: ") + (sqlite3_errmsg(db) ? sqlite3_errmsg(db) : std::to_string(sqlResult));
        LOG_err << "Unable to delete record from database: " << dbfile << err;
        assert(!"Unable to delete record from database.");
    }

    sqlite3_reset(mDelStmt);

    return ok;
}

// truncate table
void SqliteDbTable::truncate()
{
    if (!db)
    {
        return;
    }

    checkTransaction();

    int rc = sqlite3_exec(db, "DELETE FROM statecache", 0, 0, NULL);
    if (rc != API_OK)
    {
        string err = string(" Error: ") + (sqlite3_errmsg(db) ? sqlite3_errmsg(db) : std::to_string(rc));
        LOG_err << "Unable to truncate database: " << dbfile << err;
        assert(!"Unable to truncate database.");
    }
}

// begin transaction
void SqliteDbTable::begin()
{
    if (!db)
    {
        return;
    }

    LOG_debug << "DB transaction BEGIN " << dbfile;
    int rc = sqlite3_exec(db, "BEGIN", 0, 0, NULL);
    if (rc != SQLITE_OK)
    {
        string err = string(" Error: ") + (sqlite3_errmsg(db) ? sqlite3_errmsg(db) : std::to_string(rc));
        LOG_err << "Unable to begin transaction on database: " << dbfile << err;
        assert(!"Unable to begin transaction on database.");
    }
}

// commit transaction
void SqliteDbTable::commit()
{
    if (!db)
    {
        return;
    }

    LOG_debug << "DB transaction COMMIT " << dbfile;

    int rc = sqlite3_exec(db, "COMMIT", 0, 0, NULL);
    if (rc != SQLITE_OK)
    {
        string err = string(" Error: ") + (sqlite3_errmsg(db) ? sqlite3_errmsg(db) : std::to_string(rc));
        LOG_err << "Unable to commit transaction on database: " << dbfile << err;
        assert(!"Unable to commit transaction on database.");
    }
}

// abort transaction
void SqliteDbTable::abort()
{
    if (!db)
    {
        return;
    }

    LOG_debug << "DB transaction ROLLBACK " << dbfile;

    int rc = sqlite3_exec(db, "ROLLBACK", 0, 0, NULL);
    if (rc != SQLITE_OK)
    {
        string err = string(" Error: ") + (sqlite3_errmsg(db) ? sqlite3_errmsg(db) : std::to_string(rc));
        LOG_err << "Unable to rollback transaction on database: " << dbfile << err;
        assert(!"Unable to rollback transaction on database.");
    }
}

void SqliteDbTable::remove()
{
    if (!db)
    {
        return;
    }

    sqlite3_finalize(pStmt);
    pStmt = nullptr;
    sqlite3_finalize(mDelStmt);
    mDelStmt = nullptr;
    sqlite3_finalize(mPutStmt);
    mPutStmt = nullptr;

    if (inTransaction())
    {
        abort();
    }

    sqlite3_close(db);

    db = NULL;

    fsaccess->unlinklocal(dbfile);
}

SqliteAccountState::SqliteAccountState(PrnGen &rng, sqlite3 *pdb, FileSystemAccess &fsAccess, const LocalPath &path, const bool checkAlwaysTransacted)
    : SqliteDbTable(rng, pdb, fsAccess, path, checkAlwaysTransacted)
{
}

SqliteAccountState::~SqliteAccountState()
{
    finalise();
}

int SqliteAccountState::progressHandler(void *param)
{
    CancelToken* cancelFlag = static_cast<CancelToken*>(param);
    return cancelFlag->isCancelled();
}

bool SqliteAccountState::processSqlQueryNodes(sqlite3_stmt *stmt, std::vector<std::pair<mega::NodeHandle, mega::NodeSerialized>>& nodes)
{
    assert(stmt);
    int sqlResult = SQLITE_ERROR;
    while ((sqlResult = sqlite3_step(stmt)) == SQLITE_ROW)
    {
        NodeHandle nodeHandle;
        nodeHandle.set6byte(sqlite3_column_int64(stmt, 0));

        NodeSerialized node;

        // Blob node counter
        const void* data = sqlite3_column_blob(stmt, 1);
        int size = sqlite3_column_bytes(stmt, 1);
        if (data && size)
        {
            node.mNodeCounter = std::string(static_cast<const char*>(data), size);
        }

        // blob node
        data = sqlite3_column_blob(stmt, 2);
        size = sqlite3_column_bytes(stmt, 2);
        if (data && size)
        {
            node.mNode = std::string(static_cast<const char*>(data), size);
            nodes.insert(nodes.end(), std::make_pair(nodeHandle, std::move(node)));
        }
    }

    if (sqlResult != SQLITE_DONE)
    {
        if (sqlResult == SQLITE_INTERRUPT)
        {
            LOG_debug << "Unable to processSqlQueryNodes, running the query has been interrupted";
        }
        else
        {
            string err = string(" Error: ") + (sqlite3_errmsg(db) ? sqlite3_errmsg(db) : std::to_string(sqlResult));
            LOG_err << "Unable to processSqlQueryNodes for database: " << dbfile << err;
        }
    }

    return sqlResult == SQLITE_DONE;
}

bool SqliteAccountState::remove(NodeHandle nodehandle)
{
    if (!db)
    {
        return false;
    }

    checkTransaction();

    char buf[64];

    sprintf(buf, "DELETE FROM nodes WHERE nodehandle = %" PRId64, nodehandle.as8byte());

    int sqlResult = sqlite3_exec(db, buf, 0, 0, NULL);
    if (sqlResult == SQLITE_ERROR)
    {
        string err = string(" Error: ") + (sqlite3_errmsg(db) ? sqlite3_errmsg(db) : std::to_string(sqlResult));
        LOG_err << "Unable to remove a node from database: " << dbfile << err;
        assert(!"Unable to remove a node from database.");
    }

    return sqlResult == SQLITE_OK;
}

bool SqliteAccountState::removeNodes()
{
    if (!db)
    {
        return false;
    }

    checkTransaction();

    int sqlResult = sqlite3_exec(db, "DELETE FROM nodes", 0, 0, NULL);
    if (sqlResult == SQLITE_ERROR)
    {
        string err = string(" Error: ") + (sqlite3_errmsg(db) ? sqlite3_errmsg(db) : std::to_string(sqlResult));
        LOG_err << "Unable to remove all nodes from database: " << dbfile << err;
        assert(!"Unable to remove all nodes from database.");
    }

    return sqlResult == SQLITE_OK;
}

void SqliteAccountState::updateCounter(NodeHandle nodeHandle, const std::string& nodeCounterBlob)
{
    if (!db)
    {
        return;
    }

    checkTransaction();

    int sqlResult = SQLITE_OK;
    if (!mStmtUpdateNode)
    {
        sqlResult = sqlite3_prepare_v2(db, "UPDATE nodes SET counter = ?  WHERE nodehandle = ?", -1, &mStmtUpdateNode, NULL);
    }

    if (sqlResult == SQLITE_OK)
    {
        if ((sqlResult = sqlite3_bind_blob(mStmtUpdateNode, 1, nodeCounterBlob.data(), static_cast<int>(nodeCounterBlob.size()), SQLITE_STATIC)) == SQLITE_OK)
        {
            if ((sqlResult = sqlite3_bind_int64(mStmtUpdateNode, 2, nodeHandle.as8byte())) == SQLITE_OK)
            {
                sqlResult = sqlite3_step(mStmtUpdateNode);
            }
        }

    }

    if (sqlResult != SQLITE_DONE && sqlResult != SQLITE_ROW)
    {
        string err = string(" Error: ") + (sqlite3_errmsg(db) ? sqlite3_errmsg(db) : std::to_string(sqlResult));
        LOG_err << "Unable to update counter in database: " << dbfile << err;
        assert(!"Unable to update counter in database: ");
    }

    sqlite3_reset(mStmtUpdateNode);
}

void SqliteAccountState::updateCounterAndFlags(NodeHandle nodeHandle, uint64_t flags, const std::string& nodeCounterBlob)
{
    if (!db)
    {
        return;
    }

    checkTransaction();

    int sqlResult = SQLITE_OK;
    if (!mStmtUpdateNodeAndFlags)
    {
        sqlResult = sqlite3_prepare_v2(db, "UPDATE nodes SET counter = ?, flags = ? WHERE nodehandle = ?", -1, &mStmtUpdateNodeAndFlags, NULL);
    }

    if (sqlResult == SQLITE_OK)
    {
        if ((sqlResult = sqlite3_bind_blob(mStmtUpdateNodeAndFlags, 1, nodeCounterBlob.data(), static_cast<int>(nodeCounterBlob.size()), SQLITE_STATIC)) == SQLITE_OK)
        {
            if ((sqlResult = sqlite3_bind_int64(mStmtUpdateNodeAndFlags, 2, flags)) == SQLITE_OK)
            {
                if ((sqlResult = sqlite3_bind_int64(mStmtUpdateNodeAndFlags, 3, nodeHandle.as8byte())) == SQLITE_OK)
                {
                    sqlResult = sqlite3_step(mStmtUpdateNodeAndFlags);
                }
            }
        }
    }

    if (sqlResult != SQLITE_DONE && sqlResult != SQLITE_ROW)
    {
        string err = string(" Error: ") + (sqlite3_errmsg(db) ? sqlite3_errmsg(db) : std::to_string(sqlResult));
        LOG_err << "Unable to update counter and flags in database: " << dbfile << err;
        assert(!"Unable to update counter and flags in database: ");
    }

    sqlite3_reset(mStmtUpdateNodeAndFlags);
}

void SqliteAccountState::createIndexes()
{
    if (!db)
    {
        return;
    }
    // Create index for column that is not primary key (which already has an index by default)
    std::string sql = "CREATE INDEX IF NOT EXISTS parenthandleindex on nodes (parenthandle)";
    int result = sqlite3_exec(db, sql.c_str(), nullptr, nullptr, nullptr);
    if (result)
    {
        LOG_err << "Data base error while creating index (parenthandleindex): " << sqlite3_errmsg(db);
    }

    sql = "CREATE INDEX IF NOT EXISTS fingerprintindex on nodes (fingerprint)";
    result = sqlite3_exec(db, sql.c_str(), nullptr, nullptr, nullptr);
    if (result)
    {
        LOG_err << "Data base error while creating index (fingerprintindex): " << sqlite3_errmsg(db);
    }

#if defined( __ANDROID__) || defined(USE_IOS)
    sql = "CREATE INDEX IF NOT EXISTS origFingerprintindex on nodes (origFingerprint)";
    result = sqlite3_exec(db, sql.c_str(), nullptr, nullptr, nullptr);
    if (result)
    {
        LOG_err << "Data base error while creating index (origFingerprintindex): " << sqlite3_errmsg(db);
    }
#endif

    sql = "CREATE INDEX IF NOT EXISTS shareindex on nodes (share)";
    result = sqlite3_exec(db, sql.c_str(), nullptr, nullptr, nullptr);
    if (result)
    {
        LOG_err << "Data base error while creating index (shareindex): " << sqlite3_errmsg(db);
    }


    sql = "CREATE INDEX IF NOT EXISTS favindex on nodes (fav)";
    result = sqlite3_exec(db, sql.c_str(), nullptr, nullptr, nullptr);
    if (result)
    {
        LOG_err << "Data base error while creating index (favindex): " << sqlite3_errmsg(db);
    }

    sql = "CREATE INDEX IF NOT EXISTS ctimeindex on nodes (ctime)";
    result = sqlite3_exec(db, sql.c_str(), nullptr, nullptr, nullptr);
    if (result)
    {
        LOG_err << "Data base error while creating index (ctimeindex): " << sqlite3_errmsg(db);
    }
}

void SqliteAccountState::remove()
{
    finalise();

    SqliteDbTable::remove();
}

void SqliteAccountState::finalise()
{
    sqlite3_finalize(mStmtPutNode);
    mStmtPutNode = nullptr;
    
    sqlite3_finalize(mStmtUpdateNode);
    mStmtUpdateNode = nullptr;

    sqlite3_finalize(mStmtUpdateNodeAndFlags);
    mStmtUpdateNodeAndFlags = nullptr;
 
    sqlite3_finalize(mStmtTypeAndSizeNode);
    mStmtTypeAndSizeNode = nullptr;

    sqlite3_finalize(mStmtGetNode);
    mStmtGetNode = nullptr;

    sqlite3_finalize(mStmtChildren);
    mStmtChildren = nullptr;

    sqlite3_finalize(mStmtChildrenFromType);
    mStmtChildrenFromType = nullptr;

    sqlite3_finalize(mStmtNumChildren);
    mStmtNumChildren = nullptr;

    sqlite3_finalize(mStmtNodeByName);
    mStmtNodeByName = nullptr;

    sqlite3_finalize(mStmtNodeByMimeType);
    mStmtNodeByMimeType = nullptr;

    sqlite3_finalize(mStmtNodesByFp);
    mStmtNodesByFp = nullptr;

    sqlite3_finalize(mStmtNodeByFp);
    mStmtNodeByFp = nullptr;

    sqlite3_finalize(mStmtNodeByOrigFp);
    mStmtNodeByOrigFp = nullptr;

    sqlite3_finalize(mStmtChildNode);
    mStmtChildNode = nullptr;

    sqlite3_finalize(mStmtIsAncestor);
    mStmtIsAncestor = nullptr;

    sqlite3_finalize(mStmtNumChild);
    mStmtNumChild = nullptr;

    sqlite3_finalize(mStmtRecents);
    mStmtRecents = nullptr;

    sqlite3_finalize(mStmtFavourites);
    mStmtFavourites = nullptr;
}

bool SqliteAccountState::put(Node *node)
{
    if (!db)
    {
        return false;
    }

    checkTransaction();

    int sqlResult = SQLITE_OK;
    if (!mStmtPutNode)
    {
        sqlResult = sqlite3_prepare_v2(db, "INSERT OR REPLACE INTO nodes (nodehandle, parenthandle, "
                                           "name, fingerprint, origFingerprint, type, size, share, fav, mimetype, ctime, flags, counter, node) "
                                           "VALUES (?, ?, ?, ?, ?, ?, ?, ?, ?, ?, ?, ?, ?, ?)", -1, &mStmtPutNode, NULL);
    }

    if (sqlResult == SQLITE_OK)
    {
        string nodeSerialized;
        node->serialize(&nodeSerialized);
        assert(nodeSerialized.size());

        sqlite3_bind_int64(mStmtPutNode, 1, node->nodehandle);
        sqlite3_bind_int64(mStmtPutNode, 2, node->parenthandle);

        std::string name = node->displayname();
        sqlite3_bind_text(mStmtPutNode, 3, name.c_str(), static_cast<int>(name.length()), SQLITE_STATIC);

        string fp;
        node->FileFingerprint::serialize(&fp);
        sqlite3_bind_blob(mStmtPutNode, 4, fp.data(), static_cast<int>(fp.size()), SQLITE_STATIC);

        std::string origFingerprint;
        attr_map::const_iterator attrIt = node->attrs.map.find(MAKENAMEID2('c', '0'));
        if (attrIt != node->attrs.map.end())
        {
           origFingerprint = attrIt->second;
        }
        sqlite3_bind_blob(mStmtPutNode, 5, origFingerprint.data(), static_cast<int>(origFingerprint.size()), SQLITE_STATIC);

        sqlite3_bind_int(mStmtPutNode, 6, node->type);
        sqlite3_bind_int64(mStmtPutNode, 7, node->size);

        int shareType = node->getShareType();
        sqlite3_bind_int(mStmtPutNode, 8, shareType);

        // node->attrstring has value => node is encrypted
        nameid favId = AttrMap::string2nameid("fav");
        auto favIt = node->attrs.map.find(favId);
        bool fav = (favIt != node->attrs.map.end() && favIt->second == "1"); // test 'fav' attr value (only "1" is valid)
        sqlite3_bind_int(mStmtPutNode, 9, fav);
        sqlite3_bind_int(mStmtPutNode, 10, node->getMimeType());
        sqlite3_bind_int64(mStmtPutNode, 11, node->ctime);
        sqlite3_bind_int64(mStmtPutNode, 12, node->getDBFlag());
        std::string nodeCountersBlob = node->getCounter().serialize();
        sqlite3_bind_blob(mStmtPutNode, 13, nodeCountersBlob.data(), static_cast<int>(nodeCountersBlob.size()), SQLITE_STATIC);
        sqlite3_bind_blob(mStmtPutNode, 14, nodeSerialized.data(), static_cast<int>(nodeSerialized.size()), SQLITE_STATIC);

        sqlResult = sqlite3_step(mStmtPutNode);
    }

    if (sqlResult != SQLITE_DONE)
    {
        string err = string(" Error: ") + (sqlite3_errmsg(db) ? sqlite3_errmsg(db) : std::to_string(sqlResult));
        LOG_err << "Unable to put a node from database: " << dbfile << err;
        assert(!"Unable to put a node from database.");
    }

    sqlite3_reset(mStmtPutNode);

    return sqlResult == SQLITE_DONE;
}

bool SqliteAccountState::getNode(NodeHandle nodehandle, NodeSerialized &nodeSerialized)
{
    bool success = false;
    if (!db)
    {
        return success;
    }

    nodeSerialized.mNode.clear();

    int sqlResult = SQLITE_OK;
    if (!mStmtGetNode)
    {
        sqlResult = sqlite3_prepare_v2(db, "SELECT counter, node FROM nodes  WHERE nodehandle = ?", -1, &mStmtGetNode, NULL);
    }

    if (sqlResult == SQLITE_OK)
    {
        if ((sqlResult = sqlite3_bind_int64(mStmtGetNode, 1, nodehandle.as8byte())) == SQLITE_OK)
        {
            if((sqlResult = sqlite3_step(mStmtGetNode)) == SQLITE_ROW)
            {
                const void* dataNodeCounter = sqlite3_column_blob(mStmtGetNode, 0);
                int sizeNodeCounter = sqlite3_column_bytes(mStmtGetNode, 0);

                const void* dataNodeSerialized = sqlite3_column_blob(mStmtGetNode, 1);
                int sizeNodeSerialized = sqlite3_column_bytes(mStmtGetNode, 1);

                if (dataNodeCounter && sizeNodeCounter && dataNodeSerialized && sizeNodeSerialized)
                {
                    nodeSerialized.mNodeCounter.assign(static_cast<const char*>(dataNodeCounter), sizeNodeCounter);
                    nodeSerialized.mNode.assign(static_cast<const char*>(dataNodeSerialized), sizeNodeSerialized);
                    success = true;
                }
            }
        }
    }

    if (sqlResult != SQLITE_ROW && sqlResult != SQLITE_DONE)
    {
        string err = string(" Error: ") + (sqlite3_errmsg(db) ? sqlite3_errmsg(db) : std::to_string(sqlResult));
        LOG_err << "Unable to get a node from database: " << dbfile << err;
        assert(!"Unable to get a node from database.");
    }

    sqlite3_reset(mStmtGetNode);

    return success;
}


bool SqliteAccountState::getNodesByOrigFingerprint(const std::string &fingerprint, std::vector<std::pair<NodeHandle, NodeSerialized>> &nodes)
{
    if (!db)
    {
        return false;
    }

    int sqlResult = SQLITE_OK;
    if (!mStmtNodeByOrigFp)
    {
        sqlResult = sqlite3_prepare_v2(db, "SELECT nodehandle, counter, node FROM nodes WHERE origfingerprint = ?", -1, &mStmtNodeByOrigFp, NULL);
    }

    bool result = false;    
    if (sqlResult == SQLITE_OK)
    {
        if ((sqlResult = sqlite3_bind_blob(mStmtNodeByOrigFp, 1, fingerprint.data(), (int)fingerprint.size(), SQLITE_STATIC)) == SQLITE_OK)
        {
            result = processSqlQueryNodes(mStmtNodeByOrigFp, nodes);
        }
    }

    if (sqlResult != SQLITE_OK)
    {
        string err = string(" Error: ") + (sqlite3_errmsg(db) ? sqlite3_errmsg(db) : std::to_string(sqlResult));
        LOG_err << "Unable to get nodes by origfingerprint from database: " << dbfile << err;
        assert(!"Unable to get nodes by origfingerprint from database.");
    }

    sqlite3_reset(mStmtNodeByOrigFp);

    return result;
}

bool SqliteAccountState::getRootNodes(std::vector<std::pair<NodeHandle, NodeSerialized>> &nodes)
{
    if (!db)
    {
        return false;
    }

    sqlite3_stmt *stmt = nullptr;
    bool result = false;
    int sqlResult = sqlite3_prepare_v2(db, "SELECT nodehandle, counter, node FROM nodes WHERE type >= ? AND type <= ?", -1, &stmt, NULL);
    if (sqlResult == SQLITE_OK)
    {
        if ((sqlResult = sqlite3_bind_int(stmt, 1, nodetype_t::ROOTNODE)) == SQLITE_OK)
        {
            if ((sqlResult = sqlite3_bind_int(stmt, 2, nodetype_t::RUBBISHNODE)) == SQLITE_OK)
            {
                result = processSqlQueryNodes(stmt, nodes);
            }
        }
    }

    if (sqlResult != SQLITE_OK)
    {
        string err = string(" Error: ") + (sqlite3_errmsg(db) ? sqlite3_errmsg(db) : std::to_string(sqlResult));
        LOG_err << "Unable to get root nodes from database: " << dbfile << err;
        assert(!"Unable to get root nodes from database.");
    }

    sqlite3_finalize(stmt);

    return result;
}

bool SqliteAccountState::getNodesWithSharesOrLink(std::vector<std::pair<NodeHandle, NodeSerialized>> &nodes, ShareType_t shareType)
{
    if (!db)
    {
        return false;
    }

    sqlite3_stmt *stmt = nullptr;
    bool result = false;
    int sqlResult = sqlite3_prepare_v2(db, "SELECT nodehandle, counter, node FROM nodes WHERE share & ? != 0", -1, &stmt, NULL);
    if (sqlResult == SQLITE_OK)
    {
        if ((sqlResult = sqlite3_bind_int(stmt, 1, static_cast<int>(shareType))) == SQLITE_OK)
        {
            result = processSqlQueryNodes(stmt, nodes);
        }
    }

    if (sqlResult != SQLITE_OK)
    {
        string err = string(" Error: ") + (sqlite3_errmsg(db) ? sqlite3_errmsg(db) : std::to_string(sqlResult));
        LOG_err << "Unable to get root nodes from database: " << dbfile << err;
        assert(!"Unable to get root nodes from database.");
    }

    sqlite3_finalize(stmt);

    return result;
}

bool SqliteAccountState::getChildren(NodeHandle parentHandle, std::vector<std::pair<NodeHandle, NodeSerialized>>& children, CancelToken cancelFlag)
{
    if (!db)
    {
        return false;
    }

    if (cancelFlag.exists())
    {
        sqlite3_progress_handler(db, NUM_VIRTUAL_MACHINE_INSTRUCTIONS, SqliteAccountState::progressHandler, static_cast<void*>(&cancelFlag));
    }

    int sqlResult = SQLITE_OK;
    if (!mStmtChildren)
    {
        sqlResult = sqlite3_prepare_v2(db, "SELECT nodehandle, counter, node FROM nodes WHERE parenthandle = ?", -1, &mStmtChildren, NULL);
    }

    bool result = false;
    if (sqlResult == SQLITE_OK)
    {
        if ((sqlResult = sqlite3_bind_int64(mStmtChildren, 1, parentHandle.as8byte())) == SQLITE_OK)
        {
            result = processSqlQueryNodes(mStmtChildren, children);
        }
    }

    // unregister the handler (no-op if not registered)
    sqlite3_progress_handler(db, -1, nullptr, nullptr);

    sqlite3_reset(mStmtChildren);

    if (sqlResult != SQLITE_OK)
    {
        string err = string(" Error: ") + (sqlite3_errmsg(db) ? sqlite3_errmsg(db) : std::to_string(sqlResult));
        LOG_err << "Unable to get children from database: " << dbfile << err;
        assert(!"Unable to get children from database.");
    }

    return result;
}

bool SqliteAccountState::getChildrenFromType(NodeHandle parentHandle, nodetype_t nodeType, std::vector<std::pair<NodeHandle, NodeSerialized> >& children, CancelToken cancelFlag)
{
    if (!db)
    {
        return false;
    }

    if (cancelFlag.exists())
    {
        sqlite3_progress_handler(db, NUM_VIRTUAL_MACHINE_INSTRUCTIONS, SqliteAccountState::progressHandler, static_cast<void*>(&cancelFlag));
    }

    int sqlResult = SQLITE_OK;

    if (!mStmtChildrenFromType)
    {
        sqlResult = sqlite3_prepare_v2(db, "SELECT nodehandle, counter, node FROM nodes WHERE parenthandle = ? AND type = ?", -1, &mStmtChildrenFromType, NULL);
    }

    bool result = false;
    if (sqlResult == SQLITE_OK)
    {
        if ((sqlResult = sqlite3_bind_int64(mStmtChildrenFromType, 1, parentHandle.as8byte())) == SQLITE_OK)
        {
            if ((sqlResult = sqlite3_bind_int(mStmtChildrenFromType, 2, nodeType)) == SQLITE_OK)
            {
                result = processSqlQueryNodes(mStmtChildrenFromType, children);
            }
        }
    }

    // unregister the handler (no-op if not registered)
    sqlite3_progress_handler(db, -1, nullptr, nullptr);

    sqlite3_reset(mStmtChildrenFromType);

    if (sqlResult != SQLITE_OK)
    {
        string err = string(" Error: ") + (sqlite3_errmsg(db) ? sqlite3_errmsg(db) : std::to_string(sqlResult));
        LOG_err << "Unable to get children from database from type: " << dbfile << err;
        assert(!"Unable to get children from database from type.");
    }

    return result;
}

uint64_t SqliteAccountState::getNumberOfChildren(NodeHandle parentHandle)
{
    if (!db)
    {
        return false;
    }

    uint64_t numChildren = 0;
    int sqlResult = SQLITE_OK;
    if (!mStmtNumChildren)
    {
        sqlResult = sqlite3_prepare_v2(db, "SELECT count(*) FROM nodes WHERE parenthandle = ?", -1, &mStmtNumChildren, NULL);
    }

    if (sqlResult == SQLITE_OK)
    {
        if ((sqlResult = sqlite3_bind_int64(mStmtNumChildren, 1, parentHandle.as8byte())) == SQLITE_OK)
        {
            if ((sqlResult = sqlite3_step(mStmtNumChildren)) == SQLITE_ROW)
            {
               numChildren = sqlite3_column_int64(mStmtNumChildren, 0);
            }
        }
    }

    sqlite3_reset(mStmtNumChildren);

    if (sqlResult != SQLITE_DONE && sqlResult != SQLITE_ROW)
    {
        string err = string(" Error: ") + (sqlite3_errmsg(db) ? sqlite3_errmsg(db) : std::to_string(sqlResult));
        LOG_err << "Unable to get number of children from database: " << dbfile << err;
        assert(!"Unable to get number of children from database.");
    }

    return numChildren;
}

bool SqliteAccountState::searchForNodesByName(const std::string &name, std::vector<std::pair<NodeHandle, NodeSerialized>> &nodes, CancelToken cancelFlag)
{
    if (!db)
    {
        return false;
    }

    assert(name != "");

    if (cancelFlag.exists())
    {
        sqlite3_progress_handler(db, NUM_VIRTUAL_MACHINE_INSTRUCTIONS, SqliteAccountState::progressHandler, static_cast<void*>(&cancelFlag));
    }

    int sqlResult = SQLITE_OK;
    if (!mStmtNodeByName)
    {
<<<<<<< HEAD
        // select nodes whose 'name', in lowercase, matches the 'name' received by parameter, in lowercase,
        // (with or without any additional char at the beginning and/or end of the name). The '%' is the wildcard in SQL
        // exclude previous versions <- n2.type != FILENODE
        std::string sqlQuery = "SELECT n1.nodehandle, n1.counter, n1.node FROM nodes n1  INNER JOIN nodes n2 on "
                               "n2.nodehandle = n1.parenthandle where LOWER(n1.name) GLOB LOWER(?) AND n2.type !=";
        sqlQuery.append(std::to_string(FILENODE));
        // TODO: lower() works only with ASCII chars. If we want to add support to names in UTF-8, a new
=======
        uint64_t excludeFlags = (1 << Node::FLAGS_IS_VERSION);
        std::string sqlQuery = "SELECT n1.nodehandle, n1.counter, n1.node "
                               "FROM nodes n1 "
                               "WHERE n1.flags & " + std::to_string(excludeFlags) + " = 0 AND n1.name LIKE ?";
        // %% is added to the argument ? so we are lokoing for a substring of name
        // like is case insenstive
        // 
        // If we want to add support to names in UTF-8, a new
>>>>>>> ebc5c923
        // test should be added, in example to search for 'ñam' when there is a node called 'Ñam'

        sqlResult = sqlite3_prepare_v2(db, sqlQuery.c_str(), -1, &mStmtNodeByName, NULL);
    }

    bool result = false;
    if (sqlResult == SQLITE_OK)
    {
        string wildCardName = "*" + name + "*";
        if ((sqlResult = sqlite3_bind_text(mStmtNodeByName, 1, wildCardName.c_str(), static_cast<int>(wildCardName.length()), SQLITE_STATIC)) == SQLITE_OK)
        {
            result = processSqlQueryNodes(mStmtNodeByName, nodes);
        }
    }

    // unregister the handler (no-op if not registered)
    sqlite3_progress_handler(db, -1, nullptr, nullptr);

    if (sqlResult != SQLITE_OK)
    {
        string err = string(" Error: ") + (sqlite3_errmsg(db) ? sqlite3_errmsg(db) : std::to_string(sqlResult));
        LOG_err << "Unable to get nodes by name from database: " << dbfile << err;
        assert(!"Unable to get nodes by name from database.");
    }

    sqlite3_reset(mStmtNodeByName);

    return result;
}

bool SqliteAccountState::getNodesByFingerprint(const std::string &fingerprint, std::vector<std::pair<NodeHandle, NodeSerialized> > &nodes)
{
    if (!db)
    {
        return false;
    }

    int sqlResult = SQLITE_OK;
    if (!mStmtNodesByFp)
    {
        sqlResult = sqlite3_prepare_v2(db, "SELECT nodehandle, counter, node FROM nodes WHERE fingerprint = ?", -1, &mStmtNodesByFp, NULL);
    }

    bool result = false;
    if (sqlResult == SQLITE_OK)
    {
        if ((sqlResult = sqlite3_bind_blob(mStmtNodesByFp, 1, fingerprint.data(), (int)fingerprint.size(), SQLITE_STATIC)) == SQLITE_OK)
        {
            result = processSqlQueryNodes(mStmtNodesByFp, nodes);
        }
    }

    if (sqlResult != SQLITE_OK)
    {
        string err = string(" Error: ") + (sqlite3_errmsg(db) ? sqlite3_errmsg(db) : std::to_string(sqlResult));
        LOG_err << "Unable to get nodes by fingerprint from database: " << dbfile << err;
        assert(!"Unable to get nodes by fingerprint from database.");
    }

    sqlite3_reset(mStmtNodesByFp);

    return result;

}

bool SqliteAccountState::getNodeByFingerprint(const std::string &fingerprint, mega::NodeSerialized &node)
{
    if (!db)
    {
        return false;
    }

    int sqlResult = SQLITE_OK;
    if (!mStmtNodeByFp)
    {
        sqlResult = sqlite3_prepare_v2(db, "SELECT nodehandle, counter, node FROM nodes WHERE fingerprint = ? LIMIT 1", -1, &mStmtNodeByFp, NULL);
    }

    bool result = false;
    if (sqlResult == SQLITE_OK)
    {
        if ((sqlResult = sqlite3_bind_blob(mStmtNodeByFp, 1, fingerprint.data(), (int)fingerprint.size(), SQLITE_STATIC)) == SQLITE_OK)
        {
            std::vector<std::pair<NodeHandle, NodeSerialized>> nodes;
            result = processSqlQueryNodes(mStmtNodeByFp, nodes);
            if (nodes.size())
            {
                node = nodes.begin()->second;
            }
        }
    }

    if (sqlResult != SQLITE_OK)
    {
        string err = string(" Error: ") + (sqlite3_errmsg(db) ? sqlite3_errmsg(db) : std::to_string(sqlResult));
        LOG_err << "Unable to get nodes by fingerprint from database: " << dbfile << err;
        assert(!"Unable to get nodes by fingerprint from database.");
    }

    sqlite3_reset(mStmtNodeByFp);

    return result;
}

bool SqliteAccountState::getRecentNodes(unsigned maxcount, m_time_t since, std::vector<std::pair<NodeHandle, NodeSerialized>>& nodes)
{
    if (!db)
    {
        return false;
    }
    
    const std::string filenode = std::to_string(FILENODE);
    uint64_t excludeFlags = (1 << Node::FLAGS_IS_VERSION | 1 << Node::FLAGS_IS_IN_RUBBISH);
    std::string sqlQuery =  "SELECT n1.nodehandle, n1.counter, n1.node "
                            "FROM nodes n1 "
                            "WHERE n1.flags & " + std::to_string(excludeFlags) + " = 0 AND n1.ctime >= ? AND n1.type = " + filenode + " "
                            "ORDER BY n1.ctime DESC LIMIT ?";

    int sqlResult = SQLITE_OK;
    if (!mStmtRecents)
    {
        sqlResult = sqlite3_prepare_v2(db, sqlQuery.c_str(), -1, &mStmtRecents, NULL);
    }

    bool stepResult = false;
    if (sqlResult == SQLITE_OK)
    {
        if (sqlResult == sqlite3_bind_int64(mStmtRecents, 1, since))
        {
            // LIMIT expression evaluates to a negative value, then there is no upper bound on the number of rows returned
            int64_t nodeCount = (maxcount > 0) ? static_cast<int64_t>(maxcount) : -1;
            if (sqlResult == sqlite3_bind_int64(mStmtRecents, 2, nodeCount))
            {
                stepResult = processSqlQueryNodes(mStmtRecents, nodes);
            }
        }
    }

    if (sqlResult != SQLITE_OK)
    {
        std::string err = std::string(" Error: ") + (sqlite3_errmsg(db) ? sqlite3_errmsg(db) : std::to_string(sqlResult));
        LOG_err << "Unable to get recent nodes from database: " << dbfile << err;
    }

    sqlite3_reset(mStmtRecents);

    return stepResult;
}

bool SqliteAccountState::getFavouritesHandles(NodeHandle node, uint32_t count, std::vector<mega::NodeHandle> &nodes)
{
    if (!db)
    {
        return false;
    }

    int sqlResult = SQLITE_OK;
    if (!mStmtFavourites)
    {
        // exclude previous versions <- P.type != FILENODE
        //   this is 1.6x faster than using the flags
        std::string sqlQuery =  "WITH nodesCTE(nodehandle, parenthandle, fav, type) AS (SELECT nodehandle, parenthandle, fav, type "
                                "FROM nodes WHERE parenthandle = ? UNION ALL SELECT N.nodehandle, N.parenthandle, N.fav, N.type "
                                "FROM nodes AS N INNER JOIN nodesCTE AS P ON (N.parenthandle = P.nodehandle AND P.type != " + std::to_string(FILENODE) + ")) SELECT node.nodehandle "
                                "FROM nodesCTE AS node WHERE node.fav = 1";

        sqlResult = sqlite3_prepare_v2(db, sqlQuery.c_str(), -1, &mStmtFavourites, NULL);
    }

    if (sqlResult == SQLITE_OK)
    {
        if ((sqlResult = sqlite3_bind_int64(mStmtFavourites, 1, node.as8byte())) == SQLITE_OK)
        {
            while ((sqlResult = sqlite3_step(mStmtFavourites)) == SQLITE_ROW && (nodes.size() < count || count == 0))
            {
                nodes.push_back(NodeHandle().set6byte(sqlite3_column_int64(mStmtFavourites, 0)));
            }
        }
    }

    if (sqlResult != SQLITE_DONE && sqlResult != SQLITE_ROW)
    {
        string err = string(" Error: ") + (sqlite3_errmsg(db) ? sqlite3_errmsg(db) : std::to_string(sqlResult));
        LOG_err << "Unable to get favourites from database: " << dbfile << err;
        assert(!"Unable to get favourites from database.");
    }

    sqlite3_reset(mStmtFavourites);

    return sqlResult == SQLITE_DONE || sqlResult == SQLITE_ROW;
}

bool SqliteAccountState::childNodeByNameType(NodeHandle parentHandle, const std::string& name, nodetype_t nodeType, std::pair<NodeHandle, NodeSerialized> &node)
{
    bool success = false;
    if (!db)
    {
        return success;
    }

    std::string sqlQuery = "SELECT nodehandle, counter, node FROM nodes WHERE parenthandle = ? AND name = ? AND type = ? limit 1";

    int sqlResult = SQLITE_OK;
    if (!mStmtChildNode)
    {
        sqlResult = sqlite3_prepare_v2(db, sqlQuery.c_str(), -1, &mStmtChildNode, NULL);
    }

    if (sqlResult == SQLITE_OK)
    {
        if ((sqlResult = sqlite3_bind_int64(mStmtChildNode, 1, parentHandle.as8byte())) == SQLITE_OK)
        {
            if ((sqlResult = sqlite3_bind_text(mStmtChildNode, 2, name.c_str(), static_cast<int>(name.length()), SQLITE_STATIC)) == SQLITE_OK)
            {
                if ((sqlResult = sqlite3_bind_int64(mStmtChildNode, 3, nodeType)) == SQLITE_OK)
                {
                    std::vector<std::pair<NodeHandle, NodeSerialized>> nodes;
                    processSqlQueryNodes(mStmtChildNode, nodes);
                    if (nodes.size())
                    {
                        node.first = nodes.begin()->first;
                        node.second = nodes.begin()->second;
                        success = true;
                    }
                }
            }
        }
    }

    if (sqlResult != SQLITE_OK)
    {
        string err = string(" Error: ") + (sqlite3_errmsg(db) ? sqlite3_errmsg(db) : std::to_string(sqlResult));
        LOG_err << "Unable to get nodes by name and type from database: " << dbfile << err;
        assert(!"Unable to get node by name from database (Only search at first level).");
    }

    sqlite3_reset(mStmtChildNode);

    return success;
}

bool SqliteAccountState::getNodeSizeTypeAndFlags(NodeHandle node, m_off_t& size, nodetype_t& nodeType, uint64_t& oldFlags)
{
    if (!db)
    {
        return false;
    }

    int sqlResult = SQLITE_OK;
    if (!mStmtTypeAndSizeNode)
    {
        sqlResult = sqlite3_prepare_v2(db, "SELECT type, size, flags FROM nodes WHERE nodehandle = ?", -1, &mStmtTypeAndSizeNode, NULL);
    }

    if (sqlResult == SQLITE_OK)
    {
        if ((sqlResult = sqlite3_bind_int64(mStmtTypeAndSizeNode, 1, node.as8byte())) == SQLITE_OK)
        {
            if ((sqlResult = sqlite3_step(mStmtTypeAndSizeNode)) == SQLITE_ROW)
            {
               nodeType = (nodetype_t)sqlite3_column_int(mStmtTypeAndSizeNode, 0);
               size = sqlite3_column_int64(mStmtTypeAndSizeNode, 1);
               oldFlags = sqlite3_column_int64(mStmtTypeAndSizeNode, 2);
            }
        }
    }

    if (sqlResult != SQLITE_ROW && sqlResult != SQLITE_DONE)
    {
        string err = string(" Error: ") + (sqlite3_errmsg(db) ? sqlite3_errmsg(db) : std::to_string(sqlResult));
        LOG_err << "Unable to get node type and size from database: " << dbfile << err;
        assert(!"Unable to get node type and size from database.");
    }

    sqlite3_reset(mStmtTypeAndSizeNode);

    return sqlResult == SQLITE_ROW;
}

bool SqliteAccountState::isAncestor(NodeHandle node, NodeHandle ancestor, CancelToken cancelFlag)
{
    bool result = false;
    if (!db)
    {
        return result;
    }

    std::string sqlQuery = "WITH nodesCTE(nodehandle, parenthandle) "
            "AS (SELECT nodehandle, parenthandle FROM nodes WHERE nodehandle = ? "
            "UNION ALL SELECT A.nodehandle, A.parenthandle FROM nodes AS A INNER JOIN nodesCTE "
            "AS E ON (A.nodehandle = E.parenthandle)) "
            "SELECT * FROM nodesCTE WHERE parenthandle = ?";

    if (cancelFlag.exists())
    {
        sqlite3_progress_handler(db, NUM_VIRTUAL_MACHINE_INSTRUCTIONS, SqliteAccountState::progressHandler, static_cast<void*>(&cancelFlag));
    }

    int sqlResult = SQLITE_OK;
    if (!mStmtIsAncestor)
    {
        sqlResult = sqlite3_prepare_v2(db, sqlQuery.c_str(), -1, &mStmtIsAncestor, NULL);
    }

    if (sqlResult == SQLITE_OK)
    {
        if ((sqlResult = sqlite3_bind_int64(mStmtIsAncestor, 1, node.as8byte())) == SQLITE_OK)
        {
            if ((sqlResult = sqlite3_bind_int64(mStmtIsAncestor, 2, ancestor.as8byte())) == SQLITE_OK)
            {
                if ((sqlResult = sqlite3_step(mStmtIsAncestor)) == SQLITE_ROW)
                {
                    result = true;
                }
            }
        }
    }

    // unregister the handler (no-op if not registered)
    sqlite3_progress_handler(db, -1, nullptr, nullptr);

    if (sqlResult != SQLITE_ROW && sqlResult != SQLITE_DONE)
    {
        if (sqlResult == SQLITE_INTERRUPT)
        {
            LOG_debug << "Unable to get `isAncestor`, running the query has been interrupted";
        }
        else
        {
            string err = string(" Error: ") + (sqlite3_errmsg(db) ? sqlite3_errmsg(db) : std::to_string(sqlResult));
            LOG_err << "Unable to get `isAncestor` from database: " << dbfile << err;
        }
    }

    sqlite3_reset(mStmtIsAncestor);

    return result;
}

uint64_t SqliteAccountState::getNumberOfNodes()
{
    uint64_t count = 0;
    if (!db)
    {
        return count;
    }

    sqlite3_stmt *stmt = nullptr;
    int sqlResult = sqlite3_prepare_v2(db, "SELECT count(*) FROM nodes", -1, &stmt, NULL);
    if (sqlResult == SQLITE_OK)
    {
        if ((sqlResult = sqlite3_step(stmt)) == SQLITE_ROW)
        {
            count = sqlite3_column_int64(stmt, 0);
        }
    }

    if (sqlResult != SQLITE_ROW)
    {
        string err = string(" Error: ") + (sqlite3_errmsg(db) ? sqlite3_errmsg(db) : std::to_string(sqlResult));
        LOG_err << "Unable to get number of nodes from database: " << dbfile << err;
        assert(!"Unable to get number of nodes from database.");
    }

    sqlite3_finalize(stmt);

    return count;
}

uint64_t SqliteAccountState::getNumberOfChildrenByType(NodeHandle parentHandle, nodetype_t nodeType)
{
    uint64_t count = 0;
    if (!db)
    {
        return count;
    }

    int sqlResult = SQLITE_OK;
    if (!mStmtNumChild)
    {
        sqlResult = sqlite3_prepare_v2(db, "SELECT count(*) FROM nodes where parenthandle = ? AND type = ?", -1, &mStmtNumChild, NULL);
    }

    if (sqlResult == SQLITE_OK)
    {
        if ((sqlResult = sqlite3_bind_int64(mStmtNumChild, 1, parentHandle.as8byte())) == SQLITE_OK)
        {
            if ((sqlResult = sqlite3_bind_int(mStmtNumChild, 2, nodeType)) == SQLITE_OK)
            {
                if ((sqlResult = sqlite3_step(mStmtNumChild)) == SQLITE_ROW)
                {
                    count = sqlite3_column_int64(mStmtNumChild, 0);
                }
            }
        }
    }

    if (sqlResult != SQLITE_ROW)
    {
        string err = string(" Error: ") + (sqlite3_errmsg(db) ? sqlite3_errmsg(db) : std::to_string(sqlResult));
        LOG_err << "Unable to get number of children of type from database: " << dbfile << err;
        assert(!"Unable to get number of children of type from database.");
    }

    sqlite3_reset(mStmtNumChild);

    return count;
}

bool SqliteAccountState::getNodesByMimetype(MimeType_t mimeType, std::vector<std::pair<NodeHandle, NodeSerialized>>& nodes, CancelToken cancelFlag)
{
    if (!db)
    {
        return false;
    }

    if (cancelFlag.exists())
    {
        sqlite3_progress_handler(db, NUM_VIRTUAL_MACHINE_INSTRUCTIONS, SqliteAccountState::progressHandler, static_cast<void*>(&cancelFlag));
    }

    bool result = false;
    int sqlResult = SQLITE_OK;
    if (!mStmtNodeByMimeType)
    {
        // exclude previous versions <- parent handle is of type != FILENODE
        std::string query = "SELECT n1.nodehandle, n1.counter, n1.node FROM nodes n1 "
                            "INNER JOIN nodes n2 on n2.nodehandle = n1.parenthandle where n1.mimetype = ? AND n2.type !=";
        query.append(std::to_string(FILENODE));
        sqlResult = sqlite3_prepare_v2(db, query.c_str(), -1, &mStmtNodeByMimeType, nullptr);

    }
    if (sqlResult == SQLITE_OK)
    {
        if ((sqlResult = sqlite3_bind_int(mStmtNodeByMimeType, 1, static_cast<int>(mimeType))) == SQLITE_OK)
        {
            result = processSqlQueryNodes(mStmtNodeByMimeType, nodes);
        }
    }

    // unregister the handler (no-op if not registered)
    sqlite3_progress_handler(db, -1, nullptr, nullptr);

    if (sqlResult != SQLITE_OK)
    {
        string err = string(" Error: ") + (sqlite3_errmsg(db) ? sqlite3_errmsg(db) : std::to_string(sqlResult));
        LOG_err << "Unable to get node by Mime type from database: " << dbfile << err;
        assert(!"Unable to get node by Mime type from database.");
    }

    sqlite3_reset(mStmtNodeByMimeType);

    return result;
}

} // namespace

#endif<|MERGE_RESOLUTION|>--- conflicted
+++ resolved
@@ -1292,24 +1292,14 @@
     int sqlResult = SQLITE_OK;
     if (!mStmtNodeByName)
     {
-<<<<<<< HEAD
-        // select nodes whose 'name', in lowercase, matches the 'name' received by parameter, in lowercase,
-        // (with or without any additional char at the beginning and/or end of the name). The '%' is the wildcard in SQL
-        // exclude previous versions <- n2.type != FILENODE
-        std::string sqlQuery = "SELECT n1.nodehandle, n1.counter, n1.node FROM nodes n1  INNER JOIN nodes n2 on "
-                               "n2.nodehandle = n1.parenthandle where LOWER(n1.name) GLOB LOWER(?) AND n2.type !=";
-        sqlQuery.append(std::to_string(FILENODE));
-        // TODO: lower() works only with ASCII chars. If we want to add support to names in UTF-8, a new
-=======
         uint64_t excludeFlags = (1 << Node::FLAGS_IS_VERSION);
         std::string sqlQuery = "SELECT n1.nodehandle, n1.counter, n1.node "
                                "FROM nodes n1 "
-                               "WHERE n1.flags & " + std::to_string(excludeFlags) + " = 0 AND n1.name LIKE ?";
-        // %% is added to the argument ? so we are lokoing for a substring of name
+                               "WHERE n1.flags & " + std::to_string(excludeFlags) + " = 0 AND n1.name GLOB ?";
+        // Leading and trailing '*' will be added to argument '?' so we are looking for a substring of name
         // like is case insenstive
-        // 
+        //
         // If we want to add support to names in UTF-8, a new
->>>>>>> ebc5c923
         // test should be added, in example to search for 'ñam' when there is a node called 'Ñam'
 
         sqlResult = sqlite3_prepare_v2(db, sqlQuery.c_str(), -1, &mStmtNodeByName, NULL);
