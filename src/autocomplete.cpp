--- conflicted
+++ resolved
@@ -741,20 +741,12 @@
                     if (s.word().s.size() >= 5 && !strncmp(s.word().s.c_str(), "//in/", 5))
                     {
                         pathprefix = "//in/";
-<<<<<<< HEAD
-                        n = client->nodeByHandle(client->rootnodes[1]);
-=======
                         n = client->nodeByHandle(client->rootnodes.inbox);
->>>>>>> 7c69a098
                     }
                     else if (s.word().s.size() >= 6 && !strncmp(s.word().s.c_str(), "//bin/", 6))
                     {
                         pathprefix = "//bin/";
-<<<<<<< HEAD
-                        n = client->nodeByHandle(client->rootnodes[2]);
-=======
                         n = client->nodeByHandle(client->rootnodes.rubbish);
->>>>>>> 7c69a098
                     }
                     else
                     {
@@ -766,11 +758,7 @@
                 else
                 {
                     pathprefix = "/";
-<<<<<<< HEAD
-                    n = client->nodeByHandle(client->rootnodes[0]);
-=======
                     n = client->nodeByHandle(client->rootnodes.files);
->>>>>>> 7c69a098
                 }
             }
             else
