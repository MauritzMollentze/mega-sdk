--- conflicted
+++ resolved
@@ -208,11 +208,11 @@
     dest.append((char*)&field, sizeof(field));
 }
 
-<<<<<<< HEAD
 void CacheableWriter::serializeu16(uint16_t field)
-=======
+{
+    dest.append((char*)&field, sizeof(field));
+}
 void CacheableWriter::serializeu8(uint8_t field)
->>>>>>> 2eefbc69
 {
     dest.append((char*)&field, sizeof(field));
 }
