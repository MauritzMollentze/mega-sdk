--- conflicted
+++ resolved
@@ -2316,271 +2316,6 @@
     mValue = value;
 }
 
-<<<<<<< HEAD
-SyncConfig::SyncConfig(std::string localPath,
-                       std::string name,
-                       const handle remoteNode,
-                       const std::string &remotePath,
-                       const fsfp_t localFingerprint,
-                       std::vector<std::string> regExps,
-                       const bool enabled,
-                       const Type syncType,
-                       const bool syncDeletions,
-                       const bool forceOverwrite,
-                       const SyncError error,
-                       const SyncWarning warning,
-                       mega::handle hearBeatID)
-    : mEnabled{enabled}
-    , mLocalPath{std::move(localPath)}
-    , mName{std::move(name)}
-    , mRemoteNode{remoteNode}
-    , mRemotePath{remotePath}
-    , mLocalFingerprint{localFingerprint}
-    , mRegExps{std::move(regExps)}
-    , mSyncType{syncType}
-    , mSyncDeletions{syncDeletions}
-    , mForceOverwrite{forceOverwrite}
-    , mError{error}
-    , mBackupId(hearBeatID)
-    , mWarning{warning}
-{}
-
-bool SyncConfig::getEnabled() const
-{
-    return mEnabled;
-}
-
-void SyncConfig::setEnabled(bool enabled)
-{
-    mEnabled = enabled;
-}
-
-bool SyncConfig::hasError() const
-{
-    return mError != NO_SYNC_ERROR;
-}
-
-const std::string& SyncConfig::getLocalPath() const
-{
-    return mLocalPath;
-}
-
-const std::string& SyncConfig::getName() const
-{
-    return mName;
-}
-
-handle SyncConfig::getRemoteNode() const
-{
-    return mRemoteNode;
-}
-
-void SyncConfig::setRemoteNode(const handle &remoteNode)
-{
-    mRemoteNode = remoteNode;
-}
-
-const std::string& SyncConfig::getRemotePath() const
-{
-    return mRemotePath;
-}
-
-void SyncConfig::setRemotePath(const std::string &remotePath)
-{
-    mRemotePath = remotePath;
-}
-
-handle SyncConfig::getLocalFingerprint() const
-{
-    return mLocalFingerprint;
-}
-
-void SyncConfig::setLocalFingerprint(fsfp_t fingerprint)
-{
-    mLocalFingerprint = fingerprint;
-}
-
-const std::vector<std::string>& SyncConfig::getRegExps() const
-{
-    return mRegExps;
-}
-
-void SyncConfig::setRegExps(std::vector<std::string>&& v)
-{
-    mRegExps = std::move(v);
-}
-
-SyncConfig::Type SyncConfig::getType() const
-{
-    return mSyncType;
-}
-
-bool SyncConfig::isUpSync() const
-{
-    return mSyncType & TYPE_UP;
-}
-
-bool SyncConfig::isDownSync() const
-{
-    return mSyncType & TYPE_DOWN;
-}
-
-bool SyncConfig::syncDeletions() const
-{
-    switch (mSyncType)
-    {
-        case TYPE_UP: return mSyncDeletions;
-        case TYPE_DOWN: return mSyncDeletions;
-        case TYPE_TWOWAY: return true;
-    }
-    assert(false);
-    return true;
-}
-
-bool SyncConfig::forceOverwrite() const
-{
-    switch (mSyncType)
-    {
-        case TYPE_UP: return mForceOverwrite;
-        case TYPE_DOWN: return mForceOverwrite;
-        case TYPE_TWOWAY: return false;
-    }
-    assert(false);
-    return false;
-}
-
-SyncError SyncConfig::getError() const
-{
-    return mError;
-}
-
-SyncWarning SyncConfig::getWarning() const
-{
-    return mWarning;
-}
-
-void SyncConfig::setError(SyncError value)
-{
-    mError = value;
-}
-
-handle SyncConfig::getBackupId() const
-{
-    return mBackupId;
-}
-
-void SyncConfig::setBackupId(const handle &backupId)
-{
-    mBackupId = backupId;
-}
-
-// This should be a const-method but can't be due to the broken Cacheable interface.
-// Do not mutate members in this function! Hence, we forward to a private const-method.
-bool SyncConfig::serialize(std::string* data)
-{
-    return const_cast<const SyncConfig*>(this)->serialize(*data);
-}
-
-std::unique_ptr<SyncConfig> SyncConfig::unserialize(const std::string& data)
-{
-    bool enabled;
-    std::string localPath;
-    std::string name;
-    handle remoteNode;
-    std::string remotePath;
-    fsfp_t fingerprint;
-    uint32_t regExpCount;
-    std::vector<std::string> regExps;
-    uint32_t syncType;
-    bool syncDeletions;
-    bool forceOverwrite;
-    uint32_t error = NO_SYNC_ERROR;
-    handle heartBeatID = UNDEF;
-    unsigned char expansionflags[8] = {0, 0, 0, 0, 0, 0, 0, 0};
-
-    CacheableReader reader{data};
-
-    if (!reader.unserializebool(enabled) ||
-        !reader.unserializestring(localPath) ||
-        !reader.unserializestring(name) ||
-        !reader.unserializehandle(remoteNode) ||
-        !reader.unserializestring(remotePath) ||
-        !reader.unserializefsfp(fingerprint) ||
-        !reader.unserializeu32(regExpCount))
-    {
-        return nullptr;
-    }
-
-    for (uint32_t i = 0; i < regExpCount; ++i)
-    {
-        std::string regExp;
-        if (!reader.unserializestring(regExp))
-        {
-            LOG_err << "unserialize error at regExp";
-            return {};
-        }
-        regExps.push_back(std::move(regExp));
-    }
-
-    if (!reader.unserializeu32(syncType) ||
-        !reader.unserializebool(syncDeletions) ||
-        !reader.unserializebool(forceOverwrite))
-    {
-        return nullptr;
-    }
-
-    // error was added without an expansion flag to indicate if it's present, so go by remaining space
-    if (reader.hasdataleft())
-    {
-        if (!reader.unserializeu32(error)) return nullptr;
-
-        // heartbeatID was added without an expansion flag to indicate if it's present, so go by remaining space
-        if (reader.hasdataleft())
-        {
-            if (!reader.unserializehandle(heartBeatID)) return nullptr;
-
-            // expansion flags were added at this point
-            if (reader.hasdataleft())
-            {
-                reader.unserializeexpansionflags(expansionflags, 0);
-            }
-        }
-    }
-
-    // when future fields are added, unserialize that field here.  Check the next expansion flag first, of course.
-
-    auto syncConfig = std::unique_ptr<SyncConfig>{new SyncConfig{std::move(localPath), std::move(name),
-                    remoteNode, std::move(remotePath), fingerprint, std::move(regExps), enabled,
-                    static_cast<Type>(syncType), syncDeletions,
-                    forceOverwrite, static_cast<SyncError>(error), NO_SYNC_WARNING, heartBeatID}};
-    return syncConfig;
-}
-
-bool SyncConfig::serialize(std::string& data) const
-{
-    CacheableWriter writer{data};
-    writer.serializebool(mEnabled);
-    writer.serializestring(mLocalPath);
-    writer.serializestring(mName);
-    writer.serializehandle(mRemoteNode);
-    writer.serializestring(mRemotePath);
-    writer.serializefsfp(mLocalFingerprint);
-    writer.serializeu32(static_cast<uint32_t>(mRegExps.size()));
-    for (const auto& regExp : mRegExps)
-    {
-        writer.serializestring(regExp);
-    }
-    writer.serializeu32(static_cast<uint32_t>(mSyncType));
-    writer.serializebool(mSyncDeletions);
-    writer.serializebool(mForceOverwrite);
-    writer.serializeu32(static_cast<uint32_t>(mError));
-    writer.serializehandle(mBackupId);
-    writer.serializeexpansionflags();
-    return true;
-}
-
-=======
->>>>>>> 5edd92a4
 std::pair<bool, int64_t> generateMetaMac(SymmCipher &cipher, FileAccess &ifAccess, const int64_t iv)
 {
     FileInputStream isAccess(&ifAccess);
