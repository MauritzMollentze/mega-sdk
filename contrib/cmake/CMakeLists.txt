--- conflicted
+++ resolved
@@ -366,14 +366,9 @@
             ImportALibrary(webrtc "${WebRtcDir}/include" "${WebRtcDir}/lib/webrtc.lib" "${WebRtcDir}/lib/webrtc.lib")
             add_definitions( -DWEBRTC_WIN )
         ENDIF()
-<<<<<<< HEAD
     
-        ImportStdVcpkgLibrary(gtest           gtestd gtest libgtestd libgtest) 
+        ImportStdVcpkgLibrary(gtest           gtestd gtest libgtestd libgtest)
         ImportStdVcpkgLibrary(gmock           gmockd gmock libgmockd libgmock)
-=======
-
-        ImportStdVcpkgLibrary(gtest           gtestd gtest libgtestd libgtest)
->>>>>>> 43fb3833
 
         IF(USE_MEDIAINFO)
             IF(CMAKE_HOST_APPLE)
