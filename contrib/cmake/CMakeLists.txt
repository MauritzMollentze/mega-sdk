# This file enables building with cmake
#
# use cases
#  - generate a visual studio solution and projects, eg: cmake . -G "Visual Studio 15 2017"
#  - or for 64 bit: cmake . -G "Visual Studio 15 2017 Win64"
#  - or set your build options before VS project generation by using the gui, eg:  cmake-gui.exe .
#  - you can set up to build both 32 bit and 64 bit this way:
#       make subfolders '32' and '64' of this cmake folder
#       execute 'cmake-gui  ..' in each.  Select the cmake folder as the 'source code' folder, and the appropriate 32 or 64 folder as 'where to build the binaries' folder
#       for each cmake-gui configuration, choose the suitable 32/64 bit compiler, and corresponding setting for the build_64_bit variable.
#       then Configure, Generate, Open Project (all buttons in the gui) for each.

# check the ./build3rdParty.cmd script in this folder for how to (relatively) easily build the dependencies, typically in a 3rdParty folder outside of the SDK repo.

if (WIN32)
cmake_minimum_required(VERSION 3.15)
cmake_policy(SET CMP0091 NEW)   # for msvc dll/stsatic target
else()
cmake_minimum_required(VERSION 3.13)
endif()

project(MegaSDK)

set (Mega3rdPartyDir "" CACHE FILEPATH "Prefix path for where third party dependencies are located")

if (CMAKE_HOST_APPLE)
    set (USE_OPENSSL 0 CACHE STRING "")
else()
    set (USE_OPENSSL 1 CACHE STRING "Usually Needed")
endif()

set (USE_ASIO 1 CACHE STRING "Only needed For tcprelay test tool")
set (USE_CURL 1 CACHE STRING "Always needed (turning it off would mean using WinHTTP instead but that has not been maintained for a while)")
set (USE_SQLITE 1 CACHE STRING "Needed unless intending a cache-less app")
set (USE_MEDIAINFO 1 CACHE STRING "Used to determine media properties and set those as node attributes")
set (USE_FREEIMAGE 1 CACHE STRING "Used to create previews/thumbnails for photos/pictures")
set (ENABLE_SYNC 1 CACHE STRING "Turns on sync functionality")
set (ENABLE_CHAT 0 CACHE STRING "Turns on chat management functionality")
set (ENABLE_LOG_PERFORMANCE 0 CACHE STRING "Faster log message generation")
set (USE_ROTATIVEPERFORMANCELOGGER 0 CACHE STRING "Internal logger, not just callbacks")
set (HAVE_FFMPEG 1 CACHE STRING "Used to create previews/thumbnails for video files")
set (USE_WEBRTC 0 CACHE STRING "Declare that your app will link wtih WebRTC")
set (USE_LIBUV 0 CACHE STRING "Includes the library and turns on internal web and ftp server functionality")
set (USE_QT 0 CACHE STRING "Declare that your app will link wtih Qt")
set (USE_PDFIUM 0 CACHE STRING "Used to create previews/thumbnails for PDF files")
set (USE_LIBRAW 0 CACHE STRING "Just includes the library (used by MEGAsync)")
set (USE_PCRE 1 CACHE STRING "Provides pattern matching functionality for sync rules or flie listings")
set (USE_DRIVE_NOTIFICATIONS 0 CACHE STRING "Allows to monitor (external) drives being [dis]connected to the computer")

if (USE_QT)
    set( USE_CPPTHREAD 0)
else()
    set( USE_CPPTHREAD 1)
endif()

# Sodium is no longer optional. Setting the variable here to saisfy existing preprocessor checks and #cmakedefine
set (USE_SODIUM 1)

# Cryptop never was optional
set (USE_CRYPTOPP 1)

set (HAVE_LIBUV ${USE_LIBUV})
set (HAVE_LIBRAW ${USE_LIBRAW})

option(USE_THIRDPARTY_FROM_VCPKG
"Whether to look for third party dependencies in a vcpkg install. If yes, Mega3rdPartyDir must be a path to a directory containing the vcpkg directory"
${WIN32})

message(STATUS " Using 3rd party from vcpkg = ${USE_THIRDPARTY_FROM_VCPKG}")

if (WIN32)
    set (NO_READLINE 1 CACHE STRING "")
    set (UNCHECKED_ITERATORS 0 CACHE STRING "")
    IF (USE_WEBRTC)
        IF ("${WebRtcDir}" STREQUAL "")
            SET (WebRtcDir "${Mega3rdPartyDir}/libwebrtc/build32debug")
        ENDIF()
    ENDIF()
else(WIN32)
    set(NO_READLINE 0 CACHE STRING "")
endif(WIN32)

if (USE_WEBRTC)
    if ("${WebRtcDir}" STREQUAL "")
        SET(WebRtcDir ${Mega3rdPartyDir}/libwebrtc/build32debug)
    endif()
endif()

set (MEGA_LINK_DYNAMIC_CRT 1 CACHE STRING "")

if (WIN32)
    message(STATUS "CMAKE_GENERATOR is ${CMAKE_GENERATOR}")
    message(STATUS "CMAKE_GENERATOR_PLATFORM is ${CMAKE_GENERATOR_PLATFORM}")
    if (("${CMAKE_GENERATOR_PLATFORM}" MATCHES "(Win64|IA64|x64)") OR
        ("${CMAKE_GENERATOR}" MATCHES "(Win64|IA64|x64)"))
        SET(build_64_bit 1)
        message(STATUS "Building 64 bit")
    elseif(CMAKE_SIZEOF_VOID_P EQUAL 4)
        SET(build_64_bit 0)
        message(STATUS "Building 32 bit")
    elseif("${CMAKE_CXX_COMPILER}" MATCHES "x64/cl.exe" )
        SET(build_64_bit 1)
        message(STATUS "Building 64 bit")
    elseif("${CMAKE_CXX_COMPILER}" MATCHES "x86/cl.exe" )
        SET(build_64_bit 0)
        message(STATUS "Building 32 bit")
    else()
        message(STATUS "CMAKE_SIZEOF_VOID_P ${CMAKE_SIZEOF_VOID_P}")
        message(STATUS "CMAKE_CXX_COMPILER ${CMAKE_CXX_COMPILER}")
        message(FATAL_ERROR "Can't tell if we should build 32 bit or 64 bit")
    endif()
else()
    set (build_64_bit 1 CACHE STRING "Build for a 64 bit target")
    message(STATUS "Building 64 bit")
endif()

if(APPLE)
    set(CMAKE_CXX_STANDARD 11)
    set(CMAKE_CXX_STANDARD_REQUIRED ON)
    set(CMAKE_CXX_FLAGS "${CMAKE_CXX_FLAGS} -isysroot /Applications/Xcode.app/Contents/Developer/Platforms/MacOSX.platform/Developer/SDKs/MacOSX.sdk" )
endif()

if ("${MEGA_PROJECT_NAME}" STREQUAL "")
    set(MEGA_PROJECT_NAME "MegaSDK" CACHE STRING "")
endif()

if(build_64_bit)
    project ("${MEGA_PROJECT_NAME}64" LANGUAGES CXX C)
else(build_64_bit)
    project ("${MEGA_PROJECT_NAME}32" LANGUAGES CXX C)
endif(build_64_bit)

IF(WIN32)
    set(MegaDir "${CMAKE_CURRENT_LIST_DIR}/../..")
    if ("${Mega3rdPartyDir}" STREQUAL "")
        set(Mega3rdPartyDir "${MegaDir}/../3rdParty" CACHE STRING "")
    endif()
ELSE(WIN32)
    set(MegaDir "${CMAKE_CURRENT_LIST_DIR}/../..")
    if ("${Mega3rdPartyDir}" STREQUAL "")
        set (Mega3rdPartyDir "${MegaDir}/../3rdParty/" CACHE STRING "")
    endif()
ENDIF(WIN32)

# Since we offer some Qt support in the SDK, set up those dependencies here
if (USE_QT)

    #For convenience, added some default qt paths if none is specified by CMAKE_PREFIX_PATH
    if (NOT DEFINED CMAKE_PREFIX_PATH AND NOT DEFINED QT_DIR)
        if (CMAKE_HOST_WIN32 )
            if (build_64_bit)
                set (QT_DIR "C:/Qt/5.12.10/msvc2017_64" CACHE STRING "Specify your QT install folder if it is nonstandard")
            else()
                set (QT_DIR "C:/Qt/5.12.10/msvc2017" CACHE STRING "Specify your QT install folder if it is nonstandard")
            ENDIF()
        ELSE()
            set (QT_DIR "/Users/Shared/Qt/5.12.10/clang_64" CACHE STRING "Specify your QT install folder if it is nonstandard")
        ENDIF()
        set(CMAKE_PREFIX_PATH "${QT_DIR}/lib/cmake/Qt5;${CMAKE_PREFIX_PATH}")
    ENDIF()

    message(STATUS "CMAKE_PREFIX_PATH (should contain the QT install path): ${CMAKE_PREFIX_PATH}")

    foreach (PKG IN LISTS MEGA_QT_REQUIRED_COMPONENTS)
        message(STATUS "Finding Qt package ${PKG}")
        find_package(Qt5 COMPONENTS ${PKG} REQUIRED)
    endforeach(PKG)

    # get qt version
    if ("${QT_QMAKE_EXECUTABLE}" STREQUAL "")
        if(WIN32)
            set(QT_QMAKE_EXECUTABLE "${QT_DIR}/bin/qmake.exe")
        else()
            set(QT_QMAKE_EXECUTABLE "${QT_DIR}/bin/qmake")
        endif()
    endif()

    execute_process(COMMAND ${QT_QMAKE_EXECUTABLE} -query QT_VERSION OUTPUT_VARIABLE QT_VERSION OUTPUT_STRIP_TRAILING_WHITESPACE)
    message(STATUS "Using QT ${QT_VERSION} from ${Qt5_DIR} ${QT_DIR}")

endif(USE_QT)

# currently supported scenarios for getting 3rd party libraries:
#  - vcpkg built dependencies (there are some scripts in this folder to build those)
#  - libraries from the system, installed via eg. apt-get on linux

if (USE_THIRDPARTY_FROM_VCPKG) #vcpkg or system

    #determine VCPKG triplet
    IF(WIN32)
        if (UNCHECKED_ITERATORS)
            if(build_64_bit)
                set(VCPKG_TRIPLET "x64-windows-mega-uncheckediterators" CACHE STRING "")
            else(build_64_bit)
                set(VCPKG_TRIPLET "x86-windows-mega-uncheckediterators" CACHE STRING "")
            endif(build_64_bit)
        else()
            if(build_64_bit)
                set(VCPKG_TRIPLET "x64-windows-mega" CACHE STRING "")
            else(build_64_bit)
                set(VCPKG_TRIPLET "x86-windows-mega" CACHE STRING "")
            endif(build_64_bit)
        endif()

    ELSE(WIN32)
         IF(CMAKE_HOST_APPLE)
            set(VCPKG_TRIPLET "x64-osx-mega" CACHE STRING "")
        ELSE(CMAKE_HOST_APPLE)
            set(VCPKG_TRIPLET "x64-linux" CACHE STRING "")
        endif(CMAKE_HOST_APPLE)
    ENDIF(WIN32)

    set(vcpkg_dir "${Mega3rdPartyDir}/vcpkg/installed/${VCPKG_TRIPLET}")
endif()

message(STATUS, " Mega3rdPartyDir = ${Mega3rdPartyDir}")
message(STATUS, " USE_THIRDPARTY_FROM_VCPKG = ${USE_THIRDPARTY_FROM_VCPKG}")
message(STATUS, " vcpkg_dir = ${vcpkg_dir}")


if (NOT CMAKE_BUILD_TYPE)
    message("Generated with config types: ${CMAKE_CONFIGURATION_TYPES}")
else(NOT CMAKE_BUILD_TYPE)
    message("CMAKE_BUILD_TYPE is ${CMAKE_BUILD_TYPE}")
endif(NOT CMAKE_BUILD_TYPE)

#windows projects usually need _DEBUG and/or DEBUG set rather than NDEBUG not set
set(CMAKE_C_FLAGS_DEBUG "${CMAKE_C_FLAGS_DEBUG} -D_DEBUG -DDEBUG")
set(CMAKE_CXX_FLAGS_DEBUG "${CMAKE_CXX_FLAGS_DEBUG} -D_DEBUG -DDEBUG")

if (WIN32)
    # node deletion in debug under VC++ is pretty slow without this.  However libraries we depend on need to be built with the same setting or linking fails
    # (hence the build3rdParty script using the xNN-windows-static-uncheckediterators triplets)
    if (UNCHECKED_ITERATORS)
        set(CMAKE_CXX_FLAGS_DEBUG "${CMAKE_CXX_FLAGS_DEBUG} -D_ITERATOR_DEBUG_LEVEL=0" )
    endif()

    # warnings as errors, just for windows builds, as warnings keep creeping in.  Best if we address them once in the original MRs.
    set(CMAKE_CXX_FLAGS_DEBUG "${CMAKE_CXX_FLAGS_DEBUG} /WX" )

    # accurate __cplusplus macro for vc++, selecting c++17 here for windows builds though the MEGA SDK library must build for older c++ standards also
    set(CMAKE_CXX_FLAGS "${CMAKE_CXX_FLAGS} /Zc:__cplusplus /std:c++17")
    add_definitions( -DNOMINMAX )

    #Link against the static C/C++ libraries on windows. Though, if linking with prebuilt QT we need dynamic CRT
    foreach(flag_var
            CMAKE_CXX_FLAGS CMAKE_CXX_FLAGS_DEBUG CMAKE_CXX_FLAGS_RELEASE
            CMAKE_C_FLAGS CMAKE_C_FLAGS_DEBUG CMAKE_C_FLAGS_RELEASE
            CMAKE_CXX_FLAGS_MINSIZEREL CMAKE_CXX_FLAGS_RELWITHDEBINFO)
        if (MEGA_LINK_DYNAMIC_CRT)
            if(${flag_var} MATCHES "/MT")
                string(REGEX REPLACE "/MT" "/MD" ${flag_var} "${${flag_var}}")
            endif()
        else ()
            if(${flag_var} MATCHES "/MD")
                string(REGEX REPLACE "/MD" "/MT" ${flag_var} "${${flag_var}}")
            endif()
        endif ()
    endforeach(flag_var)

    set (CMAKE_CXX_FLAGS "${CMAKE_CXX_FLAGS} /MP")
    set (CMAKE_C_FLAGS "${CMAKE_C_FLAGS} /MP")
    set (CMAKE_CXX_FLAGS_RELEASE "${CMAKE_CXX_FLAGS_RELEASE} /Zi")
    set (CMAKE_C_FLAGS_RELEASE "${CMAKE_C_FLAGS_RELEASE} /Zi")


    # for inet_ntoa (which is available in XP)
    add_definitions( -D_WINSOCK_DEPRECATED_NO_WARNINGS )
ENDIF(WIN32)

if (NOT WIN32)
    include(CheckIncludeFile)
    include(CheckFunctionExists)
    check_include_file(inttypes.h HAVE_INTTYPES_H)
    check_include_file(dirent.h HAVE_DIRENT_H)
    check_include_file(uv.h HAVE_LIBUV)
    check_function_exists(aio_write, HAVE_AIO_RT)
endif()

function(ImportStaticLibrary libName includeDir lib32debug lib32release lib64debug lib64release)
    # function to import a library with different files for 32/64 & debug/release
    add_library(${libName} STATIC IMPORTED)
    set_property(TARGET ${libName} PROPERTY INTERFACE_INCLUDE_DIRECTORIES ${includeDir})
    if(build_64_bit)
        set_property(TARGET ${libName} PROPERTY IMPORTED_LOCATION_DEBUG ${lib64debug})
        set_property(TARGET ${libName} PROPERTY IMPORTED_LOCATION_RELEASE  ${lib64release})
    else(build_64_bit)
        set_property(TARGET ${libName} PROPERTY IMPORTED_LOCATION_DEBUG ${lib32debug})
        set_property(TARGET ${libName} PROPERTY IMPORTED_LOCATION_RELEASE  ${lib32release})
    endif(build_64_bit)
endfunction(ImportStaticLibrary)

function(ImportALibrary libName includeDir) #receives also libfileDebug & libfileRelease
    # supports alternating debug/release lib names for libraries that have more than one .lib
    # (however it seems the IMPORTED_LOCATION only supports a single one, so it only supports one debug and one release (for now))
    add_library(${libName} STATIC IMPORTED)
    set_property(TARGET ${libName} PROPERTY INTERFACE_INCLUDE_DIRECTORIES ${includeDir})
    set (d 1)
    foreach(libfile ${ARGN})
        if (d EQUAL 1)
            set_property(TARGET ${libName} APPEND PROPERTY IMPORTED_LOCATION_DEBUG ${libfile})
            set(d 2)
        else()
            set_property(TARGET ${libName} APPEND PROPERTY IMPORTED_LOCATION_RELEASE  ${libfile})
            set(d 1)
        endif()
    endforeach(libfile)
endfunction(ImportALibrary)

function(ImportStdVcpkgLibrary libName winDbg win linDbg lin)
    if(WIN32)
        set(_target_lib "${vcpkg_dir}/lib/${win}.lib")
        set(_target_lib_dbg "${vcpkg_dir}/debug/lib/${winDbg}.lib")
    else()
        set(_target_lib "${vcpkg_dir}/lib/${lin}.a")
        set(_target_lib_dbg "${vcpkg_dir}/debug/lib/${linDbg}.a")
    endif()

    if (NOT (EXISTS ${_target_lib} AND EXISTS ${_target_lib_dbg}))
        if (WIN32)
            message(FATAL_ERROR "Could not find libraries for ${winDbg} ${win}")
        else()
            set(_target_lib_shared "${vcpkg_dir}/lib/${lin}${CMAKE_SHARED_LIBRARY_SUFFIX}")
            set(_target_lib_shared_dbg "${vcpkg_dir}/debug/lib/${linDbg}${CMAKE_SHARED_LIBRARY_SUFFIX}")
            if(NOT (EXISTS ${_target_lib_shared} AND EXISTS ${_target_lib_shared_dbg}))
                message(FATAL_ERROR "Could not find libraries for ${lin} ${linDbg}
                checked ${_target_lib} ${_target_lib_dbg}
                ${_target_lib_shared} ${_target_lib_shared_dbg}
                ")
            else()
                set(_target_lib ${_target_lib_shared})
                set(_target_lib_dbg ${_target_lib_shared_dbg})
            endif()
        endif()
    endif()

    add_library(${libName} UNKNOWN IMPORTED)

    set_target_properties(${libName}
        PROPERTIES
            INTERFACE_INCLUDE_DIRECTORIES ${vcpkg_dir}/include
            IMPORTED_LOCATION ${_target_lib}
            IMPORTED_LOCATION_DEBUG ${_target_lib_dbg}
    )
endfunction(ImportStdVcpkgLibrary)

function(ImportHeaderLibrary libName includeDir)
    add_library(${libName} INTERFACE IMPORTED)
    set_property(TARGET ${libName} PROPERTY INTERFACE_INCLUDE_DIRECTORIES ${includeDir})
endfunction(ImportHeaderLibrary)

if(NOT NO_READLINE)
    if (APPLE)
        ImportStdVcpkgLibrary(readline _ _ libreadline libreadline)
        ImportStdVcpkgLibrary(history _ _ libhistory libhistory)
        set(readline_LIBRARIES readline history)
    else()
        set(readline_LIBRARIES readline)
    endif()
endif()

if (USE_THIRDPARTY_FROM_VCPKG)
        IF(USE_CRYPTOPP)
            ImportStdVcpkgLibrary(cryptopp        cryptopp-static cryptopp-static libcryptopp libcryptopp)
        ENDIF(USE_CRYPTOPP)

        ImportStdVcpkgLibrary(sodium          libsodium libsodium libsodium libsodium)

        ImportStdVcpkgLibrary(z               zlibd zlib libz libz)

        IF(USE_CURL)
            IF(USE_WEBRTC)
                ImportStdVcpkgLibrary(curl         "${Mega3rdPartyDir}/curl/include" "${Mega3rdPartyDir}/curl/build32/lib/Debug/libcurl-d.lib" "${Mega3rdPartyDir}/curl/build32/lib/Release/libcurl.lib")
            ELSE()
                ImportStdVcpkgLibrary(curl        libcurl-d libcurl libcurl-d libcurl)
                #find_package(CURL CONFIG REQUIRED PATHS "${vcpkg_dir}/share/curl" NO_DEFAULT_PATH )
            ENDIF()
        ENDIF()
        IF(USE_CURL)
            ImportStdVcpkgLibrary(cares       cares cares libcares libcares)
        ENDIF()

        IF(USE_OPENSSL)
            IF(USE_WEBRTC)
                include_directories( "${WebRtcDir}/webrtc/src/third_party/boringssl/src/include" )
            ELSE()
                #ImportStdVcpkgLibrary(ssl         ssleay32 ssleay32 libssl libssl) # prior openssl 1.1.0
                ImportStdVcpkgLibrary(ssl         libssl libssl libssl libssl)
                #ImportStdVcpkgLibrary(crypto      libeay32 libeay32 libcrypto libcrypto) # prior openssl 1.1.0
                ImportStdVcpkgLibrary(crypto      libcrypto libcrypto libcrypto libcrypto)

            ENDIF()
        ENDIF()

        IF(USE_WEBRTC)
            ImportALibrary(webrtc "${WebRtcDir}/include" "${WebRtcDir}/lib/webrtc.lib" "${WebRtcDir}/lib/webrtc.lib")
            add_definitions( -DWEBRTC_WIN )
        ENDIF()

        ImportStdVcpkgLibrary(gtest           gtestd gtest libgtestd libgtest)
        ImportStdVcpkgLibrary(gmock           gmockd gmock libgmockd libgmock)

        IF(USE_MEDIAINFO)
            IF(CMAKE_HOST_APPLE)
                set(DEBUG_SUFIX _debug)
            endif()
            ImportStdVcpkgLibrary(zen        zend zen libzen${DEBUG_SUFIX} libzen)
            ImportStdVcpkgLibrary(mediainfo  mediainfod mediainfo libmediainfo${DEBUG_SUFIX} libmediainfo)
        ENDIF(USE_MEDIAINFO)

        IF(USE_FREEIMAGE OR USE_PDFIUM)
            # both these libaries have these common dependencies
            ImportStdVcpkgLibrary(libpng      libpng16d        libpng16       libpng16d           libpng16)
            ImportStdVcpkgLibrary(libopenjpeg openjp2          openjp2        libopenjp2          libopenjp2         )
        endif()

        IF(USE_LIBRAW OR USE_FREEIMAGE OR USE_PDFIUM)
            ImportStdVcpkgLibrary(liblcms        lcmsd            lcms           liblcmsd            liblcms)
            ImportStdVcpkgLibrary(libturbojpeg   turbojpegd       turbojpeg      libturbojpeg        libturbojpeg       )
        ENDIF()

        IF(USE_LIBRAW OR USE_FREEIMAGE)
            # we might need libraw directly (eg MEGAsync) but also freeimage needs it
            ImportStdVcpkgLibrary(libraw         rawd             raw            librawd             libraw)

            # libraw needs jasper and lcms and libjpeg-turbo (all also part of freeimage)
            ImportStdVcpkgLibrary(libjasper      jasperd          jasper         libjasperd          libjasper)

            IF(USE_LIBRAW)
                SET(raw_deps libjasper libturbojpeg liblcms)

                IF(NOT CMAKE_HOST_APPLE AND NOT CMAKE_HOST_WIN32)
                    include(CheckCXXCompilerFlag)

                    check_cxx_compiler_flag(-fgomp HAS_FGOMP)
                    check_cxx_compiler_flag(-fopenmp HAS_FOPENMP)

                    set(Mega_PlatformSpecificLibs
                        ${Mega_PlatformSpecificLibs}
                        $<$<BOOL:${HAS_FGOMP}>:-fgomp>
                        $<$<BOOL:${HAS_FOPENMP}>:-fopenmp>)
                ENDIF()
            ENDIF(USE_LIBRAW)

        ENDIF()

        IF(USE_FREEIMAGE)
            ImportStdVcpkgLibrary(freeimage             FreeImaged       FreeImage      libFreeImaged       libFreeImage       )
            ImportStdVcpkgLibrary(freeimage_Iex         Iex-2_5_d        Iex-2_5        libIex-2_5_d        libIex-2_5         )
            ImportStdVcpkgLibrary(freeimage_IexMath     IexMath-2_5_d    IexMath-2_5    libIexMath-2_5_d    libIexMath-2_5     )
            ImportStdVcpkgLibrary(freeimage_IlmImf      IlmImf-2_5_d     IlmImf-2_5     libIlmImf-2_5_d     libIlmImf-2_5      )
            ImportStdVcpkgLibrary(freeimage_IlmImfUtil  IlmImfUtil-2_5_d IlmImfUtil-2_5 libIlmImfUtil-2_5_d libIlmImfUtil-2_5  )
            ImportStdVcpkgLibrary(freeimage_IlmThread   IlmThread-2_5_d  IlmThread-2_5  libIlmThread-2_5_d  libIlmThread-2_5   )
            ImportStdVcpkgLibrary(freeimage_Imath       IMath-2_5_d      IMath-2_5      libImath-2_5_d      libImath-2_5       )
            ImportStdVcpkgLibrary(freeimage_jpeg        jpegd            jpeg           libjpeg             libjpeg            )
            ImportStdVcpkgLibrary(freeimage_jpegxr      jpegxrd          jpegxr         libjpegxrd          libjpegxr          )
            ImportStdVcpkgLibrary(freeimage_jxrglue     jxrglued         jxrglue        libjxrglued         libjxrglue         )
            ImportStdVcpkgLibrary(freeimage_half        half-2_5_d       half-2_5       libHalf-2_5_d       libHalf-2_5        )
            ImportStdVcpkgLibrary(freeimage_lzma        lzmad            lzma           liblzmad            liblzma            )
            ImportStdVcpkgLibrary(freeimage_tiff        tiffd            tiff           libtiffd            libtiff            )
            ImportStdVcpkgLibrary(freeimage_tiffxx      tiffxxd          tiffxx         libtiffxxd          libtiffxx          )
            ImportStdVcpkgLibrary(freeimage_webp        webpd            webp           libwebpd            libwebp            )
            ImportStdVcpkgLibrary(freeimage_webpdecoder webpdecoderd     webpdecoder    libwebpdecoderd     libwebpdecoder     )
            ImportStdVcpkgLibrary(freeimage_webpdemux   webpdemuxd       webpdemux      libwebpdemuxd       libwebpdemux       )
            ImportStdVcpkgLibrary(freeimage_webpmux     libwebpmuxd      libwebpmux     libwebpmuxd         libwebpmux         )

            target_link_libraries(freeimage INTERFACE
                                            freeimage_Iex
                                            freeimage_IlmImf
                                            freeimage_IlmImfUtil
                                            freeimage_IlmThread
                                            freeimage_half
                                            libpng
                                            libraw
                                            liblcms
                                            freeimage_tiff
                                            freeimage_tiffxx
                                            freeimage_webp
                                            freeimage_webpdecoder
                                            freeimage_webpdemux
                                            freeimage_webpmux
                                            freeimage_jpeg
                                            freeimage_Imath
                                            freeimage_lzma
                                            libjasper
                                            libopenjpeg
                                            libturbojpeg
                                            freeimage_jxrglue
                                            freeimage_jpegxr)

            IF(NOT CMAKE_HOST_APPLE AND NOT CMAKE_HOST_WIN32)
                set(Mega_PlatformSpecificLibs ${Mega_PlatformSpecificLibs} -fopenmp )
            ENDIF()

        ENDIF(USE_FREEIMAGE)

        IF(HAVE_FFMPEG)
            ImportStdVcpkgLibrary(avformat avformat avformat libavformat libavformat)
            ImportStdVcpkgLibrary(avutil avutil avutil libavutil libavutil)
            ImportStdVcpkgLibrary(avcodec avcodec avcodec libavcodec libavcodec)
            ImportStdVcpkgLibrary(avfilter avfilter avfilter libavfilter libavfilter)
            ImportStdVcpkgLibrary(avdevice avdevice avdevice libavdevice libavdevice)
            ImportStdVcpkgLibrary(swscale  swscale swscale libswscale libswscale)
            ImportStdVcpkgLibrary(swresample swresample swresample libswresample libswresample)
        ENDIF(HAVE_FFMPEG)

        IF(USE_SQLITE)
            ImportStdVcpkgLibrary(sqlite3          sqlite3 sqlite3 libsqlite3 libsqlite3)
        ENDIF(USE_SQLITE)

        IF(USE_LIBUV)
            ImportStdVcpkgLibrary(uv       libuv libuv liblibuv liblibuv)
        ENDIF(USE_LIBUV)

        IF(USE_PCRE)
            ImportStdVcpkgLibrary(pcre     pcred pcre libpcre libpcre)
            ImportStdVcpkgLibrary(pcrecpp  pcrecppd pcrecpp libpcrecpp libpcrecpp)
            target_link_libraries(pcrecpp  INTERFACE pcre)
        ENDIF(USE_PCRE)

        IF(USE_PDFIUM)
            ImportStdVcpkgLibrary(pdfium       pdfium pdfium libpdfium libpdfium)

            #liblcms and libturbojpeg already added above.  also libopenjpeg
            ImportStdVcpkgLibrary(freetype     freetyped freetype libfreetyped libfreetype)
            ImportStdVcpkgLibrary(icu          icuucd icuuc libicuuc libicuuc)
            ImportStdVcpkgLibrary(icudt        icudtd icudt libicudata libicudata)

            # pdfium will use bzip2 if present
            ImportStdVcpkgLibrary(bzip2       bz2d bz2 libbz2d libbz2)

            # pkgconfig might not be needed anymore? - suppressed by our build3rdparty project
            IF (CMAKE_HOST_UNIX AND NOT CMAKE_HOST_APPLE)
                set(ENV{PKG_CONFIG_PATH} "${vcpkg_dir}/lib/pkgconfig")
                include(FindPkgConfig)
                pkg_check_modules(FTYPECONF freetype2)
                set(freetype_deps ${FTYPECONF_STATIC_LIBRARIES})
            ENDIF()

            set(pdfium_deps  ${pdfium_deps} freetype ${freetype_deps} icu icudt liblcms libturbojpeg libopenjpeg bzip2 libpng)
        ENDIF(USE_PDFIUM)

endif(USE_THIRDPARTY_FROM_VCPKG)

#we must compile with UNICODE defined or our link symbols won't match libmediainfo
# Migration from autotools note: there was a check that determined if libmediainfo was compiled with UNICODE.
set(UNICODE 1)

if(WIN32)

    add_definitions(-D_CRT_SECURE_NO_WARNINGS -DCURL_STATICLIB -DCARES_STATICLIB -DWIN32_LEAN_AND_MEAN -DSODIUM_STATIC -DPCRE_STATICWIN32 -D_CONSOLE )
    SET(Mega_PlatformSpecificIncludes ${MegaDir}/include/mega/$<IF:${USE_CURL},wincurl,win32>)
    SET(Mega_PlatformSpecificLibs ${Mega_PlatformSpecificLibs} ws2_32 winhttp Shlwapi Secur32.lib  $<$<OR:${USE_CURL},${USE_WEBRTC}>:Wldap32.lib> )
    IF(USE_LIBUV)
        SET(Mega_PlatformSpecificLibs ${Mega_PlatformSpecificLibs} Kernel32.lib Iphlpapi.lib Userenv.lib Psapi.lib )
    ENDIF(USE_LIBUV)
<<<<<<< HEAD
    IF(USE_DRIVE_NOTIFICATIONS)
        SET(Mega_PlatformSpecificLibs ${Mega_PlatformSpecificLibs} wbemuuid)
    ENDIF(USE_DRIVE_NOTIFICATIONS)
=======
    IF(HAVE_FFMPEG)
        SET(Mega_PlatformSpecificLibs ${Mega_PlatformSpecificLibs} Mfplat.lib mfuuid.LIB strmiids.LIB)
    ENDIF(HAVE_FFMPEG)
>>>>>>> 8ca9e875

    SET(Mega_PlatformSpecificFiles ${MegaDir}/src/win32/console.cpp
    ${MegaDir}/src/win32/consolewaiter.cpp
    ${MegaDir}/src/win32/fs.cpp
    $<IF:${USE_CURL},${MegaDir}/src/posix/net.cpp,${MegaDir}/src/win32/net.cpp>
    ${MegaDir}/src/win32/waiter.cpp
    $<${USE_CPPTHREAD}:${MegaDir}/src/thread/cppthread.cpp>
    )
    IF(USE_DRIVE_NOTIFICATIONS)
        SET(Mega_PlatformSpecificFiles ${Mega_PlatformSpecificFiles} ${MegaDir}/include/mega/win32/drivenotifywin.h ${MegaDir}/src/win32/drivenotifywin.cpp)
    ENDIF(USE_DRIVE_NOTIFICATIONS)

ELSE(WIN32)

    set(USE_PTHREAD 1)

    check_include_file(glob.h HAVE_GLOB_H)
    if (HAVE_GLOB_H)
        set(GLOB_H_FOUND 1)
    else()
        set(GLOB_H_FOUND 0)   #some versions on some platforms leave it undefined if not found
    endif()

    SET(Mega_PlatformSpecificFiles $<$<NOT:${GLOB_H_FOUND}>:${MegaDir}/src/mega_glob.c> ${MegaDir}/src/posix/console.cpp ${MegaDir}/src/posix/consolewaiter.cpp ${MegaDir}/src/posix/fs.cpp ${MegaDir}/src/posix/net.cpp ${MegaDir}/src/posix/waiter.cpp ${MegaDir}/src/thread/posixthread.cpp $<${USE_CPPTHREAD}:${MegaDir}/src/thread/cppthread.cpp> )

    IF(APPLE)
        SET(Mega_PlatformSpecificFiles ${Mega_PlatformSpecificFiles} ${MegaDir}/src/osx/osxutils.mm)
    ENDIF()

    IF(USE_DRIVE_NOTIFICATIONS)
        IF(APPLE)
            SET(Mega_PlatformSpecificFiles ${Mega_PlatformSpecificFiles} 
                ${MegaDir}/include/mega/osx/drivenotifyosx.h
                ${MegaDir}/src/osx/drivenotifyosx.cpp
            )
            SET(Mega_PlatformSpecificLibs ${Mega_PlatformSpecificLibs}
                "-framework DiskArbitration"
                "-framework CoreFoundation"
            )
        ENDIF()

        IF(CMAKE_HOST_SYSTEM_NAME MATCHES "Linux")
            SET(Mega_PlatformSpecificFiles ${Mega_PlatformSpecificFiles} ${MegaDir}/include/mega/posix/drivenotifyposix.h ${MegaDir}/src/posix/drivenotifyposix.cpp)
        ENDIF()
    ENDIF(USE_DRIVE_NOTIFICATIONS)

    SET(Mega_PlatformSpecificIncludes ${MegaDir}/include/mega/posix)

    SET(Mega_PlatformSpecificLibs ${Mega_PlatformSpecificLibs} pthread z dl termcap)
    IF(APPLE)
        SET(Mega_PlatformSpecificLibs ${Mega_PlatformSpecificLibs} "-framework Cocoa -framework SystemConfiguration -framework Security")
    ELSE()
        SET(Mega_PlatformSpecificLibs ${Mega_PlatformSpecificLibs} crypto rt stdc++fs)
    ENDIF()
    IF(USE_DRIVE_NOTIFICATIONS)
        IF(CMAKE_HOST_SYSTEM_NAME MATCHES "Linux")
            SET(Mega_PlatformSpecificLibs ${Mega_PlatformSpecificLibs} udev)
        ENDIF()
    ENDIF(USE_DRIVE_NOTIFICATIONS)

    IF(USE_WEBRTC)
        add_definitions( -DWEBRTC_POSIX )
    ENDIF()

ENDIF(WIN32)

configure_file ("${MegaDir}/contrib/cmake/config.h.in" "${MegaDir}/include/mega/config.h" )
add_definitions( -DHAVE_CONFIG_H) #otherwise, it won't be included in Windows build!

SET(Mega_CryptoFiles ${MegaDir}/src/crypto/cryptopp.cpp ${MegaDir}/src/crypto/sodium.cpp)
SET(Mega_DbFiles ${MegaDir}/src/db/sqlite.cpp ${MegaDir}/src/db/sqlite.cpp )
SET(Mega_GfxFiles ${MegaDir}/src/gfx/external.cpp ${MegaDir}/src/gfx/freeimage.cpp ${MegaDir}/src/gfx/gfx_pdfium.cpp)

add_library(Mega STATIC
            ${MegaDir}/include/megaapi.h
            ${MegaDir}/include/megaapi_impl.h
            ${MegaDir}/include/mega/osx/osxutils.h
            ${MegaDir}/include/mega/transferslot.h
            ${MegaDir}/include/mega/thread/qtthread.h
            ${MegaDir}/include/mega/thread/win32thread.h #TODO:only win32
            ${MegaDir}/include/mega/thread/cppthread.h
            ${MegaDir}/include/mega/thread/posixthread.h
            ${MegaDir}/include/mega/thread/libuvthread.h
            ${MegaDir}/include/mega/command.h
            ${MegaDir}/include/mega/config.h
            ${MegaDir}/include/mega/thread.h
            ${MegaDir}/include/mega/json.h
            ${MegaDir}/include/mega/base64.h
            ${MegaDir}/include/mega/wp8/megafs.h
            ${MegaDir}/include/mega/wp8/meganet.h
            ${MegaDir}/include/mega/wp8/megaconsolewaiter.h
            ${MegaDir}/include/mega/wp8/megasys.h
            ${MegaDir}/include/mega/wp8/megaconsole.h
            ${MegaDir}/include/mega/wp8/megawaiter.h
            ${MegaDir}/include/mega/mega_utf8proc.h
            ${MegaDir}/include/mega/gfx.h
            ${MegaDir}/include/mega/proxy.h
            ${MegaDir}/include/mega/crypto/sodium.h
            ${MegaDir}/include/mega/crypto/cryptopp.h
            ${MegaDir}/include/mega/http.h
            ${MegaDir}/include/mega/useralerts.h
            ${MegaDir}/include/mega/pendingcontactrequest.h
            ${MegaDir}/include/mega/megaapp.h
            ${MegaDir}/include/mega/wincurl/megafs.h
            ${MegaDir}/include/mega/wincurl/meganet.h
            ${MegaDir}/include/mega/wincurl/megaconsolewaiter.h
            ${MegaDir}/include/mega/wincurl/megaconsole.h
            ${MegaDir}/include/mega/wincurl/megawaiter.h
            ${MegaDir}/include/mega/console.h
            ${MegaDir}/include/mega/user.h
            ${MegaDir}/include/mega/mega_evt_queue.h
            ${MegaDir}/include/mega/mega_evt_tls.h
            ${MegaDir}/include/mega/db.h
            ${MegaDir}/include/mega/megaclient.h
            ${MegaDir}/include/mega/autocomplete.h
            ${MegaDir}/include/mega/serialize64.h
            ${MegaDir}/include/mega/posix/megafs.h
            ${MegaDir}/include/mega/posix/meganet.h
            ${MegaDir}/include/mega/posix/megaconsolewaiter.h
            ${MegaDir}/include/mega/posix/megasys.h
            ${MegaDir}/include/mega/posix/megaconsole.h
            ${MegaDir}/include/mega/posix/megawaiter.h
            ${MegaDir}/include/mega/mega_ccronexpr.h
            ${MegaDir}/include/mega/testhooks.h
            ${MegaDir}/include/mega/share.h
            ${MegaDir}/include/mega/win32/megafs.h
            ${MegaDir}/include/mega/win32/meganet.h
            ${MegaDir}/include/mega/win32/megaconsolewaiter.h
            ${MegaDir}/include/mega/win32/megasys.h
            ${MegaDir}/include/mega/win32/megaconsole.h
            ${MegaDir}/include/mega/win32/megawaiter.h
            ${MegaDir}/include/mega/mega_dict-src.h
            ${MegaDir}/include/mega/gfx/GfxProcCG.h
            ${MegaDir}/include/mega/gfx/qt.h
            ${MegaDir}/include/mega/gfx/freeimage.h
            ${MegaDir}/include/mega/gfx/gfx_pdfium.h
            ${MegaDir}/include/mega/gfx/external.h
            ${MegaDir}/include/mega/pubkeyaction.h
            ${MegaDir}/include/mega/mega_http_parser.h
            ${MegaDir}/include/mega/waiter.h
            ${MegaDir}/include/mega/db/sqlite.h
            ${MegaDir}/include/mega/types.h
            ${MegaDir}/include/mega/filefingerprint.h
            ${MegaDir}/include/mega/filesystem.h
            ${MegaDir}/include/mega/backofftimer.h
            ${MegaDir}/include/mega/raid.h
            ${MegaDir}/include/mega/logging.h
            ${MegaDir}/include/mega/rotativeperformancelogger.h
            ${MegaDir}/include/mega/file.h
            ${MegaDir}/include/mega/sync.h
            ${MegaDir}/include/mega/heartbeats.h
            ${MegaDir}/include/mega/utils.h
            ${MegaDir}/include/mega/account.h
            ${MegaDir}/include/mega/transfer.h
            ${MegaDir}/include/mega/config-android.h
            ${MegaDir}/include/mega/treeproc.h
            ${MegaDir}/include/mega/attrmap.h
            ${MegaDir}/include/mega/sharenodekeys.h
            ${MegaDir}/include/mega/request.h
            ${MegaDir}/include/mega/mega_zxcvbn.h
            ${MegaDir}/include/mega/fileattributefetch.h
            ${MegaDir}/include/mega/version.h
            ${MegaDir}/include/mega/node.h
            ${MegaDir}/include/mega/mediafileattribute.h
            ${MegaDir}/include/mega/mega_glob.h
            ${MegaDir}/include/mega/drivenotify.h
            ${MegaDir}/include/mega.h
            ${MegaDir}/src/attrmap.cpp
            ${MegaDir}/src/autocomplete.cpp
            ${MegaDir}/src/backofftimer.cpp
            ${MegaDir}/src/base64.cpp
            ${MegaDir}/src/command.cpp
            ${MegaDir}/src/commands.cpp
            ${MegaDir}/src/db.cpp
            ${MegaDir}/src/file.cpp
            ${MegaDir}/src/fileattributefetch.cpp
            ${MegaDir}/src/filefingerprint.cpp
            ${MegaDir}/src/filesystem.cpp
            ${MegaDir}/src/gfx.cpp
            ${MegaDir}/src/http.cpp
            ${MegaDir}/src/json.cpp
            ${MegaDir}/src/logging.cpp
            ${MegaDir}/src/mediafileattribute.cpp
            ${MegaDir}/src/mega_ccronexpr.cpp
            ${MegaDir}/src/mega_http_parser.cpp
            ${MegaDir}/src/mega_utf8proc.cpp
            ${MegaDir}/src/mega_zxcvbn.cpp
            ${MegaDir}/src/megaapi.cpp
            ${MegaDir}/src/megaapi_impl.cpp
            ${MegaDir}/src/megaclient.cpp
            ${MegaDir}/src/node.cpp
            ${MegaDir}/src/pendingcontactrequest.cpp
            ${MegaDir}/src/proxy.cpp
            ${MegaDir}/src/pubkeyaction.cpp
            ${MegaDir}/src/raid.cpp
            ${MegaDir}/src/request.cpp
            ${MegaDir}/src/serialize64.cpp
            ${MegaDir}/src/share.cpp
            ${MegaDir}/src/sharenodekeys.cpp
            ${MegaDir}/src/sync.cpp
            ${MegaDir}/src/heartbeats.cpp
            ${MegaDir}/src/testhooks.cpp
            ${MegaDir}/src/transfer.cpp
            ${MegaDir}/src/transferslot.cpp
            ${MegaDir}/src/treeproc.cpp
            ${MegaDir}/src/user.cpp
            ${MegaDir}/src/useralerts.cpp
            ${MegaDir}/src/utils.cpp
            ${MegaDir}/src/waiterbase.cpp
            ${Mega_PlatformSpecificFiles} ${Mega_CryptoFiles} ${Mega_DbFiles} ${Mega_GfxFiles}
            ${WIN_EXTRA_INCLUDE}
            ${MACOS_EXTRA_INCLUDE}
            $<${USE_LIBUV}:${MegaDir}/src/mega_evt_tls.cpp>
            $<${USE_QT}:${MegaDir}/src/gfx/qt.cpp>
            $<${USE_QT}:${MegaDir}/src/thread/qtthread.cpp >
            $<${USE_ROTATIVEPERFORMANCELOGGER}:${MegaDir}/src/rotativeperformancelogger.cpp >
            $<${USE_DRIVE_NOTIFICATIONS}:${MegaDir}/src/drivenotify.cpp>
            )

target_include_directories(Mega PRIVATE ${MegaDir}/include ${Mega_PlatformSpecificIncludes})
target_include_directories(Mega PUBLIC ${MegaDir}/include ${Mega_PlatformSpecificIncludes})

if (WIN32)
    set(Mega_PlatformSpecificLibs ${Mega_PlatformSpecificLibs} $<${HAVE_FFMPEG}:Mfplat.lib> $<${HAVE_FFMPEG}:Strmiids.lib> $<${HAVE_FFMPEG}:Mfuuid.lib>)
endif()

if (CMAKE_HOST_APPLE)
    set(Mega_PlatformSpecificLibs ${Mega_PlatformSpecificLibs} $<${HAVE_FFMPEG}:-liconv>)
endif()

foreach (PKG IN LISTS MEGA_QT_LINK_LIBRARIES)
    target_link_libraries(Mega PUBLIC ${PKG} )
endforeach(PKG)

target_link_libraries(Mega PUBLIC
                        $<${USE_CRYPTOPP}:cryptopp>
                        sodium
                        $<${USE_WEBRTC}:webrtc>
                        $<${USE_MEDIAINFO}:mediainfo> $<${USE_MEDIAINFO}:zen>
                        $<${USE_CURL}:curl>
                        $<${USE_CURL}:cares>
                        $<$<AND:${USE_OPENSSL},$<NOT:${USE_WEBRTC}>>:ssl>
                        $<$<AND:${USE_OPENSSL},$<NOT:${USE_WEBRTC}>>:crypto>
                        $<${USE_SQLITE}:sqlite3>
                        $<${USE_LIBUV}:uv>
                        $<${USE_PCRE}:pcrecpp>
                        $<${USE_LIBRAW}:libraw> $<${USE_LIBRAW}:${raw_deps}>
                        $<${USE_FREEIMAGE}:freeimage>
                        $<${USE_PDFIUM}:pdfium> $<${USE_PDFIUM}:${pdfium_deps}>
                        $<${HAVE_FFMPEG}:avfilter> $<${HAVE_FFMPEG}:avdevice> $<${HAVE_FFMPEG}:avformat> $<${HAVE_FFMPEG}:avcodec> $<${HAVE_FFMPEG}:avutil> $<${HAVE_FFMPEG}:swscale>  $<${HAVE_FFMPEG}:swresample>
                        z
                        ${Mega_PlatformSpecificLibs})

target_compile_definitions(Mega PUBLIC
                $<${USE_MEDIAINFO}:USE_MEDIAINFO>
                $<${USE_SQLITE}:USE_SQLITE>
                $<${USE_CRYPTOPP}:USE_CRYPTOPP>
                $<${USE_OPENSSL}:USE_OPENSSL>
                $<${USE_CURL}:USE_CURL>
                USE_SODIUM
                $<${ENABLE_SYNC}:ENABLE_SYNC>
                $<${ENABLE_CHAT}:ENABLE_CHAT>
                $<${ENABLE_LOG_PERFORMANCE}:ENABLE_LOG_PERFORMANCE>
                $<${USE_ROTATIVEPERFORMANCELOGGER}:USE_ROTATIVEPERFORMANCELOGGER>
                $<${USE_ROTATIVEPERFORMANCELOGGER}:ENABLE_LOG_PERFORMANCE>
                $<${NO_READLINE}:NO_READLINE>
                $<${USE_FREEIMAGE}:USE_FREEIMAGE>
                $<${HAVE_FFMPEG}:HAVE_FFMPEG>
                $<${HAVE_LIBUV}:HAVE_LIBUV>
                $<${USE_CPPTHREAD}:USE_CPPTHREAD>
                $<${USE_QT}:USE_QT>
                $<${USE_PCRE}:USE_PCRE>
                $<${USE_PDFIUM}:HAVE_PDFIUM>
                $<${USE_DRIVE_NOTIFICATIONS}:USE_DRIVE_NOTIFICATIONS>)

if (WIN32)
    target_link_libraries(Mega PUBLIC crypt32.lib)
endif(WIN32)

OPTION( ENABLE_CODECOVERAGE "Enable code coverage testing support" )

if ( ENABLE_CODECOVERAGE )

    if ( NOT CMAKE_BUILD_TYPE STREQUAL "Debug" )
        message( WARNING "Code coverage results with an optimised (non-Debug) build may be misleading" )
    endif ( NOT CMAKE_BUILD_TYPE STREQUAL "Debug" )

    if ( NOT DEFINED CODECOV_OUTPUTFILE )
        set( CODECOV_OUTPUTFILE cmake_coverage.output )
    endif ( NOT DEFINED CODECOV_OUTPUTFILE )

    if ( NOT DEFINED CODECOV_HTMLOUTPUTDIR )
        set( CODECOV_HTMLOUTPUTDIR coverage_results )
    endif ( NOT DEFINED CODECOV_HTMLOUTPUTDIR )

    if ( CMAKE_COMPILER_IS_GNUCXX OR CMAKE_COMPILER_IS_GNUCXX )
        find_program( CODECOV_GCOV gcov )
        find_program( CODECOV_LCOV lcov )
        find_program( CODECOV_GENHTML genhtml )
        add_definitions( -fprofile-arcs -ftest-coverage )
        link_libraries( gcov )
        set( CMAKE_EXE_LINKER_FLAGS ${CMAKE_EXE_LINKER_FLAGS} --coverage )
        add_custom_target( coverage_init ALL ${CODECOV_LCOV} --base-directory .  --directory ${CMAKE_BINARY_DIR} --output-file ${CODECOV_OUTPUTFILE} --capture --initial )
        add_custom_target( coverage ${CODECOV_LCOV} --base-directory .  --directory ${CMAKE_BINARY_DIR} --output-file ${CODECOV_OUTPUTFILE} --capture COMMAND genhtml -o ${CODECOV_HTMLOUTPUTDIR} ${CODECOV_OUTPUTFILE} )
endif ( CMAKE_COMPILER_IS_GNUCXX )

endif (ENABLE_CODECOVERAGE )

if(IOS)
    # build with some of these settings as required
    # -DCMAKE_SYSTEM_NAME=iOS -DCMAKE_OSX_ARCHITECTURES="arm64" -DCMAKE_Swift_COMPILER_TARGET=arm64-apple-ios7.0.0 -DCMAKE_OSX_SYSROOT=iphoneos -DVCPKG_TRIPLET=arm64-ios-mega
    add_definitions( -DUSE_IOS )
    include_directories( ${MegaDir}/bindings/ios/ ${MegaDir}/bindings/ios/Private )
    add_executable(simple_ios_build_test ${MegaDir}/bindings/ios/MEGASdk.mm )
    target_link_libraries(simple_ios_build_test Mega )
endif()

#test apps
add_executable(test_unit
    ${MegaDir}/tests/unit/AttrMap_test.cpp
    ${MegaDir}/tests/unit/ChunkMacMap_test.cpp
    ${MegaDir}/tests/unit/Commands_test.cpp
    ${MegaDir}/tests/unit/constants.h
    ${MegaDir}/tests/unit/Crypto_test.cpp
    ${MegaDir}/tests/unit/DefaultedDbTable.h
    ${MegaDir}/tests/unit/DefaultedDirAccess.h
    ${MegaDir}/tests/unit/DefaultedFileAccess.h
    ${MegaDir}/tests/unit/DefaultedFileSystemAccess.h
    ${MegaDir}/tests/unit/FileFingerprint_test.cpp
    ${MegaDir}/tests/unit/File_test.cpp
    ${MegaDir}/tests/unit/FsNode.cpp
    ${MegaDir}/tests/unit/FsNode.h
    ${MegaDir}/tests/unit/Logging_test.cpp
    ${MegaDir}/tests/unit/main.cpp
    ${MegaDir}/tests/unit/MediaProperties_test.cpp
    ${MegaDir}/tests/unit/MegaApi_test.cpp
    ${MegaDir}/tests/unit/NotImplemented.h
    ${MegaDir}/tests/unit/PayCrypter_test.cpp
    ${MegaDir}/tests/unit/PendingContactRequest_test.cpp
    ${MegaDir}/tests/unit/Serialization_test.cpp
    ${MegaDir}/tests/unit/Share_test.cpp
    ${MegaDir}/tests/unit/Sync_test.cpp
    ${MegaDir}/tests/unit/TextChat_test.cpp
    ${MegaDir}/tests/unit/Transfer_test.cpp
    ${MegaDir}/tests/unit/User_test.cpp
    ${MegaDir}/tests/unit/utils.cpp
    ${MegaDir}/tests/unit/utils.h
    ${MegaDir}/tests/unit/utils_test.cpp
)

add_executable(test_integration
    ${MegaDir}/tests/integration/main.cpp
    ${MegaDir}/tests/integration/SdkTest_test.cpp
    ${MegaDir}/tests/integration/Sync_test.cpp
)

add_executable(tool_purge_account
    ${MegaDir}/tests/tool/purge_account.cpp
)

target_compile_definitions(test_unit PRIVATE _SILENCE_TR1_NAMESPACE_DEPRECATION_WARNING)
target_compile_definitions(test_integration PRIVATE _SILENCE_TR1_NAMESPACE_DEPRECATION_WARNING)
target_compile_definitions(tool_purge_account PRIVATE _SILENCE_TR1_NAMESPACE_DEPRECATION_WARNING)
target_link_libraries(test_unit gmock gtest Mega )
target_link_libraries(test_integration gmock gtest Mega )
if(APPLE)
    target_link_libraries(test_integration "-framework Security" )
endif()
target_link_libraries(tool_purge_account gmock gtest Mega )

if (USE_ASIO)
    if (USE_THIRDPARTY_FROM_VCPKG)
        if (EXISTS "${vcpkg_dir}/include/asio.hpp")
            set(HAVE_ASIO 1 CACHE STRING "" FORCE)
        else()
            set(HAVE_ASIO 0 CACHE STRING "" FORCE)
        endif()
    endif()
endif()

if (HAVE_ASIO)
    add_executable(tool_tcprelay "${MegaDir}/tests/tool/tcprelay/main.cpp" "${MegaDir}/tests/tool/tcprelay/tcprelay.cpp")
    set_property(
        TARGET tool_tcprelay
        PROPERTY EXCLUDE_FROM_ALL 1
    )
    target_include_directories(tool_tcprelay PUBLIC "${vcpkg_dir}/installed/include")
    target_compile_definitions(tool_tcprelay PUBLIC -DASIO_STANDALONE)
    target_link_libraries(tool_tcprelay Mega)
    target_compile_features(tool_tcprelay PUBLIC cxx_std_14)

    if (WIN32)
        target_compile_definitions(tool_tcprelay PUBLIC -D_WIN32_WINNT=0x601)
        target_link_libraries(tool_tcprelay Ws2_32.lib)
    endif()

    if (NOT NO_READLINE)
        target_link_libraries(tool_tcprelay ${readline_LIBRARIES})
    endif()
endif()

#test apps need this file or tests fail
configure_file("${MegaDir}/logo.png" logo.png COPYONLY)

# actual apps

add_executable(megacli ${MegaDir}/examples/megacli.cpp)
target_link_libraries(megacli Mega )
if (NOT NO_READLINE)
    target_link_libraries(megacli ${readline_LIBRARIES})
endif (NOT NO_READLINE)

add_executable(megasimplesync ${MegaDir}/examples/megasimplesync.cpp)
target_link_libraries(megasimplesync Mega )

if(WIN32)
add_executable(testmega "${MegaDir}/examples/win32/testmega/main.cpp")
target_link_libraries(testmega Mega )
endif(WIN32)

#enable_testing()
#add_test(NAME SdkTestStreaming COMMAND test_sdk "--gtest_filter=\"*Streaming*\"")
#add_test(NAME SdkTestAll COMMAND test_sdk )

if (WIN32)
    set(CMAKE_CXX_FLAGS "${CMAKE_CXX_FLAGS} /W4")
    set(CMAKE_CXX_FLAGS "${CMAKE_CXX_FLAGS} /wd4201")  # nameless struct/union (nonstandard)
    set(CMAKE_CXX_FLAGS "${CMAKE_CXX_FLAGS} /wd4100")  # unreferenced formal parameter
    set(CMAKE_CXX_FLAGS "${CMAKE_CXX_FLAGS} /wd4706")  # assignment within conditional
    set(CMAKE_CXX_FLAGS "${CMAKE_CXX_FLAGS} /wd4458")  # identifier hides class member
    set(CMAKE_CXX_FLAGS "${CMAKE_CXX_FLAGS} /wd4324")  # structure was padded due to alignment specifier (common in Sodium)
    set(CMAKE_CXX_FLAGS "${CMAKE_CXX_FLAGS} /wd4456")  # declaration hides previous local declaration
    set(CMAKE_CXX_FLAGS "${CMAKE_CXX_FLAGS} /wd4266")  # derived class did not override all overloads of a virtual function
    #TODO: remove some of those gradually.  also consider: /wd4503 /wd4996 /wd4702

    set_property(TARGET Mega PROPERTY MSVC_RUNTIME_LIBRARY "MultiThreaded$<$<CONFIG:Debug>:Debug>$<${MEGA_LINK_DYNAMIC_CRT}:DLL>")
    set_property(TARGET megacli PROPERTY MSVC_RUNTIME_LIBRARY "MultiThreaded$<$<CONFIG:Debug>:Debug>$<${MEGA_LINK_DYNAMIC_CRT}:DLL>")
    set_property(TARGET testmega PROPERTY MSVC_RUNTIME_LIBRARY "MultiThreaded$<$<CONFIG:Debug>:Debug>$<${MEGA_LINK_DYNAMIC_CRT}:DLL>")
    set_property(TARGET megasimplesync PROPERTY MSVC_RUNTIME_LIBRARY "MultiThreaded$<$<CONFIG:Debug>:Debug>$<${MEGA_LINK_DYNAMIC_CRT}:DLL>")
    set_property(TARGET test_integration PROPERTY MSVC_RUNTIME_LIBRARY "MultiThreaded$<$<CONFIG:Debug>:Debug>$<${MEGA_LINK_DYNAMIC_CRT}:DLL>")
    set_property(TARGET test_unit PROPERTY MSVC_RUNTIME_LIBRARY "MultiThreaded$<$<CONFIG:Debug>:Debug>$<${MEGA_LINK_DYNAMIC_CRT}:DLL>")
    set_property(TARGET tool_purge_account PROPERTY MSVC_RUNTIME_LIBRARY "MultiThreaded$<$<CONFIG:Debug>:Debug>$<${MEGA_LINK_DYNAMIC_CRT}:DLL>")
    if (HAVE_ASIO)
        set_property(TARGET tool_tcprelay PROPERTY MSVC_RUNTIME_LIBRARY "MultiThreaded$<$<CONFIG:Debug>:Debug>$<${MEGA_LINK_DYNAMIC_CRT}:DLL>")
    endif()

else()
    set(CMAKE_CXX_FLAGS "${CMAKE_CXX_FLAGS} -Wall -Wextra -Wconversion -Wno-unused-parameter")
endif()<|MERGE_RESOLUTION|>--- conflicted
+++ resolved
@@ -554,15 +554,12 @@
     IF(USE_LIBUV)
         SET(Mega_PlatformSpecificLibs ${Mega_PlatformSpecificLibs} Kernel32.lib Iphlpapi.lib Userenv.lib Psapi.lib )
     ENDIF(USE_LIBUV)
-<<<<<<< HEAD
     IF(USE_DRIVE_NOTIFICATIONS)
         SET(Mega_PlatformSpecificLibs ${Mega_PlatformSpecificLibs} wbemuuid)
     ENDIF(USE_DRIVE_NOTIFICATIONS)
-=======
     IF(HAVE_FFMPEG)
         SET(Mega_PlatformSpecificLibs ${Mega_PlatformSpecificLibs} Mfplat.lib mfuuid.LIB strmiids.LIB)
     ENDIF(HAVE_FFMPEG)
->>>>>>> 8ca9e875
 
     SET(Mega_PlatformSpecificFiles ${MegaDir}/src/win32/console.cpp
     ${MegaDir}/src/win32/consolewaiter.cpp
